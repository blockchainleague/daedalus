--- conflicted
+++ resolved
@@ -32,10 +32,8 @@
   };
   pkgs = import sources.nixpkgs { inherit system config; };
   sources = localLib.sources;
-<<<<<<< HEAD
   haskellNix = import sources."haskell.nix" {};
   inherit (import haskellNix.sources.nixpkgs-unstable haskellNix.nixpkgsArgs) haskell-nix;
-=======
   flake-compat = import sources.flake-compat;
   walletFlake = flake-compat  { src = sources.cardano-wallet; };
   walletPackages = with walletFlake.defaultNix.hydraJobs; {
@@ -44,7 +42,6 @@
     x86_64-darwin = macos.intel;
     aarch64-darwin = macos.silicon;
   }.${target};
->>>>>>> 3df2fbf0
   walletPkgs = import "${sources.cardano-wallet}/nix" {};
   # only used for CLI, to be removed when upgraded to next node version
   nodePkgs = import "${sources.cardano-node}/nix" {};
