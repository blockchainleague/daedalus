--- conflicted
+++ resolved
@@ -5,11 +5,7 @@
   name = "daedalus";
 
   buildInputs = [
-<<<<<<< HEAD
-    nix bash binutils coreutils curl
-=======
     nix bash binutils coreutils curl gnutar
->>>>>>> 5b7459c9
     git python27 curl electron nodejs-6_x
     nodePackages.node-gyp nodePackages.node-pre-gyp
     gnumake
