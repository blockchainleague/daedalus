{ target ? builtins.currentSystem
, nodeImplementation ? "cardano"
, localLib ? import ./lib.nix { inherit nodeImplementation; }
, cluster ? "mainnet"
, version ? "versionNotSet"
, buildNum ? null
, dummyInstaller ? false
, signingKeys ? null
, HSMServer ? null
, fudgeConfig ? null
, devShell ? false
, useLocalNode ? false
, topologyOverride ? null
, configOverride ? null
, genesisOverride ? null
}:

let
  systemTable = {
    x86_64-windows = builtins.currentSystem;
  };
  crossSystemTable = lib: {
    x86_64-windows = lib.systems.examples.mingwW64;
  };
  system = systemTable.${target} or target;
  config = {
    packageOverrides = super: {
      systemd = super.systemd.overrideAttrs ({ patches ? [], ... }: {
        patches = patches ++ [ ./nix/systemd.patch ];
      });
    };
  };
  pkgs = import sources.nixpkgs { inherit system config; };
  pkgsNative = localLib.iohkNix.getPkgsDefault {};
  sources = localLib.sources;
  haskellNix = import sources."haskell.nix" {};
  inherit (import haskellNix.sources.nixpkgs-unstable haskellNix.nixpkgsArgs) haskell-nix;
  walletPkgs = import "${sources.cardano-wallet}/nix" {};
  # only used for CLI, to be removed when upgraded to next node version
  nodePkgs = import "${sources.cardano-node}/nix" {};
  shellPkgs = (import "${sources.cardano-shell}/nix") {};
  inherit (pkgs.lib) optionalString optional concatStringsSep;
  inherit (pkgs) writeTextFile;
  crossSystem = lib: (crossSystemTable lib).${target} or null;
  # TODO, nsis cant cross-compile with the nixpkgs daedalus currently uses
  nsisNixPkgs = import localLib.sources.nixpkgs-nsis {};
  installPath = ".daedalus";
  needSignedBinaries = (signingKeys != null) || (HSMServer != null);
  buildNumSuffix = if buildNum == null then "" else ("-${builtins.toString buildNum}");
  throwSystem = throw "Unsupported system: ${pkgs.stdenv.hostPlatform.system}";
  ostable.x86_64-windows = "windows";
  ostable.x86_64-linux = "linux";
  ostable.x86_64-darwin = "macos64";
  ostable.aarch64-darwin = "macos64-arm";

  packages = self: {
    inherit cluster pkgs version target nodeImplementation;
    inherit (pkgs) hello cabal2nix;
    cardanoLib = localLib.iohkNix.cardanoLib;
    daedalus-bridge = self.bridgeTable.${nodeImplementation};

    nodejs = pkgs.nodejs-14_x;
    nodePackages = pkgs.nodePackages.override { nodejs = self.nodejs; };
    yarnInfo = {
      version = "1.22.4";
      hash = "1l3sv30g61dcn7ls213prcja2y3dqdi5apq9r7yyick295w25npq";
    };
    yarn = (pkgs.yarn.override { inherit (self) nodejs; }) /*.overrideAttrs (old: {
      version = self.yarnInfo.version;
      src = pkgs.fetchFromGitHub {
        owner = "yarnpkg";
        repo = "yarn";
        rev = "v${self.yarnInfo.version}";
        sha256 = self.yarnInfo.hash;
      };
    })*/;

    sources = localLib.sources;
    bridgeTable = {
      cardano = self.callPackage ./nix/cardano-bridge.nix {
        cardano-wallet = self.cardano-wallet.cardano-wallet;
        cardanoWalletPkgs = self.cardano-wallet.pkgs;
      };
    };
    cardano-wallet = import self.sources.cardano-wallet { inherit system; gitrev = self.sources.cardano-wallet.rev; crossSystem = crossSystem walletPkgs.lib; };
    cardano-wallet-native = import self.sources.cardano-wallet { inherit system; gitrev = self.sources.cardano-wallet.rev; };
    cardano-address = (import self.sources.cardano-wallet { inherit system; gitrev = self.sources.cardano-wallet.rev; crossSystem = crossSystem walletPkgs.lib; }).cardano-address;
    mock-token-metadata-server = (import self.sources.cardano-wallet { inherit system; gitrev = self.sources.cardano-wallet.rev; crossSystem = crossSystem walletPkgs.lib; }).mock-token-metadata-server;
    cardano-shell = import self.sources.cardano-shell { inherit system; crossSystem = crossSystem shellPkgs.lib; };
    local-cluster = if cluster == "selfnode" then (import self.sources.cardano-wallet { inherit system; gitrev = self.sources.cardano-wallet.rev; crossSystem = crossSystem walletPkgs.lib; }).local-cluster else null;
    cardano-node-cluster = let
      # Test wallets with known mnemonics
      walletTestGenesisYaml = (self.sources.cardano-wallet + "/lib/shelley/test/data/cardano-node-shelley/genesis.yaml");
      walletTestGenesisJson = pkgs.runCommand "yaml-to-json" { buildInputs = [self.yaml2json]; } ''
        yaml2json ${walletTestGenesisYaml} > $out
      '';
      initialFundsAttrs = (__fromJSON (__readFile walletTestGenesisJson)).initialFunds;
      # Funds required to register pools
      clusterFunds = import (self.sources.cardano-node + "/nix/supervisord-cluster/initial-funds.nix");
      customConfig = {
        initialFunds = clusterFunds // __foldl' (s: x: s // x) {} initialFundsAttrs;
      };
    in (import self.sources.cardano-node { inherit system customConfig; crossSystem = crossSystem nodePkgs.lib; }).cluster;
    cardano-node = if useLocalNode
                   then (import self.sources.cardano-node { inherit system; crossSystem = crossSystem nodePkgs.lib; }).cardano-node
                   else self.cardano-wallet.cardano-node;
    cardano-cli = if useLocalNode
                   then (import self.sources.cardano-node { inherit system; crossSystem = crossSystem nodePkgs.lib; }).haskellPackages.cardano-cli
                   else self.cardano-wallet.cardano-cli;
    darwin-launcher = self.callPackage ./nix/darwin-launcher.nix {};

    # a cross-compiled fastlist for the ps-list package
    fastlist = pkgs.pkgsCross.mingwW64.callPackage ./nix/fastlist.nix {};
    wine = pkgs.wine.override { wineBuild = "wine32"; };
    wine64 = pkgs.wine.override { wineBuild = "wineWow"; };

    dlls = pkgs.fetchurl {
      url = "https://s3.eu-central-1.amazonaws.com/daedalus-ci-binaries/DLLs.zip";
      sha256 = "0p6nrf8sg2wgcaf3b1qkbb98bz2dimb7lnshsa93xnmia9m2vsxa";
    };

    # the native makensis binary, with cross-compiled windows stubs
    nsis = nsisNixPkgs.callPackage ./nix/nsis.nix {};

    launcherConfigs = self.callPackage ./nix/launcher-config.nix {
      inherit devShell topologyOverride configOverride genesisOverride;
      network = cluster;
      os = ostable.${target};
      backend = nodeImplementation;
      runCommandNative = pkgsNative.runCommand;
    };

    unsignedUnpackedCardano = self.daedalus-bridge; # TODO
    unpackedCardano = if dummyInstaller then self.dummyUnpacked else (if needSignedBinaries then self.signedCardano else self.unsignedUnpackedCardano);
    signFile = file: let
      localSigningScript = pkgs.writeScript "signing-script" ''
        #!${pkgs.stdenv.shell}

        exec 3>&1
        exec 1>&2

        export PATH=${pkgs.mono}/bin:$PATH
        PASS=hunter2

        DIR=$(realpath $(mktemp -d))
        cd $DIR
        cp ${file} .
        FILE=$(basename ${file})
        chmod +w $FILE

        # if stdout is a tty, then mono 5.8 will barf over the terminfo files being too new
        # mono 5.16 supports them, but isn't in our current nixpkgs
        # for more info, refer to `mcs/class/corlib/System/TermInfoReader.cs` and `ReadHeader`
        echo $PASS | signcode -spc ${toString signingKeys.spc} -v ${toString signingKeys.pvk} -a sha1 -$ commercial -n "TODO description" -i http://iohk.io -t http://timestamp.verisign.com/scripts/timstamp.dll -tr 10 $FILE | cat
        storePath=$(nix-store --add-fixed sha256 $FILE)
        rm -rf $DIR
        echo $storePath >&3
      '';
      remoteSigningScript = pkgs.writeScript "signing-script" ''
        #!${pkgs.stdenv.shell}

        exec 3>&1
        exec 1>&2

        echo signing "${file}"

        set -e

        DIR=$(realpath $(mktemp -d))
        cd $DIR
        FILE=$(basename ${file})

        cat ${file} | ssh ${HSMServer} > $FILE

        storePath=$(nix-store --add-fixed sha256 $FILE)
        cd /
        rm -rf $DIR
        echo $storePath >&3
      '';
      signingScript = if (HSMServer != null) then remoteSigningScript else localSigningScript;
      # requires --allow-unsafe-native-code-during-evaluation
      res = builtins.exec [ signingScript ];
    in res;
    signedCardano = let
      copySignedBinaries = let
        signAndCopy = bin: ''
          cp ${self.signFile "${self.unsignedUnpackedCardano}/bin/${bin}"} bin/${bin}
        '';
      in __concatStringsSep "\n" (map signAndCopy self.launcherConfigs.installerConfig.installerWinBinaries);
    in pkgs.runCommand "signed-daedalus-bridge" {} ''
      cp -r ${self.unsignedUnpackedCardano} $out
      chmod -R +w $out
      cd $out
      rm bin/*.exe
      ${copySignedBinaries}
    '';
    dummyUnpacked = pkgs.runCommand "dummy-unpacked-cardano" {} ''
      mkdir $out
      cd $out
      touch cardano-launcher.exe cardano-node.exe cardano-x509-certificates.exe log-config-prod.yaml configuration.yaml mainnet-genesis.json
    '';

    nsisFiles = let
      nodeImplementation' = "${nodeImplementation}";
    in pkgs.runCommand "nsis-files" {
      buildInputs = [ self.daedalus-installer pkgs.glibcLocales ];
    } ''
      mkdir installers
      cp -vir ${./package.json} package.json
      cd installers

      echo ${self.daedalus-bridge.wallet-version} > version

      export LANG=en_US.UTF-8
      cp -v ${self.launcherConfigs.configFiles}/* .
      make-installer --${nodeImplementation'} dummy --os win64 -o $out --cluster ${cluster} ${optionalString (buildNum != null) "--build-job ${buildNum}"} buildkite-cross

      mkdir $out
      cp -v daedalus.nsi uninstaller.nsi $out/
      cp -v ${self.launcherConfigs.configFiles}/* $out/
      ls -lR $out
    '';

    unsignedUninstaller = pkgs.runCommand "uninstaller" { buildInputs = [ self.nsis self.wine ]; } ''
      mkdir home
      export HOME=$(realpath home)

      ln -sv ${./installers/nsis_plugins} nsis_plugins
      cp ${self.nsisFiles}/uninstaller.nsi .

      makensis uninstaller.nsi -V4

      wine tempinstaller.exe /S
      mkdir $out
      mv -v $HOME/.wine/drive_c/uninstall.exe $out/uninstall.exe
    '';
    signedUninstaller = pkgs.runCommand "uninstaller-signed" {} ''
      mkdir $out
      cp ${self.signFile "${self.unsignedUninstaller}/uninstall.exe"} $out/uninstall.exe
    '';
    uninstaller = if needSignedBinaries then self.signedUninstaller else self.unsignedUninstaller;

    unsigned-windows-installer = let
      installDir = self.launcherConfigs.installerConfig.spacedName;
    in pkgs.runCommand "win64-installer-${cluster}" {
      buildInputs = [
        self.daedalus-installer self.nsis pkgs.unzip pkgs.jq self.yaml2json
      ];
    } ''
      echo '~~~   Preparing files for installer'
      mkdir home
      export HOME=$(realpath home)

      mkdir -p $out/{nix-support,cfg-files}
      mkdir installers
      cp -vir ${./installers/dhall} installers/dhall
      cp -vir ${./installers/icons} installers/icons
      cp -vir ${./package.json} package.json
      chmod -R +w installers
      cd installers
      mkdir -pv ../release/win32-x64/
      ${if dummyInstaller then ''mkdir -pv "../release/win32-x64/${installDir}-win32-x64/resources/app/dist/main/"'' else ''cp -rv ${self.rawapp-win64} "../release/win32-x64/${installDir}-win32-x64"''}
      chmod -R +w "../release/win32-x64/${installDir}-win32-x64"
      cp -v ${self.fastlist}/bin/fastlist.exe "../release/win32-x64/${installDir}-win32-x64/resources/app/dist/main/fastlist.exe"
      ln -s ${./installers/nsis_plugins} nsis_plugins

      mkdir dlls
      pushd dlls
      ${if dummyInstaller then "touch foo" else "unzip ${self.dlls}"}
      popd
      cp -v ${self.unpackedCardano}/bin/* .
      cp -v ${self.nsisFiles}/{*.yaml,*.json,daedalus.nsi,*.key,*.cert} .
      cp ${self.uninstaller}/uninstall.exe ../uninstall.exe
      if [ -f ${self.nsisFiles}/block-0.bin ]; then
        cp -v ${self.nsisFiles}/block-0.bin .
      fi
      chmod -R +w .
      ${optionalString (fudgeConfig != null) ''
        set -x
        KEY=$(yaml2json launcher-config.yaml | jq .configuration.key -r)
        config-mutator configuration.yaml ''${KEY} ${toString fudgeConfig.applicationVersion} > temp
        mv temp configuration.yaml
        set +x
      ''}

      echo '~~~   Generating installer'
      makensis daedalus.nsi -V4

      echo '~~~   Copying to $out'
      cp daedalus-*-*.exe $out/
      cp *.yaml $out/cfg-files/
      echo file installer $out/*.exe > $out/nix-support/hydra-build-products
    '';
    signed-windows-installer = let
      backend_version = self.daedalus-bridge.wallet-version;
      frontend_version = (builtins.fromJSON (builtins.readFile ./package.json)).version;
      fullName = "daedalus-${frontend_version}-${cluster}${buildNumSuffix}.exe"; # must match to packageFileName in make-installer
    in pkgs.runCommand "signed-windows-installer-${cluster}" {} ''
      mkdir $out
      cp -v ${self.signFile "${self.unsigned-windows-installer}/${fullName}"} $out/${fullName}
    '';
    windows-installer = if needSignedBinaries then self.signed-windows-installer else self.unsigned-windows-installer;

    ## TODO: move to installers/nix
    hsDaedalusPkgs = self.callPackage ./installers {
      inherit (self) daedalus-bridge;
      inherit localLib system;
    };
    daedalus-installer = pkgs.haskell.lib.justStaticExecutables self.hsDaedalusPkgs.daedalus-installer;
    daedalus = self.callPackage ./installers/nix/linux.nix {};
    rawapp = self.callPackage ./yarn2nix.nix {
      inherit buildNum;
      api = "ada";
      apiVersion = self.daedalus-bridge.wallet-version;
      inherit (self.launcherConfigs.installerConfig) spacedName;
      inherit (self.launcherConfigs) launcherConfig;
      inherit cluster;
    };
    rawapp-win64 = self.rawapp.override { win64 = true; };
    source = builtins.filterSource localLib.cleanSourceFilter ./.;
<<<<<<< HEAD
    inherit ((haskell-nix.hackage-package { name = "yaml"; compiler-nix-name = "ghc8107"; cabalProject = ''
      packages: .
      package yaml
        flags: -no-exe
    ''; }).components.exes) yaml2json;
=======
    yaml2json = pkgs.haskell.lib.addExtraLibrary (pkgs.haskell.lib.disableCabalFlag pkgs.haskellPackages.yaml "no-exe") pkgs.haskellPackages.optparse-applicative;
>>>>>>> 4ef2f38d

    electron = pkgs.callPackage ./installers/nix/electron.nix {};

    tests = {
      runFlow = self.callPackage ./tests/flow.nix {};
      runLint = self.callPackage ./tests/lint.nix {};
      runShellcheck = self.callPackage ./tests/shellcheck.nix { src = ./.;};
    };
    nix-bundle = import sources.nix-bundle { nixpkgs = pkgs; };
    iconPath = self.launcherConfigs.installerConfig.iconPath;
    # used for name of profile, binary and the desktop shortcut
    linuxClusterBinName = cluster;
    namespaceHelper = pkgs.writeScriptBin "namespaceHelper" ''
      #!/usr/bin/env bash

      set -e

      cd ~/${installPath}/
      mkdir -p etc
      cat /etc/hosts > etc/hosts
      cat /etc/nsswitch.conf > etc/nsswitch.conf
      cat /etc/localtime > etc/localtime
      cat /etc/machine-id > etc/machine-id
      cat /etc/resolv.conf > etc/resolv.conf

      if [ "x$DEBUG_SHELL" == x ]; then
        exec .${self.nix-bundle.nix-user-chroot}/bin/nix-user-chroot -n ./nix -c -e -m /home:/home -m /etc:/host-etc -m etc:/etc -p DISPLAY -p HOME -p XAUTHORITY -p LANG -p LANGUAGE -p LC_ALL -p LC_MESSAGES -- /nix/var/nix/profiles/profile-${self.linuxClusterBinName}/bin/enter-phase2 daedalus
      else
        exec .${self.nix-bundle.nix-user-chroot}/bin/nix-user-chroot -n ./nix -c -e -m /home:/home -m /etc:/host-etc -m etc:/etc -p DISPLAY -p HOME -p XAUTHORITY -p LANG -p LANGUAGE -p LC_ALL -p LC_MESSAGES -- /nix/var/nix/profiles/profile-${self.linuxClusterBinName}/bin/enter-phase2 bash
      fi
    '';
    desktopItem = pkgs.makeDesktopItem {
      name = "Daedalus-${self.linuxClusterBinName}";
      exec = "INSERT_PATH_HERE";
      desktopName = "Daedalus ${self.linuxClusterBinName}";
      genericName = "Crypto-Currency Wallet";
      categories = "Application;Network;";
      icon = "INSERT_ICON_PATH_HERE";
    };
    postInstall = pkgs.writeScriptBin "post-install" ''
      #!${pkgs.stdenv.shell}

      set -ex


      test -z "$XDG_DATA_HOME" && { XDG_DATA_HOME="''${HOME}/.local/share"; }
      export DAEDALUS_DIR="''${XDG_DATA_HOME}/Daedalus/${cluster}"
      mkdir -pv $DAEDALUS_DIR/Logs/pub

      exec 2>&1 > $DAEDALUS_DIR/Logs/pub/post-install.log

      echo "in post-install hook"

      cp -f ${self.iconPath.large} $DAEDALUS_DIR/icon_large.png
      cp -f ${self.iconPath.small} $DAEDALUS_DIR/icon.png
      cp -Lf ${self.namespaceHelper}/bin/namespaceHelper $DAEDALUS_DIR/namespaceHelper
      mkdir -pv ~/.local/bin ''${XDG_DATA_HOME}/applications
      cp -Lf ${self.namespaceHelper}/bin/namespaceHelper ~/.local/bin/daedalus-${self.linuxClusterBinName}

      cat ${self.desktopItem}/share/applications/Daedalus*.desktop | sed \
        -e "s+INSERT_PATH_HERE+''${DAEDALUS_DIR}/namespaceHelper+g" \
        -e "s+INSERT_ICON_PATH_HERE+''${DAEDALUS_DIR}/icon_large.png+g" \
        > "''${XDG_DATA_HOME}/applications/Daedalus-${self.linuxClusterBinName}.desktop"
    '';
    xdg-open = pkgs.writeScriptBin "xdg-open" ''
      #!${pkgs.stdenv.shell}

      echo -n "xdg-open \"$1\"" > /escape-hatch
    '';
    preInstall = pkgs.writeText "pre-install" ''
      if grep sse4 /proc/cpuinfo -q; then
        echo 'SSE4 check pass'
      else
        echo "ERROR: your cpu lacks SSE4 support, cardano will not work"
        exit 1
      fi
    '';
    newBundle = let
      daedalus' = self.daedalus.override { sandboxed = true; };
    in (import ./installers/nix/nix-installer.nix {
      inherit (self) postInstall preInstall linuxClusterBinName rawapp;
      inherit pkgs;
      installationSlug = installPath;
      installedPackages = [ daedalus' self.postInstall self.namespaceHelper daedalus'.cfg self.daedalus-bridge daedalus'.daedalus-frontend self.xdg-open ];
      nix-bundle = self.nix-bundle;
    }).installerBundle;
    wrappedBundle = let
      version = (builtins.fromJSON (builtins.readFile ./package.json)).version;
      backend = "cardano-wallet-${nodeImplementation}";
      suffix = if buildNum == null then "" else "-${toString buildNum}";
      fn = "daedalus-${version}-${self.linuxClusterBinName}${suffix}.bin";
    in pkgs.runCommand fn {} ''
      mkdir -p $out
      cp ${self.newBundle} $out/${fn}
    '';
    };
in pkgs.lib.makeScope pkgs.newScope packages<|MERGE_RESOLUTION|>--- conflicted
+++ resolved
@@ -33,8 +33,6 @@
   pkgs = import sources.nixpkgs { inherit system config; };
   pkgsNative = localLib.iohkNix.getPkgsDefault {};
   sources = localLib.sources;
-  haskellNix = import sources."haskell.nix" {};
-  inherit (import haskellNix.sources.nixpkgs-unstable haskellNix.nixpkgsArgs) haskell-nix;
   walletPkgs = import "${sources.cardano-wallet}/nix" {};
   # only used for CLI, to be removed when upgraded to next node version
   nodePkgs = import "${sources.cardano-node}/nix" {};
@@ -51,11 +49,8 @@
   ostable.x86_64-windows = "windows";
   ostable.x86_64-linux = "linux";
   ostable.x86_64-darwin = "macos64";
-  ostable.aarch64-darwin = "macos64-arm";
-
   packages = self: {
     inherit cluster pkgs version target nodeImplementation;
-    inherit (pkgs) hello cabal2nix;
     cardanoLib = localLib.iohkNix.cardanoLib;
     daedalus-bridge = self.bridgeTable.${nodeImplementation};
 
@@ -318,15 +313,7 @@
     };
     rawapp-win64 = self.rawapp.override { win64 = true; };
     source = builtins.filterSource localLib.cleanSourceFilter ./.;
-<<<<<<< HEAD
-    inherit ((haskell-nix.hackage-package { name = "yaml"; compiler-nix-name = "ghc8107"; cabalProject = ''
-      packages: .
-      package yaml
-        flags: -no-exe
-    ''; }).components.exes) yaml2json;
-=======
-    yaml2json = pkgs.haskell.lib.addExtraLibrary (pkgs.haskell.lib.disableCabalFlag pkgs.haskellPackages.yaml "no-exe") pkgs.haskellPackages.optparse-applicative;
->>>>>>> 4ef2f38d
+    yaml2json = pkgs.haskell.lib.disableCabalFlag pkgs.haskellPackages.yaml "no-exe";
 
     electron = pkgs.callPackage ./installers/nix/electron.nix {};
 
