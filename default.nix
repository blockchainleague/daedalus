--- conflicted
+++ resolved
@@ -55,7 +55,7 @@
     cardanoLib = localLib.iohkNix.cardanoLib;
     daedalus-bridge = self.bridgeTable.${nodeImplementation};
 
-    nodejs = pkgs.nodejs-16_x;
+    nodejs = pkgs.nodejs-14_x;
     nodePackages = pkgs.nodePackages.override { nodejs = self.nodejs; };
     yarnInfo = {
       version = "1.22.4";
@@ -319,11 +319,6 @@
     electron = pkgs.callPackage ./installers/nix/electron.nix {};
 
     tests = {
-<<<<<<< HEAD
-      runTsc = self.callPackage ./tests/tsc.nix {};
-      runLint = self.callPackage ./tests/lint.nix {};
-=======
->>>>>>> 3ef535db
       runShellcheck = self.callPackage ./tests/shellcheck.nix { src = ./.;};
     };
     nix-bundle = import sources.nix-bundle { nixpkgs = pkgs; };
