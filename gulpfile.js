--- conflicted
+++ resolved
@@ -1,124 +1,5 @@
 const gulp = require('gulp');
 const shell = require('gulp-shell');
-<<<<<<< HEAD
-=======
-const electronConnect = require('electron-connect');
-const mainWebpackConfig = require('./source/main/webpack.config');
-const rendererWebpackConfig = require('./source/renderer/webpack.config');
-
-// Setup electron-connect server to start the app in development mode
-let electronServer;
-const electronServerAgs = ['--inspect=9229'];
-// Gulp input sources for main and renderer compilation
-const mainInputSource = () => gulp.src('source/main/index.ts');
-const rendererInputSource = () => gulp.src('source/renderer/index.ts');
-// Webpack watch configs
-const mainWebpackWatchConfig = Object.assign({}, mainWebpackConfig, {
-  watch: true,
-});
-const rendererWebpackWatchConfig = Object.assign({}, rendererWebpackConfig, {
-  watch: true,
-});
-// Gulp output destinations for main and renderer compilation
-const mainOutputDestination = () => gulp.dest('dist/main');
-const rendererOutputDestination = () => gulp.dest('dist/renderer');
-
-/**
- * Creates an electron-connect server instance that enables
- * us to control our app (restarting / reloading)
- * @param env - electron app environment
- * @param args - additional spawn options
- */
-const createElectronServer = (env, args = []) => {
-  electronServer = electronConnect.server.create({
-    spawnOpt: {
-      env: Object.assign({}, process.env, env),
-      args,
-    },
-  });
-};
-
-const buildMain = () => () =>
-  mainInputSource()
-    .pipe(webpackStream(mainWebpackConfig, webpack))
-    .pipe(mainOutputDestination());
-
-const buildMainWatch = () => (done) =>
-  mainInputSource()
-    .pipe(
-      webpackStream(mainWebpackWatchConfig, webpack, () => {
-        // Restart app every time after main script has been re-compiled
-        electronServer.restart(electronServerAgs);
-        done();
-      })
-    )
-    .pipe(mainOutputDestination());
-
-const buildRenderer = () => () =>
-  rendererInputSource()
-    .pipe(webpackStream(rendererWebpackConfig, webpack))
-    .pipe(rendererOutputDestination());
-
-const buildRendererWatch = () => (done) =>
-  rendererInputSource()
-    .pipe(
-      webpackStream(rendererWebpackWatchConfig, webpack, () => {
-        if (electronServer) {
-          // Reload app every time after renderer script has been re-compiled
-          electronServer.reload();
-        }
-        done();
-      })
-    )
-    .pipe(rendererOutputDestination());
-
-gulp.task(
-  'clear:cache',
-  shell.task('rimraf ./node_modules/.cache && rimraf .cache-loader')
-);
-
-gulp.task('clean:dist', shell.task('rimraf ./dist'));
-
-gulp.task('server:start', (done) => {
-  electronServer.start(electronServerAgs);
-  done();
-});
-
-gulp.task('server:create:dev', (done) => {
-  createElectronServer({
-    NODE_ENV: process.env.NODE_ENV,
-    XCURSOR_PATH: '/usr/share/icons' || 'development',
-  });
-  done();
-});
-
-gulp.task('server:create:debug', (done) => {
-  createElectronServer({
-    NODE_ENV: process.env.NODE_ENV,
-    XCURSOR_PATH: '/usr/share/icons' || 'development',
-  });
-  done();
-});
-
-gulp.task('build:main', buildMain());
-
-gulp.task('build:main:watch', buildMainWatch());
-
-gulp.task('build:renderer:html', () =>
-  gulp.src('source/renderer/index.html').pipe(gulp.dest('dist/renderer/'))
-);
-
-gulp.task('build:renderer:assets', buildRenderer());
-
-gulp.task(
-  'build:renderer',
-  gulp.series('build:renderer:html', 'build:renderer:assets')
-);
-
-gulp.task('build:renderer:watch', buildRendererWatch());
-
-gulp.task('build', gulp.series('clean:dist', 'build:main', 'build:renderer'));
->>>>>>> 3ef535db
 
 gulp.task('prepare:themes:utils', () =>
   gulp
@@ -192,31 +73,4 @@
 
 gulp.task('test:e2e:watch', gulp.series('e2e:watch', 'test:e2e:nodemon'));
 
-<<<<<<< HEAD
-gulp.task('purge:translations', shell.task('rimraf ./translations/messages'));
-=======
-gulp.task(
-  'start',
-  shell.task(
-    `cross-env NODE_ENV=${process.env.NODE_ENV || 'production'} electron ./`
-  )
-);
-
-gulp.task(
-  'dev',
-  gulp.parallel(
-    gulp.series('server:create:dev', 'build:watch', 'server:start'),
-    gulp.series('typedef:sass')
-  )
-);
-
-gulp.task(
-  'debug',
-  gulp.series(
-    'server:create:debug',
-    'build:watch',
-    'server:start',
-    'electron:inspector'
-  )
-);
->>>>>>> 3ef535db
+gulp.task('purge:translations', shell.task('rimraf ./translations/messages'));