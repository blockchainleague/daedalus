--- conflicted
+++ resolved
@@ -19,17 +19,10 @@
     "cucumber": "cross-env NODE_ENV=test BABEL_DISABLE_CACHE=1 cucumber-js --compiler js:babel-register --format 'progress-bar' --format-options '{\"snippetInterface\": \"synchronous\"}' --tags 'not @skip'",
     "cucumber:watch": "npm run cucumber -- --tags @watch",
     "lint": "eslint --format=node_modules/eslint-formatter-pretty source features *.js",
-<<<<<<< HEAD
     "flow:test": "flow; test $? -eq 0 -o $? -eq 2",
-    "manage-translations": "node ./translations/translation-runner.js",
-    "storybook": "start-storybook -p 6006 -c storybook"
-=======
-    "flow-test": "flow; test $? -eq 0 -o $? -eq 2",
-    "manage-translations": "gulp purge-translations && gulp clear-cache && gulp build && node ./translations/translation-runner.js",
+    "manage:translations": "gulp purge-translations && gulp clear-cache && gulp build && node ./translations/translation-runner.js",
     "storybook": "start-storybook -p 6006 -c storybook",
-    "build-storybook": "build-storybook",
-    "clear-cache": "gulp clear-cache"
->>>>>>> 50c2f071
+    "clear:cache": "gulp clear-cache"
   },
   "bin": {
     "electron": "./node_modules/.bin/electron"
