[
  {
    "descriptors": [
      {
        "defaultMessage": "!!!An error occurred.",
        "description": "Generic error message.",
        "end": {
          "column": 3,
          "line": 11
        },
        "file": "source/renderer/app/api/common/errors.js",
        "id": "api.errors.GenericApiError",
        "start": {
          "column": 19,
          "line": 7
        }
      },
      {
        "defaultMessage": "!!!Incorrect wallet password.",
        "description": "\"Incorrect wallet password.\" error message.",
        "end": {
          "column": 3,
          "line": 16
        },
        "file": "source/renderer/app/api/common/errors.js",
        "id": "api.errors.IncorrectPasswordError",
        "start": {
          "column": 34,
          "line": 12
        }
      },
      {
        "defaultMessage": "!!!There was a problem sending the support request.",
        "description": "\"There was a problem sending the support request.\" error message",
        "end": {
          "column": 3,
          "line": 22
        },
        "file": "source/renderer/app/api/common/errors.js",
        "id": "api.errors.ReportRequestError",
        "start": {
          "column": 22,
          "line": 17
        }
      },
      {
        "defaultMessage": "!!!This API method is not yet implemented.",
        "description": "\"This API method is not yet implemented.\" error message.",
        "end": {
          "column": 3,
          "line": 27
        },
        "file": "source/renderer/app/api/common/errors.js",
        "id": "api.errors.ApiMethodNotYetImplementedError",
        "start": {
          "column": 35,
          "line": 23
        }
      },
      {
        "defaultMessage": "!!!Invalid recovery phrase. Submitted recovery phrase is one of the example recovery phrases from the documentation and should not be used for wallets holding funds.",
        "description": "\"Forbidden Mnemonic: an example Mnemonic has been submitted.\" error message",
        "end": {
          "column": 3,
          "line": 34
        },
        "file": "source/renderer/app/api/common/errors.js",
        "id": "api.errors.ForbiddenMnemonicError",
        "start": {
          "column": 26,
          "line": 28
        }
      }
    ],
    "path": "source/renderer/app/api/common/errors.json"
  },
  {
    "descriptors": [
      {
        "defaultMessage": "!!!It's not allowed to send money to the same address you are sending from. Make sure you have enough addresses with money in this account or send to a different address.",
        "description": "\"It's not allowed to send money to the same address you are sending from.\" error message.",
        "end": {
          "column": 3,
          "line": 11
        },
        "file": "source/renderer/app/api/transactions/errors.js",
        "id": "api.errors.NotAllowedToSendMoneyToSameAddressError",
        "start": {
          "column": 43,
          "line": 5
        }
      },
      {
        "defaultMessage": "!!!It is not allowed to send money to ada redemption address.",
        "description": "\"It is not allowed to send money to ada redemption address.\" error message.",
        "end": {
          "column": 3,
          "line": 18
        },
        "file": "source/renderer/app/api/transactions/errors.js",
        "id": "api.errors.NotAllowedToSendMoneyToRedeemAddressError",
        "start": {
          "column": 45,
          "line": 12
        }
      },
      {
        "defaultMessage": "!!!Not enough money to make this transaction.",
        "description": "\"Not enough money to make this transaction.\" error message.",
        "end": {
          "column": 3,
          "line": 23
        },
        "file": "source/renderer/app/api/transactions/errors.js",
        "id": "api.errors.NotEnoughMoneyToSendError",
        "start": {
          "column": 29,
          "line": 19
        }
      },
      {
        "defaultMessage": "!!!Your ADA could not be redeemed correctly.",
        "description": "\"Your ADA could not be redeemed correctly.\" error message.",
        "end": {
          "column": 3,
          "line": 28
        },
        "file": "source/renderer/app/api/transactions/errors.js",
        "id": "api.errors.RedeemAdaError",
        "start": {
          "column": 18,
          "line": 24
        }
      },
      {
        "defaultMessage": "!!!All your funds are already at the address you are trying send money to.",
        "description": "\"All your funds are already at the address you are trying send money to.\" error message.",
        "end": {
          "column": 3,
          "line": 35
        },
        "file": "source/renderer/app/api/transactions/errors.js",
        "id": "api.errors.AllFundsAlreadyAtReceiverAddressError",
        "start": {
          "column": 41,
          "line": 29
        }
      },
      {
        "defaultMessage": "!!!Not enough ada for fees. Try sending a smaller amount.",
        "description": "\"Not enough ada for fees. Try sending a smaller amount.\" error message",
        "end": {
          "column": 3,
          "line": 41
        },
        "file": "source/renderer/app/api/transactions/errors.js",
        "id": "api.errors.NotEnoughFundsForTransactionFeesError",
        "start": {
          "column": 41,
          "line": 36
        }
      },
      {
        "defaultMessage": "!!!Not enough ada . Try sending a smaller amount.",
        "description": "\"Not enough ada . Try sending a smaller amount.\" error message",
        "end": {
          "column": 3,
          "line": 47
        },
        "file": "source/renderer/app/api/transactions/errors.js",
        "id": "api.errors.NotEnoughFundsForTransactionError",
        "start": {
          "column": 37,
          "line": 42
        }
      },
      {
        "defaultMessage": "!!!Cannot calculate fees while there are pending transactions.",
        "description": "\"Cannot calculate fees while there are pending transactions.\" error message",
        "end": {
          "column": 3,
          "line": 54
        },
        "file": "source/renderer/app/api/transactions/errors.js",
        "id": "api.errors.CanNotCalculateTransactionFeesError",
        "start": {
          "column": 39,
          "line": 48
        }
      },
      {
        "defaultMessage": "!!!Transaction too big due to too many inputs.",
        "description": "\"Transaction too big due to too many inputs.\" error message.",
        "end": {
          "column": 3,
          "line": 59
        },
        "file": "source/renderer/app/api/transactions/errors.js",
        "id": "api.errors.TooBigTransactionError",
        "start": {
          "column": 26,
          "line": 55
        }
      },
      {
        "defaultMessage": "!!!Learn more.",
        "description": "\"Transaction too big due to too many inputs.\" error link label.",
        "end": {
          "column": 3,
          "line": 65
        },
        "file": "source/renderer/app/api/transactions/errors.js",
        "id": "api.errors.TooBigTransactionErrorLinkLabel",
        "start": {
          "column": 35,
          "line": 60
        }
      },
      {
        "defaultMessage": "!!!https://iohk.zendesk.com/hc/en-us/articles/360017733353",
        "description": "\"Transaction too big due to too many inputs.\" error link URL.",
        "end": {
          "column": 3,
          "line": 72
        },
        "file": "source/renderer/app/api/transactions/errors.js",
        "id": "api.errors.TooBigTransactionErrorLinkURL",
        "start": {
          "column": 33,
          "line": 66
        }
      }
    ],
    "path": "source/renderer/app/api/transactions/errors.json"
  },
  {
    "descriptors": [
      {
        "defaultMessage": "!!!Wallet you are trying to restore already exists.",
        "description": "\"Wallet you are trying to restore already exists.\" error message.",
        "end": {
          "column": 3,
          "line": 10
        },
        "file": "source/renderer/app/api/wallets/errors.js",
        "id": "api.errors.WalletAlreadyRestoredError",
        "start": {
          "column": 30,
          "line": 5
        }
      },
      {
        "defaultMessage": "!!!Wallet you are trying to import already exists.",
        "description": "\"Wallet you are trying to import already exists.\" error message.",
        "end": {
          "column": 3,
          "line": 16
        },
        "file": "source/renderer/app/api/wallets/errors.js",
        "id": "api.errors.WalletAlreadyImportedError",
        "start": {
          "column": 30,
          "line": 11
        }
      },
      {
        "defaultMessage": "!!!Wallet could not be imported, please make sure you are providing a correct file.",
        "description": "\"Wallet could not be imported, please make sure you are providing a correct file.\" error message.",
        "end": {
          "column": 3,
          "line": 23
        },
        "file": "source/renderer/app/api/wallets/errors.js",
        "id": "api.errors.WalletFileImportError",
        "start": {
          "column": 25,
          "line": 17
        }
      }
    ],
    "path": "source/renderer/app/api/wallets/errors.json"
  },
  {
    "descriptors": [
      {
        "defaultMessage": "!!!Starting Cardano node",
        "description": "Message \"Starting Cardano node\" on the loading screen.",
        "end": {
          "column": 3,
          "line": 29
        },
        "file": "source/renderer/app/components/loading/Loading.js",
        "id": "loading.screen.startingCardanoMessage",
        "start": {
          "column": 12,
          "line": 25
        }
      },
      {
        "defaultMessage": "!!!Stopping Cardano node",
        "description": "Message \"Stopping Cardano node\" on the loading screen.",
        "end": {
          "column": 3,
          "line": 34
        },
        "file": "source/renderer/app/components/loading/Loading.js",
        "id": "loading.screen.stoppingCardanoMessage",
        "start": {
          "column": 12,
          "line": 30
        }
      },
      {
        "defaultMessage": "!!!Cardano node stopped",
        "description": "Message \"Cardano node stopped\" on the loading screen.",
        "end": {
          "column": 3,
          "line": 39
        },
        "file": "source/renderer/app/components/loading/Loading.js",
        "id": "loading.screen.stoppedCardanoMessage",
        "start": {
          "column": 11,
          "line": 35
        }
      },
      {
        "defaultMessage": "!!!Updating Cardano node",
        "description": "Message \"Updating Cardano node\" on the loading screen.",
        "end": {
          "column": 3,
          "line": 44
        },
        "file": "source/renderer/app/components/loading/Loading.js",
        "id": "loading.screen.updatingCardanoMessage",
        "start": {
          "column": 12,
          "line": 40
        }
      },
      {
        "defaultMessage": "!!!Cardano node updated",
        "description": "Message \"Cardano node updated\" on the loading screen.",
        "end": {
          "column": 3,
          "line": 49
        },
        "file": "source/renderer/app/components/loading/Loading.js",
        "id": "loading.screen.updatedCardanoMessage",
        "start": {
          "column": 11,
          "line": 45
        }
      },
      {
        "defaultMessage": "!!!Cardano node crashed",
        "description": "Message \"Cardano node crashed\" on the loading screen.",
        "end": {
          "column": 3,
          "line": 54
        },
        "file": "source/renderer/app/components/loading/Loading.js",
        "id": "loading.screen.crashedCardanoMessage",
        "start": {
          "column": 11,
          "line": 50
        }
      },
      {
        "defaultMessage": "!!!Unable to start Cardano node. Please submit a support request.",
        "description": "Message \"Unable to start Cardano node. Please submit a support request.\" on the loading screen.",
        "end": {
          "column": 3,
<<<<<<< HEAD
          "line": 59
=======
          "line": 61
>>>>>>> af1d3902
        },
        "file": "source/renderer/app/components/loading/Loading.js",
        "id": "loading.screen.unrecoverableCardanoMessage",
        "start": {
          "column": 17,
          "line": 55
        }
      },
      {
        "defaultMessage": "!!!Connecting to network",
        "description": "Message \"Connecting to network\" on the loading screen.",
        "end": {
          "column": 3,
<<<<<<< HEAD
          "line": 64
=======
          "line": 66
>>>>>>> af1d3902
        },
        "file": "source/renderer/app/components/loading/Loading.js",
        "id": "loading.screen.connectingToNetworkMessage",
        "start": {
          "column": 14,
<<<<<<< HEAD
          "line": 60
=======
          "line": 62
>>>>>>> af1d3902
        }
      },
      {
        "defaultMessage": "!!!Network connection lost - reconnecting",
        "description": "Message \"Network connection lost - reconnecting\" on the loading screen.",
        "end": {
          "column": 3,
<<<<<<< HEAD
          "line": 69
=======
          "line": 72
>>>>>>> af1d3902
        },
        "file": "source/renderer/app/components/loading/Loading.js",
        "id": "loading.screen.reconnectingToNetworkMessage",
        "start": {
          "column": 16,
<<<<<<< HEAD
          "line": 65
=======
          "line": 67
>>>>>>> af1d3902
        }
      },
      {
        "defaultMessage": "!!!Syncing blocks",
        "description": "Message \"Syncing blocks\" on the loading screen.",
        "end": {
          "column": 3,
<<<<<<< HEAD
          "line": 74
=======
          "line": 77
>>>>>>> af1d3902
        },
        "file": "source/renderer/app/components/loading/Loading.js",
        "id": "loading.screen.syncingBlocksMessage",
        "start": {
          "column": 11,
<<<<<<< HEAD
          "line": 70
=======
          "line": 73
>>>>>>> af1d3902
        }
      },
      {
        "defaultMessage": "!!!Having trouble connecting to network?",
        "description": "Report connecting issue text on the loading screen.",
        "end": {
          "column": 3,
<<<<<<< HEAD
          "line": 79
=======
          "line": 82
>>>>>>> af1d3902
        },
        "file": "source/renderer/app/components/loading/Loading.js",
        "id": "loading.screen.reportIssue.connecting.text",
        "start": {
          "column": 29,
<<<<<<< HEAD
          "line": 75
=======
          "line": 78
>>>>>>> af1d3902
        }
      },
      {
        "defaultMessage": "!!!Having trouble syncing?",
        "description": "Report syncing issue text on the loading screen.",
        "end": {
          "column": 3,
<<<<<<< HEAD
          "line": 84
=======
          "line": 87
>>>>>>> af1d3902
        },
        "file": "source/renderer/app/components/loading/Loading.js",
        "id": "loading.screen.reportIssue.syncing.text",
        "start": {
          "column": 26,
<<<<<<< HEAD
          "line": 80
=======
          "line": 83
>>>>>>> af1d3902
        }
      },
      {
        "defaultMessage": "!!!Open support ticket",
        "description": "Open support ticket button label on the loading.",
        "end": {
          "column": 3,
<<<<<<< HEAD
          "line": 89
=======
          "line": 92
>>>>>>> af1d3902
        },
        "file": "source/renderer/app/components/loading/Loading.js",
        "id": "loading.screen.reportIssue.buttonLabel",
        "start": {
          "column": 26,
<<<<<<< HEAD
          "line": 85
=======
          "line": 88
>>>>>>> af1d3902
        }
      },
      {
        "defaultMessage": "!!!Download logs",
        "description": "Download logs button label on the loading.",
        "end": {
          "column": 3,
<<<<<<< HEAD
          "line": 94
=======
          "line": 97
>>>>>>> af1d3902
        },
        "file": "source/renderer/app/components/loading/Loading.js",
        "id": "loading.screen.reportIssue.downloadLogsLinkLabel",
        "start": {
          "column": 36,
<<<<<<< HEAD
          "line": 90
=======
          "line": 93
        }
      },
      {
        "defaultMessage": "!!!TLS certificate is not valid, please restart Daedalus.",
        "description": "The TLS cert is not valid and Daedalus should be restarted",
        "end": {
          "column": 3,
          "line": 102
        },
        "file": "source/renderer/app/components/loading/Loading.js",
        "id": "loading.screen.errors.tlsCertificateNotValidPleaseRestartError",
        "start": {
          "column": 31,
          "line": 98
>>>>>>> af1d3902
        }
      }
    ],
    "path": "source/renderer/app/components/loading/Loading.json"
  },
  {
    "descriptors": [
      {
        "defaultMessage": "!!!Software update is available",
        "description": "Title for \"Manual update\" overlay",
        "end": {
          "column": 3,
          "line": 21
        },
        "file": "source/renderer/app/components/loading/ManualUpdateOverlay.js",
        "id": "manualUpdateOverlay.title",
        "start": {
          "column": 9,
          "line": 17
        }
      },
      {
        "defaultMessage": "!!!You are experiencing network connection issues, and you are not running the latest Daedalus version. Automatic updates are unavailable while Daedalus is not connected to Cardano network.",
        "description": "Description line 1 of \"Manual update\" overlay",
        "end": {
          "column": 3,
          "line": 26
        },
        "file": "source/renderer/app/components/loading/ManualUpdateOverlay.js",
        "id": "manualUpdateOverlay.description1",
        "start": {
          "column": 20,
          "line": 22
        }
      },
      {
        "defaultMessage": "!!!You are currently running <b>{currentAppVersion}</b> version of Daedalus, and <b>{availableAppVersion}</b> version is available. Please manually update to that version since it may resolve your connecting issues.",
        "description": "Description line 2 of \"Manual update\" overlay",
        "end": {
          "column": 3,
          "line": 31
        },
        "file": "source/renderer/app/components/loading/ManualUpdateOverlay.js",
        "id": "manualUpdateOverlay.description2",
        "start": {
          "column": 20,
          "line": 27
        }
      },
      {
        "defaultMessage": "!!!Follow instructions and manually update",
        "description": "Label for \"Follow instructions and manually update\" action button on \"Manual update\" overlay",
        "end": {
          "column": 3,
          "line": 36
        },
        "file": "source/renderer/app/components/loading/ManualUpdateOverlay.js",
        "id": "manualUpdateOverlay.button.label",
        "start": {
          "column": 21,
          "line": 32
        }
      },
      {
        "defaultMessage": "!!!https://iohk.zendesk.com/hc/en-us/articles/360023850634",
        "description": "Follow instructions and manually update link on \"Manual update\" overlay",
        "end": {
          "column": 3,
          "line": 41
        },
        "file": "source/renderer/app/components/loading/ManualUpdateOverlay.js",
        "id": "manualUpdateOverlay.button.url",
        "start": {
          "column": 25,
          "line": 37
        }
      }
    ],
    "path": "source/renderer/app/components/loading/ManualUpdateOverlay.json"
  },
  {
    "descriptors": [
      {
        "defaultMessage": "!!!<b>Daedalus requires at least {diskSpaceRequired} of hard drive space to operate. Your computer is missing {diskSpaceMissing} of available space. Please delete some files to increase available hard drive space to continue using Daedalus. </b><br /><br />It is recommended to have at least 15% of hard drive space available ({diskSpaceRecommended} in your case) for normal and stable operation of the operating system and installed programs. We strongly recommend that you free up at least that amount of space from your hard drive.",
        "description": "Content of No disk space overlay",
        "end": {
          "column": 3,
          "line": 15
        },
        "file": "source/renderer/app/components/loading/NoDiskSpaceOverlay.js",
        "id": "noDiskSpace.error.overlayContent",
        "start": {
          "column": 18,
          "line": 10
        }
      },
      {
        "defaultMessage": "!!!Daedalus requires more hard drive space",
        "description": "Title of No disk space overlay",
        "end": {
          "column": 3,
          "line": 20
        },
        "file": "source/renderer/app/components/loading/NoDiskSpaceOverlay.js",
        "id": "noDiskSpace.error.overlayTitle",
        "start": {
          "column": 16,
          "line": 16
        }
      }
    ],
    "path": "source/renderer/app/components/loading/NoDiskSpaceOverlay.json"
  },
  {
    "descriptors": [
      {
        "defaultMessage": "!!!Node is running!",
        "description": "Message \"Node is running\" on the status icon tooltip",
        "end": {
          "column": 3,
          "line": 23
        },
        "file": "source/renderer/app/components/loading/StatusIcons.js",
        "id": "status.icons.nodeIsRunning",
        "start": {
          "column": 17,
          "line": 19
        }
      },
      {
        "defaultMessage": "!!!Node is starting!",
        "description": "Message \"Node is starting\" on the status icon tooltip",
        "end": {
          "column": 3,
          "line": 28
        },
        "file": "source/renderer/app/components/loading/StatusIcons.js",
        "id": "status.icons.nodeIsStarting",
        "start": {
          "column": 18,
          "line": 24
        }
      },
      {
        "defaultMessage": "!!!Node is exiting!",
        "description": "Message \"Node is exiting\" on the status icon tooltip",
        "end": {
          "column": 3,
          "line": 33
        },
        "file": "source/renderer/app/components/loading/StatusIcons.js",
        "id": "status.icons.nodeIsExiting",
        "start": {
          "column": 17,
          "line": 29
        }
      },
      {
        "defaultMessage": "!!!Node is stopping!",
        "description": "Message \"Node is stopping\" on the status icon tooltip",
        "end": {
          "column": 3,
          "line": 38
        },
        "file": "source/renderer/app/components/loading/StatusIcons.js",
        "id": "status.icons.nodeIsStopping",
        "start": {
          "column": 18,
          "line": 34
        }
      },
      {
        "defaultMessage": "!!!Node has stopped!",
        "description": "Message \"Node has stopped\" on the status icon tooltip",
        "end": {
          "column": 3,
          "line": 43
        },
        "file": "source/renderer/app/components/loading/StatusIcons.js",
        "id": "status.icons.nodeHasStopped",
        "start": {
          "column": 18,
          "line": 39
        }
      },
      {
        "defaultMessage": "!!!Node is updating!",
        "description": "Message \"Node is updating\" on the status icon tooltip",
        "end": {
          "column": 3,
          "line": 48
        },
        "file": "source/renderer/app/components/loading/StatusIcons.js",
        "id": "status.icons.nodeIsUpdating",
        "start": {
          "column": 18,
          "line": 44
        }
      },
      {
        "defaultMessage": "!!!Node has been updated!",
        "description": "Message \"Node has been updated\" on the status icon tooltip",
        "end": {
          "column": 3,
          "line": 53
        },
        "file": "source/renderer/app/components/loading/StatusIcons.js",
        "id": "status.icons.nodeHasBeenUpdated",
        "start": {
          "column": 22,
          "line": 49
        }
      },
      {
        "defaultMessage": "!!!Node has crashed!",
        "description": "Message \"Node has crashed\" on the status icon tooltip",
        "end": {
          "column": 3,
          "line": 58
        },
        "file": "source/renderer/app/components/loading/StatusIcons.js",
        "id": "status.icons.nodeHasCrashed",
        "start": {
          "column": 18,
          "line": 54
        }
      },
      {
        "defaultMessage": "!!!Node has errored!",
        "description": "Message \"Node has errored\" on the status icon tooltip",
        "end": {
          "column": 3,
          "line": 63
        },
        "file": "source/renderer/app/components/loading/StatusIcons.js",
        "id": "status.icons.nodeHasErrored",
        "start": {
          "column": 18,
          "line": 59
        }
      },
      {
        "defaultMessage": "!!!Node is unrecoverable!",
        "description": "Message \"Node is unrecoverable\" on the status icon tooltip",
        "end": {
          "column": 3,
          "line": 68
        },
        "file": "source/renderer/app/components/loading/StatusIcons.js",
        "id": "status.icons.nodeIsUnrecoverable",
        "start": {
          "column": 23,
          "line": 64
        }
      },
      {
        "defaultMessage": "!!!Check your Internet connection!",
        "description": "Message \"Check your Internet connection\" on the status icon tooltip",
        "end": {
          "column": 3,
          "line": 74
        },
        "file": "source/renderer/app/components/loading/StatusIcons.js",
        "id": "status.icons.checkYourInternetConnection",
        "start": {
          "column": 31,
          "line": 69
        }
      },
      {
        "defaultMessage": "!!!Node is responding!",
        "description": "Message \"Node is responding\" on the status icon tooltip",
        "end": {
          "column": 3,
          "line": 79
        },
        "file": "source/renderer/app/components/loading/StatusIcons.js",
        "id": "status.icons.isNodeRespondingOn",
        "start": {
          "column": 22,
          "line": 75
        }
      },
      {
        "defaultMessage": "!!!Node is not responding!",
        "description": "Message \"Node is not responding\" on the status icon tooltip",
        "end": {
          "column": 3,
          "line": 84
        },
        "file": "source/renderer/app/components/loading/StatusIcons.js",
        "id": "status.icons.isNodeRespondingOff",
        "start": {
          "column": 23,
          "line": 80
        }
      },
      {
        "defaultMessage": "!!!Checking if Node is responding!",
        "description": "Message \"Checking if Node is responding\" on the status icon tooltip",
        "end": {
          "column": 3,
          "line": 90
        },
        "file": "source/renderer/app/components/loading/StatusIcons.js",
        "id": "status.icons.isNodeRespondingLoading",
        "start": {
          "column": 27,
          "line": 85
        }
      },
      {
        "defaultMessage": "!!!Node is subscribed!",
        "description": "Message \"Node is subscribed\" on the status icon tooltip",
        "end": {
          "column": 3,
          "line": 95
        },
        "file": "source/renderer/app/components/loading/StatusIcons.js",
        "id": "status.icons.isNodeSubscribedOn",
        "start": {
          "column": 22,
          "line": 91
        }
      },
      {
        "defaultMessage": "!!!Node is not subscribed!",
        "description": "Message \"Node is not subscribed\" on the status icon tooltip",
        "end": {
          "column": 3,
          "line": 100
        },
        "file": "source/renderer/app/components/loading/StatusIcons.js",
        "id": "status.icons.isNodeSubscribedOff",
        "start": {
          "column": 23,
          "line": 96
        }
      },
      {
        "defaultMessage": "!!!Checking if Node is subscribed!",
        "description": "Message \"Checking if Node is subscribed\" on the status icon tooltip",
        "end": {
          "column": 3,
          "line": 106
        },
        "file": "source/renderer/app/components/loading/StatusIcons.js",
        "id": "status.icons.isNodeSubscribedLoading",
        "start": {
          "column": 27,
          "line": 101
        }
      },
      {
        "defaultMessage": "!!!Node time is correct!",
        "description": "Message \"Node time is correct\" on the status icon tooltip",
        "end": {
          "column": 3,
          "line": 111
        },
        "file": "source/renderer/app/components/loading/StatusIcons.js",
        "id": "status.icons.isNodeTimeCorrectOn",
        "start": {
          "column": 23,
          "line": 107
        }
      },
      {
        "defaultMessage": "!!!Node time is not correct!",
        "description": "Message \"Node time is not correct\" on the status icon tooltip",
        "end": {
          "column": 3,
          "line": 117
        },
        "file": "source/renderer/app/components/loading/StatusIcons.js",
        "id": "status.icons.isNodeTimeCorrectOff",
        "start": {
          "column": 24,
          "line": 112
        }
      },
      {
        "defaultMessage": "!!!Checking if Node time is correct!",
        "description": "Message \"Checking if Node time is correct\" on the status icon tooltip",
        "end": {
          "column": 3,
          "line": 123
        },
        "file": "source/renderer/app/components/loading/StatusIcons.js",
        "id": "status.icons.isNodeTimeCorrectLoading",
        "start": {
          "column": 28,
          "line": 118
        }
      },
      {
        "defaultMessage": "!!!Node is syncing!",
        "description": "Message \"Node is syncing\" on the status icon tooltip",
        "end": {
          "column": 3,
          "line": 128
        },
        "file": "source/renderer/app/components/loading/StatusIcons.js",
        "id": "status.icons.isNodeSyncingOn",
        "start": {
          "column": 19,
          "line": 124
        }
      },
      {
        "defaultMessage": "!!!Node is not syncing!",
        "description": "Message \"Node is not syncing\" on the status icon tooltip",
        "end": {
          "column": 3,
          "line": 133
        },
        "file": "source/renderer/app/components/loading/StatusIcons.js",
        "id": "status.icons.isNodeSyncingOff",
        "start": {
          "column": 20,
          "line": 129
        }
      },
      {
        "defaultMessage": "!!!Checking if Node is syncing!",
        "description": "Message \"Checking if Node is syncing\" on the status icon tooltip",
        "end": {
          "column": 3,
          "line": 139
        },
        "file": "source/renderer/app/components/loading/StatusIcons.js",
        "id": "status.icons.isNodeSyncingLoading",
        "start": {
          "column": 24,
          "line": 134
        }
      }
    ],
    "path": "source/renderer/app/components/loading/StatusIcons.json"
  },
  {
    "descriptors": [
      {
        "defaultMessage": "!!!Unable to sync - incorrect time",
        "description": "Title of Sync error overlay",
        "end": {
          "column": 3,
          "line": 16
        },
        "file": "source/renderer/app/components/loading/SystemTimeErrorOverlay.js",
        "id": "systemTime.error.overlayTitle",
        "start": {
          "column": 16,
          "line": 12
        }
      },
      {
        "defaultMessage": "!!!Attention, Daedalus is unable to sync with the blockchain because the time on your machine is different from the global time. Your time is off by 2 hours 12 minutes 54 seconds.",
        "description": "First paragraph of Sync error overlay",
        "end": {
          "column": 3,
          "line": 22
        },
        "file": "source/renderer/app/components/loading/SystemTimeErrorOverlay.js",
        "id": "systemTime.error.overlayTextP1",
        "start": {
          "column": 17,
          "line": 17
        }
      },
      {
        "defaultMessage": "!!!To synchronise the time and fix the issue, please read our {supportPortalLink} article.",
        "description": "Second paragraph of Sync error overlay",
        "end": {
          "column": 3,
          "line": 28
        },
        "file": "source/renderer/app/components/loading/SystemTimeErrorOverlay.js",
        "id": "systemTime.error.overlayTextP2",
        "start": {
          "column": 17,
          "line": 23
        }
      },
      {
        "defaultMessage": "!!!Attention, Daedalus is unable to check if the clock on your computer is synchronized with global time because NTP (Network Time Protocol) servers are unreachable, possibly due to firewalls on your network.",
        "description": "Text of Sync error overlay when NTP service is unreachable",
        "end": {
          "column": 3,
          "line": 34
        },
        "file": "source/renderer/app/components/loading/SystemTimeErrorOverlay.js",
        "id": "systemTime.error.ntpUnreachableTextP1",
        "start": {
          "column": 24,
          "line": 29
        }
      },
      {
        "defaultMessage": "!!!If your computer clock is off by more than 15 seconds, Daedalus will be unable to connect to the network. If you have this issue, please read our Support Portal article to synchronize the time on your machine.",
        "description": "Text of Sync error overlay when NTP service is unreachable",
        "end": {
          "column": 3,
          "line": 40
        },
        "file": "source/renderer/app/components/loading/SystemTimeErrorOverlay.js",
        "id": "systemTime.error.ntpUnreachableTextP2",
        "start": {
          "column": 24,
          "line": 35
        }
      },
      {
        "defaultMessage": "!!!Support Portal",
        "description": "\"Support Portal\" link text",
        "end": {
          "column": 3,
          "line": 45
        },
        "file": "source/renderer/app/components/loading/SystemTimeErrorOverlay.js",
        "id": "systemTime.error.supportPortalLink",
        "start": {
          "column": 21,
          "line": 41
        }
      },
      {
        "defaultMessage": "!!!https://iohk.zendesk.com/hc/en-us/articles/360010230873",
        "description": "Link to \"Machine clock out of sync with Cardano network\" support page",
        "end": {
          "column": 3,
          "line": 52
        },
        "file": "source/renderer/app/components/loading/SystemTimeErrorOverlay.js",
        "id": "systemTime.error.supportPortalLinkUrl",
        "start": {
          "column": 24,
          "line": 46
        }
      },
      {
        "defaultMessage": "!!!Check the time again",
        "description": "Text of Check the time again button",
        "end": {
          "column": 3,
          "line": 57
        },
        "file": "source/renderer/app/components/loading/SystemTimeErrorOverlay.js",
        "id": "systemTime.error.onCheckTheTimeAgainLink",
        "start": {
          "column": 27,
          "line": 53
        }
      },
      {
        "defaultMessage": "!!!Continue without clock synchronization checks",
        "description": "Text of \"Continue without clock synchronization checks\" button",
        "end": {
          "column": 3,
          "line": 63
        },
        "file": "source/renderer/app/components/loading/SystemTimeErrorOverlay.js",
        "id": "systemTime.error.onContinueWithoutClockSyncCheckLink",
        "start": {
          "column": 39,
          "line": 58
        }
      }
    ],
    "path": "source/renderer/app/components/loading/SystemTimeErrorOverlay.json"
  },
  {
    "descriptors": [
      {
        "defaultMessage": "!!!Legacy",
        "description": "Label \"Legacy\" on the legacy badge.",
        "end": {
          "column": 3,
          "line": 13
        },
        "file": "source/renderer/app/components/notifications/LegacyBadge.js",
        "id": "wallet.legacy.badge.label",
        "start": {
          "column": 9,
          "line": 9
        }
      }
    ],
    "path": "source/renderer/app/components/notifications/LegacyBadge.json"
  },
  {
    "descriptors": [
      {
        "defaultMessage": "!!!Move funds from the legacy wallet",
        "description": "Title \"Move funds from the legacy wallet\" on the legacy notification.",
        "end": {
          "column": 3,
          "line": 15
        },
        "file": "source/renderer/app/components/notifications/LegacyNotification.js",
        "id": "wallet.legacy.notification.title",
        "start": {
          "column": 9,
          "line": 10
        }
      },
      {
        "defaultMessage": "!!!This is a legacy wallet which uses legacy addresses and does not support new features. Please move all of the ada from this legacy wallet to one of the wallets where new features are available. You can also create a brand new wallet for your ada in case you don’t want to move ada to one of your existing wallets. A sequence of screens will guide you through the process.",
        "description": "Legacy notification description.",
        "end": {
          "column": 3,
          "line": 21
        },
        "file": "source/renderer/app/components/notifications/LegacyNotification.js",
        "id": "wallet.legacy.notification.description",
        "start": {
          "column": 15,
          "line": 16
        }
      },
      {
        "defaultMessage": "!!!Learn more",
        "description": "Learn more action of legacy notification.",
        "end": {
          "column": 3,
          "line": 26
        },
        "file": "source/renderer/app/components/notifications/LegacyNotification.js",
        "id": "wallet.legacy.notification.actionLearnMore",
        "start": {
          "column": 19,
          "line": 22
        }
      },
      {
        "defaultMessage": "!!!Move all of the ada from this wallet",
        "description": "Move all ada action of legacy notification.",
        "end": {
          "column": 3,
          "line": 31
        },
        "file": "source/renderer/app/components/notifications/LegacyNotification.js",
        "id": "wallet.legacy.notification.actionMove",
        "start": {
          "column": 14,
          "line": 27
        }
      }
    ],
    "path": "source/renderer/app/components/notifications/LegacyNotification.json"
  },
  {
    "descriptors": [
      {
        "defaultMessage": "!!!Update and restart",
        "description": "Label \"Update and restart\" on the Cardano node update notification.",
        "end": {
          "column": 3,
          "line": 18
        },
        "file": "source/renderer/app/components/notifications/NodeUpdateNotification.js",
        "id": "cardano.node.update.notification.accept.button.label",
        "start": {
          "column": 15,
          "line": 13
        }
      },
      {
        "defaultMessage": "!!!Postpone until restart",
        "description": "Label \"Postpone until restart\" on the Cardano node update notification.",
        "end": {
          "column": 3,
          "line": 24
        },
        "file": "source/renderer/app/components/notifications/NodeUpdateNotification.js",
        "id": "cardano.node.update.notification.postpone.button.label",
        "start": {
          "column": 13,
          "line": 19
        }
      },
      {
        "defaultMessage": "!!!Cardano-Core update v{version} is available",
        "description": "Cardano-Core update notification with version.",
        "end": {
          "column": 3,
          "line": 29
        },
        "file": "source/renderer/app/components/notifications/NodeUpdateNotification.js",
        "id": "cardano.node.update.notification.titleWithVersion",
        "start": {
          "column": 20,
          "line": 25
        }
      },
      {
        "defaultMessage": "!!!Cardano-Core update is available",
        "description": "Cardano-Core update notification without version.",
        "end": {
          "column": 3,
          "line": 34
        },
        "file": "source/renderer/app/components/notifications/NodeUpdateNotification.js",
        "id": "cardano.node.update.notification.titleWithoutVersion",
        "start": {
          "column": 23,
          "line": 30
        }
      },
      {
        "defaultMessage": "!!!Daedalus and Cardano node update is available. Would you like to install the update?",
        "description": "Message shown when there is a Daedalus and Cardano node update available.",
        "end": {
          "column": 3,
          "line": 41
        },
        "file": "source/renderer/app/components/notifications/NodeUpdateNotification.js",
        "id": "cardano.node.update.notification.message",
        "start": {
          "column": 17,
          "line": 35
        }
      }
    ],
    "path": "source/renderer/app/components/notifications/NodeUpdateNotification.json"
  },
  {
    "descriptors": [
      {
        "defaultMessage": "!!!Wallet restore in progress",
        "description": "Status message \"Wallet restore in progress\" shown while wallet is being restored.",
        "end": {
          "column": 3,
          "line": 17
        },
        "file": "source/renderer/app/components/notifications/RestoreNotification.js",
        "id": "wallet.statusMessages.activeRestore",
        "start": {
          "column": 24,
          "line": 12
        }
      }
    ],
    "path": "source/renderer/app/components/notifications/RestoreNotification.json"
  },
  {
    "descriptors": [
      {
        "defaultMessage": "!!!Wallet data migration",
        "description": "Title for the Data Layer Migration screen.",
        "end": {
          "column": 3,
          "line": 15
        },
        "file": "source/renderer/app/components/profile/data-layer-migration/DataLayerMigrationForm.js",
        "id": "profile.dataLayerMigration.title",
        "start": {
          "column": 9,
          "line": 11
        }
      },
      {
        "defaultMessage": "!!!You have installed a version of Daedalus that changes how wallet data is stored and managed. Because of this, all of your wallets need to be restored and synchronized with the complete history of the Cardano blockchain.",
        "description": "Content for the Data Layer Migration screen.",
        "end": {
          "column": 3,
          "line": 21
        },
        "file": "source/renderer/app/components/profile/data-layer-migration/DataLayerMigrationForm.js",
        "id": "profile.dataLayerMigration.content1",
        "start": {
          "column": 12,
          "line": 16
        }
      },
      {
        "defaultMessage": "!!!This is an automatic process and does not require any action on your behalf.",
        "description": "Content for the Data Layer Migration screen.",
        "end": {
          "column": 3,
          "line": 27
        },
        "file": "source/renderer/app/components/profile/data-layer-migration/DataLayerMigrationForm.js",
        "id": "profile.dataLayerMigration.content2",
        "start": {
          "column": 12,
          "line": 22
        }
      },
      {
        "defaultMessage": "!!!Your transaction history and used addresses will appear in your wallets as they are recovered during the restoration process. Addresses that were not used will not be recovered because they are not recorded on the blockchain. If funds were sent to those addresses you will receive the funds and those addresses will appear in your wallet.",
        "description": "Content for the Data Layer Migration screen.",
        "end": {
          "column": 3,
          "line": 33
        },
        "file": "source/renderer/app/components/profile/data-layer-migration/DataLayerMigrationForm.js",
        "id": "profile.dataLayerMigration.content3",
        "start": {
          "column": 12,
          "line": 28
        }
      },
      {
        "defaultMessage": "!!!Start migration",
        "description": "Submit label for the Data Layer Migration screen.",
        "end": {
          "column": 3,
          "line": 38
        },
        "file": "source/renderer/app/components/profile/data-layer-migration/DataLayerMigrationForm.js",
        "id": "profile.dataLayerMigration.submitLabel",
        "start": {
          "column": 15,
          "line": 34
        }
      }
    ],
    "path": "source/renderer/app/components/profile/data-layer-migration/DataLayerMigrationForm.json"
  },
  {
    "descriptors": [
      {
        "defaultMessage": "!!!Select your language",
        "description": "Label for the language select.",
        "end": {
          "column": 3,
          "line": 20
        },
        "file": "source/renderer/app/components/profile/language-selection/LanguageSelectionForm.js",
        "id": "profile.languageSelect.form.languageSelectLabel",
        "start": {
          "column": 23,
          "line": 16
        }
      },
      {
        "defaultMessage": "!!!Continue",
        "description": "Label for the \"Language select\" form submit button.",
        "end": {
          "column": 3,
          "line": 25
        },
        "file": "source/renderer/app/components/profile/language-selection/LanguageSelectionForm.js",
        "id": "profile.languageSelect.form.submitLabel",
        "start": {
          "column": 15,
          "line": 21
        }
      }
    ],
    "path": "source/renderer/app/components/profile/language-selection/LanguageSelectionForm.json"
  },
  {
    "descriptors": [
      {
        "defaultMessage": "!!!I agree with terms of use",
        "description": "Label for the \"I agree with terms of use\" checkbox.",
        "end": {
          "column": 3,
          "line": 19
        },
        "file": "source/renderer/app/components/profile/terms-of-use/TermsOfUseForm.js",
        "id": "profile.termsOfUse.checkboxLabel",
        "start": {
          "column": 17,
          "line": 15
        }
      },
      {
        "defaultMessage": "!!!I understand that the terms of use are only available in English and agree to the terms of use",
        "description": "Label for the \"I agree with terms of use\" checkbox when terms of use are not translated.",
        "end": {
          "column": 3,
          "line": 26
        },
        "file": "source/renderer/app/components/profile/terms-of-use/TermsOfUseForm.js",
        "id": "profile.termsOfUse.checkboxLabelWithDisclaimer",
        "start": {
          "column": 31,
          "line": 20
        }
      },
      {
        "defaultMessage": "!!!Continue",
        "description": "Label for the \"Terms of use\" form submit button.",
        "end": {
          "column": 3,
          "line": 31
        },
        "file": "source/renderer/app/components/profile/terms-of-use/TermsOfUseForm.js",
        "id": "profile.termsOfUse.submitLabel",
        "start": {
          "column": 15,
          "line": 27
        }
      }
    ],
    "path": "source/renderer/app/components/profile/terms-of-use/TermsOfUseForm.json"
  },
  {
    "descriptors": [
      {
        "defaultMessage": "!!!Theme",
        "description": "Label for the \"Theme\" selection on the display settings page.",
        "end": {
          "column": 3,
          "line": 18
        },
        "file": "source/renderer/app/components/settings/categories/DisplaySettings.js",
        "id": "settings.display.themeLabel",
        "start": {
          "column": 14,
          "line": 13
        }
      },
      {
        "defaultMessage": "!!!Light blue",
        "description": "Name of the \"Light blue\" theme on the display settings page.",
        "end": {
          "column": 3,
          "line": 23
        },
        "file": "source/renderer/app/components/settings/categories/DisplaySettings.js",
        "id": "settings.display.themeNames.lightBlue",
        "start": {
          "column": 18,
          "line": 19
        }
      },
      {
        "defaultMessage": "!!!Cardano",
        "description": "Name of the \"Cardano\" theme on the display settings page.",
        "end": {
          "column": 3,
          "line": 28
        },
        "file": "source/renderer/app/components/settings/categories/DisplaySettings.js",
        "id": "settings.display.themeNames.cardano",
        "start": {
          "column": 16,
          "line": 24
        }
      },
      {
        "defaultMessage": "!!!Dark blue",
        "description": "Name of the \"Dark blue\" theme on the display settings page.",
        "end": {
          "column": 3,
          "line": 33
        },
        "file": "source/renderer/app/components/settings/categories/DisplaySettings.js",
        "id": "settings.display.themeNames.darkBlue",
        "start": {
          "column": 17,
          "line": 29
        }
      }
    ],
    "path": "source/renderer/app/components/settings/categories/DisplaySettings.json"
  },
  {
    "descriptors": [
      {
        "defaultMessage": "!!!Language",
        "description": "Label for the language select.",
        "end": {
          "column": 3,
          "line": 18
        },
        "file": "source/renderer/app/components/settings/categories/GeneralSettings.js",
        "id": "settings.general.languageSelect.label",
        "start": {
          "column": 23,
          "line": 14
        }
      }
    ],
    "path": "source/renderer/app/components/settings/categories/GeneralSettings.json"
  },
  {
    "descriptors": [
      {
        "defaultMessage": "!!!Help and support",
        "description": "Title \"Help and support\" on the support settings page.",
        "end": {
          "column": 3,
          "line": 13
        },
        "file": "source/renderer/app/components/settings/categories/SupportSettings.js",
        "id": "settings.support.faq.title",
        "start": {
          "column": 12,
          "line": 9
        }
      },
      {
        "defaultMessage": "!!!If you are experiencing a problem, please look for guidance using the list of {faqLink} on the support pages. If you can’t find a solution, please submit a support ticket.",
        "description": "Content for the \"Help and support\" section on the support settings page.",
        "end": {
          "column": 3,
          "line": 20
        },
        "file": "source/renderer/app/components/settings/categories/SupportSettings.js",
        "id": "settings.support.faq.content",
        "start": {
          "column": 14,
          "line": 14
        }
      },
      {
        "defaultMessage": "!!!Known Issues",
        "description": "\"Known Issues\" link in the \"Help and support\" section on the support settings page",
        "end": {
          "column": 3,
          "line": 26
        },
        "file": "source/renderer/app/components/settings/categories/SupportSettings.js",
        "id": "settings.support.faq.faqLink",
        "start": {
          "column": 11,
          "line": 21
        }
      },
      {
        "defaultMessage": "!!!Steps for creating a support request:",
        "description": "Title \"Steps for creating a support request\" on the support settings page.",
        "end": {
          "column": 3,
          "line": 32
        },
        "file": "source/renderer/app/components/settings/categories/SupportSettings.js",
        "id": "settings.support.steps.title",
        "start": {
          "column": 14,
          "line": 27
        }
      },
      {
        "defaultMessage": "!!!Download the logs",
        "description": "Title \"Download the logs\" on the support settings page.",
        "end": {
          "column": 3,
          "line": 37
        },
        "file": "source/renderer/app/components/settings/categories/SupportSettings.js",
        "id": "settings.support.steps.downloadLogs.title",
        "start": {
          "column": 26,
          "line": 33
        }
      },
      {
        "defaultMessage": "!!!Please {downloadLogsLink} and attach the downloaded file when submitting a support request to help the support team investigate the issue. Logs do not contain sensitive information.",
        "description": "Description of \"Download the logs\" on the support settings page.",
        "end": {
          "column": 3,
          "line": 44
        },
        "file": "source/renderer/app/components/settings/categories/SupportSettings.js",
        "id": "settings.support.steps.downloadLogs.description",
        "start": {
          "column": 32,
          "line": 38
        }
      },
      {
        "defaultMessage": "!!!download your logs here",
        "description": "\"download your logs here\" link in the Logs section on the support settings page",
        "end": {
          "column": 3,
          "line": 50
        },
        "file": "source/renderer/app/components/settings/categories/SupportSettings.js",
        "id": "settings.support.steps.downloadLogs.link",
        "start": {
          "column": 25,
          "line": 45
        }
      },
      {
        "defaultMessage": "!!!Report a problem",
        "description": "Title \"Report a problem\" on the support settings page.",
        "end": {
          "column": 3,
          "line": 55
        },
        "file": "source/renderer/app/components/settings/categories/SupportSettings.js",
        "id": "settings.support.steps.reportProblem.title",
        "start": {
          "column": 27,
          "line": 51
        }
      },
      {
        "defaultMessage": "!!!Please {downloadLogsLink} and attach the downloaded file when submitting a support request to help the support team investigate the issue. Logs do not contain sensitive information.",
        "description": "Description of \"Download the logs\" on the support settings page.",
        "end": {
          "column": 3,
          "line": 62
        },
        "file": "source/renderer/app/components/settings/categories/SupportSettings.js",
        "id": "settings.support.steps.reportProblem.description",
        "start": {
          "column": 33,
          "line": 56
        }
      },
      {
        "defaultMessage": "!!!download your logs here",
        "description": "\"download your logs here\" link in the Logs section on the support settings page",
        "end": {
          "column": 3,
          "line": 68
        },
        "file": "source/renderer/app/components/settings/categories/SupportSettings.js",
        "id": "settings.support.steps.reportProblem.link",
        "start": {
          "column": 26,
          "line": 63
        }
      }
    ],
    "path": "source/renderer/app/components/settings/categories/SupportSettings.json"
  },
  {
    "descriptors": [
      {
        "defaultMessage": "!!!General",
        "description": "Label for the \"General\" link in the settings menu.",
        "end": {
          "column": 3,
          "line": 14
        },
        "file": "source/renderer/app/components/settings/menu/SettingsMenu.js",
        "id": "settings.menu.general.link.label",
        "start": {
          "column": 11,
          "line": 10
        }
      },
      {
        "defaultMessage": "!!!Support",
        "description": "Label for the \"Support\" link in the settings menu.",
        "end": {
          "column": 3,
          "line": 19
        },
        "file": "source/renderer/app/components/settings/menu/SettingsMenu.js",
        "id": "settings.menu.support.link.label",
        "start": {
          "column": 11,
          "line": 15
        }
      },
      {
        "defaultMessage": "!!!Terms of use",
        "description": "Label for the \"Terms of use\" link in the settings menu.",
        "end": {
          "column": 3,
          "line": 24
        },
        "file": "source/renderer/app/components/settings/menu/SettingsMenu.js",
        "id": "settings.menu.termsOfUse.link.label",
        "start": {
          "column": 14,
          "line": 20
        }
      },
      {
        "defaultMessage": "!!!Themes",
        "description": "Label for the \"Themes\" link in the settings menu.",
        "end": {
          "column": 3,
          "line": 29
        },
        "file": "source/renderer/app/components/settings/menu/SettingsMenu.js",
        "id": "settings.menu.display.link.label",
        "start": {
          "column": 11,
          "line": 25
        }
      }
    ],
    "path": "source/renderer/app/components/settings/menu/SettingsMenu.json"
  },
  {
    "descriptors": [
      {
        "defaultMessage": "!!!Add wallet",
        "description": "Label for the \"Add wallet\" button in wallet sidebar menu.",
        "end": {
          "column": 3,
          "line": 18
        },
        "file": "source/renderer/app/components/sidebar/wallets/SidebarWalletsMenu.js",
        "id": "sidebar.wallets.addWallet",
        "start": {
          "column": 16,
          "line": 14
        }
      }
    ],
    "path": "source/renderer/app/components/sidebar/wallets/SidebarWalletsMenu.json"
  },
  {
    "descriptors": [
      {
        "defaultMessage": "!!!Cardano decentralization",
        "description": "Headline for the Decentralisation notification.",
        "end": {
          "column": 3,
          "line": 15
        },
        "file": "source/renderer/app/components/staking/countdown/StakingCountdown.js",
        "id": "staking.delegationCountdown.heading",
        "start": {
          "column": 11,
          "line": 11
        }
      },
      {
        "defaultMessage": "!!!Cardano will soon start its transition from a federated to a decentralized system. This will mark the start of stakeholders being able to earn rewards for participating in the running of the network. They will be able to participate directly in the process of staking or can delegate their stake to stake pools to earn rewards in ada.",
        "description": "Info for the Decentralisation notification.",
        "end": {
          "column": 3,
          "line": 21
        },
        "file": "source/renderer/app/components/staking/countdown/StakingCountdown.js",
        "id": "staking.delegationCountdown.description",
        "start": {
          "column": 15,
          "line": 16
        }
      },
      {
        "defaultMessage": "!!!Rewards begin in",
        "description": "Description for the Decentralisation notification.",
        "end": {
          "column": 3,
          "line": 26
        },
        "file": "source/renderer/app/components/staking/countdown/StakingCountdown.js",
        "id": "staking.delegationCountdown.timeLeftDesc",
        "start": {
          "column": 16,
          "line": 22
        }
      },
      {
        "defaultMessage": "!!!Learn more",
        "description": "Button Label for the Decentralisation notification.",
        "end": {
          "column": 3,
          "line": 31
        },
        "file": "source/renderer/app/components/staking/countdown/StakingCountdown.js",
        "id": "staking.delegationCountdown.buttonLabel",
        "start": {
          "column": 15,
          "line": 27
        }
      }
    ],
    "path": "source/renderer/app/components/staking/countdown/StakingCountdown.json"
  },
  {
    "descriptors": [
      {
        "defaultMessage": "!!!Cardano is transitioning to a decentralized system",
        "description": "Headline for the Decentralization progress notification.",
        "end": {
          "column": 3,
          "line": 14
        },
        "file": "source/renderer/app/components/staking/info/StakingInfo.js",
        "id": "staking.info.heading",
        "start": {
          "column": 11,
          "line": 10
        }
      },
      {
        "defaultMessage": "!!!Cardano is transitioning from a federated to a decentralized system. During this transition, some new blocks will be produced by nodes operated in a federated way and some by nodes run by ada stakeholders. All rewards will be distributed to ada stakeholders and none to operators of federated nodes.",
        "description": "Info description for the Decentralization progress notification.",
        "end": {
          "column": 3,
          "line": 21
        },
        "file": "source/renderer/app/components/staking/info/StakingInfo.js",
        "id": "staking.info.description",
        "start": {
          "column": 15,
          "line": 15
        }
      },
      {
        "defaultMessage": "!!!Currently, {percentage}% of the system is decentralized and operated by stake pools.",
        "description": "Percentage info description for the Decentralization progress notification.",
        "end": {
          "column": 3,
          "line": 28
        },
        "file": "source/renderer/app/components/staking/info/StakingInfo.js",
        "id": "staking.info.percentage",
        "start": {
          "column": 14,
          "line": 22
        }
      },
      {
        "defaultMessage": "!!!Learn more",
        "description": "Button Label for the Decentralization progress notification.",
        "end": {
          "column": 3,
          "line": 33
        },
        "file": "source/renderer/app/components/staking/info/StakingInfo.js",
        "id": "staking.info.buttonLabel",
        "start": {
          "column": 15,
          "line": 29
        }
      }
    ],
    "path": "source/renderer/app/components/staking/info/StakingInfo.json"
  },
  {
    "descriptors": [
      {
        "defaultMessage": "!!!Delegation center",
        "description": "Label for the \"Delegation\" nav button in the staking navigation.",
        "end": {
          "column": 3,
          "line": 13
        },
        "file": "source/renderer/app/components/staking/navigation/StakingNavigation.js",
        "id": "staking.navigation.delegation_center",
        "start": {
          "column": 21,
          "line": 8
        }
      },
      {
        "defaultMessage": "!!!Stake pools",
        "description": "Label for the \"Stake\" nav button in the staking navigation.",
        "end": {
          "column": 3,
          "line": 18
        },
        "file": "source/renderer/app/components/staking/navigation/StakingNavigation.js",
        "id": "staking.navigation.stake_pools",
        "start": {
          "column": 15,
          "line": 14
        }
      },
      {
        "defaultMessage": "!!!Rewards",
        "description": "Label for the \"Rewards\" nav button in the staking navigation.",
        "end": {
          "column": 3,
          "line": 24
        },
        "file": "source/renderer/app/components/staking/navigation/StakingNavigation.js",
        "id": "staking.navigation.rewards",
        "start": {
          "column": 11,
          "line": 19
        }
      },
      {
        "defaultMessage": "!!!Epochs",
        "description": "Label for the \"Epochs\" nav button in the staking navigation.",
        "end": {
          "column": 3,
          "line": 29
        },
        "file": "source/renderer/app/components/staking/navigation/StakingNavigation.js",
        "id": "staking.navigation.epochs",
        "start": {
          "column": 10,
          "line": 25
        }
      },
      {
        "defaultMessage": "!!!Info",
        "description": "Label for the \"Info\" nav button in the staking navigation.",
        "end": {
          "column": 3,
          "line": 34
        },
        "file": "source/renderer/app/components/staking/navigation/StakingNavigation.js",
        "id": "staking.navigation.info",
        "start": {
          "column": 8,
          "line": 30
        }
      }
    ],
    "path": "source/renderer/app/components/staking/navigation/StakingNavigation.json"
  },
  {
    "descriptors": [
      {
        "defaultMessage": "!!!Earned Rewards",
        "description": "Title \"Earned Rewards\" label on the staking rewards page.",
        "end": {
          "column": 3,
          "line": 18
        },
        "file": "source/renderer/app/components/staking/rewards/StakingRewards.js",
        "id": "staking.rewards.title",
        "start": {
          "column": 9,
          "line": 14
        }
      },
      {
        "defaultMessage": "!!!Export CSV",
        "description": "Label for the \"Export CSV\" button on the staking rewards page.",
        "end": {
          "column": 3,
          "line": 24
        },
        "file": "source/renderer/app/components/staking/rewards/StakingRewards.js",
        "id": "staking.rewards.exportButtonLabel",
        "start": {
          "column": 21,
          "line": 19
        }
      },
      {
        "defaultMessage": "!!!No rewards",
        "description": "\"No rewards\" rewards label on staking rewards page.",
        "end": {
          "column": 3,
          "line": 29
        },
        "file": "source/renderer/app/components/staking/rewards/StakingRewards.js",
        "id": "staking.rewards.no.rewards",
        "start": {
          "column": 13,
          "line": 25
        }
      },
      {
        "defaultMessage": "!!!Date",
        "description": "Table header \"Date\" label on staking rewards page",
        "end": {
          "column": 3,
          "line": 34
        },
        "file": "source/renderer/app/components/staking/rewards/StakingRewards.js",
        "id": "staking.rewards.tableHeader.date",
        "start": {
          "column": 19,
          "line": 30
        }
      },
      {
        "defaultMessage": "!!!Stake pool",
        "description": "Table header \"Stake pool\" label on staking rewards page",
        "end": {
          "column": 3,
          "line": 39
        },
        "file": "source/renderer/app/components/staking/rewards/StakingRewards.js",
        "id": "staking.rewards.tableHeader.pool",
        "start": {
          "column": 19,
          "line": 35
        }
      },
      {
        "defaultMessage": "!!!Wallet",
        "description": "Table header \"Wallet\" label on staking rewards page",
        "end": {
          "column": 3,
          "line": 44
        },
        "file": "source/renderer/app/components/staking/rewards/StakingRewards.js",
        "id": "staking.rewards.tableHeader.wallet",
        "start": {
          "column": 21,
          "line": 40
        }
      },
      {
        "defaultMessage": "!!!Amount",
        "description": "Table header \"Amount\" label on staking rewards page",
        "end": {
          "column": 3,
          "line": 49
        },
        "file": "source/renderer/app/components/staking/rewards/StakingRewards.js",
        "id": "staking.rewards.tableHeader.amount",
        "start": {
          "column": 21,
          "line": 45
        }
      },
      {
        "defaultMessage": "!!!Learn more",
        "description": "Label for \"Learn more\" button on staking rewards page",
        "end": {
          "column": 3,
          "line": 54
        },
        "file": "source/renderer/app/components/staking/rewards/StakingRewards.js",
        "id": "staking.rewards.learnMore.ButtonLabel",
        "start": {
          "column": 24,
          "line": 50
        }
      },
      {
        "defaultMessage": "!!!Rewards from stake delegation are automatically collected into your reward account.",
        "description": "Rewards description text on staking rewards page",
        "end": {
          "column": 3,
          "line": 60
        },
        "file": "source/renderer/app/components/staking/rewards/StakingRewards.js",
        "id": "staking.rewards.note",
        "start": {
          "column": 8,
          "line": 55
        }
      }
    ],
    "path": "source/renderer/app/components/staking/rewards/StakingRewards.json"
  },
  {
    "descriptors": [
      {
        "defaultMessage": "!!!Search stake pools",
        "description": "\"Delegating List Title\" for the Stake Pools page.",
        "end": {
          "column": 3,
          "line": 20
        },
        "file": "source/renderer/app/components/staking/stake-pools/StakePoolsList.js",
        "id": "staking.stakePools.searchInputPlaceholder",
        "start": {
          "column": 26,
          "line": 16
        }
      },
      {
        "defaultMessage": "!!!All",
        "description": "\"Filter All\" for the Stake Pools page.",
        "end": {
          "column": 3,
          "line": 25
        },
        "file": "source/renderer/app/components/staking/stake-pools/StakePoolsList.js",
        "id": "staking.stakePools.filterAll",
        "start": {
          "column": 13,
          "line": 21
        }
      },
      {
        "defaultMessage": "!!!New",
        "description": "\"Filter New\" for the Stake Pools page.",
        "end": {
          "column": 3,
          "line": 30
        },
        "file": "source/renderer/app/components/staking/stake-pools/StakePoolsList.js",
        "id": "staking.stakePools.filterNew",
        "start": {
          "column": 13,
          "line": 26
        }
      },
      {
        "defaultMessage": "!!!Charity",
        "description": "\"FilterChar ity\" for the Stake Pools page.",
        "end": {
          "column": 3,
          "line": 35
        },
        "file": "source/renderer/app/components/staking/stake-pools/StakePoolsList.js",
        "id": "staking.stakePools.filterCharity",
        "start": {
          "column": 17,
          "line": 31
        }
      },
      {
        "defaultMessage": "!!!Stake pools you are currently delegating to",
        "description": "\"delegatingListTitlee\" for the Stake Pools page.",
        "end": {
          "column": 3,
          "line": 40
        },
        "file": "source/renderer/app/components/staking/stake-pools/StakePoolsList.js",
        "id": "staking.stakePools.delegatingListTitle",
        "start": {
          "column": 23,
          "line": 36
        }
      },
      {
        "defaultMessage": "!!!Stake pools ({pools})",
        "description": "\"listTitle\" for the Stake Pools page.",
        "end": {
          "column": 3,
          "line": 45
        },
        "file": "source/renderer/app/components/staking/stake-pools/StakePoolsList.js",
        "id": "staking.stakePools.listTitle",
        "start": {
          "column": 13,
          "line": 41
        }
      }
    ],
    "path": "source/renderer/app/components/staking/stake-pools/StakePoolsList.json"
  },
  {
    "descriptors": [
      {
        "defaultMessage": "!!!Rank:",
        "description": "\"\" for the Stake Pools Tooltip page.",
        "end": {
          "column": 3,
          "line": 21
        },
        "file": "source/renderer/app/components/staking/stake-pools/StakePoolTooltip.js",
        "id": "staking.stakePools.tooltip.ranking",
        "start": {
          "column": 11,
          "line": 17
        }
      },
      {
        "defaultMessage": "!!!Controlled stake:",
        "description": "\"Controlled stake\" for the Stake Pools Tooltip page.",
        "end": {
          "column": 3,
          "line": 26
        },
        "file": "source/renderer/app/components/staking/stake-pools/StakePoolTooltip.js",
        "id": "staking.stakePools.tooltip.controlledStake",
        "start": {
          "column": 19,
          "line": 22
        }
      },
      {
        "defaultMessage": "!!!Profit margin:",
        "description": "\"Profit margin\" for the Stake Pools Tooltip page.",
        "end": {
          "column": 3,
          "line": 31
        },
        "file": "source/renderer/app/components/staking/stake-pools/StakePoolTooltip.js",
        "id": "staking.stakePools.tooltip.profitMargin",
        "start": {
          "column": 16,
          "line": 27
        }
      },
      {
        "defaultMessage": "!!!Performance:",
        "description": "\"Performance\" for the Stake Pools Tooltip page.",
        "end": {
          "column": 3,
          "line": 36
        },
        "file": "source/renderer/app/components/staking/stake-pools/StakePoolTooltip.js",
        "id": "staking.stakePools.tooltip.performance",
        "start": {
          "column": 15,
          "line": 32
        }
      },
      {
        "defaultMessage": "!!!Retirement:",
        "description": "\"Retirement\" for the Stake Pools Tooltip page.",
        "end": {
          "column": 3,
          "line": 41
        },
        "file": "source/renderer/app/components/staking/stake-pools/StakePoolTooltip.js",
        "id": "staking.stakePools.tooltip.retirement",
        "start": {
          "column": 14,
          "line": 37
        }
      },
      {
        "defaultMessage": "!!!Delegate to this pool",
        "description": "\"Delegate to this pool\" Button for the Stake Pools Tooltip page.",
        "end": {
          "column": 3,
          "line": 47
        },
        "file": "source/renderer/app/components/staking/stake-pools/StakePoolTooltip.js",
        "id": "staking.stakePools.tooltip.delegateButton",
        "start": {
          "column": 18,
          "line": 42
        }
      }
    ],
    "path": "source/renderer/app/components/staking/stake-pools/StakePoolTooltip.json"
  },
  {
    "descriptors": [
      {
        "defaultMessage": "!!!Daedalus",
        "description": "About \"title\"",
        "end": {
          "column": 3,
          "line": 16
        },
        "file": "source/renderer/app/components/static/About.js",
        "id": "static.about.title",
        "start": {
          "column": 14,
          "line": 12
        }
      },
      {
        "defaultMessage": "!!!Daedalus Team:",
        "description": "About page daedalus team headline",
        "end": {
          "column": 3,
          "line": 21
        },
        "file": "source/renderer/app/components/static/About.js",
        "id": "static.about.content.daedalus.headline",
        "start": {
          "column": 32,
          "line": 17
        }
      },
      {
        "defaultMessage": "!!!Cardano Team:",
        "description": "About page cardano team headline",
        "end": {
          "column": 3,
          "line": 26
        },
        "file": "source/renderer/app/components/static/About.js",
        "id": "static.about.content.cardano.headline",
        "start": {
          "column": 31,
          "line": 22
        }
      },
      {
        "defaultMessage": "!!!Alexander Rukin, Charles Hoskinson, Clemens Helm, Darko Mijić, Dominik Guzei, Jeremy Wood, Nikola Glumac, Richard Wild, Stefan Malzner, Tomislav Horaček",
        "description": "About page daedalus team members",
        "end": {
          "column": 3,
          "line": 32
        },
        "file": "source/renderer/app/components/static/About.js",
        "id": "static.about.content.daedalus.members",
        "start": {
          "column": 31,
          "line": 27
        }
      },
      {
        "defaultMessage": "!!!Alexander Sukhoverkhov, Alexander Vieth, Alexandre Rodrigues Baldé, Alfredo Di Napoli, Anastasiya Besman, Andrzej Rybczak, Ante Kegalj, Anton Belyy, Anupam Jain, Arseniy Seroka, Artyom Kazak, Carlos D'Agostino, Charles Hoskinson, Dan Friedman, Denis Shevchenko, Dmitry Kovanikov, Dmitry Mukhutdinov, Dmitry Nikulin, Domen Kožar, Duncan Coutts, Edsko de Vries, Eileen Fitzgerald, George Agapov, Hiroto Shioi, Ilya Lubimov, Ilya Peresadin, Ivan Gromakovskii, Jake Mitchell, Jane Wild, Jens Krause, Jeremy Wood, Joel Mislov Kunst, Jonn Mostovoy, Konstantin Ivanov, Kristijan Šarić, Lars Brünjes, Laurie Wang, Lionel Miller, Michael Bishop, Mikhail Volkhov, Niklas Hambüchen, Peter Gaži, Philipp Kant, Serge Kosyrev, Vincent Hanquez",
        "description": "About page cardano team members",
        "end": {
          "column": 3,
          "line": 38
        },
        "file": "source/renderer/app/components/static/About.js",
        "id": "static.about.content.cardano.members",
        "start": {
          "column": 30,
          "line": 33
        }
      },
      {
        "defaultMessage": "!!!Input Output HK Limited. Licensed under",
        "description": "About \"copyright\"",
        "end": {
          "column": 3,
          "line": 43
        },
        "file": "source/renderer/app/components/static/About.js",
        "id": "static.about.copyright",
        "start": {
          "column": 18,
          "line": 39
        }
      },
      {
        "defaultMessage": "!!!MIT licence",
        "description": "About page license name",
        "end": {
          "column": 3,
          "line": 48
        },
        "file": "source/renderer/app/components/static/About.js",
        "id": "static.about.license",
        "start": {
          "column": 15,
          "line": 44
        }
      },
      {
        "defaultMessage": "!!!MacOS build 3769, with Cardano 1.0.4",
        "description": "About page build information",
        "end": {
          "column": 3,
          "line": 53
        },
        "file": "source/renderer/app/components/static/About.js",
        "id": "static.about.buildInfo",
        "start": {
          "column": 18,
          "line": 49
        }
      }
    ],
    "path": "source/renderer/app/components/static/About.json"
  },
  {
    "descriptors": [
      {
        "defaultMessage": "!!!Block storage consolidation status",
        "description": "Title of \"Block consolidation status\" page.",
        "end": {
          "column": 3,
          "line": 22
        },
        "file": "source/renderer/app/components/status/BlockConsolidationStatus.js",
        "id": "blockConsolidationStatus.title",
        "start": {
          "column": 9,
          "line": 18
        }
      },
      {
        "defaultMessage": "!!!Block storage is being consolidated.",
        "description": "Description 1 of \"Block consolidation status\" page.",
        "end": {
          "column": 3,
          "line": 27
        },
        "file": "source/renderer/app/components/status/BlockConsolidationStatus.js",
        "id": "blockConsolidationStatus.description1",
        "start": {
          "column": 16,
          "line": 23
        }
      },
      {
        "defaultMessage": "!!!Blocks for the current epoch ({currentEpoch}) and the previous epoch ({currentEpochBehind}) are stored as one file per block. All previous epochs will be consolidated to two files per epoch.",
        "description": "Description 2 of \"Block consolidation status\" page.",
        "end": {
          "column": 3,
          "line": 33
        },
        "file": "source/renderer/app/components/status/BlockConsolidationStatus.js",
        "id": "blockConsolidationStatus.description2",
        "start": {
          "column": 16,
          "line": 28
        }
      },
      {
        "defaultMessage": "!!!This reduces the number of files and the amount of hard drive space required to store the blockchain on your machine.",
        "description": "Description 3 of \"Block consolidation status\" page.",
        "end": {
          "column": 3,
          "line": 39
        },
        "file": "source/renderer/app/components/status/BlockConsolidationStatus.js",
        "id": "blockConsolidationStatus.description3",
        "start": {
          "column": 16,
          "line": 34
        }
      },
      {
        "defaultMessage": "!!!<b>{epochsConsolidated}</b> <em>of</em> <b>{currentEpoch}</b><br />epochs consolidated",
        "description": "Epochs Consolidated Of Total on \"Block consolidation status\" page.",
        "end": {
          "column": 3,
          "line": 46
        },
        "file": "source/renderer/app/components/status/BlockConsolidationStatus.js",
        "id": "blockConsolidationStatus.epochsConsolidatedOfTotal",
        "start": {
          "column": 29,
          "line": 40
        }
      },
      {
        "defaultMessage": "!!!epoch",
        "description": "Singular Epoch on \"Block consolidation status\" page.",
        "end": {
          "column": 3,
          "line": 51
        },
        "file": "source/renderer/app/components/status/BlockConsolidationStatus.js",
        "id": "blockConsolidationStatus.epoch",
        "start": {
          "column": 9,
          "line": 47
        }
      },
      {
        "defaultMessage": "!!!epochs",
        "description": "Plural Epochs on \"Block consolidation status\" page.",
        "end": {
          "column": 3,
          "line": 56
        },
        "file": "source/renderer/app/components/status/BlockConsolidationStatus.js",
        "id": "blockConsolidationStatus.epochs",
        "start": {
          "column": 10,
          "line": 52
        }
      },
      {
        "defaultMessage": "!!!epochs consolidated",
        "description": "Epochs consolidated on \"Block consolidation status\" page.",
        "end": {
          "column": 3,
          "line": 61
        },
        "file": "source/renderer/app/components/status/BlockConsolidationStatus.js",
        "id": "blockConsolidationStatus.epochsConsolidated",
        "start": {
          "column": 22,
          "line": 57
        }
      },
      {
        "defaultMessage": "!!!{epochsSynced}% blocks synced",
        "description": "synced on \"Block consolidation status\" page.",
        "end": {
          "column": 3,
          "line": 66
        },
        "file": "source/renderer/app/components/status/BlockConsolidationStatus.js",
        "id": "blockConsolidationStatus.synced",
        "start": {
          "column": 10,
          "line": 62
        }
      },
      {
        "defaultMessage": "!!!Learn more.",
        "description": "Learn more Button on \"Block consolidation status\" page.",
        "end": {
          "column": 3,
          "line": 71
        },
        "file": "source/renderer/app/components/status/BlockConsolidationStatus.js",
        "id": "blockConsolidationStatus.learnMoreButton",
        "start": {
          "column": 19,
          "line": 67
        }
      },
      {
        "defaultMessage": "!!!https://iohk.zendesk.com/hc/en-us/articles/360016060314",
        "description": "URL of Learn more Button on \"Block consolidation status\" page.",
        "end": {
          "column": 3,
          "line": 78
        },
        "file": "source/renderer/app/components/status/BlockConsolidationStatus.js",
        "id": "blockConsolidationStatus.learnMoreButtonURL",
        "start": {
          "column": 22,
          "line": 72
        }
      }
    ],
    "path": "source/renderer/app/components/status/BlockConsolidationStatus.json"
  },
  {
    "descriptors": [
      {
        "defaultMessage": "!!!SYSTEM INFO",
        "description": "System info",
        "end": {
          "column": 3,
          "line": 32
        },
        "file": "source/renderer/app/components/status/DaedalusDiagnostics.js",
        "id": "daedalus.diagnostics.dialog.system.info",
        "start": {
          "column": 14,
          "line": 28
        }
      },
      {
        "defaultMessage": "!!!Platform",
        "description": "Platform",
        "end": {
          "column": 3,
          "line": 37
        },
        "file": "source/renderer/app/components/status/DaedalusDiagnostics.js",
        "id": "daedalus.diagnostics.dialog.platform",
        "start": {
          "column": 12,
          "line": 33
        }
      },
      {
        "defaultMessage": "!!!Platform Version",
        "description": "Platform Version",
        "end": {
          "column": 3,
          "line": 42
        },
        "file": "source/renderer/app/components/status/DaedalusDiagnostics.js",
        "id": "daedalus.diagnostics.dialog.platform.version",
        "start": {
          "column": 19,
          "line": 38
        }
      },
      {
        "defaultMessage": "!!!CPU",
        "description": "CPU",
        "end": {
          "column": 3,
          "line": 47
        },
        "file": "source/renderer/app/components/status/DaedalusDiagnostics.js",
        "id": "daedalus.diagnostics.dialog.cpu",
        "start": {
          "column": 7,
          "line": 43
        }
      },
      {
        "defaultMessage": "!!!RAM",
        "description": "RAM",
        "end": {
          "column": 3,
          "line": 52
        },
        "file": "source/renderer/app/components/status/DaedalusDiagnostics.js",
        "id": "daedalus.diagnostics.dialog.ram",
        "start": {
          "column": 7,
          "line": 48
        }
      },
      {
        "defaultMessage": "!!!Available disk space",
        "description": "Available disk space",
        "end": {
          "column": 3,
          "line": 57
        },
        "file": "source/renderer/app/components/status/DaedalusDiagnostics.js",
        "id": "daedalus.diagnostics.dialog.availableDiskSpace",
        "start": {
          "column": 22,
          "line": 53
        }
      },
      {
        "defaultMessage": "!!!CORE INFO",
        "description": "CORE INFO",
        "end": {
          "column": 3,
          "line": 62
        },
        "file": "source/renderer/app/components/status/DaedalusDiagnostics.js",
        "id": "daedalus.diagnostics.dialog.coreInfo",
        "start": {
          "column": 12,
          "line": 58
        }
      },
      {
        "defaultMessage": "!!!Daedalus Version",
        "description": "Daedalus Version",
        "end": {
          "column": 3,
          "line": 67
        },
        "file": "source/renderer/app/components/status/DaedalusDiagnostics.js",
        "id": "daedalus.diagnostics.dialog.daedalusVersion",
        "start": {
          "column": 19,
          "line": 63
        }
      },
      {
        "defaultMessage": "!!!Daedalus Main Process ID",
        "description": "Daedalus Main Process ID",
        "end": {
          "column": 3,
          "line": 72
        },
        "file": "source/renderer/app/components/status/DaedalusDiagnostics.js",
        "id": "daedalus.diagnostics.dialog.daedalusMainProcessID",
        "start": {
          "column": 25,
          "line": 68
        }
      },
      {
        "defaultMessage": "!!!Daedalus Renderer Process ID",
        "description": "Daedalus Renderer Process ID",
        "end": {
          "column": 3,
          "line": 77
        },
        "file": "source/renderer/app/components/status/DaedalusDiagnostics.js",
        "id": "daedalus.diagnostics.dialog.daedalusProcessID",
        "start": {
          "column": 21,
          "line": 73
        }
      },
      {
        "defaultMessage": "!!!Daedalus is running in safe mode",
        "description": "Daedalus is running in safe mode",
        "end": {
          "column": 3,
          "line": 82
        },
        "file": "source/renderer/app/components/status/DaedalusDiagnostics.js",
        "id": "daedalus.diagnostics.dialog.safeMode",
        "start": {
          "column": 12,
          "line": 78
        }
      },
      {
        "defaultMessage": "!!!Cardano Version",
        "description": "Cardano Version",
        "end": {
          "column": 3,
          "line": 87
        },
        "file": "source/renderer/app/components/status/DaedalusDiagnostics.js",
        "id": "daedalus.diagnostics.dialog.cardanoVersion",
        "start": {
          "column": 18,
          "line": 83
        }
      },
      {
        "defaultMessage": "!!!Cardano Process ID",
        "description": "Cardano Process ID",
        "end": {
          "column": 3,
          "line": 92
        },
        "file": "source/renderer/app/components/status/DaedalusDiagnostics.js",
        "id": "daedalus.diagnostics.dialog.cardanoProcessID",
        "start": {
          "column": 20,
          "line": 88
        }
      },
      {
        "defaultMessage": "!!!Cardano API Port",
        "description": "Cardano API Port",
        "end": {
          "column": 3,
          "line": 97
        },
        "file": "source/renderer/app/components/status/DaedalusDiagnostics.js",
        "id": "daedalus.diagnostics.dialog.cardanoApiPort",
        "start": {
          "column": 18,
          "line": 93
        }
      },
      {
        "defaultMessage": "!!!Cardano Network",
        "description": "Cardano Network",
        "end": {
          "column": 3,
          "line": 102
        },
        "file": "source/renderer/app/components/status/DaedalusDiagnostics.js",
        "id": "daedalus.diagnostics.dialog.cardanoNetwork",
        "start": {
          "column": 18,
          "line": 98
        }
      },
      {
        "defaultMessage": "!!!Daedalus State Directory",
        "description": "Daedalus State Directory",
        "end": {
          "column": 3,
          "line": 107
        },
        "file": "source/renderer/app/components/status/DaedalusDiagnostics.js",
        "id": "daedalus.diagnostics.dialog.stateDirectory",
        "start": {
          "column": 22,
          "line": 103
        }
      },
      {
        "defaultMessage": "!!!CONNECTION ERROR",
        "description": "CONNECTION ERROR",
        "end": {
          "column": 3,
          "line": 112
        },
        "file": "source/renderer/app/components/status/DaedalusDiagnostics.js",
        "id": "daedalus.diagnostics.dialog.connectionError",
        "start": {
          "column": 19,
          "line": 108
        }
      },
      {
        "defaultMessage": "!!!DAEDALUS STATUS",
        "description": "DAEDALUS STATUS",
        "end": {
          "column": 3,
          "line": 117
        },
        "file": "source/renderer/app/components/status/DaedalusDiagnostics.js",
        "id": "daedalus.diagnostics.dialog.daedalusStatus",
        "start": {
          "column": 18,
          "line": 113
        }
      },
      {
        "defaultMessage": "!!!Connected",
        "description": "Connected",
        "end": {
          "column": 3,
          "line": 122
        },
        "file": "source/renderer/app/components/status/DaedalusDiagnostics.js",
        "id": "daedalus.diagnostics.dialog.connected",
        "start": {
          "column": 13,
          "line": 118
        }
      },
      {
        "defaultMessage": "!!!Synced",
        "description": "Synced",
        "end": {
          "column": 3,
          "line": 127
        },
        "file": "source/renderer/app/components/status/DaedalusDiagnostics.js",
        "id": "daedalus.diagnostics.dialog.synced",
        "start": {
          "column": 10,
          "line": 123
        }
      },
      {
        "defaultMessage": "!!!Sync Percentage",
        "description": "Sync Percentage",
        "end": {
          "column": 3,
          "line": 132
        },
        "file": "source/renderer/app/components/status/DaedalusDiagnostics.js",
        "id": "daedalus.diagnostics.dialog.syncPercentage",
        "start": {
          "column": 18,
          "line": 128
        }
      },
      {
        "defaultMessage": "!!!Network Block Height",
        "description": "Network Block Height",
        "end": {
          "column": 3,
          "line": 137
        },
        "file": "source/renderer/app/components/status/DaedalusDiagnostics.js",
        "id": "daedalus.diagnostics.dialog.networkBlockHeight",
        "start": {
          "column": 22,
          "line": 133
        }
      },
      {
        "defaultMessage": "!!!Local Block Height",
        "description": "Local Block Height",
        "end": {
          "column": 3,
          "line": 142
        },
        "file": "source/renderer/app/components/status/DaedalusDiagnostics.js",
        "id": "daedalus.diagnostics.dialog.localBlockHeight",
        "start": {
          "column": 20,
          "line": 138
        }
      },
      {
        "defaultMessage": "!!!Remaining Unsynced Blocks",
        "description": "Remaining Unsynced Blocks",
        "end": {
          "column": 3,
          "line": 147
        },
        "file": "source/renderer/app/components/status/DaedalusDiagnostics.js",
        "id": "daedalus.diagnostics.dialog.remainingUnsyncedBlocks",
        "start": {
          "column": 27,
          "line": 143
        }
      },
      {
        "defaultMessage": "!!!Latest Local Block Age",
        "description": "Latest Local Block Age",
        "end": {
          "column": 3,
          "line": 152
        },
        "file": "source/renderer/app/components/status/DaedalusDiagnostics.js",
        "id": "daedalus.diagnostics.dialog.latestLocalBlockAge",
        "start": {
          "column": 23,
          "line": 148
        }
      },
      {
        "defaultMessage": "!!!Latest Network Block Age",
        "description": "Latest Network Block Age",
        "end": {
          "column": 3,
          "line": 157
        },
        "file": "source/renderer/app/components/status/DaedalusDiagnostics.js",
        "id": "daedalus.diagnostics.dialog.latestNetworkBlockAge",
        "start": {
          "column": 25,
          "line": 153
        }
      },
      {
        "defaultMessage": "!!!Local Time Difference",
        "description": "Local Time Difference",
        "end": {
          "column": 3,
          "line": 162
        },
        "file": "source/renderer/app/components/status/DaedalusDiagnostics.js",
        "id": "daedalus.diagnostics.dialog.localTimeDifference",
        "start": {
          "column": 23,
          "line": 158
        }
      },
      {
        "defaultMessage": "!!!System Time Correct",
        "description": "System Time Correct",
        "end": {
          "column": 3,
          "line": 167
        },
        "file": "source/renderer/app/components/status/DaedalusDiagnostics.js",
        "id": "daedalus.diagnostics.dialog.systemTimeCorrect",
        "start": {
          "column": 21,
          "line": 163
        }
      },
      {
        "defaultMessage": "!!!System Time Ignored",
        "description": "System Time Ignored",
        "end": {
          "column": 3,
          "line": 172
        },
        "file": "source/renderer/app/components/status/DaedalusDiagnostics.js",
        "id": "daedalus.diagnostics.dialog.systemTimeIgnored",
        "start": {
          "column": 21,
          "line": 168
        }
      },
      {
        "defaultMessage": "!!!Checking Node Time",
        "description": "Checking Node Time",
        "end": {
          "column": 3,
          "line": 177
        },
        "file": "source/renderer/app/components/status/DaedalusDiagnostics.js",
        "id": "daedalus.diagnostics.dialog.checkingNodeTime",
        "start": {
          "column": 20,
          "line": 173
        }
      },
      {
        "defaultMessage": "!!!CARDANO NODE STATUS",
        "description": "CARDANO NODE STATUS",
        "end": {
          "column": 3,
          "line": 182
        },
        "file": "source/renderer/app/components/status/DaedalusDiagnostics.js",
        "id": "daedalus.diagnostics.dialog.cardanoNodeStatus",
        "start": {
          "column": 21,
          "line": 178
        }
      },
      {
        "defaultMessage": "!!!Restarting Cardano Node...",
        "description": "Restarting Cardano Node...",
        "end": {
          "column": 3,
          "line": 187
        },
        "file": "source/renderer/app/components/status/DaedalusDiagnostics.js",
        "id": "daedalus.diagnostics.dialog.cardanoNodeStatusRestarting",
        "start": {
          "column": 31,
          "line": 183
        }
      },
      {
        "defaultMessage": "!!!Restart Cardano Node",
        "description": "Restart Cardano Node",
        "end": {
          "column": 3,
          "line": 192
        },
        "file": "source/renderer/app/components/status/DaedalusDiagnostics.js",
        "id": "daedalus.diagnostics.dialog.cardanoNodeStatusRestart",
        "start": {
          "column": 28,
          "line": 188
        }
      },
      {
        "defaultMessage": "!!!Cardano Node Diagnostics",
        "description": "Cardano Node Diagnostics",
        "end": {
          "column": 3,
          "line": 197
        },
        "file": "source/renderer/app/components/status/DaedalusDiagnostics.js",
        "id": "daedalus.diagnostics.dialog.cardanoNodeDiagnostics",
        "start": {
          "column": 26,
          "line": 193
        }
      },
      {
        "defaultMessage": "!!!Realtime statistics monitor",
        "description": "Realtime statistics monitor",
        "end": {
          "column": 3,
          "line": 202
        },
        "file": "source/renderer/app/components/status/DaedalusDiagnostics.js",
        "id": "daedalus.diagnostics.dialog.realtimeStatisticsMonitor",
        "start": {
          "column": 29,
          "line": 198
        }
      },
      {
        "defaultMessage": "!!!Cardano Node State",
        "description": "Cardano Node State",
        "end": {
          "column": 3,
          "line": 207
        },
        "file": "source/renderer/app/components/status/DaedalusDiagnostics.js",
        "id": "daedalus.diagnostics.dialog.cardanoNodeState",
        "start": {
          "column": 20,
          "line": 203
        }
      },
      {
        "defaultMessage": "!!!Updated",
        "description": "Updated",
        "end": {
          "column": 3,
          "line": 212
        },
        "file": "source/renderer/app/components/status/DaedalusDiagnostics.js",
        "id": "daedalus.diagnostics.dialog.nodeHasBeenUpdated",
        "start": {
          "column": 22,
          "line": 208
        }
      },
      {
        "defaultMessage": "!!!Crashed",
        "description": "Crashed",
        "end": {
          "column": 3,
          "line": 217
        },
        "file": "source/renderer/app/components/status/DaedalusDiagnostics.js",
        "id": "daedalus.diagnostics.dialog.nodeHasCrashed",
        "start": {
          "column": 18,
          "line": 213
        }
      },
      {
        "defaultMessage": "!!!Errored",
        "description": "Errored",
        "end": {
          "column": 3,
          "line": 222
        },
        "file": "source/renderer/app/components/status/DaedalusDiagnostics.js",
        "id": "daedalus.diagnostics.dialog.nodeHasErrored",
        "start": {
          "column": 18,
          "line": 218
        }
      },
      {
        "defaultMessage": "!!!Stopped",
        "description": "Stopped",
        "end": {
          "column": 3,
          "line": 227
        },
        "file": "source/renderer/app/components/status/DaedalusDiagnostics.js",
        "id": "daedalus.diagnostics.dialog.nodeHasStopped",
        "start": {
          "column": 18,
          "line": 223
        }
      },
      {
        "defaultMessage": "!!!Exiting",
        "description": "Exiting",
        "end": {
          "column": 3,
          "line": 232
        },
        "file": "source/renderer/app/components/status/DaedalusDiagnostics.js",
        "id": "daedalus.diagnostics.dialog.nodeIsExiting",
        "start": {
          "column": 17,
          "line": 228
        }
      },
      {
        "defaultMessage": "!!!Running",
        "description": "Running",
        "end": {
          "column": 3,
          "line": 237
        },
        "file": "source/renderer/app/components/status/DaedalusDiagnostics.js",
        "id": "daedalus.diagnostics.dialog.nodeIsRunning",
        "start": {
          "column": 17,
          "line": 233
        }
      },
      {
        "defaultMessage": "!!!Starting",
        "description": "Starting",
        "end": {
          "column": 3,
          "line": 242
        },
        "file": "source/renderer/app/components/status/DaedalusDiagnostics.js",
        "id": "daedalus.diagnostics.dialog.nodeIsStarting",
        "start": {
          "column": 18,
          "line": 238
        }
      },
      {
        "defaultMessage": "!!!Stopping",
        "description": "Stopping",
        "end": {
          "column": 3,
          "line": 247
        },
        "file": "source/renderer/app/components/status/DaedalusDiagnostics.js",
        "id": "daedalus.diagnostics.dialog.nodeIsStopping",
        "start": {
          "column": 18,
          "line": 243
        }
      },
      {
        "defaultMessage": "!!!Unrecoverable",
        "description": "Unrecoverable",
        "end": {
          "column": 3,
          "line": 252
        },
        "file": "source/renderer/app/components/status/DaedalusDiagnostics.js",
        "id": "daedalus.diagnostics.dialog.nodeIsUnrecoverable",
        "start": {
          "column": 23,
          "line": 248
        }
      },
      {
        "defaultMessage": "!!!Updating",
        "description": "Updating",
        "end": {
          "column": 3,
          "line": 257
        },
        "file": "source/renderer/app/components/status/DaedalusDiagnostics.js",
        "id": "daedalus.diagnostics.dialog.nodeIsUpdating",
        "start": {
          "column": 18,
          "line": 253
        }
      },
      {
        "defaultMessage": "!!!Node Responding",
        "description": "Node Responding",
        "end": {
          "column": 3,
          "line": 262
        },
        "file": "source/renderer/app/components/status/DaedalusDiagnostics.js",
        "id": "daedalus.diagnostics.dialog.cardanoNodeResponding",
        "start": {
          "column": 25,
          "line": 258
        }
      },
      {
        "defaultMessage": "!!!Node Subscribed",
        "description": "Node Subscribed",
        "end": {
          "column": 3,
          "line": 267
        },
        "file": "source/renderer/app/components/status/DaedalusDiagnostics.js",
        "id": "daedalus.diagnostics.dialog.cardanoNodeSubscribed",
        "start": {
          "column": 25,
          "line": 263
        }
      },
      {
        "defaultMessage": "!!!Node Time Correct",
        "description": "Node Time Correct",
        "end": {
          "column": 3,
          "line": 272
        },
        "file": "source/renderer/app/components/status/DaedalusDiagnostics.js",
        "id": "daedalus.diagnostics.dialog.cardanoNodeTimeCorrect",
        "start": {
          "column": 26,
          "line": 268
        }
      },
      {
        "defaultMessage": "!!!Node Syncing",
        "description": "Node Syncing",
        "end": {
          "column": 3,
          "line": 277
        },
        "file": "source/renderer/app/components/status/DaedalusDiagnostics.js",
        "id": "daedalus.diagnostics.dialog.cardanoNodeSyncing",
        "start": {
          "column": 22,
          "line": 273
        }
      },
      {
        "defaultMessage": "!!!Node In Sync",
        "description": "Node In Sync",
        "end": {
          "column": 3,
          "line": 282
        },
        "file": "source/renderer/app/components/status/DaedalusDiagnostics.js",
        "id": "daedalus.diagnostics.dialog.cardanoNodeInSync",
        "start": {
          "column": 21,
          "line": 278
        }
      },
      {
        "defaultMessage": "!!!Checking...",
        "description": "Checking...",
        "end": {
          "column": 3,
          "line": 287
        },
        "file": "source/renderer/app/components/status/DaedalusDiagnostics.js",
        "id": "daedalus.diagnostics.dialog.localTimeDifferenceChecking",
        "start": {
          "column": 31,
          "line": 283
        }
      },
      {
        "defaultMessage": "!!!Check time",
        "description": "Check time",
        "end": {
          "column": 3,
          "line": 292
        },
        "file": "source/renderer/app/components/status/DaedalusDiagnostics.js",
        "id": "daedalus.diagnostics.dialog.localTimeDifferenceCheckTime",
        "start": {
          "column": 32,
          "line": 288
        }
      },
      {
        "defaultMessage": "!!!YES",
        "description": "YES",
        "end": {
          "column": 3,
          "line": 297
        },
        "file": "source/renderer/app/components/status/DaedalusDiagnostics.js",
        "id": "daedalus.diagnostics.dialog.statusOn",
        "start": {
          "column": 12,
          "line": 293
        }
      },
      {
        "defaultMessage": "!!!NO",
        "description": "NO",
        "end": {
          "column": 3,
          "line": 302
        },
        "file": "source/renderer/app/components/status/DaedalusDiagnostics.js",
        "id": "daedalus.diagnostics.dialog.statusOff",
        "start": {
          "column": 13,
          "line": 298
        }
      },
      {
        "defaultMessage": "!!!NTP Service unreachable",
        "description": "NTP Service unreachable",
        "end": {
          "column": 3,
          "line": 307
        },
        "file": "source/renderer/app/components/status/DaedalusDiagnostics.js",
        "id": "daedalus.diagnostics.dialog.serviceUnreachable",
        "start": {
          "column": 22,
          "line": 303
        }
      }
    ],
    "path": "source/renderer/app/components/status/DaedalusDiagnostics.json"
  },
  {
    "descriptors": [
      {
        "defaultMessage": "!!!Regular",
        "description": "Tab title \"Regular\" on Ada redemption page.",
        "end": {
          "column": 3,
          "line": 14
        },
        "file": "source/renderer/app/components/wallet/ada-redemption/AdaRedemptionChoices.js",
        "id": "wallet.redeem.choices.tab.title.regularVended",
        "start": {
          "column": 19,
          "line": 10
        }
      },
      {
        "defaultMessage": "!!!Force vended",
        "description": "Tab title \"Force vended\" on Ada redemption page.",
        "end": {
          "column": 3,
          "line": 19
        },
        "file": "source/renderer/app/components/wallet/ada-redemption/AdaRedemptionChoices.js",
        "id": "wallet.redeem.choices.tab.title.forceVended",
        "start": {
          "column": 23,
          "line": 15
        }
      },
      {
        "defaultMessage": "!!!Paper vended",
        "description": "Tab title \"Paper vended\" on Ada redemption page.",
        "end": {
          "column": 3,
          "line": 24
        },
        "file": "source/renderer/app/components/wallet/ada-redemption/AdaRedemptionChoices.js",
        "id": "wallet.redeem.choices.tab.title.paperVended",
        "start": {
          "column": 23,
          "line": 20
        }
      },
      {
        "defaultMessage": "!!!Recovery - regular",
        "description": "Tab title \"Recovery - regular\" on Ada redemption page.",
        "end": {
          "column": 3,
          "line": 29
        },
        "file": "source/renderer/app/components/wallet/ada-redemption/AdaRedemptionChoices.js",
        "id": "wallet.redeem.choices.tab.title.recoveryRegular",
        "start": {
          "column": 27,
          "line": 25
        }
      },
      {
        "defaultMessage": "!!!Recovery - force vended",
        "description": "Tab title \"Recovery - force vended\" on Ada redemption page.",
        "end": {
          "column": 3,
          "line": 34
        },
        "file": "source/renderer/app/components/wallet/ada-redemption/AdaRedemptionChoices.js",
        "id": "wallet.redeem.choices.tab.title.recoveryForceVended",
        "start": {
          "column": 31,
          "line": 30
        }
      }
    ],
    "path": "source/renderer/app/components/wallet/ada-redemption/AdaRedemptionChoices.json"
  },
  {
    "descriptors": [
      {
        "defaultMessage": "!!!Daedalus Redemption Disclamer",
        "description": "Title of \"Redemption disclaimer\" on Ada redemption page.",
        "end": {
          "column": 3,
          "line": 18
        },
        "file": "source/renderer/app/components/wallet/ada-redemption/AdaRedemptionDisclaimer.js",
        "id": "wallet.redeem.disclaimerOverlay.title",
        "start": {
          "column": 19,
          "line": 14
        }
      },
      {
        "defaultMessage": "!!!ATTENTION: Redeeming on the Cardano Test-net will validate that your certificate or redemption key is correct and will allow you to redeem TEST-ADA for testing purposes only. KEEP your certificate or redemption key safe and secure. You will need to redeem again when Cardano SL launches the mainnet. TEST-ADA holds no value and cannot be exchanged.",
        "description": "Disclaimer text for \"Redemption disclaimer\" on Ada redemption page.",
        "end": {
          "column": 3,
          "line": 25
        },
        "file": "source/renderer/app/components/wallet/ada-redemption/AdaRedemptionDisclaimer.js",
        "id": "wallet.redeem.disclaimerOverlay.disclaimerText",
        "start": {
          "column": 18,
          "line": 19
        }
      },
      {
        "defaultMessage": "!!!I’ve understood the information above",
        "description": "Label for \"I’ve understood the information above\" checkbox on Ada redemption page \"Redemption disclaimer\".",
        "end": {
          "column": 3,
          "line": 31
        },
        "file": "source/renderer/app/components/wallet/ada-redemption/AdaRedemptionDisclaimer.js",
        "id": "wallet.redeem.disclaimerOverlay.checkboxLabel",
        "start": {
          "column": 17,
          "line": 26
        }
      },
      {
        "defaultMessage": "!!!Continue",
        "description": "Label for \"Continue\" button on Ada redemption page \"Redemption disclaimer\".",
        "end": {
          "column": 3,
          "line": 37
        },
        "file": "source/renderer/app/components/wallet/ada-redemption/AdaRedemptionDisclaimer.js",
        "id": "wallet.redeem.disclaimerOverlay.submitLabel",
        "start": {
          "column": 15,
          "line": 32
        }
      }
    ],
    "path": "source/renderer/app/components/wallet/ada-redemption/AdaRedemptionDisclaimer.json"
  },
  {
    "descriptors": [
      {
        "defaultMessage": "!!!Ada Redemption",
        "description": "Headline \"Ada redemption\" dialog.",
        "end": {
          "column": 3,
          "line": 40
        },
        "file": "source/renderer/app/components/wallet/ada-redemption/AdaRedemptionForm.js",
        "id": "wallet.redeem.dialog.headline",
        "start": {
          "column": 12,
          "line": 36
        }
      },
      {
        "defaultMessage": "!!!<p>To redeem your ada, upload your certificate or copy and paste your redemption code from the certificate. Below is an example of a redemption key. Your key will look similar:</p><p><strong>B_GQOAffMBeRIn6vh1hJmeOT3ViS_TmaT4XAHAfDVH0=</strong></p><p>If you upload a PDF file with your certificate, a redemption code will be automatically extracted.</p><p>If you upload an <strong>encrypted certificate</strong>, you will need to provide a <strong>{adaRedemptionPassphraseLength} word mnemonic passphrase</strong> to decrypt your certificate and your redemption code will be automatically extracted.</p>",
        "description": "Detailed instructions for redeeming ada from the regular vending",
        "end": {
          "column": 3,
          "line": 47
        },
        "file": "source/renderer/app/components/wallet/ada-redemption/AdaRedemptionForm.js",
        "id": "wallet.redeem.dialog.instructions.regular",
        "start": {
          "column": 23,
          "line": 41
        }
      },
      {
        "defaultMessage": "!!!<p>To redeem your ada, upload your certificate or copy and paste your redemption code from the certificate. Below is an example of a redemption key. Your key will look similar:</p><p><strong>B_GQOAffMBeRIn6vh1hJmeOT3ViS_TmaT4XAHAfDVH0=</strong></p><p>If you upload a PDF file with your certificate, the redemption code will be automatically extracted.</p><p>If you upload an <strong>encrypted certificate</strong>, you will need to provide <strong>your email address, ada passcode and ada amount<strong> to decrypt your certificate and your redemption code will be automatically extracted.</p>",
        "description": "Detailed instructions for redeeming ada from the force vending",
        "end": {
          "column": 3,
          "line": 54
        },
        "file": "source/renderer/app/components/wallet/ada-redemption/AdaRedemptionForm.js",
        "id": "wallet.redeem.dialog.instructions.forceVended",
        "start": {
          "column": 27,
          "line": 48
        }
      },
      {
        "defaultMessage": "!!!<p>To redeem your ada using the regularly vended certificate from the recovery service, please upload your encrypted certificate and enter a {adaRedemptionPassphraseLength}-word mnemonic passphrase.</p><p>After you upload your <strong>encrypted certificate</strong> and enter your <strong>{adaRedemptionPassphraseLength}-word mnemonic passphrase</strong>, your redemption key will be automatically extracted and you will be able to redeem your ada to the selected wallet.</p>",
        "description": "Detailed instructions for redeeming ada from the regular vending via Recovery service",
        "end": {
          "column": 3,
          "line": 61
        },
        "file": "source/renderer/app/components/wallet/ada-redemption/AdaRedemptionForm.js",
        "id": "wallet.redeem.dialog.instructions.recoveryRegular",
        "start": {
          "column": 31,
          "line": 55
        }
      },
      {
        "defaultMessage": "!!!<p>To redeem your ada using the force vended certificate from the recovery service, please upload your encrypted certificate and enter the decryption key. Your decryption key should look like this:</p><p><strong>qXQWDxI3JrlFRtC4SeQjeGzLbVXWBomYPbNO1Vfm1T4=</strong></p><p>After you upload your <strong>encrypted certificate</strong> and enter your <strong>decryption key</strong>, your redemption key will be automatically extracted and you will be able to redeem your ada to the selected wallet.</p>",
        "description": "Detailed instructions for redeeming ada from the force vending via Recovery service",
        "end": {
          "column": 3,
          "line": 68
        },
        "file": "source/renderer/app/components/wallet/ada-redemption/AdaRedemptionForm.js",
        "id": "wallet.redeem.dialog.instructions.recoveryForceVended",
        "start": {
          "column": 35,
          "line": 62
        }
      },
      {
        "defaultMessage": "!!!<p>To redeem your ada, enter your shielded vending key from the certificate, choose a wallet where ada should be redeemed and enter {adaRedemptionPassphraseLength} word mnemonic passphrase.</p>",
        "description": "Detailed instructions for redeeming ada from the paper vending",
        "end": {
          "column": 3,
          "line": 75
        },
        "file": "source/renderer/app/components/wallet/ada-redemption/AdaRedemptionForm.js",
        "id": "wallet.redeem.dialog.instructions.paperVended",
        "start": {
          "column": 27,
          "line": 69
        }
      },
      {
        "defaultMessage": "!!!Certificate",
        "description": "Label for the certificate file upload",
        "end": {
          "column": 3,
          "line": 80
        },
        "file": "source/renderer/app/components/wallet/ada-redemption/AdaRedemptionForm.js",
        "id": "wallet.redeem.dialog.certificateLabel",
        "start": {
          "column": 20,
          "line": 76
        }
      },
      {
        "defaultMessage": "!!!Drop the file with your certificate here or click to find on your computer",
        "description": "Hint for the certificate file upload",
        "end": {
          "column": 3,
          "line": 86
        },
        "file": "source/renderer/app/components/wallet/ada-redemption/AdaRedemptionForm.js",
        "id": "wallet.redeem.dialog.certificateHint",
        "start": {
          "column": 19,
          "line": 81
        }
      },
      {
        "defaultMessage": "!!!Choose Wallet",
        "description": "Label for the wallet select field on ada redemption form",
        "end": {
          "column": 3,
          "line": 91
        },
        "file": "source/renderer/app/components/wallet/ada-redemption/AdaRedemptionForm.js",
        "id": "wallet.redeem.dialog.walletSelectLabel",
        "start": {
          "column": 21,
          "line": 87
        }
      },
      {
        "defaultMessage": "!!!Passphrase to Decrypt the ada Voucher Certificate",
        "description": "Label for the passphrase to decrypt ada voucher certificate input",
        "end": {
          "column": 3,
          "line": 97
        },
        "file": "source/renderer/app/components/wallet/ada-redemption/AdaRedemptionForm.js",
        "id": "wallet.redeem.dialog.passphraseLabel",
        "start": {
          "column": 19,
          "line": 92
        }
      },
      {
        "defaultMessage": "!!!Enter your {length} word mnemonic here",
        "description": "Hint for the mnemonic passphrase input",
        "end": {
          "column": 3,
          "line": 102
        },
        "file": "source/renderer/app/components/wallet/ada-redemption/AdaRedemptionForm.js",
        "id": "wallet.redeem.dialog.passphraseHint",
        "start": {
          "column": 18,
          "line": 98
        }
      },
      {
        "defaultMessage": "!!!No results",
        "description": "\"No results\" message for the passphrase input search results.",
        "end": {
          "column": 3,
          "line": 108
        },
        "file": "source/renderer/app/components/wallet/ada-redemption/AdaRedemptionForm.js",
        "id": "wallet.redeem.dialog.passphrase.input.noResults",
        "start": {
          "column": 23,
          "line": 103
        }
      },
      {
        "defaultMessage": "!!!Redemption key",
        "description": "Label for ada redemption key input",
        "end": {
          "column": 3,
          "line": 113
        },
        "file": "source/renderer/app/components/wallet/ada-redemption/AdaRedemptionForm.js",
        "id": "wallet.redeem.dialog.redemptionKeyLabel",
        "start": {
          "column": 22,
          "line": 109
        }
      },
      {
        "defaultMessage": "!!!Shielded redemption key",
        "description": "Label for shielded redemption key input",
        "end": {
          "column": 3,
          "line": 118
        },
        "file": "source/renderer/app/components/wallet/ada-redemption/AdaRedemptionForm.js",
        "id": "wallet.redeem.dialog.shieldedRedemptionKeyLabel",
        "start": {
          "column": 30,
          "line": 114
        }
      },
      {
        "defaultMessage": "!!!Decryption key",
        "description": "Label for decryption key input",
        "end": {
          "column": 3,
          "line": 123
        },
        "file": "source/renderer/app/components/wallet/ada-redemption/AdaRedemptionForm.js",
        "id": "wallet.redeem.dialog.decryptionKeyLabel",
        "start": {
          "column": 22,
          "line": 119
        }
      },
      {
        "defaultMessage": "!!!Invalid redemption key",
        "description": "Error \"Invalid redemption key\" for ada redemption code input",
        "end": {
          "column": 3,
          "line": 128
        },
        "file": "source/renderer/app/components/wallet/ada-redemption/AdaRedemptionForm.js",
        "id": "wallet.redeem.dialog.redemptionCodeError",
        "start": {
          "column": 22,
          "line": 124
        }
      },
      {
        "defaultMessage": "!!!Invalid shielded vending key",
        "description": "Error \"Invalid shielded vending key\" for ada redemption code input",
        "end": {
          "column": 3,
          "line": 134
        },
        "file": "source/renderer/app/components/wallet/ada-redemption/AdaRedemptionForm.js",
        "id": "wallet.redeem.dialog.shieldedRedemptionCodeError",
        "start": {
          "column": 30,
          "line": 129
        }
      },
      {
        "defaultMessage": "!!!Enter your redemption key or upload a certificate",
        "description": "Hint for ada redemption key input",
        "end": {
          "column": 3,
          "line": 139
        },
        "file": "source/renderer/app/components/wallet/ada-redemption/AdaRedemptionForm.js",
        "id": "wallet.redeem.dialog.redemptionCodeHint",
        "start": {
          "column": 21,
          "line": 135
        }
      },
      {
        "defaultMessage": "!!!Upload your certificate",
        "description": "Hint for ada redemption key input shown on Recovery tabs",
        "end": {
          "column": 3,
          "line": 144
        },
        "file": "source/renderer/app/components/wallet/ada-redemption/AdaRedemptionForm.js",
        "id": "wallet.redeem.dialog.recoveryRedemptionKeyHint",
        "start": {
          "column": 29,
          "line": 140
        }
      },
      {
        "defaultMessage": "!!!Enter your shielded vending key",
        "description": "Hint for shielded vending key input",
        "end": {
          "column": 3,
          "line": 149
        },
        "file": "source/renderer/app/components/wallet/ada-redemption/AdaRedemptionForm.js",
        "id": "wallet.redeem.dialog.shieldedRedemptionKeyHint",
        "start": {
          "column": 29,
          "line": 145
        }
      },
      {
        "defaultMessage": "!!!Enter your decryption key",
        "description": "Hint for decryption key input",
        "end": {
          "column": 3,
          "line": 154
        },
        "file": "source/renderer/app/components/wallet/ada-redemption/AdaRedemptionForm.js",
        "id": "wallet.redeem.dialog.decryptionKeyHint",
        "start": {
          "column": 21,
          "line": 150
        }
      },
      {
        "defaultMessage": "!!!Redeem your money",
        "description": "Label for the \"Redeem your money\" dialog submit button.",
        "end": {
          "column": 3,
          "line": 159
        },
        "file": "source/renderer/app/components/wallet/ada-redemption/AdaRedemptionForm.js",
        "id": "wallet.redeem.dialog.submitLabel",
        "start": {
          "column": 15,
          "line": 155
        }
      },
      {
        "defaultMessage": "!!!Email",
        "description": "Label for the email input field.",
        "end": {
          "column": 3,
          "line": 164
        },
        "file": "source/renderer/app/components/wallet/ada-redemption/AdaRedemptionForm.js",
        "id": "wallet.redeem.dialog.emailLabel",
        "start": {
          "column": 14,
          "line": 160
        }
      },
      {
        "defaultMessage": "!!!Enter your email address",
        "description": "Hint for the email input field.",
        "end": {
          "column": 3,
          "line": 169
        },
        "file": "source/renderer/app/components/wallet/ada-redemption/AdaRedemptionForm.js",
        "id": "wallet.redeem.dialog.emailHint",
        "start": {
          "column": 13,
          "line": 165
        }
      },
      {
        "defaultMessage": "!!!Ada passcode",
        "description": "Label for the ada passcode input field.",
        "end": {
          "column": 3,
          "line": 174
        },
        "file": "source/renderer/app/components/wallet/ada-redemption/AdaRedemptionForm.js",
        "id": "wallet.redeem.dialog.adaPasscodeLabel",
        "start": {
          "column": 20,
          "line": 170
        }
      },
      {
        "defaultMessage": "!!!Enter your ada passcode",
        "description": "Hint for the ada passcode input field.",
        "end": {
          "column": 3,
          "line": 179
        },
        "file": "source/renderer/app/components/wallet/ada-redemption/AdaRedemptionForm.js",
        "id": "wallet.redeem.dialog.adaPasscodeHint",
        "start": {
          "column": 19,
          "line": 175
        }
      },
      {
        "defaultMessage": "!!!Ada amount",
        "description": "Label for the ada amount input field.",
        "end": {
          "column": 3,
          "line": 184
        },
        "file": "source/renderer/app/components/wallet/ada-redemption/AdaRedemptionForm.js",
        "id": "wallet.redeem.dialog.adaAmountLabel",
        "start": {
          "column": 18,
          "line": 180
        }
      },
      {
        "defaultMessage": "!!!Enter your ada amount",
        "description": "Hint for the ada amount input field.",
        "end": {
          "column": 3,
          "line": 189
        },
        "file": "source/renderer/app/components/wallet/ada-redemption/AdaRedemptionForm.js",
        "id": "wallet.redeem.dialog.adaAmountHint",
        "start": {
          "column": 17,
          "line": 185
        }
      },
      {
        "defaultMessage": "!!!Password",
        "description": "Placeholder for \"spending password\"",
        "end": {
          "column": 3,
          "line": 194
        },
        "file": "source/renderer/app/components/wallet/ada-redemption/AdaRedemptionForm.js",
        "id": "wallet.redeem.dialog.spendingPasswordPlaceholder",
        "start": {
          "column": 31,
          "line": 190
        }
      },
      {
        "defaultMessage": "!!!Password",
        "description": "Label for \"spending password\"",
        "end": {
          "column": 3,
          "line": 199
        },
        "file": "source/renderer/app/components/wallet/ada-redemption/AdaRedemptionForm.js",
        "id": "wallet.redeem.dialog.spendingPasswordLabel",
        "start": {
          "column": 25,
          "line": 195
        }
      }
    ],
    "path": "source/renderer/app/components/wallet/ada-redemption/AdaRedemptionForm.json"
  },
  {
    "descriptors": [
      {
        "defaultMessage": "!!!Ada redemption is not available because you don't have any wallets.",
        "description": "\"No wallets\" headLine on the Ada Redemption Page.",
        "end": {
          "column": 3,
          "line": 17
        },
        "file": "source/renderer/app/components/wallet/ada-redemption/AdaRedemptionNoWallets.js",
        "id": "wallet.redeem.noWallets.headLine",
        "start": {
          "column": 12,
          "line": 12
        }
      },
      {
        "defaultMessage": "!!!Create a new wallet (or restore an existing one), come back here and choose it for Ada redemption.",
        "description": "\"No wallets\" instructions on the Ada Redemption Page.",
        "end": {
          "column": 3,
          "line": 23
        },
        "file": "source/renderer/app/components/wallet/ada-redemption/AdaRedemptionNoWallets.js",
        "id": "wallet.redeem.noWallets.instructions",
        "start": {
          "column": 16,
          "line": 18
        }
      },
      {
        "defaultMessage": "!!!Create your first wallet",
        "description": "URL for the \"FAQ on Daedalus website\" link in the FAQ section on the support settings page",
        "end": {
          "column": 3,
          "line": 29
        },
        "file": "source/renderer/app/components/wallet/ada-redemption/AdaRedemptionNoWallets.js",
        "id": "wallet.redeem.noWallets.createWalletLink",
        "start": {
          "column": 20,
          "line": 24
        }
      }
    ],
    "path": "source/renderer/app/components/wallet/ada-redemption/AdaRedemptionNoWallets.json"
  },
  {
    "descriptors": [
      {
        "defaultMessage": "!!!You have successfully redeemed",
        "description": "Headline for the ada redemption success overlay.",
        "end": {
          "column": 3,
          "line": 18
        },
        "file": "source/renderer/app/components/wallet/ada-redemption/AdaRedemptionSuccessOverlay.js",
        "id": "wallet.redeem.success.overlay.headline",
        "start": {
          "column": 12,
          "line": 14
        }
      },
      {
        "defaultMessage": "!!!Great",
        "description": "Confirm button text",
        "end": {
          "column": 3,
          "line": 23
        },
        "file": "source/renderer/app/components/wallet/ada-redemption/AdaRedemptionSuccessOverlay.js",
        "id": "wallet.redeem.success.overlay.confirmButton",
        "start": {
          "column": 17,
          "line": 19
        }
      }
    ],
    "path": "source/renderer/app/components/wallet/ada-redemption/AdaRedemptionSuccessOverlay.json"
  },
  {
    "descriptors": [
      {
        "defaultMessage": "!!!On the following screen, you will see a set of X random words. This is\n    your wallet backup phrase. It can be entered in any version of Daedalus application in order\n    to back up or restore your wallet’s funds and private key.",
        "description": "Instructions for backing up wallet recovery phrase on dialog that displays wallet recovery phrase.",
        "end": {
          "column": 3,
          "line": 23
        },
        "file": "source/renderer/app/components/wallet/backup-recovery/WalletBackupPrivacyWarningDialog.js",
        "id": "wallet.backup.privacy.warning.dialog.recoveryPhraseInstructions",
        "start": {
          "column": 30,
          "line": 16
        }
      },
      {
        "defaultMessage": "!!!Continue",
        "description": "Label for button \"Continue\" on wallet backup dialog",
        "end": {
          "column": 3,
          "line": 28
        },
        "file": "source/renderer/app/components/wallet/backup-recovery/WalletBackupPrivacyWarningDialog.js",
        "id": "wallet.backup.privacy.warning.dialog..button.labelContinue",
        "start": {
          "column": 23,
          "line": 24
        }
      },
      {
        "defaultMessage": "!!!Make sure nobody looks into your screen unless you want them to have access to your funds.",
        "description": "Label for the checkbox on wallet backup dialog describing that nobody should be watching when recovery phrase is shown",
        "end": {
          "column": 3,
          "line": 35
        },
        "file": "source/renderer/app/components/wallet/backup-recovery/WalletBackupPrivacyWarningDialog.js",
        "id": "wallet.backup.privacy.warning.dialog.checkbox.label.nobodyWatching",
        "start": {
          "column": 22,
          "line": 29
        }
      }
    ],
    "path": "source/renderer/app/components/wallet/backup-recovery/WalletBackupPrivacyWarningDialog.json"
  },
  {
    "descriptors": [
      {
        "defaultMessage": "!!!Please, make sure you have carefully written down your recovery phrase somewhere safe.\n    You will need this phrase later for next use and recover. Phrase is case sensitive.",
        "description": "Instructions for backing up wallet recovery phrase on dialog that displays wallet recovery phrase.",
        "end": {
          "column": 3,
          "line": 20
        },
        "file": "source/renderer/app/components/wallet/backup-recovery/WalletRecoveryPhraseDisplayDialog.js",
        "id": "wallet.backup.recovery.phrase.display.dialog.backup.instructions",
        "start": {
          "column": 22,
          "line": 14
        }
      },
      {
        "defaultMessage": "!!!Yes, I’ve written it down",
        "description": "Label for button \"Yes, I’ve written it down\" on wallet backup dialog",
        "end": {
          "column": 3,
          "line": 27
        },
        "file": "source/renderer/app/components/wallet/backup-recovery/WalletRecoveryPhraseDisplayDialog.js",
        "id": "wallet.backup.recovery.phrase.display.dialog.button.label.iHaveWrittenItDown",
        "start": {
          "column": 33,
          "line": 21
        }
      }
    ],
    "path": "source/renderer/app/components/wallet/backup-recovery/WalletRecoveryPhraseDisplayDialog.json"
  },
  {
    "descriptors": [
      {
        "defaultMessage": "!!!Tap each word in the correct order to verify your recovery phrase",
        "description": "Instructions for verifying wallet recovery phrase on dialog for entering wallet recovery phrase.",
        "end": {
          "column": 3,
          "line": 25
        },
        "file": "source/renderer/app/components/wallet/backup-recovery/WalletRecoveryPhraseEntryDialog.js",
        "id": "wallet.backup.recovery.phrase.entry.dialog.verification.instructions",
        "start": {
          "column": 28,
          "line": 19
        }
      },
      {
        "defaultMessage": "!!!Confirm",
        "description": "Label for button \"Confirm\" on wallet backup dialog",
        "end": {
          "column": 3,
          "line": 30
        },
        "file": "source/renderer/app/components/wallet/backup-recovery/WalletRecoveryPhraseEntryDialog.js",
        "id": "wallet.recovery.phrase.show.entry.dialog.button.labelConfirm",
        "start": {
          "column": 22,
          "line": 26
        }
      },
      {
        "defaultMessage": "!!!Clear",
        "description": "Label for button \"Clear\" on wallet backup dialog",
        "end": {
          "column": 3,
          "line": 35
        },
        "file": "source/renderer/app/components/wallet/backup-recovery/WalletRecoveryPhraseEntryDialog.js",
        "id": "wallet.recovery.phrase.show.entry.dialog.button.labelClear",
        "start": {
          "column": 20,
          "line": 31
        }
      },
      {
        "defaultMessage": "!!!I understand that my money are held securely on this device only, not on the company servers",
        "description": "Term and condition on wallet backup dialog describing that wallet is on a users device, not on company servers",
        "end": {
          "column": 3,
          "line": 42
        },
        "file": "source/renderer/app/components/wallet/backup-recovery/WalletRecoveryPhraseEntryDialog.js",
        "id": "wallet.backup.recovery.phrase.entry.dialog.terms.and.condition.device",
        "start": {
          "column": 14,
          "line": 36
        }
      },
      {
        "defaultMessage": "!!!I understand that if this application is moved to another device or deleted, my money can\n    be only recovered with the backup phrase which were written down in a secure place",
        "description": "Term and condition on wallet backup dialog describing that wallet can only be recovered with a security phrase",
        "end": {
          "column": 3,
          "line": 50
        },
        "file": "source/renderer/app/components/wallet/backup-recovery/WalletRecoveryPhraseEntryDialog.js",
        "id": "wallet.backup.recovery.phrase.entry.dialog.terms.and.condition.recovery",
        "start": {
          "column": 16,
          "line": 43
        }
      }
    ],
    "path": "source/renderer/app/components/wallet/backup-recovery/WalletRecoveryPhraseEntryDialog.json"
  },
  {
    "descriptors": [
      {
        "defaultMessage": "!!!Import Wallet",
        "description": "headline for \"Import wallet from file\" dialog.",
        "end": {
          "column": 3,
          "line": 30
        },
        "file": "source/renderer/app/components/wallet/file-import/WalletFileImportDialog.js",
        "id": "wallet.file.import.dialog.headline",
        "start": {
          "column": 12,
          "line": 26
        }
      },
      {
        "defaultMessage": "!!!Import file",
        "description": "Label \"Import file\" on the dialog for importing a wallet from a file.",
        "end": {
          "column": 3,
          "line": 36
        },
        "file": "source/renderer/app/components/wallet/file-import/WalletFileImportDialog.js",
        "id": "wallet.file.import.dialog.walletFileLabel",
        "start": {
          "column": 19,
          "line": 31
        }
      },
      {
        "defaultMessage": "!!!Drop file here or click to choose",
        "description": "Hint for the file upload field on the dialog for importing a wallet from a file.",
        "end": {
          "column": 3,
          "line": 42
        },
        "file": "source/renderer/app/components/wallet/file-import/WalletFileImportDialog.js",
        "id": "wallet.file.import.dialog.walletFileHint",
        "start": {
          "column": 18,
          "line": 37
        }
      },
      {
        "defaultMessage": "!!!Wallet name",
        "description": "Label for the \"wallet name\" input in the wallet file import dialog.",
        "end": {
          "column": 3,
          "line": 48
        },
        "file": "source/renderer/app/components/wallet/file-import/WalletFileImportDialog.js",
        "id": "wallet.file.import.dialog.wallet.name.input.label",
        "start": {
          "column": 24,
          "line": 43
        }
      },
      {
        "defaultMessage": "!!!e.g: Shopping Wallet",
        "description": "Hint for the \"Wallet name\" in the wallet file import dialog.",
        "end": {
          "column": 3,
          "line": 53
        },
        "file": "source/renderer/app/components/wallet/file-import/WalletFileImportDialog.js",
        "id": "wallet.file.import.dialog.wallet.name.input.hint",
        "start": {
          "column": 23,
          "line": 49
        }
      },
      {
        "defaultMessage": "!!!Import wallet",
        "description": "Label \"Import wallet\" submit button on the dialog for importing a wallet from a file.",
        "end": {
          "column": 3,
          "line": 59
        },
        "file": "source/renderer/app/components/wallet/file-import/WalletFileImportDialog.js",
        "id": "wallet.file.import.dialog.submitLabel",
        "start": {
          "column": 15,
          "line": 54
        }
      },
      {
        "defaultMessage": "!!!Activate to create password",
        "description": "Text for the \"Activate to create password\" switch in the wallet file import dialog.",
        "end": {
          "column": 3,
          "line": 65
        },
        "file": "source/renderer/app/components/wallet/file-import/WalletFileImportDialog.js",
        "id": "wallet.file.import.dialog.passwordSwitchPlaceholder",
        "start": {
          "column": 29,
          "line": 60
        }
      },
      {
        "defaultMessage": "!!!Password",
        "description": "Label for the \"Activate to create password\" switch in the wallet file import dialog.",
        "end": {
          "column": 3,
          "line": 71
        },
        "file": "source/renderer/app/components/wallet/file-import/WalletFileImportDialog.js",
        "id": "wallet.file.import.dialog.passwordSwitchLabel",
        "start": {
          "column": 23,
          "line": 66
        }
      },
      {
        "defaultMessage": "!!!Wallet password",
        "description": "Label for the \"Wallet password\" input in the wallet file import dialog.",
        "end": {
          "column": 3,
          "line": 77
        },
        "file": "source/renderer/app/components/wallet/file-import/WalletFileImportDialog.js",
        "id": "wallet.file.import.dialog.spendingPasswordLabel",
        "start": {
          "column": 25,
          "line": 72
        }
      },
      {
        "defaultMessage": "!!!Repeat password",
        "description": "Label for the \"Repeat password\" input in the wallet file import dialog.",
        "end": {
          "column": 3,
          "line": 83
        },
        "file": "source/renderer/app/components/wallet/file-import/WalletFileImportDialog.js",
        "id": "wallet.file.import.dialog.repeatPasswordLabel",
        "start": {
          "column": 23,
          "line": 78
        }
      },
      {
        "defaultMessage": "!!!Password",
        "description": "Placeholder for the \"Password\" inputs in the wallet file import dialog.",
        "end": {
          "column": 3,
          "line": 89
        },
        "file": "source/renderer/app/components/wallet/file-import/WalletFileImportDialog.js",
        "id": "wallet.file.import.dialog.passwordFieldPlaceholder",
        "start": {
          "column": 28,
          "line": 84
        }
      }
    ],
    "path": "source/renderer/app/components/wallet/file-import/WalletFileImportDialog.json"
  },
  {
    "descriptors": [
      {
        "defaultMessage": "!!!Summary",
        "description": "Label for the \"Summary\" nav button in the wallet navigation.",
        "end": {
          "column": 3,
          "line": 17
        },
        "file": "source/renderer/app/components/wallet/navigation/WalletNavigation.js",
        "id": "wallet.navigation.summary",
        "start": {
          "column": 11,
          "line": 13
        }
      },
      {
        "defaultMessage": "!!!Send",
        "description": "Label for the \"Send\" nav button in the wallet navigation.",
        "end": {
          "column": 3,
          "line": 22
        },
        "file": "source/renderer/app/components/wallet/navigation/WalletNavigation.js",
        "id": "wallet.navigation.send",
        "start": {
          "column": 8,
          "line": 18
        }
      },
      {
        "defaultMessage": "!!!Receive",
        "description": "Label for the \"Receive\" nav button in the wallet navigation.",
        "end": {
          "column": 3,
          "line": 27
        },
        "file": "source/renderer/app/components/wallet/navigation/WalletNavigation.js",
        "id": "wallet.navigation.receive",
        "start": {
          "column": 11,
          "line": 23
        }
      },
      {
        "defaultMessage": "!!!Transactions",
        "description": "Label for the \"Transactions\" nav button in the wallet navigation.",
        "end": {
          "column": 3,
          "line": 33
        },
        "file": "source/renderer/app/components/wallet/navigation/WalletNavigation.js",
        "id": "wallet.navigation.transactions",
        "start": {
          "column": 16,
          "line": 28
        }
      },
      {
        "defaultMessage": "!!!Settings",
        "description": "Label for the \"Settings\" nav button in the wallet navigation.",
        "end": {
          "column": 3,
          "line": 39
        },
        "file": "source/renderer/app/components/wallet/navigation/WalletNavigation.js",
        "id": "wallet.navigation.settings",
        "start": {
          "column": 12,
          "line": 34
        }
      },
      {
        "defaultMessage": "!!!Wallet UTXO distribution",
        "description": "Label for the \"Wallet UTXO distribution\" nav button in the wallet navigation.",
        "end": {
          "column": 3,
          "line": 45
        },
        "file": "source/renderer/app/components/wallet/navigation/WalletNavigation.js",
        "id": "wallet.navigation.utxo",
        "start": {
          "column": 8,
          "line": 40
        }
      },
      {
        "defaultMessage": "!!!More",
        "description": "Label for the \"More\" nav button in the wallet navigation.",
        "end": {
          "column": 3,
          "line": 50
        },
        "file": "source/renderer/app/components/wallet/navigation/WalletNavigation.js",
        "id": "wallet.navigation.more",
        "start": {
          "column": 8,
          "line": 46
        }
      }
    ],
    "path": "source/renderer/app/components/wallet/navigation/WalletNavigation.json"
  },
  {
    "descriptors": [
      {
        "defaultMessage": "!!!Paper wallet certificate",
        "description": "Headline for the \"Paper wallet create certificate completion dialog\" headline.",
        "end": {
          "column": 3,
          "line": 22
        },
        "file": "source/renderer/app/components/wallet/paper-wallet-certificate/CompletionDialog.js",
        "id": "paper.wallet.create.certificate.completion.dialog.headline",
        "start": {
          "column": 12,
          "line": 17
        }
      },
      {
        "defaultMessage": "!!!You may wish to fold your paper wallet certificate and glue together the edges to store it securely. Please keep your certificate safe.",
        "description": "Headline for the \"Paper wallet create certificate completion dialog\" subtitle.",
        "end": {
          "column": 3,
          "line": 29
        },
        "file": "source/renderer/app/components/wallet/paper-wallet-certificate/CompletionDialog.js",
        "id": "paper.wallet.create.certificate.completion.dialog.subtitle",
        "start": {
          "column": 12,
          "line": 23
        }
      },
      {
        "defaultMessage": "!!!When you wish to import your wallet back into Daedalus crop any glued edges of the certificate to open it.\n      To check your balance on the paper wallet at any time, you may use the link below. Copy or save the URL to your browser bookmarks to do this easily",
        "description": "Headline for the \"Paper wallet create certificate completion dialog\" link instructions.",
        "end": {
          "column": 3,
          "line": 36
        },
        "file": "source/renderer/app/components/wallet/paper-wallet-certificate/CompletionDialog.js",
        "id": "paper.wallet.create.certificate.completion.dialog.linkInstructions",
        "start": {
          "column": 20,
          "line": 30
        }
      },
      {
        "defaultMessage": "!!!To receive funds to your paper wallet simply share your wallet address with others.",
        "description": "Headline for the \"Paper wallet create certificate completion dialog\" address instructions.",
        "end": {
          "column": 3,
          "line": 43
        },
        "file": "source/renderer/app/components/wallet/paper-wallet-certificate/CompletionDialog.js",
        "id": "paper.wallet.create.certificate.completion.dialog.addressInstructions",
        "start": {
          "column": 23,
          "line": 37
        }
      },
      {
        "defaultMessage": "!!!Cardano explorer link",
        "description": "\"Paper wallet create certificate completion dialog\" cardano link label.",
        "end": {
          "column": 3,
          "line": 49
        },
        "file": "source/renderer/app/components/wallet/paper-wallet-certificate/CompletionDialog.js",
        "id": "paper.wallet.create.certificate.completion.dialog.cardanoLinkLabel",
        "start": {
          "column": 20,
          "line": 44
        }
      },
      {
        "defaultMessage": "!!!copied",
        "description": "\"Paper wallet create certificate completion dialog\" address copied.",
        "end": {
          "column": 3,
          "line": 55
        },
        "file": "source/renderer/app/components/wallet/paper-wallet-certificate/CompletionDialog.js",
        "id": "paper.wallet.create.certificate.completion.dialog.addressCopiedLabel",
        "start": {
          "column": 22,
          "line": 50
        }
      },
      {
        "defaultMessage": "!!!Wallet address",
        "description": "\"Paper wallet create certificate completion dialog\" wallet address label.",
        "end": {
          "column": 3,
          "line": 61
        },
        "file": "source/renderer/app/components/wallet/paper-wallet-certificate/CompletionDialog.js",
        "id": "paper.wallet.create.certificate.completion.dialog.addressLabel",
        "start": {
          "column": 16,
          "line": 56
        }
      },
      {
        "defaultMessage": "!!!Finish",
        "description": "\"Paper wallet create certificate completion dialog\" finish button label.",
        "end": {
          "column": 3,
          "line": 67
        },
        "file": "source/renderer/app/components/wallet/paper-wallet-certificate/CompletionDialog.js",
        "id": "paper.wallet.create.certificate.completion.dialog.finishButtonLabel",
        "start": {
          "column": 21,
          "line": 62
        }
      }
    ],
    "path": "source/renderer/app/components/wallet/paper-wallet-certificate/CompletionDialog.json"
  },
  {
    "descriptors": [
      {
        "defaultMessage": "!!!Abort paper wallet certificate creation?",
        "description": "Headline for the paper wallet certificate cancellation confirmation dialog.",
        "end": {
          "column": 3,
          "line": 15
        },
        "file": "source/renderer/app/components/wallet/paper-wallet-certificate/ConfirmationDialog.js",
        "id": "paper.wallet.create.certificate.confirmation.dialog.headline",
        "start": {
          "column": 12,
          "line": 10
        }
      },
      {
        "defaultMessage": "!!!At this point, your paper wallet certificate is not complete and verifications steps are not yet done.",
        "description": "Content for the paper wallet certificate cancellation confirmation dialog.",
        "end": {
          "column": 3,
          "line": 22
        },
        "file": "source/renderer/app/components/wallet/paper-wallet-certificate/ConfirmationDialog.js",
        "id": "paper.wallet.create.certificate.confirmation.dialog.contentPart1",
        "start": {
          "column": 12,
          "line": 16
        }
      },
      {
        "defaultMessage": "!!!At this point, your paper wallet certificate is not complete and verifications steps are not yet done.",
        "description": "Content for the paper wallet certificate cancellation confirmation dialog.",
        "end": {
          "column": 3,
          "line": 29
        },
        "file": "source/renderer/app/components/wallet/paper-wallet-certificate/ConfirmationDialog.js",
        "id": "paper.wallet.create.certificate.confirmation.dialog.contentPart2",
        "start": {
          "column": 12,
          "line": 23
        }
      },
      {
        "defaultMessage": "!!!Back",
        "description": "\"Cancel\" button label for the paper wallet certificate cancellation confirmation dialog.",
        "end": {
          "column": 3,
          "line": 35
        },
        "file": "source/renderer/app/components/wallet/paper-wallet-certificate/ConfirmationDialog.js",
        "id": "paper.wallet.create.certificate.confirmation.dialog.button.backLabel",
        "start": {
          "column": 21,
          "line": 30
        }
      },
      {
        "defaultMessage": "!!!Abort",
        "description": "\"Abort\" button label for the paper wallet certificate cancellation confirmation dialog.",
        "end": {
          "column": 3,
          "line": 41
        },
        "file": "source/renderer/app/components/wallet/paper-wallet-certificate/ConfirmationDialog.js",
        "id": "paper.wallet.create.certificate.confirmation.dialog.button.abortLabel",
        "start": {
          "column": 22,
          "line": 36
        }
      }
    ],
    "path": "source/renderer/app/components/wallet/paper-wallet-certificate/ConfirmationDialog.json"
  },
  {
    "descriptors": [
      {
        "defaultMessage": "!!!Create a paper wallet certificate",
        "description": "Headline for the \"Paper wallet create certificate instructions dialog\".",
        "end": {
          "column": 3,
          "line": 25
        },
        "file": "source/renderer/app/components/wallet/paper-wallet-certificate/InstructionsDialog.js",
        "id": "paper.wallet.create.certificate.instructions.dialog.headline",
        "start": {
          "column": 12,
          "line": 20
        }
      },
      {
        "defaultMessage": "!!!Create a paper wallet certificate to store funds offline.",
        "description": "Subtitle for the \"Paper wallet create certificate instructions dialog\".",
        "end": {
          "column": 3,
          "line": 32
        },
        "file": "source/renderer/app/components/wallet/paper-wallet-certificate/InstructionsDialog.js",
        "id": "paper.wallet.create.certificate.instructions.dialog.subtitle",
        "start": {
          "column": 12,
          "line": 26
        }
      },
      {
        "defaultMessage": "!!!The paper wallet certificate will not be associated with any of your existing wallets. A new, empty wallet will be created.",
        "description": "subtitle2 for the \"Paper wallet create certificate instructions dialog\".",
        "end": {
          "column": 3,
          "line": 39
        },
        "file": "source/renderer/app/components/wallet/paper-wallet-certificate/InstructionsDialog.js",
        "id": "paper.wallet.create.certificate.instructions.dialog.subtitle2",
        "start": {
          "column": 13,
          "line": 33
        }
      },
      {
        "defaultMessage": "!!!Instructions",
        "description": "Instructions list label for the \"Paper wallet create certificate instructions dialog\".",
        "end": {
          "column": 3,
          "line": 46
        },
        "file": "source/renderer/app/components/wallet/paper-wallet-certificate/InstructionsDialog.js",
        "id": "paper.wallet.create.certificate.instructions.dialog.instructionsList.label",
        "start": {
          "column": 25,
          "line": 40
        }
      },
      {
        "defaultMessage": "!!!Your printed certificate will include your paper wallet recovery phrase\n      of {paperWalletRecoveryPhraseWordCount} words. Note that your paper wallet recovery phrase is\n      different to the {walletRecoveryPhraseWordCount}-word recovery phrases used to restore your\n      regular Daedalus wallet.",
        "description": "Wallet certificate create instructions dialog definition 1.",
        "end": {
          "column": 3,
          "line": 55
        },
        "file": "source/renderer/app/components/wallet/paper-wallet-certificate/InstructionsDialog.js",
        "id": "paper.wallet.create.certificate.instructions.dialog.instructionsList.definition1",
        "start": {
          "column": 31,
          "line": 47
        }
      },
      {
        "defaultMessage": "!!!For security reasons, the last {paperWalletWrittenWordsCount} words of your\n      paper wallet recovery phrase will not be printed on the paper wallet certificate itself. You\n      will need to write them on your certificate by hand in a moment.",
        "description": "Wallet certificate create instructions dialog definition 2.",
        "end": {
          "column": 3,
          "line": 63
        },
        "file": "source/renderer/app/components/wallet/paper-wallet-certificate/InstructionsDialog.js",
        "id": "paper.wallet.create.certificate.instructions.dialog.instructionsList.definition2",
        "start": {
          "column": 31,
          "line": 56
        }
      },
      {
        "defaultMessage": "!!!Use the address on your certificate to send funds to your paper wallet.",
        "description": "Wallet certificate create instructions dialog definition 3.",
        "end": {
          "column": 3,
          "line": 70
        },
        "file": "source/renderer/app/components/wallet/paper-wallet-certificate/InstructionsDialog.js",
        "id": "paper.wallet.create.certificate.instructions.dialog.instructionsList.definition3",
        "start": {
          "column": 31,
          "line": 64
        }
      },
      {
        "defaultMessage": "!!!Your paper wallet will be offline so will not be held in Daedalus.\n      To check the balance of the wallet, input the address on the certificate into",
        "description": "Wallet certificate create instructions dialog definition 4.",
        "end": {
          "column": 3,
          "line": 77
        },
        "file": "source/renderer/app/components/wallet/paper-wallet-certificate/InstructionsDialog.js",
        "id": "paper.wallet.create.certificate.instructions.dialog.instructionsList.definition4",
        "start": {
          "column": 31,
          "line": 71
        }
      },
      {
        "defaultMessage": "!!!Store your certificate containing your paper wallet recovery phrase in a safe place.",
        "description": "Wallet certificate create instructions dialog definition 5.",
        "end": {
          "column": 3,
          "line": 84
        },
        "file": "source/renderer/app/components/wallet/paper-wallet-certificate/InstructionsDialog.js",
        "id": "paper.wallet.create.certificate.instructions.dialog.instructionsList.definition5",
        "start": {
          "column": 31,
          "line": 78
        }
      },
      {
        "defaultMessage": "!!!When you click “Save PDF file for printing” you will be prompted\n      to choose a location on your computer where the PDF file will be saved. After that\n      open the saved PDF file and print it.",
        "description": "Wallet certificate create instructions dialog - printing instructions.",
        "end": {
          "column": 3,
          "line": 93
        },
        "file": "source/renderer/app/components/wallet/paper-wallet-certificate/InstructionsDialog.js",
        "id": "paper.wallet.create.certificate.instructions.dialog.printingInstructions",
        "start": {
          "column": 24,
          "line": 85
        }
      },
      {
        "defaultMessage": "!!!Cardano Explorer",
        "description": "Wallet certificate create instructions dialog \"Cardano Explorer\" label",
        "end": {
          "column": 3,
          "line": 99
        },
        "file": "source/renderer/app/components/wallet/paper-wallet-certificate/InstructionsDialog.js",
        "id": "paper.wallet.create.certificate.instructions.dialog.cardanoExplorer",
        "start": {
          "column": 19,
          "line": 94
        }
      },
      {
        "defaultMessage": "!!!Save PDF file for printing",
        "description": "\"Wallet certificate create instructions dialog\" print button label.",
        "end": {
          "column": 3,
          "line": 105
        },
        "file": "source/renderer/app/components/wallet/paper-wallet-certificate/InstructionsDialog.js",
        "id": "paper.wallet.create.certificate.instructions.dialog.button.printLabel",
        "start": {
          "column": 20,
          "line": 100
        }
      }
    ],
    "path": "source/renderer/app/components/wallet/paper-wallet-certificate/InstructionsDialog.json"
  },
  {
    "descriptors": [
      {
        "defaultMessage": "!!!Verify printed certificate",
        "description": "Headline for the \"Paper wallet create certificate print dialog\".",
        "end": {
          "column": 3,
          "line": 23
        },
        "file": "source/renderer/app/components/wallet/paper-wallet-certificate/PrintDialog.js",
        "id": "paper.wallet.create.certificate.print.dialog.headline",
        "start": {
          "column": 12,
          "line": 18
        }
      },
      {
        "defaultMessage": "!!!Check your paper wallet certificate and make sure everything\n      is readable and correctly printed. You can test this by scanning the QR code with\n      a QR scanner application on your mobile phone.",
        "description": "\"Paper wallet create certificate print dialog\" subtitle.",
        "end": {
          "column": 3,
          "line": 30
        },
        "file": "source/renderer/app/components/wallet/paper-wallet-certificate/PrintDialog.js",
        "id": "paper.wallet.create.certificate.print.dialog.subtitle",
        "start": {
          "column": 12,
          "line": 24
        }
      },
      {
        "defaultMessage": "!!!Your certificate is not yet complete and does not contain all\n      the data needed to restore your paper wallet. In the next step, you will need to\n      write down an additional {paperWalletWrittenWordsCount} words to your paper wallet recovery phrase.",
        "description": "\"Paper wallet create certificate print dialog\" info.",
        "end": {
          "column": 3,
          "line": 37
        },
        "file": "source/renderer/app/components/wallet/paper-wallet-certificate/PrintDialog.js",
        "id": "paper.wallet.create.certificate.print.dialog.info",
        "start": {
          "column": 8,
          "line": 31
        }
      },
      {
        "defaultMessage": "!!!Yes, the paper wallet certificate printed successfully.",
        "description": "\"Paper wallet create certificate print dialog\" certificate printed confirmation.",
        "end": {
          "column": 3,
          "line": 45
        },
        "file": "source/renderer/app/components/wallet/paper-wallet-certificate/PrintDialog.js",
        "id": "paper.wallet.create.certificate.print.dialog.certificatePrintedConfirmation",
        "start": {
          "column": 39,
          "line": 38
        }
      },
      {
        "defaultMessage": "!!!Yes, first {paperWalletPrintedWordsCount} words of the paper wallet recovery phrase are readable.",
        "description": "\"Paper wallet create certificate print dialog\" certificate readable confirmation.",
        "end": {
          "column": 3,
          "line": 53
        },
        "file": "source/renderer/app/components/wallet/paper-wallet-certificate/PrintDialog.js",
        "id": "paper.wallet.create.certificate.print.dialog.certificateReadableConfirmation",
        "start": {
          "column": 40,
          "line": 46
        }
      },
      {
        "defaultMessage": "!!!Yes, the QR code is scannable.",
        "description": "\"Paper wallet create certificate print dialog\" QR scannable confirmation.",
        "end": {
          "column": 3,
          "line": 59
        },
        "file": "source/renderer/app/components/wallet/paper-wallet-certificate/PrintDialog.js",
        "id": "paper.wallet.create.certificate.print.dialog.qrScannableConfirmation",
        "start": {
          "column": 32,
          "line": 54
        }
      }
    ],
    "path": "source/renderer/app/components/wallet/paper-wallet-certificate/PrintDialog.json"
  },
  {
    "descriptors": [
      {
        "defaultMessage": "!!!Complete your certificate",
        "description": "Headline for the \"Paper wallet create certificate securing password dialog\".",
        "end": {
          "column": 3,
          "line": 21
        },
        "file": "source/renderer/app/components/wallet/paper-wallet-certificate/SecuringPasswordDialog.js",
        "id": "paper.wallet.create.certificate.securingPassword.dialog.headline",
        "start": {
          "column": 12,
          "line": 16
        }
      },
      {
        "defaultMessage": "!!!To complete your paper wallet certificate you will need to\n      write the remaining {paperWalletWrittenWordsCount} words of your paper wallet recovery\n      phrase on your certificate.",
        "description": "\"Paper wallet create certificate securing password dialog\" first info label.",
        "end": {
          "column": 3,
          "line": 29
        },
        "file": "source/renderer/app/components/wallet/paper-wallet-certificate/SecuringPasswordDialog.js",
        "id": "paper.wallet.create.certificate.securingPassword.dialog.infoLabel1",
        "start": {
          "column": 14,
          "line": 22
        }
      },
      {
        "defaultMessage": "!!!The password can optionally be written on the certificate or kept securely in other location. Here is the placeholder on the certificate intended for your password.",
        "description": "You may write the remaining words here:",
        "end": {
          "column": 3,
          "line": 35
        },
        "file": "source/renderer/app/components/wallet/paper-wallet-certificate/SecuringPasswordDialog.js",
        "id": "paper.wallet.create.certificate.securingPassword.dialog.infoLabel2",
        "start": {
          "column": 14,
          "line": 30
        }
      },
      {
        "defaultMessage": "!!!I have written the remaining {paperWalletWrittenWordsCount} words on the certificate.",
        "description": "\"Paper wallet create certificate securing password dialog\" secure password confirmation.",
        "end": {
          "column": 3,
          "line": 43
        },
        "file": "source/renderer/app/components/wallet/paper-wallet-certificate/SecuringPasswordDialog.js",
        "id": "paper.wallet.create.certificate.securingPassword.dialog.securingPasswordConfirmation",
        "start": {
          "column": 32,
          "line": 36
        }
      }
    ],
    "path": "source/renderer/app/components/wallet/paper-wallet-certificate/SecuringPasswordDialog.json"
  },
  {
    "descriptors": [
      {
        "defaultMessage": "!!!Verify certificate",
        "description": "Headline for the \"Paper wallet create certificate verification dialog\".",
        "end": {
          "column": 3,
          "line": 30
        },
        "file": "source/renderer/app/components/wallet/paper-wallet-certificate/VerificationDialog.js",
        "id": "paper.wallet.create.certificate.verification.dialog.headline",
        "start": {
          "column": 12,
          "line": 25
        }
      },
      {
        "defaultMessage": "!!!Enter your paper wallet recovery phrase to verify your paper wallet certificate.",
        "description": "\"Paper wallet create certificate verification dialog\" subtitle.",
        "end": {
          "column": 3,
          "line": 37
        },
        "file": "source/renderer/app/components/wallet/paper-wallet-certificate/VerificationDialog.js",
        "id": "paper.wallet.create.certificate.verification.dialog.subtitle",
        "start": {
          "column": 12,
          "line": 31
        }
      },
      {
        "defaultMessage": "!!!Make sure you enter all {fullPhraseWordCount} words for the paper wallet recovery phrase,\n     first {printedWordCount} words printed on the certificate followed by the {writtenWordCount} words you wrote by hand.",
        "description": "\"Paper wallet create certificate verification dialog\" subtitle.",
        "end": {
          "column": 3,
          "line": 44
        },
        "file": "source/renderer/app/components/wallet/paper-wallet-certificate/VerificationDialog.js",
        "id": "paper.wallet.create.certificate.verification.dialog.instructions",
        "start": {
          "column": 16,
          "line": 38
        }
      },
      {
        "defaultMessage": "!!!Paper wallet recovery phrase",
        "description": "\"Paper wallet create certificate verification dialog\" recovery phrase label.",
        "end": {
          "column": 3,
          "line": 51
        },
        "file": "source/renderer/app/components/wallet/paper-wallet-certificate/VerificationDialog.js",
        "id": "paper.wallet.create.certificate.verification.dialog.recoveryPhrase.label",
        "start": {
          "column": 23,
          "line": 45
        }
      },
      {
        "defaultMessage": "!!!Enter recovery phrase",
        "description": "\"Paper wallet create certificate verification dialog\" recovery phrase hint.",
        "end": {
          "column": 3,
          "line": 58
        },
        "file": "source/renderer/app/components/wallet/paper-wallet-certificate/VerificationDialog.js",
        "id": "paper.wallet.create.certificate.verification.dialog.recoveryPhrase.hint",
        "start": {
          "column": 22,
          "line": 52
        }
      },
      {
        "defaultMessage": "!!!No results",
        "description": "\"Paper wallet create certificate verification dialog\" recovery phrase no results label.",
        "end": {
          "column": 3,
          "line": 65
        },
        "file": "source/renderer/app/components/wallet/paper-wallet-certificate/VerificationDialog.js",
        "id": "paper.wallet.create.certificate.verification.dialog.recoveryPhrase.noResults",
        "start": {
          "column": 27,
          "line": 59
        }
      },
      {
        "defaultMessage": "!!!Clear",
        "description": "\"Paper wallet create certificate verification dialog\" button clear label.",
        "end": {
          "column": 3,
          "line": 71
        },
        "file": "source/renderer/app/components/wallet/paper-wallet-certificate/VerificationDialog.js",
        "id": "paper.wallet.create.certificate.verification.dialog.button.clearLabel",
        "start": {
          "column": 20,
          "line": 66
        }
      },
      {
        "defaultMessage": "!!!I understand that the paper wallet I create will not be stored in Daedalus.",
        "description": "\"Paper wallet create certificate verification dialog\" storing understandance confirmation.",
        "end": {
          "column": 3,
          "line": 79
        },
        "file": "source/renderer/app/components/wallet/paper-wallet-certificate/VerificationDialog.js",
        "id": "paper.wallet.create.certificate.verification.dialog.storingUnderstandanceConfirmationLabel",
        "start": {
          "column": 30,
          "line": 72
        }
      },
      {
        "defaultMessage": "!!!I understand that my paper wallet can be recovered only by using my paper wallet certificate.",
        "description": "\"Paper wallet create certificate verification dialog\" recovering understandance confirmation.",
        "end": {
          "column": 3,
          "line": 87
        },
        "file": "source/renderer/app/components/wallet/paper-wallet-certificate/VerificationDialog.js",
        "id": "paper.wallet.create.certificate.verification.dialog.recoveringUnderstandanceConfirmationLabel",
        "start": {
          "column": 33,
          "line": 80
        }
      }
    ],
    "path": "source/renderer/app/components/wallet/paper-wallet-certificate/VerificationDialog.json"
  },
  {
    "descriptors": [
      {
        "defaultMessage": "!!!Your wallet address",
        "description": "Label for wallet address on the wallet \"Receive page\"",
        "end": {
          "column": 3,
          "line": 33
        },
        "file": "source/renderer/app/components/wallet/receive/WalletReceive.js",
        "id": "wallet.receive.page.walletAddressLabel",
        "start": {
          "column": 22,
          "line": 29
        }
      },
      {
        "defaultMessage": "!!!Share this wallet address to receive payments. To protect your privacy generate new addresses for receiving payments instead of reusing existing ones.",
        "description": "Wallet receive payments instructions on the wallet \"Receive page\"",
        "end": {
          "column": 3,
          "line": 40
        },
        "file": "source/renderer/app/components/wallet/receive/WalletReceive.js",
        "id": "wallet.receive.page.walletReceiveInstructions",
        "start": {
          "column": 29,
          "line": 34
        }
      },
      {
        "defaultMessage": "!!!Generate new address",
        "description": "Label for \"Generate new address\" button on the wallet \"Receive page\"",
        "end": {
          "column": 3,
          "line": 46
        },
        "file": "source/renderer/app/components/wallet/receive/WalletReceive.js",
        "id": "wallet.receive.page.generateNewAddressButtonLabel",
        "start": {
          "column": 33,
          "line": 41
        }
      },
      {
        "defaultMessage": "!!!Generated addresses",
        "description": "\"Generated addresses\" section title on the wallet \"Receive page\"",
        "end": {
          "column": 3,
          "line": 52
        },
        "file": "source/renderer/app/components/wallet/receive/WalletReceive.js",
        "id": "wallet.receive.page.generatedAddressesSectionTitle",
        "start": {
          "column": 34,
          "line": 47
        }
      },
      {
        "defaultMessage": "!!!show used",
        "description": "Label for \"show used\" wallet addresses link on the wallet \"Receive page\"",
        "end": {
          "column": 3,
          "line": 58
        },
        "file": "source/renderer/app/components/wallet/receive/WalletReceive.js",
        "id": "wallet.receive.page.showUsedLabel",
        "start": {
          "column": 17,
          "line": 53
        }
      },
      {
        "defaultMessage": "!!!Password",
        "description": "Placeholder for \"spending password\" on the wallet \"Receive page\"",
        "end": {
          "column": 3,
          "line": 64
        },
        "file": "source/renderer/app/components/wallet/receive/WalletReceive.js",
        "id": "wallet.receive.page.spendingPasswordPlaceholder",
        "start": {
          "column": 31,
          "line": 59
        }
      },
      {
        "defaultMessage": "!!!Copy address",
        "description": "Label for \"Copy address\" link on the wallet \"Receive page\"",
        "end": {
          "column": 3,
          "line": 69
        },
        "file": "source/renderer/app/components/wallet/receive/WalletReceive.js",
        "id": "wallet.receive.page.copyAddressLabel",
        "start": {
          "column": 20,
          "line": 65
        }
      }
    ],
    "path": "source/renderer/app/components/wallet/receive/WalletReceive.json"
  },
  {
    "descriptors": [
      {
        "defaultMessage": "!!!Password",
        "description": "Title for the \"Change wallet password\" dialog when there is no password set.",
        "end": {
          "column": 3,
          "line": 30
        },
        "file": "source/renderer/app/components/wallet/settings/ChangeSpendingPasswordDialog.js",
        "id": "wallet.settings.changePassword.dialog.title.setPassword",
        "start": {
          "column": 26,
          "line": 25
        }
      },
      {
        "defaultMessage": "!!!Change password",
        "description": "Title for the \"Change wallet password\" dialog when there is already password set.",
        "end": {
          "column": 3,
          "line": 36
        },
        "file": "source/renderer/app/components/wallet/settings/ChangeSpendingPasswordDialog.js",
        "id": "wallet.settings.changePassword.dialog.title.changePassword",
        "start": {
          "column": 29,
          "line": 31
        }
      },
      {
        "defaultMessage": "!!!Spending password",
        "description": "Label for the \"Spending password\" input in the change wallet password dialog.",
        "end": {
          "column": 3,
          "line": 42
        },
        "file": "source/renderer/app/components/wallet/settings/ChangeSpendingPasswordDialog.js",
        "id": "wallet.settings.changePassword.dialog.spendingPasswordLabel",
        "start": {
          "column": 25,
          "line": 37
        }
      },
      {
        "defaultMessage": "!!!Current password",
        "description": "Label for the \"Current password\" input in the change wallet password dialog.",
        "end": {
          "column": 3,
          "line": 48
        },
        "file": "source/renderer/app/components/wallet/settings/ChangeSpendingPasswordDialog.js",
        "id": "wallet.settings.changePassword.dialog.currentPasswordLabel",
        "start": {
          "column": 24,
          "line": 43
        }
      },
      {
        "defaultMessage": "!!!New password",
        "description": "Label for the \"New password\" input in the change wallet password dialog.",
        "end": {
          "column": 3,
          "line": 54
        },
        "file": "source/renderer/app/components/wallet/settings/ChangeSpendingPasswordDialog.js",
        "id": "wallet.settings.changePassword.dialog.newPasswordLabel",
        "start": {
          "column": 20,
          "line": 49
        }
      },
      {
        "defaultMessage": "!!!Repeat password",
        "description": "Label for the \"Repeat password\" input in the change wallet password dialog.",
        "end": {
          "column": 3,
          "line": 60
        },
        "file": "source/renderer/app/components/wallet/settings/ChangeSpendingPasswordDialog.js",
        "id": "wallet.settings.changePassword.dialog.repeatPasswordLabel",
        "start": {
          "column": 23,
          "line": 55
        }
      },
      {
        "defaultMessage": "!!!Type current password",
        "description": "Placeholder for the \"Current password\" inputs in the change wallet password dialog.",
        "end": {
          "column": 3,
          "line": 66
        },
        "file": "source/renderer/app/components/wallet/settings/ChangeSpendingPasswordDialog.js",
        "id": "wallet.settings.changePassword.dialog.currentPasswordFieldPlaceholder",
        "start": {
          "column": 35,
          "line": 61
        }
      },
      {
        "defaultMessage": "!!!Type new password",
        "description": "Placeholder for the \"New password\" inputs in the change wallet password dialog.",
        "end": {
          "column": 3,
          "line": 72
        },
        "file": "source/renderer/app/components/wallet/settings/ChangeSpendingPasswordDialog.js",
        "id": "wallet.settings.changePassword.dialog.newPasswordFieldPlaceholder",
        "start": {
          "column": 31,
          "line": 67
        }
      },
      {
        "defaultMessage": "!!!Repeat new password",
        "description": "Placeholder for the \"Repeat password\" inputs in the change wallet password dialog.",
        "end": {
          "column": 3,
          "line": 78
        },
        "file": "source/renderer/app/components/wallet/settings/ChangeSpendingPasswordDialog.js",
        "id": "wallet.settings.changePassword.dialog.repeatPasswordFieldPlaceholder",
        "start": {
          "column": 34,
          "line": 73
        }
      },
      {
        "defaultMessage": "!!!Remove password",
        "description": "Label for the \"Check to deactivate password\" switch in the change wallet password dialog.",
        "end": {
          "column": 3,
          "line": 84
        },
        "file": "source/renderer/app/components/wallet/settings/ChangeSpendingPasswordDialog.js",
        "id": "wallet.settings.changePassword.dialog.passwordSwitchLabel",
        "start": {
          "column": 23,
          "line": 79
        }
      },
      {
        "defaultMessage": "!!!Check to deactivate password",
        "description": "Text for the \"Check to deactivate password\" switch in the change wallet password dialog.",
        "end": {
          "column": 3,
          "line": 90
        },
        "file": "source/renderer/app/components/wallet/settings/ChangeSpendingPasswordDialog.js",
        "id": "wallet.settings.changePassword.dialog.passwordSwitchPlaceholder",
        "start": {
          "column": 29,
          "line": 85
        }
      }
    ],
    "path": "source/renderer/app/components/wallet/settings/ChangeSpendingPasswordDialog.json"
  },
  {
    "descriptors": [
      {
        "defaultMessage": "!!!Delete wallet",
        "description": "Label for the delete button on wallet settings",
        "end": {
          "column": 3,
          "line": 11
        },
        "file": "source/renderer/app/components/wallet/settings/DeleteWalletButton.js",
        "id": "wallet.settings.deleteWalletButtonLabel",
        "start": {
          "column": 9,
          "line": 7
        }
      }
    ],
    "path": "source/renderer/app/components/wallet/settings/DeleteWalletButton.json"
  },
  {
    "descriptors": [
      {
        "defaultMessage": "!!!Delete Wallet",
        "description": "Title for the \"Delete wallet\" dialog.",
        "end": {
          "column": 3,
          "line": 22
        },
        "file": "source/renderer/app/components/wallet/settings/DeleteWalletConfirmationDialog.js",
        "id": "wallet.settings.delete.dialog.title",
        "start": {
          "column": 15,
          "line": 18
        }
      },
      {
        "defaultMessage": "!!!Delete",
        "description": "Label for the \"Delete (x)\" button in the delete wallet dialog.",
        "end": {
          "column": 3,
          "line": 28
        },
        "file": "source/renderer/app/components/wallet/settings/DeleteWalletConfirmationDialog.js",
        "id": "wallet.settings.delete.dialog.confirmButtonLabel",
        "start": {
          "column": 22,
          "line": 23
        }
      },
      {
        "defaultMessage": "!!!Do you really want to delete <strong>{walletName}</strong> wallet?",
        "description": "Question if the user really wants to delete the wallet.",
        "end": {
          "column": 3,
          "line": 34
        },
        "file": "source/renderer/app/components/wallet/settings/DeleteWalletConfirmationDialog.js",
        "id": "wallet.settings.delete.dialog.wantToDeleteWalletQuestion",
        "start": {
          "column": 30,
          "line": 29
        }
      },
      {
        "defaultMessage": "!!!Make sure you have access to backup before continuing. Otherwise, you will lose all your funds connected to this wallet.",
        "description": "Notice to confirm if the user has made a backup of his wallet",
        "end": {
          "column": 3,
          "line": 41
        },
        "file": "source/renderer/app/components/wallet/settings/DeleteWalletConfirmationDialog.js",
        "id": "wallet.settings.delete.dialog.confirmBackupNotice",
        "start": {
          "column": 23,
          "line": 35
        }
      },
      {
        "defaultMessage": "!!!Enter the name of the wallet to confirm deletion:",
        "description": "Instruction for recovery word on delete wallet dialog",
        "end": {
          "column": 3,
          "line": 46
        },
        "file": "source/renderer/app/components/wallet/settings/DeleteWalletConfirmationDialog.js",
        "id": "wallet.settings.delete.dialog.enterRecoveryWordLabel",
        "start": {
          "column": 26,
          "line": 42
        }
      }
    ],
    "path": "source/renderer/app/components/wallet/settings/DeleteWalletConfirmationDialog.json"
  },
  {
    "descriptors": [
      {
        "defaultMessage": "!!!Export Wallet",
        "description": "headline for \"export wallet to file\" dialog.",
        "end": {
          "column": 3,
          "line": 23
        },
        "file": "source/renderer/app/components/wallet/settings/ExportWalletToFileDialog.js",
        "id": "wallet.settings.exportToFile.dialog.headline",
        "start": {
          "column": 12,
          "line": 19
        }
      },
      {
        "defaultMessage": "!!!You are exporting <strong>{walletName}</strong> to a file.",
        "description": "headline for \"export wallet to file\" dialog.",
        "end": {
          "column": 3,
          "line": 29
        },
        "file": "source/renderer/app/components/wallet/settings/ExportWalletToFileDialog.js",
        "id": "wallet.settings.exportToFile.dialog.introduction",
        "start": {
          "column": 16,
          "line": 24
        }
      },
      {
        "defaultMessage": "!!!Export",
        "description": "Label for export wallet to file submit button.",
        "end": {
          "column": 3,
          "line": 34
        },
        "file": "source/renderer/app/components/wallet/settings/ExportWalletToFileDialog.js",
        "id": "wallet.settings.exportToFile.dialog.submit.label",
        "start": {
          "column": 21,
          "line": 30
        }
      }
    ],
    "path": "source/renderer/app/components/wallet/settings/ExportWalletToFileDialog.json"
  },
  {
    "descriptors": [
      {
        "defaultMessage": "!!!Name",
        "description": "Label for the \"Name\" text input on the wallet settings page.",
        "end": {
          "column": 3,
          "line": 25
        },
        "file": "source/renderer/app/components/wallet/settings/WalletSettings.js",
        "id": "wallet.settings.name.label",
        "start": {
          "column": 8,
          "line": 21
        }
      },
      {
        "defaultMessage": "!!!Transaction assurance security level",
        "description": "Label for the \"Transaction assurance security level\" dropdown.",
        "end": {
          "column": 3,
          "line": 31
        },
        "file": "source/renderer/app/components/wallet/settings/WalletSettings.js",
        "id": "wallet.settings.assurance",
        "start": {
          "column": 23,
          "line": 26
        }
      },
      {
        "defaultMessage": "!!!Password",
        "description": "Label for the \"Password\" field.",
        "end": {
          "column": 3,
          "line": 36
        },
        "file": "source/renderer/app/components/wallet/settings/WalletSettings.js",
        "id": "wallet.settings.password",
        "start": {
          "column": 17,
          "line": 32
        }
      },
      {
        "defaultMessage": "!!!Last updated",
        "description": "Last updated X time ago message.",
        "end": {
          "column": 3,
          "line": 41
        },
        "file": "source/renderer/app/components/wallet/settings/WalletSettings.js",
        "id": "wallet.settings.passwordLastUpdated",
        "start": {
          "column": 23,
          "line": 37
        }
      },
      {
        "defaultMessage": "!!!You still don't have password",
        "description": "You still don't have password set message.",
        "end": {
          "column": 3,
          "line": 46
        },
        "file": "source/renderer/app/components/wallet/settings/WalletSettings.js",
        "id": "wallet.settings.passwordNotSet",
        "start": {
          "column": 18,
          "line": 42
        }
      },
      {
        "defaultMessage": "!!!Export wallet",
        "description": "Label for the export button on wallet settings.",
        "end": {
          "column": 3,
          "line": 51
        },
        "file": "source/renderer/app/components/wallet/settings/WalletSettings.js",
        "id": "wallet.settings.exportWalletButtonLabel",
        "start": {
          "column": 21,
          "line": 47
        }
      }
    ],
    "path": "source/renderer/app/components/wallet/settings/WalletSettings.json"
  },
  {
    "descriptors": [
      {
        "defaultMessage": "!!!+ {amount} of fees",
        "description": "Label for the \"+ 12.042481 of fees\" message above amount input field.",
        "end": {
          "column": 3,
          "line": 14
        },
        "file": "source/renderer/app/components/wallet/skins/AmountInputSkin.js",
        "id": "wallet.amountInput.feesLabel",
        "start": {
          "column": 13,
          "line": 9
        }
      }
    ],
    "path": "source/renderer/app/components/wallet/skins/AmountInputSkin.json"
  },
  {
    "descriptors": [
      {
        "defaultMessage": "!!!Outgoing pending confirmation",
        "description": "\"Outgoing pending confirmation\" label on Wallet summary page",
        "end": {
          "column": 3,
          "line": 20
        },
        "file": "source/renderer/app/components/wallet/summary/WalletSummary.js",
        "id": "wallet.summary.page.pendingOutgoingConfirmationLabel",
        "start": {
          "column": 36,
          "line": 16
        }
      },
      {
        "defaultMessage": "!!!Incoming pending confirmation",
        "description": "\"Incoming pending confirmation\" label on Wallet summary page",
        "end": {
          "column": 3,
          "line": 25
        },
        "file": "source/renderer/app/components/wallet/summary/WalletSummary.js",
        "id": "wallet.summary.page.pendingIncomingConfirmationLabel",
        "start": {
          "column": 36,
          "line": 21
        }
      },
      {
        "defaultMessage": "!!!Number of transactions",
        "description": "\"Number of transactions\" label on Wallet summary page",
        "end": {
          "column": 3,
          "line": 30
        },
        "file": "source/renderer/app/components/wallet/summary/WalletSummary.js",
        "id": "wallet.summary.page.transactionsLabel",
        "start": {
          "column": 21,
          "line": 26
        }
      }
    ],
    "path": "source/renderer/app/components/wallet/summary/WalletSummary.json"
  },
  {
    "descriptors": [
      {
        "defaultMessage": "!!!Card payment",
        "description": "Transaction type shown for credit card payments.",
        "end": {
          "column": 3,
          "line": 29
        },
        "file": "source/renderer/app/components/wallet/transactions/Transaction.js",
        "id": "wallet.transaction.type.card",
        "start": {
          "column": 8,
          "line": 25
        }
      },
      {
        "defaultMessage": "!!!{currency} transaction",
        "description": "Transaction type shown for {currency} transactions.",
        "end": {
          "column": 3,
          "line": 34
        },
        "file": "source/renderer/app/components/wallet/transactions/Transaction.js",
        "id": "wallet.transaction.type",
        "start": {
          "column": 8,
          "line": 30
        }
      },
      {
        "defaultMessage": "!!!Exchange",
        "description": "Transaction type shown for money exchanges between currencies.",
        "end": {
          "column": 3,
          "line": 40
        },
        "file": "source/renderer/app/components/wallet/transactions/Transaction.js",
        "id": "wallet.transaction.type.exchange",
        "start": {
          "column": 12,
          "line": 35
        }
      },
      {
        "defaultMessage": "!!!Transaction assurance level",
        "description": "Transaction assurance level.",
        "end": {
          "column": 3,
          "line": 45
        },
        "file": "source/renderer/app/components/wallet/transactions/Transaction.js",
        "id": "wallet.transaction.assuranceLevel",
        "start": {
          "column": 18,
          "line": 41
        }
      },
      {
        "defaultMessage": "!!!confirmations",
        "description": "Transaction confirmations.",
        "end": {
          "column": 3,
          "line": 50
        },
        "file": "source/renderer/app/components/wallet/transactions/Transaction.js",
        "id": "wallet.transaction.confirmations",
        "start": {
          "column": 17,
          "line": 46
        }
      },
      {
        "defaultMessage": "!!!Transaction ID",
        "description": "Transaction ID.",
        "end": {
          "column": 3,
          "line": 55
        },
        "file": "source/renderer/app/components/wallet/transactions/Transaction.js",
        "id": "wallet.transaction.transactionId",
        "start": {
          "column": 17,
          "line": 51
        }
      },
      {
        "defaultMessage": "!!!Conversion rate",
        "description": "Conversion rate.",
        "end": {
          "column": 3,
          "line": 60
        },
        "file": "source/renderer/app/components/wallet/transactions/Transaction.js",
        "id": "wallet.transaction.conversion.rate",
        "start": {
          "column": 18,
          "line": 56
        }
      },
      {
        "defaultMessage": "!!!{currency} sent",
        "description": "Label \"{currency} sent\" for the transaction.",
        "end": {
          "column": 3,
          "line": 65
        },
        "file": "source/renderer/app/components/wallet/transactions/Transaction.js",
        "id": "wallet.transaction.sent",
        "start": {
          "column": 8,
          "line": 61
        }
      },
      {
        "defaultMessage": "!!!{currency} received",
        "description": "Label \"{currency} received\" for the transaction.",
        "end": {
          "column": 3,
          "line": 70
        },
        "file": "source/renderer/app/components/wallet/transactions/Transaction.js",
        "id": "wallet.transaction.received",
        "start": {
          "column": 12,
          "line": 66
        }
      },
      {
        "defaultMessage": "!!!From address",
        "description": "From address",
        "end": {
          "column": 3,
          "line": 75
        },
        "file": "source/renderer/app/components/wallet/transactions/Transaction.js",
        "id": "wallet.transaction.address.from",
        "start": {
          "column": 15,
          "line": 71
        }
      },
      {
        "defaultMessage": "!!!From addresses",
        "description": "From addresses",
        "end": {
          "column": 3,
          "line": 80
        },
        "file": "source/renderer/app/components/wallet/transactions/Transaction.js",
        "id": "wallet.transaction.addresses.from",
        "start": {
          "column": 17,
          "line": 76
        }
      },
      {
        "defaultMessage": "!!!To address",
        "description": "To address",
        "end": {
          "column": 3,
          "line": 85
        },
        "file": "source/renderer/app/components/wallet/transactions/Transaction.js",
        "id": "wallet.transaction.address.to",
        "start": {
          "column": 13,
          "line": 81
        }
      },
      {
        "defaultMessage": "!!!To addresses",
        "description": "To addresses",
        "end": {
          "column": 3,
          "line": 90
        },
        "file": "source/renderer/app/components/wallet/transactions/Transaction.js",
        "id": "wallet.transaction.addresses.to",
        "start": {
          "column": 15,
          "line": 86
        }
      },
      {
        "defaultMessage": "!!!Transaction amount",
        "description": "Transaction amount.",
        "end": {
          "column": 3,
          "line": 95
        },
        "file": "source/renderer/app/components/wallet/transactions/Transaction.js",
        "id": "wallet.transaction.transactionAmount",
        "start": {
          "column": 21,
          "line": 91
        }
      },
      {
        "defaultMessage": "!!!low",
        "description": "Transaction assurance level \"low\".",
        "end": {
          "column": 3,
          "line": 103
        },
        "file": "source/renderer/app/components/wallet/transactions/Transaction.js",
        "id": "wallet.transaction.assuranceLevel.low",
        "start": {
          "column": 34,
          "line": 99
        }
      },
      {
        "defaultMessage": "!!!medium",
        "description": "Transaction assurance level \"medium\".",
        "end": {
          "column": 3,
          "line": 108
        },
        "file": "source/renderer/app/components/wallet/transactions/Transaction.js",
        "id": "wallet.transaction.assuranceLevel.medium",
        "start": {
          "column": 37,
          "line": 104
        }
      },
      {
        "defaultMessage": "!!!high",
        "description": "Transaction assurance level \"high\".",
        "end": {
          "column": 3,
          "line": 113
        },
        "file": "source/renderer/app/components/wallet/transactions/Transaction.js",
        "id": "wallet.transaction.assuranceLevel.high",
        "start": {
          "column": 35,
          "line": 109
        }
      },
      {
        "defaultMessage": "!!!Transaction pending",
        "description": "Transaction state \"pending\"",
        "end": {
          "column": 3,
          "line": 121
        },
        "file": "source/renderer/app/components/wallet/transactions/Transaction.js",
        "id": "wallet.transaction.state.pending",
        "start": {
          "column": 31,
          "line": 117
        }
      },
      {
        "defaultMessage": "!!!Transaction failed",
        "description": "Transaction state \"pending\"",
        "end": {
          "column": 3,
          "line": 126
        },
        "file": "source/renderer/app/components/wallet/transactions/Transaction.js",
        "id": "wallet.transaction.state.failed",
        "start": {
          "column": 30,
          "line": 122
        }
      }
    ],
    "path": "source/renderer/app/components/wallet/transactions/Transaction.json"
  },
  {
    "descriptors": [
      {
        "defaultMessage": "!!!Today",
        "description": "Label for the \"Today\" label on the wallet summary page.",
        "end": {
          "column": 3,
          "line": 27
        },
        "file": "source/renderer/app/components/wallet/transactions/WalletTransactionsList.js",
        "id": "wallet.summary.page.todayLabel",
        "start": {
          "column": 9,
          "line": 23
        }
      },
      {
        "defaultMessage": "!!!Yesterday",
        "description": "Label for the \"Yesterday\" label on the wallet summary page.",
        "end": {
          "column": 3,
          "line": 32
        },
        "file": "source/renderer/app/components/wallet/transactions/WalletTransactionsList.js",
        "id": "wallet.summary.page.yesterdayLabel",
        "start": {
          "column": 13,
          "line": 28
        }
      },
      {
        "defaultMessage": "!!!Show more transactions",
        "description": "Label for the \"Show more transactions\" button on the wallet summary page.",
        "end": {
          "column": 3,
          "line": 38
        },
        "file": "source/renderer/app/components/wallet/transactions/WalletTransactionsList.js",
        "id": "wallet.summary.page.showMoreTransactionsButtonLabel",
        "start": {
          "column": 35,
          "line": 33
        }
      },
      {
        "defaultMessage": "!!!Your transaction history for this wallet is being synced with the blockchain.",
        "description": "Syncing transactions message on async wallet restore.",
        "end": {
          "column": 3,
          "line": 44
        },
        "file": "source/renderer/app/components/wallet/transactions/WalletTransactionsList.js",
        "id": "wallet.summary.page.syncingTransactionsMessage",
        "start": {
          "column": 30,
          "line": 39
        }
      }
    ],
    "path": "source/renderer/app/components/wallet/transactions/WalletTransactionsList.json"
  },
  {
    "descriptors": [
      {
        "defaultMessage": "!!!Wallet UTXO distribution",
        "description": "Title for the \"Wallet Utxos\" screen.",
        "end": {
          "column": 3,
          "line": 29
        },
        "file": "source/renderer/app/components/wallet/utxo/WalletUtxo.js",
        "id": "wallet.settings.utxos.title",
        "start": {
          "column": 9,
          "line": 25
        }
      },
      {
        "defaultMessage": "!!!This wallet contains <b>{formattedWalletAmount} ADA</b> on <b>{walletUtxosAmount} UTXOs</b> (unspent transaction outputs). Examine the histogram below to see the distribution of UTXOs with different amounts of ada.",
        "description": "Description for the \"Wallet Utxos\" screen.",
        "end": {
          "column": 3,
          "line": 35
        },
        "file": "source/renderer/app/components/wallet/utxo/WalletUtxo.js",
        "id": "wallet.settings.utxos.description",
        "start": {
          "column": 15,
          "line": 30
        }
      },
      {
        "defaultMessage": "!!!This wallet is empty so it does not contain any UTXOs (unspent transaction outputs).",
        "description": "Empty wallet description for the \"Wallet Utxos\" screen.",
        "end": {
          "column": 3,
          "line": 41
        },
        "file": "source/renderer/app/components/wallet/utxo/WalletUtxo.js",
        "id": "wallet.settings.utxos.emptyWallet",
        "start": {
          "column": 15,
          "line": 36
        }
      },
      {
        "defaultMessage": "!!!amount",
        "description": "Label X for the \"Wallet Utxos\" screen.",
        "end": {
          "column": 3,
          "line": 46
        },
        "file": "source/renderer/app/components/wallet/utxo/WalletUtxo.js",
        "id": "wallet.settings.utxos.labelX",
        "start": {
          "column": 10,
          "line": 42
        }
      },
      {
        "defaultMessage": "!!!Nº UTXO",
        "description": "Label Y for the \"Wallet Utxos\" screen.",
        "end": {
          "column": 3,
          "line": 51
        },
        "file": "source/renderer/app/components/wallet/utxo/WalletUtxo.js",
        "id": "wallet.settings.utxos.labelY",
        "start": {
          "column": 10,
          "line": 47
        }
      }
    ],
    "path": "source/renderer/app/components/wallet/utxo/WalletUtxo.json"
  },
  {
    "descriptors": [
      {
        "defaultMessage": "!!!<b>{walletUtxosAmount}</b> UTXOs containing <br /> <b>{walletAmount}</b> ADA",
        "description": "Tooltip for the \"Wallet Utxos - first bar\" screen.",
        "end": {
          "column": 3,
          "line": 15
        },
        "file": "source/renderer/app/components/wallet/utxo/WalletUtxoTooltip.js",
        "id": "wallet.settings.utxos.tooltipFirst",
        "start": {
          "column": 16,
          "line": 10
        }
      },
      {
        "defaultMessage": "!!!<b>{walletUtxosAmount}</b> UTXOs containing <br /> <span> between <b>{previousWalletAmount}</b> and </span> <b>{walletAmount}</b> ADA",
        "description": "Tooltip for the \"Wallet Utxos\" screen.",
        "end": {
          "column": 3,
          "line": 21
        },
        "file": "source/renderer/app/components/wallet/utxo/WalletUtxoTooltip.js",
        "id": "wallet.settings.utxos.tooltip",
        "start": {
          "column": 11,
          "line": 16
        }
      },
      {
        "defaultMessage": "!!!<b>{walletUtxosAmount}</b> UTXOs containing <br /> <b>{walletAmount}</b> ADA",
        "description": "Tooltip for the \"Wallet Utxos - last bar\" screen.",
        "end": {
          "column": 3,
          "line": 27
        },
        "file": "source/renderer/app/components/wallet/utxo/WalletUtxoTooltip.js",
        "id": "wallet.settings.utxos.tooltipLast",
        "start": {
          "column": 15,
          "line": 22
        }
      }
    ],
    "path": "source/renderer/app/components/wallet/utxo/WalletUtxoTooltip.json"
  },
  {
    "descriptors": [
      {
        "defaultMessage": "!!!Add wallet",
        "description": "Label for the \"Add wallet\" title on the wallet add dialog.",
        "end": {
          "column": 3,
          "line": 19
        },
        "file": "source/renderer/app/components/wallet/WalletAdd.js",
        "id": "wallet.add.dialog.title.label",
        "start": {
          "column": 9,
          "line": 15
        }
      },
      {
        "defaultMessage": "!!!Create",
        "description": "Label for the \"Create\" button on the wallet add dialog.",
        "end": {
          "column": 3,
          "line": 24
        },
        "file": "source/renderer/app/components/wallet/WalletAdd.js",
        "id": "wallet.add.dialog.create.label",
        "start": {
          "column": 15,
          "line": 20
        }
      },
      {
        "defaultMessage": "!!!Create a new wallet",
        "description": "Description for the \"Create\" button on the wallet add dialog.",
        "end": {
          "column": 3,
          "line": 30
        },
        "file": "source/renderer/app/components/wallet/WalletAdd.js",
        "id": "wallet.add.dialog.create.description",
        "start": {
          "column": 21,
          "line": 25
        }
      },
      {
        "defaultMessage": "!!!Join",
        "description": "Label for the \"Join\" button on the wallet add dialog.",
        "end": {
          "column": 3,
          "line": 35
        },
        "file": "source/renderer/app/components/wallet/WalletAdd.js",
        "id": "wallet.add.dialog.join.label",
        "start": {
          "column": 13,
          "line": 31
        }
      },
      {
        "defaultMessage": "!!!Join a shared wallet with up to 5 people",
        "description": "Description for the \"Join\" button on the wallet add dialog.",
        "end": {
          "column": 3,
          "line": 40
        },
        "file": "source/renderer/app/components/wallet/WalletAdd.js",
        "id": "wallet.add.dialog.join.description",
        "start": {
          "column": 19,
          "line": 36
        }
      },
      {
        "defaultMessage": "!!!Restore",
        "description": "Label for the \"Restore\" button on the wallet add dialog.",
        "end": {
          "column": 3,
          "line": 45
        },
        "file": "source/renderer/app/components/wallet/WalletAdd.js",
        "id": "wallet.add.dialog.restore.label",
        "start": {
          "column": 16,
          "line": 41
        }
      },
      {
        "defaultMessage": "!!!Restore using backup-recovery phrase or paper wallet certificate.",
        "description": "Description for the \"Restore\" button with paper wallet certificate on the wallet add dialog.",
        "end": {
          "column": 3,
          "line": 52
        },
        "file": "source/renderer/app/components/wallet/WalletAdd.js",
        "id": "wallet.add.dialog.restore.withCertificate.description",
        "start": {
          "column": 37,
          "line": 46
        }
      },
      {
        "defaultMessage": "!!!Restore wallet from backup",
        "description": "Description for the \"Restore\" button without paper wallet certificate on the wallet add dialog.",
        "end": {
          "column": 3,
          "line": 58
        },
        "file": "source/renderer/app/components/wallet/WalletAdd.js",
        "id": "wallet.add.dialog.restore.withoutCertificate.description",
        "start": {
          "column": 40,
          "line": 53
        }
      },
      {
        "defaultMessage": "!!!Import",
        "description": "Label for the \"Import\" button on the wallet add dialog.",
        "end": {
          "column": 3,
          "line": 63
        },
        "file": "source/renderer/app/components/wallet/WalletAdd.js",
        "id": "wallet.add.dialog.import.label",
        "start": {
          "column": 15,
          "line": 59
        }
      },
      {
        "defaultMessage": "!!!Import wallet from a file",
        "description": "Description for the \"Import\" button on the wallet add dialog.",
        "end": {
          "column": 3,
          "line": 69
        },
        "file": "source/renderer/app/components/wallet/WalletAdd.js",
        "id": "wallet.add.dialog.import.description",
        "start": {
          "column": 21,
          "line": 64
        }
      },
      {
        "defaultMessage": "!!!Wallet restoration is currently in progress. Until it completes, it is not possible to restore or import new wallets.",
        "description": "Restore notification message shown during async wallet restore on the wallet add screen.",
        "end": {
          "column": 3,
          "line": 76
        },
        "file": "source/renderer/app/components/wallet/WalletAdd.js",
        "id": "wallet.add.dialog.restoreNotificationMessage",
        "start": {
          "column": 30,
          "line": 70
        }
      },
      {
        "defaultMessage": "!!!You have reached the maximum of 50 wallets.<br>No more wallets can be added.",
        "description": "\"Maximum number of wallets reached\" notification message shown on the wallet add screen if user has 50 wallets.",
        "end": {
          "column": 3,
          "line": 83
        },
        "file": "source/renderer/app/components/wallet/WalletAdd.js",
        "id": "wallet.add.dialog.maxNumberOfWalletsNotificationMessage",
        "start": {
          "column": 41,
          "line": 77
        }
      }
    ],
    "path": "source/renderer/app/components/wallet/WalletAdd.json"
  },
  {
    "descriptors": [
      {
        "defaultMessage": "!!!Create a new wallet",
        "description": "Title \"Create a new wallet\" in the wallet create form.",
        "end": {
          "column": 3,
          "line": 31
        },
        "file": "source/renderer/app/components/wallet/WalletCreateDialog.js",
        "id": "wallet.create.dialog.title",
        "start": {
          "column": 15,
          "line": 27
        }
      },
      {
        "defaultMessage": "!!!Wallet Name",
        "description": "Label for the \"Wallet Name\" text input in the wallet create form.",
        "end": {
          "column": 3,
          "line": 37
        },
        "file": "source/renderer/app/components/wallet/WalletCreateDialog.js",
        "id": "wallet.create.dialog.name.label",
        "start": {
          "column": 14,
          "line": 32
        }
      },
      {
        "defaultMessage": "!!!e.g: Shopping Wallet",
        "description": "Hint for the \"Wallet Name\" text input in the wallet create form.",
        "end": {
          "column": 3,
          "line": 43
        },
        "file": "source/renderer/app/components/wallet/WalletCreateDialog.js",
        "id": "wallet.create.dialog.walletNameHint",
        "start": {
          "column": 18,
          "line": 38
        }
      },
      {
        "defaultMessage": "!!!Create personal wallet",
        "description": "Label for the \"Create personal wallet\" button on create wallet dialog.",
        "end": {
          "column": 3,
          "line": 49
        },
        "file": "source/renderer/app/components/wallet/WalletCreateDialog.js",
        "id": "wallet.create.dialog.create.personal.wallet.button.label",
        "start": {
          "column": 24,
          "line": 44
        }
      },
      {
        "defaultMessage": "!!!Keep your private keys safely encrypted by setting the spending password",
        "description": "Text for the \"Activate to create password\" switch in the create wallet dialog.",
        "end": {
          "column": 3,
          "line": 56
        },
        "file": "source/renderer/app/components/wallet/WalletCreateDialog.js",
        "id": "wallet.create.dialog.passwordSwitchPlaceholder",
        "start": {
          "column": 29,
          "line": 50
        }
      },
      {
        "defaultMessage": "!!!Spending password",
        "description": "Label for the \"Activate to create password\" switch in the create wallet dialog.",
        "end": {
          "column": 3,
          "line": 62
        },
        "file": "source/renderer/app/components/wallet/WalletCreateDialog.js",
        "id": "wallet.create.dialog.passwordSwitchLabel",
        "start": {
          "column": 23,
          "line": 57
        }
      },
      {
        "defaultMessage": "!!!Enter password",
        "description": "Label for the \"Wallet password\" input in the create wallet dialog.",
        "end": {
          "column": 3,
          "line": 68
        },
        "file": "source/renderer/app/components/wallet/WalletCreateDialog.js",
        "id": "wallet.create.dialog.spendingPasswordLabel",
        "start": {
          "column": 25,
          "line": 63
        }
      },
      {
        "defaultMessage": "!!!Repeat password",
        "description": "Label for the \"Repeat password\" input in the create wallet dialog.",
        "end": {
          "column": 3,
          "line": 74
        },
        "file": "source/renderer/app/components/wallet/WalletCreateDialog.js",
        "id": "wallet.create.dialog.repeatPasswordLabel",
        "start": {
          "column": 23,
          "line": 69
        }
      },
      {
        "defaultMessage": "!!!Password",
        "description": "Placeholder for the \"Password\" inputs in the create wallet dialog.",
        "end": {
          "column": 3,
          "line": 80
        },
        "file": "source/renderer/app/components/wallet/WalletCreateDialog.js",
        "id": "wallet.create.dialog.passwordFieldPlaceholder",
        "start": {
          "column": 28,
          "line": 75
        }
      }
    ],
    "path": "source/renderer/app/components/wallet/WalletCreateDialog.json"
  },
  {
    "descriptors": [
      {
        "defaultMessage": "!!!Restore a wallet",
        "description": "Label \"Restore wallet\" on the wallet restore dialog.",
        "end": {
          "column": 3,
          "line": 44
        },
        "file": "source/renderer/app/components/wallet/WalletRestoreDialog.js",
        "id": "wallet.restore.dialog.title.label",
        "start": {
          "column": 9,
          "line": 40
        }
      },
      {
        "defaultMessage": "!!!Wallet name",
        "description": "Label for the wallet name input on the wallet restore dialog.",
        "end": {
          "column": 3,
          "line": 50
        },
        "file": "source/renderer/app/components/wallet/WalletRestoreDialog.js",
        "id": "wallet.restore.dialog.wallet.name.input.label",
        "start": {
          "column": 24,
          "line": 45
        }
      },
      {
        "defaultMessage": "!!!Name the wallet you are restoring",
        "description": "Hint \"Name the wallet you are restoring\" for the wallet name input on the wallet restore dialog.",
        "end": {
          "column": 3,
          "line": 56
        },
        "file": "source/renderer/app/components/wallet/WalletRestoreDialog.js",
        "id": "wallet.restore.dialog.wallet.name.input.hint",
        "start": {
          "column": 23,
          "line": 51
        }
      },
      {
        "defaultMessage": "!!!Recovery phrase",
        "description": "Label for the recovery phrase input on the wallet restore dialog.",
        "end": {
          "column": 3,
          "line": 62
        },
        "file": "source/renderer/app/components/wallet/WalletRestoreDialog.js",
        "id": "wallet.restore.dialog.recovery.phrase.input.label",
        "start": {
          "column": 28,
          "line": 57
        }
      },
      {
        "defaultMessage": "!!!Enter recovery phrase",
        "description": "Hint \"Enter recovery phrase\" for the recovery phrase input on the wallet restore dialog.",
        "end": {
          "column": 3,
          "line": 68
        },
        "file": "source/renderer/app/components/wallet/WalletRestoreDialog.js",
        "id": "wallet.restore.dialog.recovery.phrase.input.hint",
        "start": {
          "column": 27,
          "line": 63
        }
      },
      {
        "defaultMessage": "!!!No results",
        "description": "\"No results\" message for the recovery phrase input search results.",
        "end": {
          "column": 3,
          "line": 74
        },
        "file": "source/renderer/app/components/wallet/WalletRestoreDialog.js",
        "id": "wallet.restore.dialog.recovery.phrase.input.noResults",
        "start": {
          "column": 27,
          "line": 69
        }
      },
      {
        "defaultMessage": "!!!Restore wallet",
        "description": "Label for the \"Restore wallet\" button on the wallet restore dialog.",
        "end": {
          "column": 3,
          "line": 80
        },
        "file": "source/renderer/app/components/wallet/WalletRestoreDialog.js",
        "id": "wallet.restore.dialog.restore.wallet.button.label",
        "start": {
          "column": 21,
          "line": 75
        }
      },
      {
        "defaultMessage": "!!!Invalid recovery phrase",
        "description": "Error message shown when invalid recovery phrase was entered.",
        "end": {
          "column": 3,
          "line": 86
        },
        "file": "source/renderer/app/components/wallet/WalletRestoreDialog.js",
        "id": "wallet.restore.dialog.form.errors.invalidRecoveryPhrase",
        "start": {
          "column": 25,
          "line": 81
        }
      },
      {
        "defaultMessage": "!!!Keep your private keys safely encrypted by setting the spending password",
        "description": "Text for the \"Spending password\" switch in the wallet restore dialog.",
        "end": {
          "column": 3,
          "line": 93
        },
        "file": "source/renderer/app/components/wallet/WalletRestoreDialog.js",
        "id": "wallet.restore.dialog.passwordSwitchPlaceholder",
        "start": {
          "column": 29,
          "line": 87
        }
      },
      {
        "defaultMessage": "!!!Spending password",
        "description": "Label for the \"Spending password\" switch in the wallet restore dialog.",
        "end": {
          "column": 3,
          "line": 99
        },
        "file": "source/renderer/app/components/wallet/WalletRestoreDialog.js",
        "id": "wallet.restore.dialog.passwordSwitchLabel",
        "start": {
          "column": 23,
          "line": 94
        }
      },
      {
        "defaultMessage": "!!!Enter password",
        "description": "Label for the \"Wallet password\" input in the wallet restore dialog.",
        "end": {
          "column": 3,
          "line": 105
        },
        "file": "source/renderer/app/components/wallet/WalletRestoreDialog.js",
        "id": "wallet.restore.dialog.spendingPasswordLabel",
        "start": {
          "column": 25,
          "line": 100
        }
      },
      {
        "defaultMessage": "!!!Repeat password",
        "description": "Label for the \"Repeat password\" input in the wallet restore dialog.",
        "end": {
          "column": 3,
          "line": 111
        },
        "file": "source/renderer/app/components/wallet/WalletRestoreDialog.js",
        "id": "wallet.restore.dialog.repeatPasswordLabel",
        "start": {
          "column": 23,
          "line": 106
        }
      },
      {
        "defaultMessage": "!!!Password",
        "description": "Placeholder for the \"Password\" inputs in the wallet restore dialog.",
        "end": {
          "column": 3,
          "line": 117
        },
        "file": "source/renderer/app/components/wallet/WalletRestoreDialog.js",
        "id": "wallet.restore.dialog.passwordFieldPlaceholder",
        "start": {
          "column": 28,
          "line": 112
        }
      },
      {
        "defaultMessage": "!!!Backup recovery phrase",
        "description": "Tab title \"Backup recovery phrase\" in the wallet restore dialog.",
        "end": {
          "column": 3,
          "line": 123
        },
        "file": "source/renderer/app/components/wallet/WalletRestoreDialog.js",
        "id": "wallet.restore.dialog.tab.title.recoveryPhrase",
        "start": {
          "column": 26,
          "line": 118
        }
      },
      {
        "defaultMessage": "!!!Paper wallet certificate",
        "description": "Tab title \"Paper wallet certificate\" in the wallet restore dialog.",
        "end": {
          "column": 3,
          "line": 129
        },
        "file": "source/renderer/app/components/wallet/WalletRestoreDialog.js",
        "id": "wallet.restore.dialog.tab.title.certificate",
        "start": {
          "column": 23,
          "line": 124
        }
      },
      {
        "defaultMessage": "!!!Paper wallet recovery phrase",
        "description": "Label for the shielded recovery phrase input on the wallet restore dialog.",
        "end": {
          "column": 3,
          "line": 135
        },
        "file": "source/renderer/app/components/wallet/WalletRestoreDialog.js",
        "id": "wallet.restore.dialog.shielded.recovery.phrase.input.label",
        "start": {
          "column": 36,
          "line": 130
        }
      },
      {
        "defaultMessage": "!!!Enter the recovery phrase from your paper wallet certificate",
        "description": "Hint \"Enter shielded recovery phrase\" for the recovery phrase input on the wallet restore dialog.",
        "end": {
          "column": 3,
          "line": 142
        },
        "file": "source/renderer/app/components/wallet/WalletRestoreDialog.js",
        "id": "wallet.restore.dialog.shielded.recovery.phrase.input.hint",
        "start": {
          "column": 35,
          "line": 136
        }
      }
    ],
    "path": "source/renderer/app/components/wallet/WalletRestoreDialog.json"
  },
  {
    "descriptors": [
      {
        "defaultMessage": "!!!Confirm transaction",
        "description": "Title for the \"Confirm transaction\" dialog.",
        "end": {
          "column": 3,
          "line": 23
        },
        "file": "source/renderer/app/components/wallet/WalletSendConfirmationDialog.js",
        "id": "wallet.send.confirmationDialog.title",
        "start": {
          "column": 15,
          "line": 19
        }
      },
      {
        "defaultMessage": "!!!Spending password",
        "description": "Label for the \"Spending password\" input in the wallet send confirmation dialog.",
        "end": {
          "column": 3,
          "line": 29
        },
        "file": "source/renderer/app/components/wallet/WalletSendConfirmationDialog.js",
        "id": "wallet.send.confirmationDialog.spendingPasswordLabel",
        "start": {
          "column": 25,
          "line": 24
        }
      },
      {
        "defaultMessage": "!!!To",
        "description": "Label for the \"To\" in the wallet send confirmation dialog.",
        "end": {
          "column": 3,
          "line": 34
        },
        "file": "source/renderer/app/components/wallet/WalletSendConfirmationDialog.js",
        "id": "wallet.send.confirmationDialog.addressToLabel",
        "start": {
          "column": 18,
          "line": 30
        }
      },
      {
        "defaultMessage": "!!!Amount",
        "description": "Label for the \"Amount\" in the wallet send confirmation dialog.",
        "end": {
          "column": 3,
          "line": 40
        },
        "file": "source/renderer/app/components/wallet/WalletSendConfirmationDialog.js",
        "id": "wallet.send.confirmationDialog.amountLabel",
        "start": {
          "column": 15,
          "line": 35
        }
      },
      {
        "defaultMessage": "!!!Fees",
        "description": "Label for the \"Fees\" in the wallet send confirmation dialog.",
        "end": {
          "column": 3,
          "line": 45
        },
        "file": "source/renderer/app/components/wallet/WalletSendConfirmationDialog.js",
        "id": "wallet.send.confirmationDialog.feesLabel",
        "start": {
          "column": 13,
          "line": 41
        }
      },
      {
        "defaultMessage": "!!!Total",
        "description": "Label for the \"Total\" in the wallet send confirmation dialog.",
        "end": {
          "column": 3,
          "line": 51
        },
        "file": "source/renderer/app/components/wallet/WalletSendConfirmationDialog.js",
        "id": "wallet.send.confirmationDialog.totalLabel",
        "start": {
          "column": 14,
          "line": 46
        }
      },
      {
        "defaultMessage": "!!!Type your spending password",
        "description": "Placeholder for the \"Spending password\" inputs in the wallet send confirmation dialog.",
        "end": {
          "column": 3,
          "line": 57
        },
        "file": "source/renderer/app/components/wallet/WalletSendConfirmationDialog.js",
        "id": "wallet.send.confirmationDialog.spendingPasswordFieldPlaceholder",
        "start": {
          "column": 36,
          "line": 52
        }
      },
      {
        "defaultMessage": "!!!Send",
        "description": "Label for the send button in the wallet send confirmation dialog.",
        "end": {
          "column": 3,
          "line": 63
        },
        "file": "source/renderer/app/components/wallet/WalletSendConfirmationDialog.js",
        "id": "wallet.send.confirmationDialog.submit",
        "start": {
          "column": 19,
          "line": 58
        }
      },
      {
        "defaultMessage": "!!!Back",
        "description": "Label for the back button in the wallet send confirmation dialog.",
        "end": {
          "column": 3,
          "line": 69
        },
        "file": "source/renderer/app/components/wallet/WalletSendConfirmationDialog.js",
        "id": "wallet.send.confirmationDialog.back",
        "start": {
          "column": 19,
          "line": 64
        }
      }
    ],
    "path": "source/renderer/app/components/wallet/WalletSendConfirmationDialog.json"
  },
  {
    "descriptors": [
      {
        "defaultMessage": "!!!Title",
        "description": "Label for the \"Title\" text input in the wallet send form.",
        "end": {
          "column": 3,
          "line": 37
        },
        "file": "source/renderer/app/components/wallet/WalletSendForm.js",
        "id": "wallet.send.form.title.label",
        "start": {
          "column": 14,
          "line": 33
        }
      },
      {
        "defaultMessage": "!!!E.g: Money for Frank",
        "description": "Hint inside the \"Receiver\" text input in the wallet send form.",
        "end": {
          "column": 3,
          "line": 43
        },
        "file": "source/renderer/app/components/wallet/WalletSendForm.js",
        "id": "wallet.send.form.title.hint",
        "start": {
          "column": 13,
          "line": 38
        }
      },
      {
        "defaultMessage": "!!!Receiver",
        "description": "Label for the \"Receiver\" text input in the wallet send form.",
        "end": {
          "column": 3,
          "line": 48
        },
        "file": "source/renderer/app/components/wallet/WalletSendForm.js",
        "id": "wallet.send.form.receiver.label",
        "start": {
          "column": 17,
          "line": 44
        }
      },
      {
        "defaultMessage": "!!!Wallet Address",
        "description": "Hint inside the \"Receiver\" text input in the wallet send form.",
        "end": {
          "column": 3,
          "line": 54
        },
        "file": "source/renderer/app/components/wallet/WalletSendForm.js",
        "id": "wallet.send.form.receiver.hint",
        "start": {
          "column": 16,
          "line": 49
        }
      },
      {
        "defaultMessage": "!!!Amount",
        "description": "Label for the \"Amount\" number input in the wallet send form.",
        "end": {
          "column": 3,
          "line": 59
        },
        "file": "source/renderer/app/components/wallet/WalletSendForm.js",
        "id": "wallet.send.form.amount.label",
        "start": {
          "column": 15,
          "line": 55
        }
      },
      {
        "defaultMessage": "!!!Description",
        "description": "Label for the \"description\" text area in the wallet send form.",
        "end": {
          "column": 3,
          "line": 65
        },
        "file": "source/renderer/app/components/wallet/WalletSendForm.js",
        "id": "wallet.send.form.description.label",
        "start": {
          "column": 20,
          "line": 60
        }
      },
      {
        "defaultMessage": "!!!You can add a message if you want",
        "description": "Hint in the \"description\" text area in the wallet send form.",
        "end": {
          "column": 3,
          "line": 70
        },
        "file": "source/renderer/app/components/wallet/WalletSendForm.js",
        "id": "wallet.send.form.description.hint",
        "start": {
          "column": 19,
          "line": 66
        }
      },
      {
        "defaultMessage": "!!!Next",
        "description": "Label for the next button on the wallet send form.",
        "end": {
          "column": 3,
          "line": 75
        },
        "file": "source/renderer/app/components/wallet/WalletSendForm.js",
        "id": "wallet.send.form.next",
        "start": {
          "column": 19,
          "line": 71
        }
      },
      {
        "defaultMessage": "!!!Please enter a valid address.",
        "description": "Error message shown when invalid address was entered.",
        "end": {
          "column": 3,
          "line": 80
        },
        "file": "source/renderer/app/components/wallet/WalletSendForm.js",
        "id": "wallet.send.form.errors.invalidAddress",
        "start": {
          "column": 18,
          "line": 76
        }
      },
      {
        "defaultMessage": "!!!Please enter a valid amount.",
        "description": "Error message shown when invalid amount was entered.",
        "end": {
          "column": 3,
          "line": 85
        },
        "file": "source/renderer/app/components/wallet/WalletSendForm.js",
        "id": "wallet.send.form.errors.invalidAmount",
        "start": {
          "column": 17,
          "line": 81
        }
      },
      {
        "defaultMessage": "!!!Please enter a title with at least 3 characters.",
        "description": "Error message shown when invalid transaction title was entered.",
        "end": {
          "column": 3,
          "line": 91
        },
        "file": "source/renderer/app/components/wallet/WalletSendForm.js",
        "id": "wallet.send.form.errors.invalidTitle",
        "start": {
          "column": 16,
          "line": 86
        }
      },
      {
        "defaultMessage": "!!!This wallet is currently being synced with the blockchain. While synchronisation is in progress transacting is not possible and transaction history is not complete.",
        "description": "Syncing transactions message shown during async wallet restore in the wallet send form.",
        "end": {
          "column": 3,
          "line": 98
        },
        "file": "source/renderer/app/components/wallet/WalletSendForm.js",
        "id": "wallet.send.form.syncingTransactionsMessage",
        "start": {
          "column": 30,
          "line": 92
        }
      }
    ],
    "path": "source/renderer/app/components/wallet/WalletSendForm.json"
  },
  {
    "descriptors": [
      {
        "defaultMessage": "!!!Drop file here",
        "description": "Label \"Drop file here\" on the file upload widget.",
        "end": {
          "column": 3,
          "line": 12
        },
        "file": "source/renderer/app/components/widgets/forms/ImageUploadWidget.js",
        "id": "ImageUploadWidget.dropFileHint",
        "start": {
          "column": 16,
          "line": 8
        }
      },
      {
        "defaultMessage": "!!!or click to upload",
        "description": "Label \"or click to upload\" on the file upload widget.",
        "end": {
          "column": 3,
          "line": 17
        },
        "file": "source/renderer/app/components/widgets/forms/ImageUploadWidget.js",
        "id": "ImageUploadWidget.clickToUploadLabel",
        "start": {
          "column": 19,
          "line": 13
        }
      }
    ],
    "path": "source/renderer/app/components/widgets/forms/ImageUploadWidget.json"
  },
  {
    "descriptors": [
      {
        "defaultMessage": "!!!Your changes have been saved",
        "description": "Message \"Your changes have been saved\" for inline editing (eg. on Wallet Settings page).",
        "end": {
          "column": 3,
          "line": 22
        },
        "file": "source/renderer/app/components/widgets/forms/InlineEditingDropdown.js",
        "id": "inline.editing.dropdown.changesSaved",
        "start": {
          "column": 16,
          "line": 17
        }
      }
    ],
    "path": "source/renderer/app/components/widgets/forms/InlineEditingDropdown.json"
  },
  {
    "descriptors": [
      {
        "defaultMessage": "!!!change",
        "description": "Label \"change\" on inline editing inputs in inactive state.",
        "end": {
          "column": 3,
          "line": 17
        },
        "file": "source/renderer/app/components/widgets/forms/InlineEditingInput.js",
        "id": "inline.editing.input.change.label",
        "start": {
          "column": 10,
          "line": 13
        }
      },
      {
        "defaultMessage": "!!!cancel",
        "description": "Label \"cancel\" on inline editing inputs in inactive state.",
        "end": {
          "column": 3,
          "line": 22
        },
        "file": "source/renderer/app/components/widgets/forms/InlineEditingInput.js",
        "id": "inline.editing.input.cancel.label",
        "start": {
          "column": 10,
          "line": 18
        }
      },
      {
        "defaultMessage": "!!!Your changes have been saved",
        "description": "Message \"Your changes have been saved\" for inline editing (eg. on Profile Settings page).",
        "end": {
          "column": 3,
          "line": 28
        },
        "file": "source/renderer/app/components/widgets/forms/InlineEditingInput.js",
        "id": "inline.editing.input.changesSaved",
        "start": {
          "column": 16,
          "line": 23
        }
      }
    ],
    "path": "source/renderer/app/components/widgets/forms/InlineEditingInput.json"
  },
  {
    "descriptors": [
      {
        "defaultMessage": "!!!Blocks synced {percentage}%",
        "description": "Label for the blocks synced info overlay on node sync status icon.",
        "end": {
          "column": 3,
          "line": 15
        },
        "file": "source/renderer/app/components/widgets/NodeSyncStatusIcon.js",
        "id": "cardano.node.sync.status.blocksSynced",
        "start": {
          "column": 16,
          "line": 10
        }
      }
    ],
    "path": "source/renderer/app/components/widgets/NodeSyncStatusIcon.json"
  },
  {
    "descriptors": [
      {
        "defaultMessage": "!!!Staging vx",
        "description": "Label for staging network with version.",
        "end": {
          "column": 3,
          "line": 12
        },
        "file": "source/renderer/app/components/widgets/WalletTestEnvironmentLabel.js",
        "id": "test.environment.stagingLabel",
        "start": {
          "column": 11,
          "line": 8
        }
      },
      {
        "defaultMessage": "!!!Testnet vx",
        "description": "Label for testnet with version.",
        "end": {
          "column": 3,
          "line": 17
        },
        "file": "source/renderer/app/components/widgets/WalletTestEnvironmentLabel.js",
        "id": "test.environment.testnetLabel",
        "start": {
          "column": 11,
          "line": 13
        }
      },
      {
        "defaultMessage": "!!!Development vx",
        "description": "Label for development with version.",
        "end": {
          "column": 3,
          "line": 22
        },
        "file": "source/renderer/app/components/widgets/WalletTestEnvironmentLabel.js",
        "id": "test.environment.developmentLabel",
        "start": {
          "column": 15,
          "line": 18
        }
      }
    ],
    "path": "source/renderer/app/components/widgets/WalletTestEnvironmentLabel.json"
  },
  {
    "descriptors": [
      {
        "defaultMessage": "!!!Loading wallet data",
        "description": "Message \"Loading wallet data\" on the loading screen.",
        "end": {
          "column": 3,
          "line": 17
        },
        "file": "source/renderer/app/containers/LoadingPage.js",
        "id": "loading.screen.loadingWalletData",
        "start": {
          "column": 21,
          "line": 13
        }
      },
      {
        "defaultMessage": "!!!https://iohk.zendesk.com/hc/en-us/requests/new/",
        "description": "Link to Open Support page",
        "end": {
          "column": 3,
          "line": 22
        },
        "file": "source/renderer/app/containers/LoadingPage.js",
        "id": "loading.screen.reportIssue.reportIssueButtonUrl",
        "start": {
          "column": 24,
          "line": 18
        }
      }
    ],
    "path": "source/renderer/app/containers/LoadingPage.json"
  },
  {
    "descriptors": [
      {
        "defaultMessage": "!!!Logs successfully downloaded",
        "description": "Success message for download logs.",
        "end": {
          "column": 3,
          "line": 14
        },
        "file": "source/renderer/app/containers/notifications/GenericNotificationContainer.js",
        "id": "loading.screen.reportIssue.downloadLogsSuccessMessage",
        "start": {
          "column": 23,
          "line": 10
        }
      },
      {
        "defaultMessage": "!!!Preparing logs for download",
        "description": "Progress message for download logs.",
        "end": {
          "column": 3,
          "line": 19
        },
        "file": "source/renderer/app/containers/notifications/GenericNotificationContainer.js",
        "id": "loading.screen.reportIssue.downloadLogsProgressMessage",
        "start": {
          "column": 24,
          "line": 15
        }
      }
    ],
    "path": "source/renderer/app/containers/notifications/GenericNotificationContainer.json"
  },
  {
    "descriptors": [
      {
        "defaultMessage": "!!!https://iohk.zendesk.com/hc/en-us/requests/new/",
        "description": "\"submit a support request\" link URL in the \"Report a problem\" section on the support settings page.",
        "end": {
          "column": 3,
          "line": 15
        },
        "file": "source/renderer/app/containers/settings/categories/SupportSettingsPage.js",
        "id": "settings.support.reportProblem.linkUrl",
        "start": {
          "column": 25,
          "line": 10
        }
      }
    ],
    "path": "source/renderer/app/containers/settings/categories/SupportSettingsPage.json"
  },
  {
    "descriptors": [
      {
        "defaultMessage": "!!!https://staking.cardano.org/",
        "description": "\"Learn more\" link URL in the staking rewards page",
        "end": {
          "column": 3,
          "line": 13
        },
        "file": "source/renderer/app/containers/staking/StakingRewardsPage.js",
        "id": "staking.rewards.learnMore.linkUrl",
        "start": {
          "column": 20,
          "line": 9
        }
      }
    ],
    "path": "source/renderer/app/containers/staking/StakingRewardsPage.json"
  },
  {
    "descriptors": [
      {
        "defaultMessage": "!!!MMMM D, YYYY - h:mm A",
        "description": "Timestamp for the Paper Wallet PDF content.",
        "end": {
          "column": 3,
          "line": 15
        },
        "file": "source/renderer/app/containers/wallet/dialogs/paper-wallet-certificate/InstructionsDialogContainer.js",
        "id": "paper.wallet.create.certificate.instructions.dialog.timestamp",
        "start": {
          "column": 13,
          "line": 11
        }
      }
    ],
    "path": "source/renderer/app/containers/wallet/dialogs/paper-wallet-certificate/InstructionsDialogContainer.json"
  },
  {
    "descriptors": [
      {
        "defaultMessage": "!!!You have successfully copied wallet address",
        "description": "Message for the wallet address copy success notification.",
        "end": {
          "column": 3,
          "line": 19
        },
        "file": "source/renderer/app/containers/wallet/WalletReceivePage.js",
        "id": "wallet.receive.page.addressCopyNotificationMessage",
        "start": {
          "column": 11,
          "line": 15
        }
      }
    ],
    "path": "source/renderer/app/containers/wallet/WalletReceivePage.json"
  },
  {
    "descriptors": [
      {
        "defaultMessage": "!!!No recent transactions",
        "description": "Message shown when wallet has no transactions on wallet summary page.",
        "end": {
          "column": 3,
          "line": 22
        },
        "file": "source/renderer/app/containers/wallet/WalletSummaryPage.js",
        "id": "wallet.summary.no.transactions",
        "start": {
          "column": 18,
          "line": 17
        }
      }
    ],
    "path": "source/renderer/app/containers/wallet/WalletSummaryPage.json"
  },
  {
    "descriptors": [
      {
        "defaultMessage": "!!!No transactions",
        "description": "Message shown when wallet has no transactions yet.",
        "end": {
          "column": 3,
          "line": 19
        },
        "file": "source/renderer/app/containers/wallet/WalletTransactionsPage.js",
        "id": "wallet.transactions.no.transactions",
        "start": {
          "column": 18,
          "line": 15
        }
      },
      {
        "defaultMessage": "!!!No transactions found",
        "description": "Message shown when wallet transaction search returns zero results.",
        "end": {
          "column": 3,
          "line": 25
        },
        "file": "source/renderer/app/containers/wallet/WalletTransactionsPage.js",
        "id": "wallet.transactions.no.transactions.found",
        "start": {
          "column": 23,
          "line": 20
        }
      }
    ],
    "path": "source/renderer/app/containers/wallet/WalletTransactionsPage.json"
  },
  {
    "descriptors": [
      {
        "defaultMessage": "!!!This field is required.",
        "description": "Error message when required fields are left empty.",
        "end": {
          "column": 3,
          "line": 8
        },
        "file": "source/renderer/app/i18n/global-messages.js",
        "id": "global.errors.fieldIsRequired",
        "start": {
          "column": 19,
          "line": 4
        }
      },
      {
        "defaultMessage": "!!!Please enter all {expected} words.",
        "description": "Error message shown when incomplete bip39 mnemonic was entered.",
        "end": {
          "column": 3,
          "line": 14
        },
        "file": "source/renderer/app/i18n/global-messages.js",
        "id": "global.errors.incompleteMnemonic",
        "start": {
          "column": 22,
          "line": 9
        }
      },
      {
        "defaultMessage": "!!!Invalid phrase entered, please check.",
        "description": "Error message shown when invalid bip39 mnemonic was entered.",
        "end": {
          "column": 3,
          "line": 19
        },
        "file": "source/renderer/app/i18n/global-messages.js",
        "id": "global.errors.invalidMnemonic",
        "start": {
          "column": 19,
          "line": 15
        }
      },
      {
        "defaultMessage": "!!!Invalid email entered, please check.",
        "description": "Error message shown when invalid email was entered.",
        "end": {
          "column": 3,
          "line": 24
        },
        "file": "source/renderer/app/i18n/global-messages.js",
        "id": "global.errors.invalidEmail",
        "start": {
          "column": 16,
          "line": 20
        }
      },
      {
        "defaultMessage": "!!!The ada redemption code could not be parsed from the given document.",
        "description": "Error message shown when invalid Ada redemption certificate was uploaded.",
        "end": {
          "column": 3,
          "line": 31
        },
        "file": "source/renderer/app/i18n/global-messages.js",
        "id": "global.errors.AdaRedemptionCertificateParseError",
        "start": {
          "column": 35,
          "line": 25
        }
      },
      {
        "defaultMessage": "!!!The ada redemption code could not be parsed, please check your passphrase.",
        "description": "Error message shown when invalid Ada redemption encrypted certificate was uploaded.",
        "end": {
          "column": 3,
          "line": 38
        },
        "file": "source/renderer/app/i18n/global-messages.js",
        "id": "global.errors.AdaRedemptionEncryptedCertificateParseError",
        "start": {
          "column": 44,
          "line": 32
        }
      },
      {
        "defaultMessage": "!!!Wallet name requires at least 3 and at most 40 letters.",
        "description": "Error message shown when invalid wallet name was entered in create wallet dialog.",
        "end": {
          "column": 3,
          "line": 45
        },
        "file": "source/renderer/app/i18n/global-messages.js",
        "id": "global.errors.invalidWalletName",
        "start": {
          "column": 21,
          "line": 39
        }
      },
      {
        "defaultMessage": "!!!Invalid password",
        "description": "Error message shown when invalid wallet password was entered in create wallet dialog.",
        "end": {
          "column": 3,
          "line": 51
        },
        "file": "source/renderer/app/i18n/global-messages.js",
        "id": "global.errors.invalidSpendingPassword",
        "start": {
          "column": 27,
          "line": 46
        }
      },
      {
        "defaultMessage": "!!!Doesn't match.",
        "description": "Error message shown when wallet password and repeat passwords don't match in create wallet dialog.",
        "end": {
          "column": 3,
          "line": 57
        },
        "file": "source/renderer/app/i18n/global-messages.js",
        "id": "global.errors.invalidRepeatPassword",
        "start": {
          "column": 25,
          "line": 52
        }
      },
      {
        "defaultMessage": "!!!The file you are trying to replace is open. Please close it and try again.",
        "description": "Error message shown when the file the user tries to replace is open.",
        "end": {
          "column": 3,
          "line": 64
        },
        "file": "source/renderer/app/i18n/global-messages.js",
        "id": "global.errors.paperWalletOpenPdfError",
        "start": {
          "column": 27,
          "line": 58
        }
      },
      {
        "defaultMessage": "!!!Note that password needs to be at least 7 characters long, and have at least 1 uppercase, 1 lowercase letter and 1 number.",
        "description": "Password instructions note.",
        "end": {
          "column": 3,
          "line": 70
        },
        "file": "source/renderer/app/i18n/global-messages.js",
        "id": "global.passwordInstructions",
        "start": {
          "column": 24,
          "line": 65
        }
      },
      {
        "defaultMessage": "!!!Cancel",
        "description": "The word \"cancel\" reused at several places (like cancel buttons)",
        "end": {
          "column": 3,
          "line": 76
        },
        "file": "source/renderer/app/i18n/global-messages.js",
        "id": "global.labels.cancel",
        "start": {
          "column": 10,
          "line": 71
        }
      },
      {
        "defaultMessage": "!!!Change",
        "description": "The word \"change\" reused at several places (like change buttons)",
        "end": {
          "column": 3,
          "line": 82
        },
        "file": "source/renderer/app/i18n/global-messages.js",
        "id": "global.labels.change",
        "start": {
          "column": 10,
          "line": 77
        }
      },
      {
        "defaultMessage": "!!!Create",
        "description": "The word \"create\" reused at several places (like create buttons)",
        "end": {
          "column": 3,
          "line": 88
        },
        "file": "source/renderer/app/i18n/global-messages.js",
        "id": "global.labels.create",
        "start": {
          "column": 10,
          "line": 83
        }
      },
      {
        "defaultMessage": "!!!Remove",
        "description": "The word \"remove\" reused at several places (like remove buttons)",
        "end": {
          "column": 3,
          "line": 94
        },
        "file": "source/renderer/app/i18n/global-messages.js",
        "id": "global.labels.remove",
        "start": {
          "column": 10,
          "line": 89
        }
      },
      {
        "defaultMessage": "!!!Save",
        "description": "The word \"save\" reused at several places (like save buttons)",
        "end": {
          "column": 3,
          "line": 99
        },
        "file": "source/renderer/app/i18n/global-messages.js",
        "id": "global.labels.save",
        "start": {
          "column": 8,
          "line": 95
        }
      },
      {
        "defaultMessage": "!!!English",
        "description": "Language name for \"English\" language.",
        "end": {
          "column": 3,
          "line": 104
        },
        "file": "source/renderer/app/i18n/global-messages.js",
        "id": "global.language.english",
        "start": {
          "column": 19,
          "line": 100
        }
      },
      {
        "defaultMessage": "!!!Japanese",
        "description": "Language name for \"Japanese\" language.",
        "end": {
          "column": 3,
          "line": 109
        },
        "file": "source/renderer/app/i18n/global-messages.js",
        "id": "global.language.japanese",
        "start": {
          "column": 20,
          "line": 105
        }
      },
      {
        "defaultMessage": "!!!Chinese",
        "description": "Language name for \"Chinese\" language.",
        "end": {
          "column": 3,
          "line": 114
        },
        "file": "source/renderer/app/i18n/global-messages.js",
        "id": "global.language.chinese",
        "start": {
          "column": 19,
          "line": 110
        }
      },
      {
        "defaultMessage": "!!!Korean",
        "description": "Language name for \"Korean\" language.",
        "end": {
          "column": 3,
          "line": 119
        },
        "file": "source/renderer/app/i18n/global-messages.js",
        "id": "global.language.korean",
        "start": {
          "column": 18,
          "line": 115
        }
      },
      {
        "defaultMessage": "!!!German",
        "description": "Language name for \"German\" language.",
        "end": {
          "column": 3,
          "line": 124
        },
        "file": "source/renderer/app/i18n/global-messages.js",
        "id": "global.language.german",
        "start": {
          "column": 18,
          "line": 120
        }
      },
      {
        "defaultMessage": "!!!Croatian",
        "description": "Language name for \"Croatian\" language.",
        "end": {
          "column": 3,
          "line": 129
        },
        "file": "source/renderer/app/i18n/global-messages.js",
        "id": "global.language.croatian",
        "start": {
          "column": 20,
          "line": 125
        }
      },
      {
        "defaultMessage": "!!!Normal",
        "description": "Name for \"Normal\" transaction assurance security level.",
        "end": {
          "column": 3,
          "line": 134
        },
        "file": "source/renderer/app/i18n/global-messages.js",
        "id": "global.assuranceLevel.normal",
        "start": {
          "column": 24,
          "line": 130
        }
      },
      {
        "defaultMessage": "!!!Strict",
        "description": "Name for \"Strict\" transaction assurance security level.",
        "end": {
          "column": 3,
          "line": 139
        },
        "file": "source/renderer/app/i18n/global-messages.js",
        "id": "global.assuranceLevel.strict",
        "start": {
          "column": 24,
          "line": 135
        }
      },
      {
        "defaultMessage": "!!!ADA",
        "description": "Name for \"ADA\" unit.",
        "end": {
          "column": 3,
          "line": 144
        },
        "file": "source/renderer/app/i18n/global-messages.js",
        "id": "global.unit.ada",
        "start": {
          "column": 11,
          "line": 140
        }
      },
      {
        "defaultMessage": "!!!Recovery phrase",
        "description": "Title for the \"Recovery Phrase\" dialog.",
        "end": {
          "column": 3,
          "line": 149
        },
        "file": "source/renderer/app/i18n/global-messages.js",
        "id": "wallet.backup.recovery.phrase.dialog.title",
        "start": {
          "column": 29,
          "line": 145
        }
      },
      {
        "defaultMessage": "!!!Spending Password",
        "description": "Label for the \"Wallet password\" input in the create wallet dialog.",
        "end": {
          "column": 3,
          "line": 155
        },
        "file": "source/renderer/app/i18n/global-messages.js",
        "id": "global.spendingPasswordLabel",
        "start": {
          "column": 25,
          "line": 150
        }
      },
      {
        "defaultMessage": "!!!Password",
        "description": "Placeholder for the \"Password\" inputs in the create wallet dialog.",
        "end": {
          "column": 3,
          "line": 161
        },
        "file": "source/renderer/app/i18n/global-messages.js",
        "id": "global.spendingPasswordPlaceholder",
        "start": {
          "column": 31,
          "line": 156
        }
      },
      {
        "defaultMessage": "!!!Continue",
        "description": "Label \"Continue\" in dialogs.",
        "end": {
          "column": 3,
          "line": 166
        },
        "file": "source/renderer/app/i18n/global-messages.js",
        "id": "global.dialog.button.continue",
        "start": {
          "column": 29,
          "line": 162
        }
      },
      {
        "defaultMessage": "!!!https://iohk.zendesk.com/hc/en-us/articles/360011451693",
        "description": "URL for the \"Known Issues\" link in the \"Help and support\" section on the support settings page",
        "end": {
          "column": 3,
          "line": 173
        },
        "file": "source/renderer/app/i18n/global-messages.js",
        "id": "settings.support.faq.faqLinkURL",
        "start": {
          "column": 14,
          "line": 167
        }
      },
      {
        "defaultMessage": "!!!ADA",
        "description": "Name for \"Ada\" unit.",
        "end": {
          "column": 3,
          "line": 178
        },
        "file": "source/renderer/app/i18n/global-messages.js",
        "id": "environment.currency.ada",
        "start": {
          "column": 12,
          "line": 174
        }
      },
      {
        "defaultMessage": "!!!Cardano",
        "description": "Name for \"Cardano\" client.",
        "end": {
          "column": 3,
          "line": 183
        },
        "file": "source/renderer/app/i18n/global-messages.js",
        "id": "environment.apiName.cardano",
        "start": {
          "column": 11,
          "line": 179
        }
      }
    ],
    "path": "source/renderer/app/i18n/global-messages.json"
  },
  {
    "descriptors": [
      {
        "defaultMessage": "!!!Wallet address",
        "description": "Paper wallet pdf \"Wallet address\" label.",
        "end": {
          "column": 3,
          "line": 10
        },
        "file": "source/renderer/app/utils/paperWalletPdfGenerator.js",
        "id": "paper.wallet.pdf.walletAddress.label",
        "start": {
          "column": 22,
          "line": 6
        }
      },
      {
        "defaultMessage": "!!!Paper wallet recovery phrase",
        "description": "Paper wallet pdf \"Paper wallet recovery phrase\" label.",
        "end": {
          "column": 3,
          "line": 15
        },
        "file": "source/renderer/app/utils/paperWalletPdfGenerator.js",
        "id": "paper.wallet.pdf.recoveryPhrase.label",
        "start": {
          "column": 23,
          "line": 11
        }
      },
      {
        "defaultMessage": "!!!Password",
        "description": "Paper wallet pdf \"Password\" label.",
        "end": {
          "column": 3,
          "line": 20
        },
        "file": "source/renderer/app/utils/paperWalletPdfGenerator.js",
        "id": "paper.wallet.pdf.password.label",
        "start": {
          "column": 17,
          "line": 16
        }
      },
      {
        "defaultMessage": "!!!Daedalus paper wallet certificate",
        "description": "PDF title",
        "end": {
          "column": 3,
          "line": 25
        },
        "file": "source/renderer/app/utils/paperWalletPdfGenerator.js",
        "id": "paper.wallet.pdf.info.title",
        "start": {
          "column": 13,
          "line": 21
        }
      },
      {
        "defaultMessage": "!!!Daedalus wallet",
        "description": "PDF author",
        "end": {
          "column": 3,
          "line": 30
        },
        "file": "source/renderer/app/utils/paperWalletPdfGenerator.js",
        "id": "paper.wallet.pdf.info.author",
        "start": {
          "column": 14,
          "line": 26
        }
      }
    ],
    "path": "source/renderer/app/utils/paperWalletPdfGenerator.json"
  }
]<|MERGE_RESOLUTION|>--- conflicted
+++ resolved
@@ -287,13 +287,13 @@
         "description": "Message \"Starting Cardano node\" on the loading screen.",
         "end": {
           "column": 3,
-          "line": 29
+          "line": 30
         },
         "file": "source/renderer/app/components/loading/Loading.js",
         "id": "loading.screen.startingCardanoMessage",
         "start": {
           "column": 12,
-          "line": 25
+          "line": 26
         }
       },
       {
@@ -301,13 +301,13 @@
         "description": "Message \"Stopping Cardano node\" on the loading screen.",
         "end": {
           "column": 3,
-          "line": 34
+          "line": 35
         },
         "file": "source/renderer/app/components/loading/Loading.js",
         "id": "loading.screen.stoppingCardanoMessage",
         "start": {
           "column": 12,
-          "line": 30
+          "line": 31
         }
       },
       {
@@ -315,13 +315,13 @@
         "description": "Message \"Cardano node stopped\" on the loading screen.",
         "end": {
           "column": 3,
-          "line": 39
+          "line": 40
         },
         "file": "source/renderer/app/components/loading/Loading.js",
         "id": "loading.screen.stoppedCardanoMessage",
         "start": {
           "column": 11,
-          "line": 35
+          "line": 36
         }
       },
       {
@@ -329,13 +329,13 @@
         "description": "Message \"Updating Cardano node\" on the loading screen.",
         "end": {
           "column": 3,
-          "line": 44
+          "line": 45
         },
         "file": "source/renderer/app/components/loading/Loading.js",
         "id": "loading.screen.updatingCardanoMessage",
         "start": {
           "column": 12,
-          "line": 40
+          "line": 41
         }
       },
       {
@@ -343,13 +343,13 @@
         "description": "Message \"Cardano node updated\" on the loading screen.",
         "end": {
           "column": 3,
-          "line": 49
+          "line": 50
         },
         "file": "source/renderer/app/components/loading/Loading.js",
         "id": "loading.screen.updatedCardanoMessage",
         "start": {
           "column": 11,
-          "line": 45
+          "line": 46
         }
       },
       {
@@ -357,13 +357,13 @@
         "description": "Message \"Cardano node crashed\" on the loading screen.",
         "end": {
           "column": 3,
-          "line": 54
+          "line": 55
         },
         "file": "source/renderer/app/components/loading/Loading.js",
         "id": "loading.screen.crashedCardanoMessage",
         "start": {
           "column": 11,
-          "line": 50
+          "line": 51
         }
       },
       {
@@ -371,17 +371,13 @@
         "description": "Message \"Unable to start Cardano node. Please submit a support request.\" on the loading screen.",
         "end": {
           "column": 3,
-<<<<<<< HEAD
-          "line": 59
-=======
-          "line": 61
->>>>>>> af1d3902
+          "line": 62
         },
         "file": "source/renderer/app/components/loading/Loading.js",
         "id": "loading.screen.unrecoverableCardanoMessage",
         "start": {
           "column": 17,
-          "line": 55
+          "line": 56
         }
       },
       {
@@ -389,21 +385,13 @@
         "description": "Message \"Connecting to network\" on the loading screen.",
         "end": {
           "column": 3,
-<<<<<<< HEAD
-          "line": 64
-=======
-          "line": 66
->>>>>>> af1d3902
+          "line": 67
         },
         "file": "source/renderer/app/components/loading/Loading.js",
         "id": "loading.screen.connectingToNetworkMessage",
         "start": {
           "column": 14,
-<<<<<<< HEAD
-          "line": 60
-=======
-          "line": 62
->>>>>>> af1d3902
+          "line": 63
         }
       },
       {
@@ -411,21 +399,13 @@
         "description": "Message \"Network connection lost - reconnecting\" on the loading screen.",
         "end": {
           "column": 3,
-<<<<<<< HEAD
-          "line": 69
-=======
-          "line": 72
->>>>>>> af1d3902
+          "line": 73
         },
         "file": "source/renderer/app/components/loading/Loading.js",
         "id": "loading.screen.reconnectingToNetworkMessage",
         "start": {
           "column": 16,
-<<<<<<< HEAD
-          "line": 65
-=======
-          "line": 67
->>>>>>> af1d3902
+          "line": 68
         }
       },
       {
@@ -433,21 +413,13 @@
         "description": "Message \"Syncing blocks\" on the loading screen.",
         "end": {
           "column": 3,
-<<<<<<< HEAD
-          "line": 74
-=======
-          "line": 77
->>>>>>> af1d3902
+          "line": 78
         },
         "file": "source/renderer/app/components/loading/Loading.js",
         "id": "loading.screen.syncingBlocksMessage",
         "start": {
           "column": 11,
-<<<<<<< HEAD
-          "line": 70
-=======
-          "line": 73
->>>>>>> af1d3902
+          "line": 74
         }
       },
       {
@@ -455,21 +427,13 @@
         "description": "Report connecting issue text on the loading screen.",
         "end": {
           "column": 3,
-<<<<<<< HEAD
-          "line": 79
-=======
-          "line": 82
->>>>>>> af1d3902
+          "line": 83
         },
         "file": "source/renderer/app/components/loading/Loading.js",
         "id": "loading.screen.reportIssue.connecting.text",
         "start": {
           "column": 29,
-<<<<<<< HEAD
-          "line": 75
-=======
-          "line": 78
->>>>>>> af1d3902
+          "line": 79
         }
       },
       {
@@ -477,21 +441,13 @@
         "description": "Report syncing issue text on the loading screen.",
         "end": {
           "column": 3,
-<<<<<<< HEAD
-          "line": 84
-=======
-          "line": 87
->>>>>>> af1d3902
+          "line": 88
         },
         "file": "source/renderer/app/components/loading/Loading.js",
         "id": "loading.screen.reportIssue.syncing.text",
         "start": {
           "column": 26,
-<<<<<<< HEAD
-          "line": 80
-=======
-          "line": 83
->>>>>>> af1d3902
+          "line": 84
         }
       },
       {
@@ -499,21 +455,13 @@
         "description": "Open support ticket button label on the loading.",
         "end": {
           "column": 3,
-<<<<<<< HEAD
-          "line": 89
-=======
-          "line": 92
->>>>>>> af1d3902
+          "line": 93
         },
         "file": "source/renderer/app/components/loading/Loading.js",
         "id": "loading.screen.reportIssue.buttonLabel",
         "start": {
           "column": 26,
-<<<<<<< HEAD
-          "line": 85
-=======
-          "line": 88
->>>>>>> af1d3902
+          "line": 89
         }
       },
       {
@@ -521,20 +469,13 @@
         "description": "Download logs button label on the loading.",
         "end": {
           "column": 3,
-<<<<<<< HEAD
-          "line": 94
-=======
-          "line": 97
->>>>>>> af1d3902
+          "line": 98
         },
         "file": "source/renderer/app/components/loading/Loading.js",
         "id": "loading.screen.reportIssue.downloadLogsLinkLabel",
         "start": {
           "column": 36,
-<<<<<<< HEAD
-          "line": 90
-=======
-          "line": 93
+          "line": 94
         }
       },
       {
@@ -542,14 +483,13 @@
         "description": "The TLS cert is not valid and Daedalus should be restarted",
         "end": {
           "column": 3,
-          "line": 102
+          "line": 103
         },
         "file": "source/renderer/app/components/loading/Loading.js",
         "id": "loading.screen.errors.tlsCertificateNotValidPleaseRestartError",
         "start": {
           "column": 31,
-          "line": 98
->>>>>>> af1d3902
+          "line": 99
         }
       }
     ],
@@ -562,13 +502,13 @@
         "description": "Title for \"Manual update\" overlay",
         "end": {
           "column": 3,
-          "line": 21
+          "line": 17
         },
         "file": "source/renderer/app/components/loading/ManualUpdateOverlay.js",
         "id": "manualUpdateOverlay.title",
         "start": {
           "column": 9,
-          "line": 17
+          "line": 13
         }
       },
       {
@@ -576,13 +516,13 @@
         "description": "Description line 1 of \"Manual update\" overlay",
         "end": {
           "column": 3,
-          "line": 26
+          "line": 23
         },
         "file": "source/renderer/app/components/loading/ManualUpdateOverlay.js",
         "id": "manualUpdateOverlay.description1",
         "start": {
           "column": 20,
-          "line": 22
+          "line": 18
         }
       },
       {
@@ -590,13 +530,13 @@
         "description": "Description line 2 of \"Manual update\" overlay",
         "end": {
           "column": 3,
-          "line": 31
+          "line": 29
         },
         "file": "source/renderer/app/components/loading/ManualUpdateOverlay.js",
         "id": "manualUpdateOverlay.description2",
         "start": {
           "column": 20,
-          "line": 27
+          "line": 24
         }
       },
       {
@@ -604,13 +544,13 @@
         "description": "Label for \"Follow instructions and manually update\" action button on \"Manual update\" overlay",
         "end": {
           "column": 3,
-          "line": 36
+          "line": 35
         },
         "file": "source/renderer/app/components/loading/ManualUpdateOverlay.js",
         "id": "manualUpdateOverlay.button.label",
         "start": {
           "column": 21,
-          "line": 32
+          "line": 30
         }
       },
       {
@@ -618,13 +558,13 @@
         "description": "Follow instructions and manually update link on \"Manual update\" overlay",
         "end": {
           "column": 3,
-          "line": 41
+          "line": 42
         },
         "file": "source/renderer/app/components/loading/ManualUpdateOverlay.js",
         "id": "manualUpdateOverlay.button.url",
         "start": {
           "column": 25,
-          "line": 37
+          "line": 36
         }
       }
     ],
