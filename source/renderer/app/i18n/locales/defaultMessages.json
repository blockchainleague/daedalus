[
  {
    "descriptors": [
      {
        "defaultMessage": "!!!This API method is not yet implemented.",
        "description": "\"This API method is not yet implemented.\" error message.",
        "end": {
          "column": 3,
          "line": 9
        },
        "file": "source/renderer/app/api/ada/errors.js",
        "id": "api.errors.ApiMethodNotYetImplementedError",
        "start": {
          "column": 35,
          "line": 5
        }
      },
      {
        "defaultMessage": "!!!Wallet you are trying to import already exists.",
        "description": "\"Wallet you are trying to import already exists.\" error message.",
        "end": {
          "column": 3,
          "line": 14
        },
        "file": "source/renderer/app/api/ada/errors.js",
        "id": "api.errors.WalletAlreadyImportedError",
        "start": {
          "column": 30,
          "line": 10
        }
      },
      {
        "defaultMessage": "!!!Your ADA could not be redeemed correctly.",
        "description": "\"Your ADA could not be redeemed correctly.\" error message.",
        "end": {
          "column": 3,
          "line": 19
        },
        "file": "source/renderer/app/api/ada/errors.js",
        "id": "api.errors.RedeemAdaError",
        "start": {
          "column": 18,
          "line": 15
        }
      },
      {
        "defaultMessage": "!!!Wallet could not be imported, please make sure you are providing a correct file.",
        "description": "\"Wallet could not be imported, please make sure you are providing a correct file.\" error message.",
        "end": {
          "column": 3,
          "line": 24
        },
        "file": "source/renderer/app/api/ada/errors.js",
        "id": "api.errors.WalletFileImportError",
        "start": {
          "column": 25,
          "line": 20
        }
      },
      {
        "defaultMessage": "!!!Not enough money to make this transaction.",
        "description": "\"Not enough money to make this transaction.\" error message.",
        "end": {
          "column": 3,
          "line": 29
        },
        "file": "source/renderer/app/api/ada/errors.js",
        "id": "api.errors.NotEnoughMoneyToSendError",
        "start": {
          "column": 29,
          "line": 25
        }
      },
      {
        "defaultMessage": "!!!It's not allowed to send money to the same address you are sending from. Make sure you have enough addresses with money in this account or send to a different address.",
        "description": "\"It's not allowed to send money to the same address you are sending from.\" error message.",
        "end": {
          "column": 3,
          "line": 34
        },
        "file": "source/renderer/app/api/ada/errors.js",
        "id": "api.errors.NotAllowedToSendMoneyToSameAddressError",
        "start": {
          "column": 43,
          "line": 30
        }
      },
      {
        "defaultMessage": "!!!It is not allowed to send money to Ada redemption address.",
        "description": "\"It is not allowed to send money to Ada redemption address.\" error message.",
        "end": {
          "column": 3,
          "line": 39
        },
        "file": "source/renderer/app/api/ada/errors.js",
        "id": "api.errors.NotAllowedToSendMoneyToRedeemAddressError",
        "start": {
          "column": 45,
          "line": 35
        }
      },
      {
        "defaultMessage": "!!!All your funds are already at the address you are trying send money to.",
        "description": "\"All your funds are already at the address you are trying send money to.\" error message.",
        "end": {
          "column": 3,
          "line": 44
        },
        "file": "source/renderer/app/api/ada/errors.js",
        "id": "api.errors.AllFundsAlreadyAtReceiverAddressError",
        "start": {
          "column": 41,
          "line": 40
        }
      },
      {
        "defaultMessage": "!!!Not enough Ada for fees. Try sending a smaller amount.",
        "description": "\"Not enough Ada for fees. Try sending a smaller amount.\" error message",
        "end": {
          "column": 3,
          "line": 49
        },
        "file": "source/renderer/app/api/ada/errors.js",
        "id": "api.errors.NotEnoughFundsForTransactionFeesError",
        "start": {
          "column": 41,
          "line": 45
        }
      }
    ],
    "path": "source/renderer/app/api/ada/errors.json"
  },
  {
    "descriptors": [
      {
        "defaultMessage": "!!!An error occurred, please try again later.",
        "description": "Generic error message.",
        "end": {
          "column": 3,
          "line": 10
        },
        "file": "source/renderer/app/api/common.js",
        "id": "api.errors.GenericApiError",
        "start": {
          "column": 19,
          "line": 6
        }
      },
      {
        "defaultMessage": "!!!Incorrect wallet password.",
        "description": "\"Incorrect wallet password.\" error message.",
        "end": {
          "column": 3,
          "line": 15
        },
        "file": "source/renderer/app/api/common.js",
        "id": "api.errors.IncorrectPasswordError",
        "start": {
          "column": 32,
          "line": 11
        }
      },
      {
        "defaultMessage": "!!!Wallet you are trying to restore already exists.",
        "description": "\"Wallet you are trying to restore already exists.\" error message.",
        "end": {
          "column": 3,
          "line": 20
        },
        "file": "source/renderer/app/api/common.js",
        "id": "api.errors.WalletAlreadyRestoredError",
        "start": {
          "column": 30,
          "line": 16
        }
      },
      {
        "defaultMessage": "!!!There was a problem sending the support request.",
        "description": "\"There was a problem sending the support request.\" error message",
        "end": {
          "column": 3,
          "line": 25
        },
        "file": "source/renderer/app/api/common.js",
        "id": "api.errors.ReportRequestError",
        "start": {
          "column": 22,
          "line": 21
        }
      }
    ],
    "path": "source/renderer/app/api/common.json"
  },
  {
    "descriptors": [
      {
        "defaultMessage": "!!!Connecting to network",
        "description": "Message \"Connecting to network\" on the loading screen.",
        "end": {
          "column": 3,
          "line": 25
        },
        "file": "source/renderer/app/components/loading/Loading.js",
        "id": "loading.screen.connectingToNetworkMessage",
        "start": {
          "column": 14,
          "line": 21
        }
      },
      {
        "defaultMessage": "!!!Connected - waiting for block syncing to start",
        "description": "Message \"Connected - waiting for block syncing to start\" on the loading screen.",
        "end": {
          "column": 3,
          "line": 30
        },
        "file": "source/renderer/app/components/loading/Loading.js",
        "id": "loading.screen.waitingForSyncToStart",
        "start": {
          "column": 25,
          "line": 26
        }
      },
      {
        "defaultMessage": "!!!Network connection lost - reconnecting",
        "description": "Message \"Network connection lost - reconnecting\" on the loading screen.",
        "end": {
          "column": 3,
          "line": 35
        },
        "file": "source/renderer/app/components/loading/Loading.js",
        "id": "loading.screen.reconnectingToNetworkMessage",
        "start": {
          "column": 16,
          "line": 31
        }
      },
      {
        "defaultMessage": "!!!Syncing blocks",
        "description": "Message \"Syncing blocks\" on the loading screen.",
        "end": {
          "column": 3,
          "line": 40
        },
        "file": "source/renderer/app/components/loading/Loading.js",
        "id": "loading.screen.syncingBlocksMessage",
        "start": {
          "column": 11,
          "line": 36
        }
      },
      {
        "defaultMessage": "!!!Having trouble connecting to network?",
        "description": "Report connecting issue text on the loading screen.",
        "end": {
          "column": 3,
          "line": 45
        },
        "file": "source/renderer/app/components/loading/Loading.js",
        "id": "loading.screen.reportIssue.connecting.text",
        "start": {
          "column": 29,
          "line": 41
        }
      },
      {
        "defaultMessage": "!!!Having trouble syncing?",
        "description": "Report syncing issue text on the loading screen.",
        "end": {
          "column": 3,
          "line": 50
        },
        "file": "source/renderer/app/components/loading/Loading.js",
        "id": "loading.screen.reportIssue.syncing.text",
        "start": {
          "column": 26,
          "line": 46
        }
      },
      {
        "defaultMessage": "!!!Report an issue",
        "description": "Report an issue button label on the loading .",
        "end": {
          "column": 3,
          "line": 55
        },
        "file": "source/renderer/app/components/loading/Loading.js",
        "id": "loading.screen.reportIssue.buttonLabel",
        "start": {
          "column": 26,
          "line": 51
        }
      }
    ],
    "path": "source/renderer/app/components/loading/Loading.json"
  },
  {
    "descriptors": [
      {
        "defaultMessage": "!!!Unable to sync - incorrect time",
        "description": "Title of Sync error overlay",
        "end": {
          "column": 3,
          "line": 17
        },
        "file": "source/renderer/app/components/loading/SystemTimeErrorOverlay.js",
        "id": "systemTime.error.overlayTitle",
        "start": {
          "column": 16,
          "line": 13
        }
      },
      {
        "defaultMessage": "!!!Attention, Daedalus is unable to sync with the blockchain because the time on your machine is different from the global time. You are 2 hours 12 minutes 54 seconds behind.<br>To synchronize the time and fix this issue, please visit the FAQ section of Daedalus website:",
        "description": "Text of Sync error overlay",
        "end": {
          "column": 3,
          "line": 22
        },
        "file": "source/renderer/app/components/loading/SystemTimeErrorOverlay.js",
        "id": "systemTime.error.overlayText",
        "start": {
          "column": 15,
          "line": 18
        }
      },
      {
        "defaultMessage": "!!!daedaluswallet.io/faq",
        "description": "Link to Daedalus website FAQ page",
        "end": {
          "column": 3,
          "line": 27
        },
        "file": "source/renderer/app/components/loading/SystemTimeErrorOverlay.js",
        "id": "systemTime.error.problemSolutionLink",
        "start": {
          "column": 23,
          "line": 23
        }
      }
    ],
    "path": "source/renderer/app/components/loading/SystemTimeErrorOverlay.json"
  },
  {
    "descriptors": [
      {
        "defaultMessage": "!!!Update and restart",
        "description": "Label \"Update and restart\" on the Cardano node update notification.",
        "end": {
          "column": 3,
          "line": 17
        },
        "file": "source/renderer/app/components/notifications/NodeUpdateNotification.js",
        "id": "cardano.node.update.notification.accept.button.label",
        "start": {
          "column": 15,
          "line": 13
        }
      },
      {
        "defaultMessage": "!!!Postpone until restart",
        "description": "Label \"Postpone until restart\" on the Cardano node update notification.",
        "end": {
          "column": 3,
          "line": 22
        },
        "file": "source/renderer/app/components/notifications/NodeUpdateNotification.js",
        "id": "cardano.node.update.notification.postpone.button.label",
        "start": {
          "column": 13,
          "line": 18
        }
      },
      {
        "defaultMessage": "!!!Cardano-Core update v{version} is available",
        "description": "Cardano-Core update notification with version.",
        "end": {
          "column": 3,
          "line": 27
        },
        "file": "source/renderer/app/components/notifications/NodeUpdateNotification.js",
        "id": "cardano.node.update.notification.titleWithVersion",
        "start": {
          "column": 20,
          "line": 23
        }
      },
      {
        "defaultMessage": "!!!Cardano-Core update is available",
        "description": "Cardano-Core update notification without version.",
        "end": {
          "column": 3,
          "line": 32
        },
        "file": "source/renderer/app/components/notifications/NodeUpdateNotification.js",
        "id": "cardano.node.update.notification.titleWithoutVersion",
        "start": {
          "column": 23,
          "line": 28
        }
      },
      {
        "defaultMessage": "!!!Daedalus and Cardano node update is available. Would you like to install the update?",
        "description": "Message shown when there is a Daedalus and Cardano node update available.",
        "end": {
          "column": 3,
          "line": 37
        },
        "file": "source/renderer/app/components/notifications/NodeUpdateNotification.js",
        "id": "cardano.node.update.notification.message",
        "start": {
          "column": 17,
          "line": 33
        }
      }
    ],
    "path": "source/renderer/app/components/notifications/NodeUpdateNotification.json"
  },
  {
    "descriptors": [
      {
        "defaultMessage": "!!!Wallet import in progress",
        "description": "Status message \"Wallet import in progress\" shown while wallet is being imported.",
        "end": {
          "column": 3,
          "line": 15
        },
        "file": "source/renderer/app/components/notifications/StatusMessagesNotification.js",
        "id": "wallet.statusMessages.activeImport",
        "start": {
          "column": 23,
          "line": 11
        }
      },
      {
        "defaultMessage": "!!!Wallet restore in progress",
        "description": "Status message \"Wallet restore in progress\" shown while wallet is being restored.",
        "end": {
          "column": 3,
          "line": 20
        },
        "file": "source/renderer/app/components/notifications/StatusMessagesNotification.js",
        "id": "wallet.statusMessages.activeRestore",
        "start": {
          "column": 24,
          "line": 16
        }
      }
    ],
    "path": "source/renderer/app/components/notifications/StatusMessagesNotification.json"
  },
  {
    "descriptors": [
      {
        "defaultMessage": "!!!Support request",
        "description": "Title for the \"Settings support\" dialog.",
        "end": {
          "column": 3,
          "line": 27
        },
        "file": "source/renderer/app/components/profile/bug-report/BugReportDialog.js",
        "id": "bugReport.dialog.title",
        "start": {
          "column": 9,
          "line": 23
        }
      },
      {
        "defaultMessage": "!!!Your e-mail",
        "description": "Label for the \"Email\" input on the wallet settings support dialog.",
        "end": {
          "column": 3,
          "line": 32
        },
        "file": "source/renderer/app/components/profile/bug-report/BugReportDialog.js",
        "id": "bugReport.dialog.emailLabel",
        "start": {
          "column": 14,
          "line": 28
        }
      },
      {
        "defaultMessage": "!!!Enter your e-mail here, so we can answer you",
        "description": "Placeholder for the \"Email\" input on the wallet settings support dialog.",
        "end": {
          "column": 3,
          "line": 37
        },
        "file": "source/renderer/app/components/profile/bug-report/BugReportDialog.js",
        "id": "bugReport.dialog.emailPlaceholder",
        "start": {
          "column": 20,
          "line": 33
        }
      },
      {
        "defaultMessage": "!!!Subject",
        "description": "Label for the \"Subject\" input on the wallet settings support dialog.",
        "end": {
          "column": 3,
          "line": 42
        },
        "file": "source/renderer/app/components/profile/bug-report/BugReportDialog.js",
        "id": "bugReport.dialog.subjectLabel",
        "start": {
          "column": 16,
          "line": 38
        }
      },
      {
        "defaultMessage": "!!!Enter subject of your problem",
        "description": "Placeholder for the \"Subject\" input on the wallet settings support dialog.",
        "end": {
          "column": 3,
          "line": 47
        },
        "file": "source/renderer/app/components/profile/bug-report/BugReportDialog.js",
        "id": "bugReport.dialog.subjectPlaceholder",
        "start": {
          "column": 22,
          "line": 43
        }
      },
      {
        "defaultMessage": "!!!Problem",
        "description": "Label for the \"Problem\" text area on the wallet settings support dialog.",
        "end": {
          "column": 3,
          "line": 52
        },
        "file": "source/renderer/app/components/profile/bug-report/BugReportDialog.js",
        "id": "bugReport.dialog.problemLabel",
        "start": {
          "column": 16,
          "line": 48
        }
      },
      {
        "defaultMessage": "!!!Describe steps which got you to problem",
        "description": "Placeholder for the \"Problem\" text area on the wallet settings support dialog.",
        "end": {
          "column": 3,
          "line": 57
        },
        "file": "source/renderer/app/components/profile/bug-report/BugReportDialog.js",
        "id": "bugReport.dialog.problemPlaceholder",
        "start": {
          "column": 22,
          "line": 53
        }
      },
      {
        "defaultMessage": "!!!Attach logs",
        "description": "Label for the \"Attach logs\" switch on the wallet settings support dialog.",
        "end": {
          "column": 3,
          "line": 62
        },
        "file": "source/renderer/app/components/profile/bug-report/BugReportDialog.js",
        "id": "bugReport.dialog.logsSwitchLabel",
        "start": {
          "column": 19,
          "line": 58
        }
      },
      {
        "defaultMessage": "!!!Logs will help to find out problem you are describing",
        "description": "Text for the \"Attach logs\" switch on the wallet settings support dialog.",
        "end": {
          "column": 3,
          "line": 67
        },
        "file": "source/renderer/app/components/profile/bug-report/BugReportDialog.js",
        "id": "bugReport.dialog.logsSwitchPlaceholder",
        "start": {
          "column": 25,
          "line": 63
        }
      },
      {
        "defaultMessage": "!!!Send request",
        "description": "Label for the \"Send request\" button on the wallet settings support dialog.",
        "end": {
          "column": 3,
          "line": 72
        },
        "file": "source/renderer/app/components/profile/bug-report/BugReportDialog.js",
        "id": "bugReport.dialog.button.label",
        "start": {
          "column": 21,
          "line": 68
        }
      },
      {
        "defaultMessage": "!!!Alternatively, to help the development team investigate the issue you are experiencing,\n    you can send your support request manually. You should first download your logs.\n    Please take the following steps to submit your support request:",
        "description": "Bug report dialog alternative description text.",
        "end": {
          "column": 3,
          "line": 79
        },
        "file": "source/renderer/app/components/profile/bug-report/BugReportDialog.js",
        "id": "bugReport.dialog.alternative.description",
        "start": {
          "column": 26,
          "line": 73
        }
      },
      {
        "defaultMessage": "!!!There was a problem sending the support request.",
        "description": "Bug report dialog alternative error message.",
        "end": {
          "column": 3,
          "line": 84
        },
        "file": "source/renderer/app/components/profile/bug-report/BugReportDialog.js",
        "id": "bugReport.dialog.alternative.errorMessage",
        "start": {
          "column": 27,
          "line": 80
        }
      },
      {
        "defaultMessage": "!!!Click the Download logs button to retrieve your archived logs, and save the file on your desktop.",
        "description": "Bug report dialog alternative instructions step one.",
        "end": {
          "column": 3,
          "line": 89
        },
        "file": "source/renderer/app/components/profile/bug-report/BugReportDialog.js",
        "id": "bugReport.dialog.alternative.instructions.step1",
        "start": {
          "column": 32,
          "line": 85
        }
      },
      {
        "defaultMessage": "!!!Click the Submit manually button, which will take you to the issue-reporting page on the Daedalus website.",
        "description": "Bug report dialog alternative instructions step two.",
        "end": {
          "column": 3,
          "line": 94
        },
        "file": "source/renderer/app/components/profile/bug-report/BugReportDialog.js",
        "id": "bugReport.dialog.alternative.instructions.step2",
        "start": {
          "column": 32,
          "line": 90
        }
      },
      {
        "defaultMessage": "!!!Attach the logs to your support request, fill in your details, and submit the form.",
        "description": "Bug report dialog alternative instructions step three.",
        "end": {
          "column": 3,
          "line": 99
        },
        "file": "source/renderer/app/components/profile/bug-report/BugReportDialog.js",
        "id": "bugReport.dialog.alternative.instructions.step3",
        "start": {
          "column": 32,
          "line": 95
        }
      },
      {
        "defaultMessage": "!!!Submit manually",
        "description": "Label for the \"Submit manually\" button on the wallet settings support dialog.",
        "end": {
          "column": 3,
          "line": 104
        },
        "file": "source/renderer/app/components/profile/bug-report/BugReportDialog.js",
        "id": "bugReport.dialog.alternative.submitManually.button.label",
        "start": {
          "column": 29,
          "line": 100
        }
      },
      {
        "defaultMessage": "!!!daedaluswallet.io/problem",
        "description": "Link to Daedalus website \"Problem\" page",
        "end": {
          "column": 3,
          "line": 109
        },
        "file": "source/renderer/app/components/profile/bug-report/BugReportDialog.js",
        "id": "bugReport.dialog.alternative.submitManually.link",
        "start": {
          "column": 22,
          "line": 105
        }
      },
      {
        "defaultMessage": "!!!Download",
        "description": "Label for the \"Download\" button on the wallet settings support dialog.",
        "end": {
          "column": 3,
          "line": 114
        },
        "file": "source/renderer/app/components/profile/bug-report/BugReportDialog.js",
        "id": "bugReport.dialog.alternative.download.button.label",
        "start": {
          "column": 23,
          "line": 110
        }
      }
    ],
    "path": "source/renderer/app/components/profile/bug-report/BugReportDialog.json"
  },
  {
    "descriptors": [
      {
        "defaultMessage": "!!!Select your language",
        "description": "Label for the language select.",
        "end": {
          "column": 3,
          "line": 20
        },
        "file": "source/renderer/app/components/profile/language-selection/LanguageSelectionForm.js",
        "id": "profile.languageSelect.form.languageSelectLabel",
        "start": {
          "column": 23,
          "line": 16
        }
      },
      {
        "defaultMessage": "!!!Continue",
        "description": "Label for the \"Language select\" form submit button.",
        "end": {
          "column": 3,
          "line": 25
        },
        "file": "source/renderer/app/components/profile/language-selection/LanguageSelectionForm.js",
        "id": "profile.languageSelect.form.submitLabel",
        "start": {
          "column": 15,
          "line": 21
        }
      }
    ],
    "path": "source/renderer/app/components/profile/language-selection/LanguageSelectionForm.json"
  },
  {
    "descriptors": [
      {
        "defaultMessage": "!!!Continue",
        "description": "Label for the \"Send logs\" accept button",
        "end": {
          "column": 3,
          "line": 16
        },
        "file": "source/renderer/app/components/profile/send-logs-choice-form/SendLogsChoiceForm.js",
        "id": "profile.sendLogsChoice.form.continueButtonLabel",
        "start": {
          "column": 23,
          "line": 12
        }
      },
      {
        "defaultMessage": "!!!Dont't send",
        "description": "Label for the \"Send logs\" decline button",
        "end": {
          "column": 3,
          "line": 21
        },
        "file": "source/renderer/app/components/profile/send-logs-choice-form/SendLogsChoiceForm.js",
        "id": "profile.sendLogsChoice.form.declineButtonLabel",
        "start": {
          "column": 22,
          "line": 17
        }
      },
      {
        "defaultMessage": "!!!Send logs to the central server",
        "description": "Label for the \"Send logs\" content",
        "end": {
          "column": 3,
          "line": 26
        },
        "file": "source/renderer/app/components/profile/send-logs-choice-form/SendLogsChoiceForm.js",
        "id": "profile.sendLogsChoice.form.contentLabel",
        "start": {
          "column": 16,
          "line": 22
        }
      },
      {
        "defaultMessage": "!!!Do you want to help diagnose issues by opting in to send logs to our central logging server? Logs will not include any sensitive data.",
        "description": "Send logs content",
        "end": {
          "column": 3,
          "line": 31
        },
        "file": "source/renderer/app/components/profile/send-logs-choice-form/SendLogsChoiceForm.js",
        "id": "profile.sendLogsChoice.form.contentText",
        "start": {
          "column": 15,
          "line": 27
        }
      }
    ],
    "path": "source/renderer/app/components/profile/send-logs-choice-form/SendLogsChoiceForm.json"
  },
  {
    "descriptors": [
      {
        "defaultMessage": "!!!I agree with terms of use",
        "description": "Label for the \"I agree with terms of use\" checkbox.",
        "end": {
          "column": 3,
          "line": 20
        },
        "file": "source/renderer/app/components/profile/terms-of-use/TermsOfUseForm.js",
        "id": "profile.termsOfUse.checkboxLabel",
        "start": {
          "column": 17,
          "line": 16
        }
      },
      {
        "defaultMessage": "!!!I understand that the terms of use are only available in English and agree to the terms of use",
        "description": "Label for the \"I agree with terms of use\" checkbox when terms of use are not translated.",
        "end": {
          "column": 3,
          "line": 25
        },
        "file": "source/renderer/app/components/profile/terms-of-use/TermsOfUseForm.js",
        "id": "profile.termsOfUse.checkboxLabelWithDisclaimer",
        "start": {
          "column": 31,
          "line": 21
        }
      },
      {
        "defaultMessage": "!!!Continue",
        "description": "Label for the \"Terms of use\" form submit button.",
        "end": {
          "column": 3,
          "line": 30
        },
        "file": "source/renderer/app/components/profile/terms-of-use/TermsOfUseForm.js",
        "id": "profile.termsOfUse.submitLabel",
        "start": {
          "column": 15,
          "line": 26
        }
      }
    ],
    "path": "source/renderer/app/components/profile/terms-of-use/TermsOfUseForm.json"
  },
  {
    "descriptors": [
      {
        "defaultMessage": "!!!Theme",
        "description": "Label for the \"Theme\" selection on the display settings page.",
        "end": {
          "column": 3,
          "line": 17
        },
        "file": "source/renderer/app/components/settings/categories/DisplaySettings.js",
        "id": "settings.display.themeLabel",
        "start": {
          "column": 14,
          "line": 13
        }
      },
      {
        "defaultMessage": "!!!Light blue",
        "description": "Name of the \"Light blue\" theme on the display settings page.",
        "end": {
          "column": 3,
          "line": 22
        },
        "file": "source/renderer/app/components/settings/categories/DisplaySettings.js",
        "id": "settings.display.themeNames.lightBlue",
        "start": {
          "column": 18,
          "line": 18
        }
      },
      {
        "defaultMessage": "!!!Cardano",
        "description": "Name of the \"Cardano\" theme on the display settings page.",
        "end": {
          "column": 3,
          "line": 27
        },
        "file": "source/renderer/app/components/settings/categories/DisplaySettings.js",
        "id": "settings.display.themeNames.cardano",
        "start": {
          "column": 16,
          "line": 23
        }
      },
      {
        "defaultMessage": "!!!Dark blue",
        "description": "Name of the \"Dark blue\" theme on the display settings page.",
        "end": {
          "column": 3,
          "line": 32
        },
        "file": "source/renderer/app/components/settings/categories/DisplaySettings.js",
        "id": "settings.display.themeNames.darkBlue",
        "start": {
          "column": 17,
          "line": 28
        }
      }
    ],
    "path": "source/renderer/app/components/settings/categories/DisplaySettings.json"
  },
  {
    "descriptors": [
      {
        "defaultMessage": "!!!Language",
        "description": "Label for the language select.",
        "end": {
          "column": 3,
          "line": 18
        },
        "file": "source/renderer/app/components/settings/categories/GeneralSettings.js",
        "id": "settings.general.languageSelect.label",
        "start": {
          "column": 23,
          "line": 14
        }
      }
    ],
    "path": "source/renderer/app/components/settings/categories/GeneralSettings.json"
  },
  {
    "descriptors": [
      {
        "defaultMessage": "!!!Send logs to the central server",
        "description": "Label for the \"Send logs\" switch on the support settings page.",
        "end": {
          "column": 3,
          "line": 15
        },
        "file": "source/renderer/app/components/settings/categories/SupportSettings.js",
        "id": "settings.support.sendLogs.switchLabel",
        "start": {
          "column": 19,
          "line": 11
        }
      },
      {
        "defaultMessage": "!!!Do you want to help diagnose issues by opting in to send logs to our central logging server? Logs will not include any sensitive data.",
        "description": "Text for the \"Send logs\" switch on the support settings page.",
        "end": {
          "column": 3,
          "line": 20
        },
        "file": "source/renderer/app/components/settings/categories/SupportSettings.js",
        "id": "settings.support.sendLogs.switchPlaceholder",
        "start": {
          "column": 25,
          "line": 16
        }
      }
    ],
    "path": "source/renderer/app/components/settings/categories/SupportSettings.json"
  },
  {
    "descriptors": [
      {
        "defaultMessage": "!!!General",
        "description": "Label for the \"General\" link in the settings menu.",
        "end": {
          "column": 3,
          "line": 14
        },
        "file": "source/renderer/app/components/settings/menu/SettingsMenu.js",
        "id": "settings.menu.general.link.label",
        "start": {
          "column": 11,
          "line": 10
        }
      },
      {
        "defaultMessage": "!!!Support",
        "description": "Label for the \"Support\" link in the settings menu.",
        "end": {
          "column": 3,
          "line": 19
        },
        "file": "source/renderer/app/components/settings/menu/SettingsMenu.js",
        "id": "settings.menu.support.link.label",
        "start": {
          "column": 11,
          "line": 15
        }
      },
      {
        "defaultMessage": "!!!Terms of use",
        "description": "Label for the \"Terms of use\" link in the settings menu.",
        "end": {
          "column": 3,
          "line": 24
        },
        "file": "source/renderer/app/components/settings/menu/SettingsMenu.js",
        "id": "settings.menu.termsOfUse.link.label",
        "start": {
          "column": 14,
          "line": 20
        }
      },
      {
        "defaultMessage": "!!!Themes",
        "description": "Label for the \"Themes\" link in the settings menu.",
        "end": {
          "column": 3,
          "line": 29
        },
        "file": "source/renderer/app/components/settings/menu/SettingsMenu.js",
        "id": "settings.menu.display.link.label",
        "start": {
          "column": 11,
          "line": 25
        }
      }
    ],
    "path": "source/renderer/app/components/settings/menu/SettingsMenu.json"
  },
  {
    "descriptors": [
      {
        "defaultMessage": "!!!Add wallet",
        "description": "Label for the \"Add wallet\" button in wallet sidebar menu.",
        "end": {
          "column": 3,
          "line": 17
        },
        "file": "source/renderer/app/components/sidebar/wallets/SidebarWalletsMenu.js",
        "id": "sidebar.wallets.addWallet",
        "start": {
          "column": 16,
          "line": 13
        }
      }
    ],
    "path": "source/renderer/app/components/sidebar/wallets/SidebarWalletsMenu.json"
  },
  {
    "descriptors": [
      {
        "defaultMessage": "!!!slot",
        "description": "\"slot\" label on staking chart tooltip.",
        "end": {
          "column": 3,
          "line": 16
        },
        "file": "source/renderer/app/components/staking/StakingChartTooltip.js",
        "id": "staking.chart.tooltip.slot.label",
        "start": {
          "column": 8,
          "line": 12
        }
      },
      {
        "defaultMessage": "!!!transactions",
        "description": "\"transactions\" label on staking chart tooltip.",
        "end": {
          "column": 3,
          "line": 21
        },
        "file": "source/renderer/app/components/staking/StakingChartTooltip.js",
        "id": "staking.chart.tooltip.transactions.label",
        "start": {
          "column": 16,
          "line": 17
        }
      },
      {
        "defaultMessage": "!!!MPC phase",
        "description": "\"MPC phase\" label on staking chart tooltip.",
        "end": {
          "column": 3,
          "line": 26
        },
        "file": "source/renderer/app/components/staking/StakingChartTooltip.js",
        "id": "staking.chart.tooltip.mpc.phase.label",
        "start": {
          "column": 12,
          "line": 22
        }
      },
      {
        "defaultMessage": "!!!commitments",
        "description": "\"commitments\" label on staking chart tooltip.",
        "end": {
          "column": 3,
          "line": 31
        },
        "file": "source/renderer/app/components/staking/StakingChartTooltip.js",
        "id": "staking.chart.tooltip.commitments.label",
        "start": {
          "column": 15,
          "line": 27
        }
      },
      {
        "defaultMessage": "!!!openings",
        "description": "\"openings\" label on staking chart tooltip.",
        "end": {
          "column": 3,
          "line": 36
        },
        "file": "source/renderer/app/components/staking/StakingChartTooltip.js",
        "id": "staking.chart.tooltip.openings.label",
        "start": {
          "column": 12,
          "line": 32
        }
      },
      {
        "defaultMessage": "!!!shares",
        "description": "\"shares\" label on staking chart tooltip.",
        "end": {
          "column": 3,
          "line": 41
        },
        "file": "source/renderer/app/components/staking/StakingChartTooltip.js",
        "id": "staking.chart.tooltip.shares.label",
        "start": {
          "column": 10,
          "line": 37
        }
      }
    ],
    "path": "source/renderer/app/components/staking/StakingChartTooltip.json"
  },
  {
    "descriptors": [
      {
        "defaultMessage": "!!!About Daedalus",
        "description": "About Window \"title\"",
        "end": {
          "column": 3,
          "line": 18
        },
        "file": "source/renderer/app/components/static/About.js",
        "id": "window.about.title",
        "start": {
          "column": 20,
          "line": 14
        }
      },
      {
        "defaultMessage": "!!!Daedalus",
        "description": "About \"title\"",
        "end": {
          "column": 3,
          "line": 23
        },
        "file": "source/renderer/app/components/static/About.js",
        "id": "static.about.title",
        "start": {
          "column": 14,
          "line": 19
        }
      },
      {
        "defaultMessage": "!!!0.8.2",
        "description": "Label for \"App Release Version\"",
        "end": {
          "column": 3,
          "line": 28
        },
        "file": "source/renderer/app/components/static/About.js",
        "id": "static.about.release.version",
        "start": {
          "column": 23,
          "line": 24
        }
      },
      {
        "defaultMessage": "!!!Daedalus Team:",
        "description": "About page daedalus team headline",
        "end": {
          "column": 3,
          "line": 33
        },
        "file": "source/renderer/app/components/static/About.js",
        "id": "static.about.content.daedalus.headline",
        "start": {
          "column": 32,
          "line": 29
        }
      },
      {
        "defaultMessage": "!!!Cardano Team:",
        "description": "About page cardano team headline",
        "end": {
          "column": 3,
          "line": 38
        },
        "file": "source/renderer/app/components/static/About.js",
        "id": "static.about.content.cardano.headline",
        "start": {
          "column": 31,
          "line": 34
        }
      },
      {
        "defaultMessage": "!!!Mantis Team:",
        "description": "About page mantis team headline",
        "end": {
          "column": 3,
          "line": 43
        },
        "file": "source/renderer/app/components/static/About.js",
        "id": "static.about.content.mantis.headline",
        "start": {
          "column": 30,
          "line": 39
        }
      },
      {
        "defaultMessage": "!!!Alexander Rukin, Charles Hoskinson, Darko Mijić, Dominik Guzei, Jeremy Wood, Nikola Glumac, Richard Wild, Tomislav Horaček, Stefan Malzner",
        "description": "About page daedalus team members",
        "end": {
          "column": 3,
          "line": 48
        },
        "file": "source/renderer/app/components/static/About.js",
        "id": "static.about.content.daedalus.members",
        "start": {
          "column": 31,
          "line": 44
        }
      },
      {
        "defaultMessage": "!!!Alexander Sukhoverkhov, Alexander Vieth, Alexandre Rodrigues Baldé, Alfredo Di Napoli, Anastasiya Besman, Andrzej Rybczak, Ante Kegalj, Anton Belyy, Anupam Jain, Arseniy Seroka, Artyom Kazak, Carlos D'Agostino, Charles Hoskinson, Dan Friedman, Denis Shevchenko, Dmitry Kovanikov, Dmitry Mukhutdinov, Dmitry Nikulin, Domen Kožar, Duncan Coutts, Edsko de Vries, Eileen Fitzgerald, George Agapov, Hiroto Shioi, Ilya Lubimov, Ilya Peresadin, Ivan Gromakovskii, Jake Mitchell, Jane Wild, Jens Krause, Jeremy Wood, Joel Mislov Kunst, Jonn Mostovoy, Konstantin Ivanov, Kristijan Šarić, Lars Brünjes, Laurie Wang, Lionel Miller, Michael Bishop, Mikhail Volkhov, Niklas Hambüchen, Peter Gaži, Philipp Kant, Serge Kosyrev, Vincent Hanquez",
        "description": "About page cardano team members",
        "end": {
          "column": 3,
          "line": 53
        },
        "file": "source/renderer/app/components/static/About.js",
        "id": "static.about.content.cardano.members",
        "start": {
          "column": 30,
          "line": 49
        }
      },
      {
        "defaultMessage": "!!!Adam Smolarek, Alan McSherry, Alan Verbner, Alejandro Garcia, Charles Hoskinson, Domen Kožar, Eileen Fitzgerald, Hiroto Shioi, Jane Wild, Jan Ziniewicz, Javier Diaz, Jeremy Wood, Laurie Wang, Łukasz Gąsior, Konrad Staniec, Michael Bishop, Mirko Alić, Nicolás Tallar, Radek Tkaczyk, Serge Kosyrev",
        "description": "About page mantis team members",
        "end": {
          "column": 3,
          "line": 58
        },
        "file": "source/renderer/app/components/static/About.js",
        "id": "static.about.content.mantis.members",
        "start": {
          "column": 29,
          "line": 54
        }
      },
      {
        "defaultMessage": "!!!Input Output HK Limited. Licensed under",
        "description": "About \"copyright\"",
        "end": {
          "column": 3,
          "line": 63
        },
        "file": "source/renderer/app/components/static/About.js",
        "id": "static.about.copyright",
        "start": {
          "column": 18,
          "line": 59
        }
      },
      {
        "defaultMessage": "!!!MIT licence",
        "description": "About page license name",
        "end": {
          "column": 3,
          "line": 68
        },
        "file": "source/renderer/app/components/static/About.js",
        "id": "static.about.license",
        "start": {
          "column": 15,
          "line": 64
        }
      },
      {
        "defaultMessage": "!!!MacOS build 3769, with Cardano 1.0.4",
        "description": "About page build information",
        "end": {
          "column": 3,
          "line": 73
        },
        "file": "source/renderer/app/components/static/About.js",
        "id": "static.about.buildInfo",
        "start": {
          "column": 18,
          "line": 69
        }
      }
    ],
    "path": "source/renderer/app/components/static/About.json"
  },
  {
    "descriptors": [
      {
        "defaultMessage": "!!!Regular",
        "description": "Tab title \"Regular\" on Ada redemption page.",
        "end": {
          "column": 3,
          "line": 12
        },
        "file": "source/renderer/app/components/wallet/ada-redemption/AdaRedemptionChoices.js",
        "id": "wallet.redeem.choices.tab.title.regularVended",
        "start": {
          "column": 19,
          "line": 8
        }
      },
      {
        "defaultMessage": "!!!Force vended",
        "description": "Tab title \"Force vended\" on Ada redemption page.",
        "end": {
          "column": 3,
          "line": 17
        },
        "file": "source/renderer/app/components/wallet/ada-redemption/AdaRedemptionChoices.js",
        "id": "wallet.redeem.choices.tab.title.forceVended",
        "start": {
          "column": 23,
          "line": 13
        }
      },
      {
        "defaultMessage": "!!!Paper vended",
        "description": "Tab title \"Paper vended\" on Ada redemption page.",
        "end": {
          "column": 3,
          "line": 22
        },
        "file": "source/renderer/app/components/wallet/ada-redemption/AdaRedemptionChoices.js",
        "id": "wallet.redeem.choices.tab.title.paperVended",
        "start": {
          "column": 23,
          "line": 18
        }
      }
    ],
    "path": "source/renderer/app/components/wallet/ada-redemption/AdaRedemptionChoices.json"
  },
  {
    "descriptors": [
      {
        "defaultMessage": "!!!Daedalus Redemption Disclamer",
        "description": "Title of \"Redemption disclaimer\" on Ada redemption page.",
        "end": {
          "column": 3,
          "line": 19
        },
        "file": "source/renderer/app/components/wallet/ada-redemption/AdaRedemptionDisclaimer.js",
        "id": "wallet.redeem.disclaimerOverlay.title",
        "start": {
          "column": 19,
          "line": 15
        }
      },
      {
        "defaultMessage": "!!!ATTENTION: Redeeming on the Cardano Test-net will validate that your certificate or redemption key is correct and will allow you to redeem TEST-ADA for testing purposes only. KEEP your certificate or redemption key safe and secure. You will need to redeem again when Cardano SL launches the mainnet. TEST-ADA holds no value and cannot be exchanged.",
        "description": "Disclaimer text for \"Redemption disclaimer\" on Ada redemption page.",
        "end": {
          "column": 3,
          "line": 24
        },
        "file": "source/renderer/app/components/wallet/ada-redemption/AdaRedemptionDisclaimer.js",
        "id": "wallet.redeem.disclaimerOverlay.disclaimerText",
        "start": {
          "column": 18,
          "line": 20
        }
      },
      {
        "defaultMessage": "!!!I’ve understood the information above",
        "description": "Label for \"I’ve understood the information above\" checkbox on Ada redemption page \"Redemption disclaimer\".",
        "end": {
          "column": 3,
          "line": 29
        },
        "file": "source/renderer/app/components/wallet/ada-redemption/AdaRedemptionDisclaimer.js",
        "id": "wallet.redeem.disclaimerOverlay.checkboxLabel",
        "start": {
          "column": 17,
          "line": 25
        }
      },
      {
        "defaultMessage": "!!!Continue",
        "description": "Label for \"Continue\" button on Ada redemption page \"Redemption disclaimer\".",
        "end": {
          "column": 3,
          "line": 34
        },
        "file": "source/renderer/app/components/wallet/ada-redemption/AdaRedemptionDisclaimer.js",
        "id": "wallet.redeem.disclaimerOverlay.submitLabel",
        "start": {
          "column": 15,
          "line": 30
        }
      }
    ],
    "path": "source/renderer/app/components/wallet/ada-redemption/AdaRedemptionDisclaimer.json"
  },
  {
    "descriptors": [
      {
        "defaultMessage": "!!!Ada Redemption",
        "description": "Headline \"Ada redemption\" dialog.",
        "end": {
          "column": 3,
          "line": 31
        },
        "file": "source/renderer/app/components/wallet/ada-redemption/AdaRedemptionForm.js",
        "id": "wallet.redeem.dialog.headline",
        "start": {
          "column": 12,
          "line": 27
        }
      },
      {
        "defaultMessage": "!!!<p>To redeem your Ada, upload your certificate or copy and paste your redemption code from the certificate.\nBelow is an example of a redemption key. Your key will look similar:</p>\n<p><strong>B_GQOAffMBeRIn6vh1hJmeOT3ViS_TmaT4XAHAfDVH0=</strong></p>\n<p>If you upload a PDF file with your certificate, a redemption code will be automatically extracted.</p>\n<p>If you upload an <strong>encrypted certificate</strong>, you will need to provide a <strong>9 word mnemonic\npassphrase</strong> to decrypt your certificate and your redemption code will be automatically extracted.</p>",
        "description": "Detailed instructions for redeeming Ada from the regular vending",
        "end": {
          "column": 3,
          "line": 41
        },
        "file": "source/renderer/app/components/wallet/ada-redemption/AdaRedemptionForm.js",
        "id": "wallet.redeem.dialog.instructions.regular",
        "start": {
          "column": 23,
          "line": 32
        }
      },
      {
        "defaultMessage": "!!!<p>To redeem your Ada, upload your certificate or copy and paste your redemption code from the certificate.\nBelow is an example of a redemption key. Your key will look similar:</p><p><strong>B_GQOAffMBeRIn6vh1hJmeOT3ViS_TmaT4XAHAfDVH0=</strong></p>\n<p>If you upload a PDF file with your certificate, the redemption code will be automatically extracted.</p>\n<p>If you upload an <strong>encrypted certificate</strong>, you will need to provide <strong>your email address, Ada passcode and Ada amount</strong>\nto decrypt your certificate and your redemption code will be automatically extracted.</p>",
        "description": "Detailed instructions for redeeming Ada from the force vending",
        "end": {
          "column": 3,
          "line": 50
        },
        "file": "source/renderer/app/components/wallet/ada-redemption/AdaRedemptionForm.js",
        "id": "wallet.redeem.dialog.instructions.forceVended",
        "start": {
          "column": 27,
          "line": 42
        }
      },
      {
        "defaultMessage": "!!!<p>To redeem your Ada, enter your shielded vending key from the certificate, choose a wallet\nwhere Ada should be redeemed and enter 9 word mnemonic passphrase.</p>",
        "description": "Detailed instructions for redeeming Ada from the paper vending",
        "end": {
          "column": 3,
          "line": 56
        },
        "file": "source/renderer/app/components/wallet/ada-redemption/AdaRedemptionForm.js",
        "id": "wallet.redeem.dialog.instructions.paperVended",
        "start": {
          "column": 27,
          "line": 51
        }
      },
      {
        "defaultMessage": "!!!Certificate",
        "description": "Label for the certificate file upload",
        "end": {
          "column": 3,
          "line": 61
        },
        "file": "source/renderer/app/components/wallet/ada-redemption/AdaRedemptionForm.js",
        "id": "wallet.redeem.dialog.certificateLabel",
        "start": {
          "column": 20,
          "line": 57
        }
      },
      {
        "defaultMessage": "!!!Drop the file with your certificate here or click to find on your computer",
        "description": "Hint for the certificate file upload",
        "end": {
          "column": 3,
          "line": 66
        },
        "file": "source/renderer/app/components/wallet/ada-redemption/AdaRedemptionForm.js",
        "id": "wallet.redeem.dialog.certificateHint",
        "start": {
          "column": 19,
          "line": 62
        }
      },
      {
        "defaultMessage": "!!!Choose Wallet",
        "description": "Label for the wallet select field on Ada redemption form",
        "end": {
          "column": 3,
          "line": 71
        },
        "file": "source/renderer/app/components/wallet/ada-redemption/AdaRedemptionForm.js",
        "id": "wallet.redeem.dialog.walletSelectLabel",
        "start": {
          "column": 21,
          "line": 67
        }
      },
      {
        "defaultMessage": "!!!Passphrase to Decrypt the Ada Voucher Certificate",
        "description": "Label for the passphrase to decrypt Ada voucher certificate input",
        "end": {
          "column": 3,
          "line": 76
        },
        "file": "source/renderer/app/components/wallet/ada-redemption/AdaRedemptionForm.js",
        "id": "wallet.redeem.dialog.passphraseLabel",
        "start": {
          "column": 19,
          "line": 72
        }
      },
      {
        "defaultMessage": "!!!Enter your 9 word mnemonic here",
        "description": "Hint for the mnemonic passphrase input",
        "end": {
          "column": 3,
          "line": 81
        },
        "file": "source/renderer/app/components/wallet/ada-redemption/AdaRedemptionForm.js",
        "id": "wallet.redeem.dialog.passphraseHint",
        "start": {
          "column": 18,
          "line": 77
        }
      },
      {
        "defaultMessage": "!!!No results",
        "description": "\"No results\" message for the passphrase input search results.",
        "end": {
          "column": 3,
          "line": 86
        },
        "file": "source/renderer/app/components/wallet/ada-redemption/AdaRedemptionForm.js",
        "id": "wallet.redeem.dialog.passphrase.input.noResults",
        "start": {
          "column": 23,
          "line": 82
        }
      },
      {
        "defaultMessage": "!!!Redemption key",
        "description": "Label for ada redemption key input",
        "end": {
          "column": 3,
          "line": 91
        },
        "file": "source/renderer/app/components/wallet/ada-redemption/AdaRedemptionForm.js",
        "id": "wallet.redeem.dialog.redemptionKeyLabel",
        "start": {
          "column": 22,
          "line": 87
        }
      },
      {
        "defaultMessage": "!!!Shielded redemption key",
        "description": "Label for shielded redemption key input",
        "end": {
          "column": 3,
          "line": 96
        },
        "file": "source/renderer/app/components/wallet/ada-redemption/AdaRedemptionForm.js",
        "id": "wallet.redeem.dialog.shieldedRedemptionKeyLabel",
        "start": {
          "column": 30,
          "line": 92
        }
      },
      {
        "defaultMessage": "!!!Invalid redemption key",
        "description": "Error \"Invalid redemption key\" for ada redemption code input",
        "end": {
          "column": 3,
          "line": 101
        },
        "file": "source/renderer/app/components/wallet/ada-redemption/AdaRedemptionForm.js",
        "id": "wallet.redeem.dialog.redemptionCodeError",
        "start": {
          "column": 22,
          "line": 97
        }
      },
      {
        "defaultMessage": "!!!Invalid shielded vending key",
        "description": "Error \"Invalid shielded vending key\" for ada redemption code input",
        "end": {
          "column": 3,
          "line": 106
        },
        "file": "source/renderer/app/components/wallet/ada-redemption/AdaRedemptionForm.js",
        "id": "wallet.redeem.dialog.shieldedRedemptionCodeError",
        "start": {
          "column": 30,
          "line": 102
        }
      },
      {
        "defaultMessage": "!!!Enter your redemption key or upload a certificate",
        "description": "Hint for ada redemption key input",
        "end": {
          "column": 3,
          "line": 111
        },
        "file": "source/renderer/app/components/wallet/ada-redemption/AdaRedemptionForm.js",
        "id": "wallet.redeem.dialog.redemptionCodeHint",
        "start": {
          "column": 21,
          "line": 107
        }
      },
      {
        "defaultMessage": "!!!Enter your shielded vending key",
        "description": "Hint for shielded vending key input",
        "end": {
          "column": 3,
          "line": 116
        },
        "file": "source/renderer/app/components/wallet/ada-redemption/AdaRedemptionForm.js",
        "id": "wallet.redeem.dialog.shieldedRedemptionKeyHint",
        "start": {
          "column": 29,
          "line": 112
        }
      },
      {
        "defaultMessage": "!!!Redeem your money",
        "description": "Label for the \"Ada redemption\" dialog submit button.",
        "end": {
          "column": 3,
          "line": 121
        },
        "file": "source/renderer/app/components/wallet/ada-redemption/AdaRedemptionForm.js",
        "id": "wallet.redeem.dialog.submitLabel",
        "start": {
          "column": 15,
          "line": 117
        }
      },
      {
        "defaultMessage": "!!!Email",
        "description": "Label for the email input field.",
        "end": {
          "column": 3,
          "line": 126
        },
        "file": "source/renderer/app/components/wallet/ada-redemption/AdaRedemptionForm.js",
        "id": "wallet.redeem.dialog.emailLabel",
        "start": {
          "column": 14,
          "line": 122
        }
      },
      {
        "defaultMessage": "!!!Enter your email address",
        "description": "Hint for the email input field.",
        "end": {
          "column": 3,
          "line": 131
        },
        "file": "source/renderer/app/components/wallet/ada-redemption/AdaRedemptionForm.js",
        "id": "wallet.redeem.dialog.emailHint",
        "start": {
          "column": 13,
          "line": 127
        }
      },
      {
        "defaultMessage": "!!!Ada passcode",
        "description": "Label for the ada passcode input field.",
        "end": {
          "column": 3,
          "line": 136
        },
        "file": "source/renderer/app/components/wallet/ada-redemption/AdaRedemptionForm.js",
        "id": "wallet.redeem.dialog.adaPasscodeLabel",
        "start": {
          "column": 20,
          "line": 132
        }
      },
      {
        "defaultMessage": "!!!Enter your Ada passcode",
        "description": "Hint for the Ada passcode input field.",
        "end": {
          "column": 3,
          "line": 141
        },
        "file": "source/renderer/app/components/wallet/ada-redemption/AdaRedemptionForm.js",
        "id": "wallet.redeem.dialog.adaPasscodeHint",
        "start": {
          "column": 19,
          "line": 137
        }
      },
      {
        "defaultMessage": "!!!Ada amount",
        "description": "Label for the ada amount input field.",
        "end": {
          "column": 3,
          "line": 146
        },
        "file": "source/renderer/app/components/wallet/ada-redemption/AdaRedemptionForm.js",
        "id": "wallet.redeem.dialog.adaAmountLabel",
        "start": {
          "column": 18,
          "line": 142
        }
      },
      {
        "defaultMessage": "!!!Enter your Ada amount",
        "description": "Hint for the Ada amount input field.",
        "end": {
          "column": 3,
          "line": 151
        },
        "file": "source/renderer/app/components/wallet/ada-redemption/AdaRedemptionForm.js",
        "id": "wallet.redeem.dialog.adaAmountHint",
        "start": {
          "column": 17,
          "line": 147
        }
      },
      {
        "defaultMessage": "!!!Password",
        "description": "Placeholder for \"spending password\"",
        "end": {
          "column": 3,
          "line": 156
        },
        "file": "source/renderer/app/components/wallet/ada-redemption/AdaRedemptionForm.js",
        "id": "wallet.redeem.dialog.walletPasswordPlaceholder",
        "start": {
          "column": 29,
          "line": 152
        }
      },
      {
        "defaultMessage": "!!!Password",
        "description": "Label for \"spending password\"",
        "end": {
          "column": 3,
          "line": 161
        },
        "file": "source/renderer/app/components/wallet/ada-redemption/AdaRedemptionForm.js",
        "id": "wallet.redeem.dialog.walletPasswordLabel",
        "start": {
          "column": 23,
          "line": 157
        }
      }
    ],
    "path": "source/renderer/app/components/wallet/ada-redemption/AdaRedemptionForm.json"
  },
  {
    "descriptors": [
      {
        "defaultMessage": "!!!You have successfully redeemed",
        "description": "Headline for the ada redemption success overlay.",
        "end": {
          "column": 3,
          "line": 18
        },
        "file": "source/renderer/app/components/wallet/ada-redemption/AdaRedemptionSuccessOverlay.js",
        "id": "wallet.redeem.success.overlay.headline",
        "start": {
          "column": 12,
          "line": 14
        }
      },
      {
        "defaultMessage": "!!!Great",
        "description": "Confirm button text",
        "end": {
          "column": 3,
          "line": 23
        },
        "file": "source/renderer/app/components/wallet/ada-redemption/AdaRedemptionSuccessOverlay.js",
        "id": "wallet.redeem.success.overlay.confirmButton",
        "start": {
          "column": 17,
          "line": 19
        }
      }
    ],
    "path": "source/renderer/app/components/wallet/ada-redemption/AdaRedemptionSuccessOverlay.json"
  },
  {
    "descriptors": [
      {
        "defaultMessage": "!!!On the following screen, you will see a set of X random words. This is\n    your wallet backup phrase. It can be entered in any version of Daedalus application in order\n    to back up or restore your wallet’s funds and private key.",
        "description": "Instructions for backing up wallet recovery phrase on dialog that displays wallet recovery phrase.",
        "end": {
          "column": 3,
          "line": 21
        },
        "file": "source/renderer/app/components/wallet/backup-recovery/WalletBackupPrivacyWarningDialog.js",
        "id": "wallet.backup.privacy.warning.dialog.recoveryPhraseInstructions",
        "start": {
          "column": 30,
          "line": 15
        }
      },
      {
        "defaultMessage": "!!!Continue",
        "description": "Label for button \"Continue\" on wallet backup dialog",
        "end": {
          "column": 3,
          "line": 26
        },
        "file": "source/renderer/app/components/wallet/backup-recovery/WalletBackupPrivacyWarningDialog.js",
        "id": "wallet.backup.privacy.warning.dialog..button.labelContinue",
        "start": {
          "column": 23,
          "line": 22
        }
      },
      {
        "defaultMessage": "!!!Make sure nobody looks into your screen unless you want them to have access to your funds.",
        "description": "Label for the checkbox on wallet backup dialog describing that nobody should be watching when recovery phrase is shown",
        "end": {
          "column": 3,
          "line": 31
        },
        "file": "source/renderer/app/components/wallet/backup-recovery/WalletBackupPrivacyWarningDialog.js",
        "id": "wallet.backup.privacy.warning.dialog.checkbox.label.nobodyWatching",
        "start": {
          "column": 22,
          "line": 27
        }
      }
    ],
    "path": "source/renderer/app/components/wallet/backup-recovery/WalletBackupPrivacyWarningDialog.json"
  },
  {
    "descriptors": [
      {
        "defaultMessage": "!!!Please, make sure you have carefully written down your recovery phrase somewhere safe.\n    You will need this phrase later for next use and recover. Phrase is case sensitive.",
        "description": "Instructions for backing up wallet recovery phrase on dialog that displays wallet recovery phrase.",
        "end": {
          "column": 3,
          "line": 19
        },
        "file": "source/renderer/app/components/wallet/backup-recovery/WalletRecoveryPhraseDisplayDialog.js",
        "id": "wallet.backup.recovery.phrase.display.dialog.backup.instructions",
        "start": {
          "column": 22,
          "line": 14
        }
      },
      {
        "defaultMessage": "!!!Yes, I’ve written it down",
        "description": "Label for button \"Yes, I’ve written it down\" on wallet backup dialog",
        "end": {
          "column": 3,
          "line": 24
        },
        "file": "source/renderer/app/components/wallet/backup-recovery/WalletRecoveryPhraseDisplayDialog.js",
        "id": "wallet.backup.recovery.phrase.display.dialog.button.label.iHaveWrittenItDown",
        "start": {
          "column": 33,
          "line": 20
        }
      }
    ],
    "path": "source/renderer/app/components/wallet/backup-recovery/WalletRecoveryPhraseDisplayDialog.json"
  },
  {
    "descriptors": [
      {
        "defaultMessage": "!!!Tap each word in the correct order to verify your recovery phrase",
        "description": "Instructions for verifying wallet recovery phrase on dialog for entering wallet recovery phrase.",
        "end": {
          "column": 3,
          "line": 22
        },
        "file": "source/renderer/app/components/wallet/backup-recovery/WalletRecoveryPhraseEntryDialog.js",
        "id": "wallet.backup.recovery.phrase.entry.dialog.verification.instructions",
        "start": {
          "column": 28,
          "line": 18
        }
      },
      {
        "defaultMessage": "!!!Confirm",
        "description": "Label for button \"Confirm\" on wallet backup dialog",
        "end": {
          "column": 3,
          "line": 27
        },
        "file": "source/renderer/app/components/wallet/backup-recovery/WalletRecoveryPhraseEntryDialog.js",
        "id": "wallet.recovery.phrase.show.entry.dialog.button.labelConfirm",
        "start": {
          "column": 22,
          "line": 23
        }
      },
      {
        "defaultMessage": "!!!Clear",
        "description": "Label for button \"Clear\" on wallet backup dialog",
        "end": {
          "column": 3,
          "line": 32
        },
        "file": "source/renderer/app/components/wallet/backup-recovery/WalletRecoveryPhraseEntryDialog.js",
        "id": "wallet.recovery.phrase.show.entry.dialog.button.labelClear",
        "start": {
          "column": 20,
          "line": 28
        }
      },
      {
        "defaultMessage": "!!!I understand that my money are held securely on this device only, not on the company servers",
        "description": "Term and condition on wallet backup dialog describing that wallet is on a users device, not on company servers",
        "end": {
          "column": 3,
          "line": 37
        },
        "file": "source/renderer/app/components/wallet/backup-recovery/WalletRecoveryPhraseEntryDialog.js",
        "id": "wallet.backup.recovery.phrase.entry.dialog.terms.and.condition.device",
        "start": {
          "column": 14,
          "line": 33
        }
      },
      {
        "defaultMessage": "!!!I understand that if this application is moved to another device or deleted, my money can\n    be only recovered with the backup phrase which were written down in a secure place",
        "description": "Term and condition on wallet backup dialog describing that wallet can only be recovered with a security phrase",
        "end": {
          "column": 3,
          "line": 43
        },
        "file": "source/renderer/app/components/wallet/backup-recovery/WalletRecoveryPhraseEntryDialog.js",
        "id": "wallet.backup.recovery.phrase.entry.dialog.terms.and.condition.recovery",
        "start": {
          "column": 16,
          "line": 38
        }
      }
    ],
    "path": "source/renderer/app/components/wallet/backup-recovery/WalletRecoveryPhraseEntryDialog.json"
  },
  {
    "descriptors": [
      {
        "defaultMessage": "!!!Your wallet address",
        "description": "Label for wallet address on the ETC wallet \"Receive page\"",
        "end": {
          "column": 3,
          "line": 17
        },
        "file": "source/renderer/app/components/wallet/etc/WalletReceive.js",
        "id": "wallet.receive.page.etc.walletAddressLabel",
        "start": {
          "column": 22,
          "line": 13
        }
      },
      {
        "defaultMessage": "!!!Share this wallet address to receive payments.",
        "description": "Wallet receive payments instructions on the ETC wallet \"Receive page\"",
        "end": {
          "column": 3,
          "line": 22
        },
        "file": "source/renderer/app/components/wallet/etc/WalletReceive.js",
        "id": "wallet.receive.page.etc.walletReceiveInstructions",
        "start": {
          "column": 29,
          "line": 18
        }
      }
    ],
    "path": "source/renderer/app/components/wallet/etc/WalletReceive.json"
  },
  {
    "descriptors": [
      {
        "defaultMessage": "!!!Import Wallet",
        "description": "headline for \"Import wallet from file\" dialog.",
        "end": {
          "column": 3,
          "line": 24
        },
        "file": "source/renderer/app/components/wallet/file-import/WalletFileImportDialog.js",
        "id": "wallet.file.import.dialog.headline",
        "start": {
          "column": 12,
          "line": 20
        }
      },
      {
        "defaultMessage": "!!!Import file",
        "description": "Label \"Import file\" on the dialog for importing a wallet from a file.",
        "end": {
          "column": 3,
          "line": 29
        },
        "file": "source/renderer/app/components/wallet/file-import/WalletFileImportDialog.js",
        "id": "wallet.file.import.dialog.walletFileLabel",
        "start": {
          "column": 19,
          "line": 25
        }
      },
      {
        "defaultMessage": "!!!Drop file here or click to choose",
        "description": "Hint for the file upload field on the dialog for importing a wallet from a file.",
        "end": {
          "column": 3,
          "line": 34
        },
        "file": "source/renderer/app/components/wallet/file-import/WalletFileImportDialog.js",
        "id": "wallet.file.import.dialog.walletFileHint",
        "start": {
          "column": 18,
          "line": 30
        }
      },
      {
        "defaultMessage": "!!!Wallet name",
        "description": "Label for the \"wallet name\" input in the wallet file import dialog.",
        "end": {
          "column": 3,
          "line": 39
        },
        "file": "source/renderer/app/components/wallet/file-import/WalletFileImportDialog.js",
        "id": "wallet.file.import.dialog.wallet.name.input.label",
        "start": {
          "column": 24,
          "line": 35
        }
      },
      {
        "defaultMessage": "!!!e.g: Shopping Wallet",
        "description": "Hint for the \"Wallet name\" in the wallet file import dialog.",
        "end": {
          "column": 3,
          "line": 44
        },
        "file": "source/renderer/app/components/wallet/file-import/WalletFileImportDialog.js",
        "id": "wallet.file.import.dialog.wallet.name.input.hint",
        "start": {
          "column": 23,
          "line": 40
        }
      },
      {
        "defaultMessage": "!!!Import wallet",
        "description": "Label \"Import wallet\" submit button on the dialog for importing a wallet from a file.",
        "end": {
          "column": 3,
          "line": 49
        },
        "file": "source/renderer/app/components/wallet/file-import/WalletFileImportDialog.js",
        "id": "wallet.file.import.dialog.submitLabel",
        "start": {
          "column": 15,
          "line": 45
        }
      },
      {
        "defaultMessage": "!!!Activate to create password",
        "description": "Text for the \"Activate to create password\" switch in the wallet file import dialog.",
        "end": {
          "column": 3,
          "line": 54
        },
        "file": "source/renderer/app/components/wallet/file-import/WalletFileImportDialog.js",
        "id": "wallet.file.import.dialog.passwordSwitchPlaceholder",
        "start": {
          "column": 29,
          "line": 50
        }
      },
      {
        "defaultMessage": "!!!Password",
        "description": "Label for the \"Activate to create password\" switch in the wallet file import dialog.",
        "end": {
          "column": 3,
          "line": 59
        },
        "file": "source/renderer/app/components/wallet/file-import/WalletFileImportDialog.js",
        "id": "wallet.file.import.dialog.passwordSwitchLabel",
        "start": {
          "column": 23,
          "line": 55
        }
      },
      {
        "defaultMessage": "!!!Wallet password",
        "description": "Label for the \"Wallet password\" input in the wallet file import dialog.",
        "end": {
          "column": 3,
          "line": 64
        },
        "file": "source/renderer/app/components/wallet/file-import/WalletFileImportDialog.js",
        "id": "wallet.file.import.dialog.walletPasswordLabel",
        "start": {
          "column": 23,
          "line": 60
        }
      },
      {
        "defaultMessage": "!!!Repeat password",
        "description": "Label for the \"Repeat password\" input in the wallet file import dialog.",
        "end": {
          "column": 3,
          "line": 69
        },
        "file": "source/renderer/app/components/wallet/file-import/WalletFileImportDialog.js",
        "id": "wallet.file.import.dialog.repeatPasswordLabel",
        "start": {
          "column": 23,
          "line": 65
        }
      },
      {
        "defaultMessage": "!!!Password",
        "description": "Placeholder for the \"Password\" inputs in the wallet file import dialog.",
        "end": {
          "column": 3,
          "line": 74
        },
        "file": "source/renderer/app/components/wallet/file-import/WalletFileImportDialog.js",
        "id": "wallet.file.import.dialog.passwordFieldPlaceholder",
        "start": {
          "column": 28,
          "line": 70
        }
      }
    ],
    "path": "source/renderer/app/components/wallet/file-import/WalletFileImportDialog.json"
  },
  {
    "descriptors": [
      {
        "defaultMessage": "!!!Summary",
        "description": "Label for the \"Summary\" nav button in the wallet navigation.",
        "end": {
          "column": 3,
          "line": 18
        },
        "file": "source/renderer/app/components/wallet/navigation/WalletNavigation.js",
        "id": "wallet.navigation.summary",
        "start": {
          "column": 11,
          "line": 14
        }
      },
      {
        "defaultMessage": "!!!Send",
        "description": "Label for the \"Send\" nav button in the wallet navigation.",
        "end": {
          "column": 3,
          "line": 23
        },
        "file": "source/renderer/app/components/wallet/navigation/WalletNavigation.js",
        "id": "wallet.navigation.send",
        "start": {
          "column": 8,
          "line": 19
        }
      },
      {
        "defaultMessage": "!!!Receive",
        "description": "Label for the \"Receive\" nav button in the wallet navigation.",
        "end": {
          "column": 3,
          "line": 28
        },
        "file": "source/renderer/app/components/wallet/navigation/WalletNavigation.js",
        "id": "wallet.navigation.receive",
        "start": {
          "column": 11,
          "line": 24
        }
      },
      {
        "defaultMessage": "!!!Transactions",
        "description": "Label for the \"Transactions\" nav button in the wallet navigation.",
        "end": {
          "column": 3,
          "line": 33
        },
        "file": "source/renderer/app/components/wallet/navigation/WalletNavigation.js",
        "id": "wallet.navigation.transactions",
        "start": {
          "column": 16,
          "line": 29
        }
      },
      {
        "defaultMessage": "!!!Settings",
        "description": "Label for the \"Settings\" nav button in the wallet navigation.",
        "end": {
          "column": 3,
          "line": 38
        },
        "file": "source/renderer/app/components/wallet/navigation/WalletNavigation.js",
        "id": "wallet.navigation.settings",
        "start": {
          "column": 12,
          "line": 34
        }
      }
    ],
    "path": "source/renderer/app/components/wallet/navigation/WalletNavigation.json"
<<<<<<< HEAD
  },
  {
    "descriptors": [
      {
        "defaultMessage": "!!!Paper wallet certificate",
        "description": "Headline for the \"Paper wallet create certificate completion dialog\" headline.",
        "end": {
          "column": 3,
          "line": 17
        },
        "file": "source/renderer/app/components/wallet/paper-wallet-certificate/CompletionDialog.js",
        "id": "paper.wallet.create.certificate.completion.dialog.headline",
        "start": {
          "column": 12,
          "line": 13
        }
      },
      {
        "defaultMessage": "!!!Now you can fold your paper wallet certificate and glue together all the parts. Keep certificate safe. To import wallet back crop glued certificate’s edges to reach inner part.",
        "description": "Headline for the \"Paper wallet create certificate completion dialog\" subtitle.",
        "end": {
          "column": 3,
          "line": 22
        },
        "file": "source/renderer/app/components/wallet/paper-wallet-certificate/CompletionDialog.js",
        "id": "paper.wallet.create.certificate.completion.dialog.subtitle",
        "start": {
          "column": 12,
          "line": 18
        }
      },
      {
        "defaultMessage": "!!!You can use this link to open the address in Cardano Explorer, save it in your browser bookmarks and share it with others to receive funds:",
        "description": "Headline for the \"Paper wallet create certificate completion dialog\" link instructions.",
        "end": {
          "column": 3,
          "line": 27
        },
        "file": "source/renderer/app/components/wallet/paper-wallet-certificate/CompletionDialog.js",
        "id": "paper.wallet.create.certificate.completion.dialog.linkInstructions",
        "start": {
          "column": 20,
          "line": 23
        }
      },
      {
        "defaultMessage": "!!!Finish",
        "description": "\"Paper wallet create certificate completion dialog\" finish button label.",
        "end": {
          "column": 3,
          "line": 32
        },
        "file": "source/renderer/app/components/wallet/paper-wallet-certificate/CompletionDialog.js",
        "id": "paper.wallet.create.certificate.completion.dialog.finishButtonLabel",
        "start": {
          "column": 21,
          "line": 28
        }
      }
    ],
    "path": "source/renderer/app/components/wallet/paper-wallet-certificate/CompletionDialog.json"
  },
  {
    "descriptors": [
      {
        "defaultMessage": "!!!Create a paper wallet certificate",
        "description": "Headline for the \"Paper wallet create certificate instructions dialog\".",
        "end": {
          "column": 3,
          "line": 16
        },
        "file": "source/renderer/app/components/wallet/paper-wallet-certificate/InstructionsDialog.js",
        "id": "paper.wallet.create.certificate.instructions.dialog.headline",
        "start": {
          "column": 12,
          "line": 12
        }
      },
      {
        "defaultMessage": "!!!Create a paper wallet certificate for offline storage of funds.",
        "description": "Subtitle for the \"Paper wallet create certificate instructions dialog\".",
        "end": {
          "column": 3,
          "line": 21
        },
        "file": "source/renderer/app/components/wallet/paper-wallet-certificate/InstructionsDialog.js",
        "id": "paper.wallet.create.certificate.instructions.dialog.subtitle",
        "start": {
          "column": 12,
          "line": 17
        }
      },
      {
        "defaultMessage": "!!!Instructions:",
        "description": "Instructions list label for the \"Paper wallet create certificate instructions dialog\".",
        "end": {
          "column": 3,
          "line": 26
        },
        "file": "source/renderer/app/components/wallet/paper-wallet-certificate/InstructionsDialog.js",
        "id": "paper.wallet.create.certificate.instructions.dialog.instructionsList.label",
        "start": {
          "column": 25,
          "line": 22
        }
      },
      {
        "defaultMessage": "!!!A printed certificate will include shielded recovery phrase in the form of 15 mnemonic words.",
        "description": "Wallet certificate create instructions dialog definition 1.",
        "end": {
          "column": 3,
          "line": 31
        },
        "file": "source/renderer/app/components/wallet/paper-wallet-certificate/InstructionsDialog.js",
        "id": "paper.wallet.create.certificate.instructions.dialog.instructionsList.definition1",
        "start": {
          "column": 31,
          "line": 27
        }
      },
      {
        "defaultMessage": "!!!To restore your wallet at the later time, you will need a recovery phrase from your certificate and a password which will be chosen at the following step.",
        "description": "Wallet certificate create instructions dialog definition 2.",
        "end": {
          "column": 3,
          "line": 36
        },
        "file": "source/renderer/app/components/wallet/paper-wallet-certificate/InstructionsDialog.js",
        "id": "paper.wallet.create.certificate.instructions.dialog.instructionsList.definition2",
        "start": {
          "column": 31,
          "line": 32
        }
      },
      {
        "defaultMessage": "!!!You will be able to send funds to your wallet using the address from the certificate.",
        "description": "Wallet certificate create instructions dialog definition 3.",
        "end": {
          "column": 3,
          "line": 41
        },
        "file": "source/renderer/app/components/wallet/paper-wallet-certificate/InstructionsDialog.js",
        "id": "paper.wallet.create.certificate.instructions.dialog.instructionsList.definition3",
        "start": {
          "column": 31,
          "line": 37
        }
      },
      {
        "defaultMessage": "!!!Created wallet will not be kept in Daedalus. You will be able to check the balance on the address from the certificate using Cardano Explorer.",
        "description": "Wallet certificate create instructions dialog definition 4.",
        "end": {
          "column": 3,
          "line": 46
        },
        "file": "source/renderer/app/components/wallet/paper-wallet-certificate/InstructionsDialog.js",
        "id": "paper.wallet.create.certificate.instructions.dialog.instructionsList.definition4",
        "start": {
          "column": 31,
          "line": 42
        }
      },
      {
        "defaultMessage": "!!!Store your certificate and password in a safe place. It is best not to keep them together.",
        "description": "Wallet certificate create instructions dialog definition 5.",
        "end": {
          "column": 3,
          "line": 51
        },
        "file": "source/renderer/app/components/wallet/paper-wallet-certificate/InstructionsDialog.js",
        "id": "paper.wallet.create.certificate.instructions.dialog.instructionsList.definition5",
        "start": {
          "column": 31,
          "line": 47
        }
      }
    ],
    "path": "source/renderer/app/components/wallet/paper-wallet-certificate/InstructionsDialog.json"
  },
  {
    "descriptors": [
      {
        "defaultMessage": "!!!Choose your password",
        "description": "Headline for the \"Paper wallet create certificate password choice dialog\".",
        "end": {
          "column": 3,
          "line": 27
        },
        "file": "source/renderer/app/components/wallet/paper-wallet-certificate/PasswordChoiceDialog.js",
        "id": "paper.wallet.create.certificate.passwordChoice.dialog.headline",
        "start": {
          "column": 12,
          "line": 23
        }
      },
      {
        "defaultMessage": "!!!A password you chose will be used to shield your recovery prase on the certificate. You will not be able to restore your wallet without this password.",
        "description": "\"Paper wallet create certificate password choice dialog\" subtitle.",
        "end": {
          "column": 3,
          "line": 32
        },
        "file": "source/renderer/app/components/wallet/paper-wallet-certificate/PasswordChoiceDialog.js",
        "id": "paper.wallet.create.certificate.passwordChoice.dialog.subtitle",
        "start": {
          "column": 12,
          "line": 28
        }
      },
      {
        "defaultMessage": "!!!Note that password needs to be at least <strong>7 characters long</strong>, and have at least <strong>1 uppercase character</strong>, <strong>1 lowercase character</strong> and <strong>1 number</strong>.",
        "description": "\"Paper wallet create certificate password choice dialog\" password complexity text.",
        "end": {
          "column": 3,
          "line": 37
        },
        "file": "source/renderer/app/components/wallet/paper-wallet-certificate/PasswordChoiceDialog.js",
        "id": "paper.wallet.create.certificate.passwordChoice.dialog.password.ComplexityText",
        "start": {
          "column": 26,
          "line": 33
        }
      },
      {
        "defaultMessage": "!!!Enter password",
        "description": "\"Paper wallet create certificate password choice dialog\" password label.",
        "end": {
          "column": 3,
          "line": 42
        },
        "file": "source/renderer/app/components/wallet/paper-wallet-certificate/PasswordChoiceDialog.js",
        "id": "paper.wallet.create.certificate.passwordChoice.dialog.password.label",
        "start": {
          "column": 17,
          "line": 38
        }
      },
      {
        "defaultMessage": "!!!Type password",
        "description": "\"Paper wallet create certificate password choice dialog\" password hint.",
        "end": {
          "column": 3,
          "line": 47
        },
        "file": "source/renderer/app/components/wallet/paper-wallet-certificate/PasswordChoiceDialog.js",
        "id": "paper.wallet.create.certificate.passwordChoice.dialog.password.hint",
        "start": {
          "column": 16,
          "line": 43
        }
      },
      {
        "defaultMessage": "!!!Repeat password",
        "description": "\"Paper wallet create certificate password choice dialog\" repeat password label.",
        "end": {
          "column": 3,
          "line": 52
        },
        "file": "source/renderer/app/components/wallet/paper-wallet-certificate/PasswordChoiceDialog.js",
        "id": "paper.wallet.create.certificate.passwordChoice.dialog.repeatPassword.label",
        "start": {
          "column": 23,
          "line": 48
        }
      },
      {
        "defaultMessage": "!!!Repeat password",
        "description": "\"Paper wallet create certificate password choice dialog\" repeat password hint.",
        "end": {
          "column": 3,
          "line": 57
        },
        "file": "source/renderer/app/components/wallet/paper-wallet-certificate/PasswordChoiceDialog.js",
        "id": "paper.wallet.create.certificate.passwordChoice.dialog.repeatPassword.hint",
        "start": {
          "column": 22,
          "line": 53
        }
      },
      {
        "defaultMessage": "!!!I understand the importance of the password and I will keep it secure.",
        "description": "\"Paper wallet create certificate password choice dialog\" password keep confirmation.",
        "end": {
          "column": 3,
          "line": 62
        },
        "file": "source/renderer/app/components/wallet/paper-wallet-certificate/PasswordChoiceDialog.js",
        "id": "paper.wallet.create.certificate.passwordChoice.dialog.password.keepConfirmation",
        "start": {
          "column": 40,
          "line": 58
        }
      },
      {
        "defaultMessage": "!!!Print",
        "description": "\"Paper wallet create certificate password choice dialog\" print button label.",
        "end": {
          "column": 3,
          "line": 67
        },
        "file": "source/renderer/app/components/wallet/paper-wallet-certificate/PasswordChoiceDialog.js",
        "id": "paper.wallet.create.certificate.passwordChoice.dialog.button.printLabel",
        "start": {
          "column": 20,
          "line": 63
        }
      }
    ],
    "path": "source/renderer/app/components/wallet/paper-wallet-certificate/PasswordChoiceDialog.json"
  },
  {
    "descriptors": [
      {
        "defaultMessage": "!!!Certificate generation complete",
        "description": "Headline for the \"Paper wallet create certificate print dialog\".",
        "end": {
          "column": 3,
          "line": 17
        },
        "file": "source/renderer/app/components/wallet/paper-wallet-certificate/PrintDialog.js",
        "id": "paper.wallet.create.certificate.print.dialog.headline",
        "start": {
          "column": 12,
          "line": 13
        }
      },
      {
        "defaultMessage": "!!!Check your paper wallet certificate and verify that everything is correctly printed and readable. You can try scanning QR codes with QR scanner application on your mobile phone.",
        "description": "\"Paper wallet create certificate print dialog\" subtitle.",
        "end": {
          "column": 3,
          "line": 22
        },
        "file": "source/renderer/app/components/wallet/paper-wallet-certificate/PrintDialog.js",
        "id": "paper.wallet.create.certificate.print.dialog.subtitle",
        "start": {
          "column": 12,
          "line": 18
        }
      },
      {
        "defaultMessage": "!!!Yes, paper wallet certificate successfully printed and everything is readable and scannable.",
        "description": "\"Paper wallet create certificate print dialog\" confirmation.",
        "end": {
          "column": 3,
          "line": 27
        },
        "file": "source/renderer/app/components/wallet/paper-wallet-certificate/PrintDialog.js",
        "id": "paper.wallet.create.certificate.print.dialog.printConfirmation",
        "start": {
          "column": 26,
          "line": 23
        }
      }
    ],
    "path": "source/renderer/app/components/wallet/paper-wallet-certificate/PrintDialog.json"
  },
  {
    "descriptors": [
      {
        "defaultMessage": "!!!Certificate password",
        "description": "Headline for the \"Paper wallet create certificate securyng password dialog\".",
        "end": {
          "column": 3,
          "line": 19
        },
        "file": "source/renderer/app/components/wallet/paper-wallet-certificate/SecuringPasswordDialog.js",
        "id": "paper.wallet.create.certificate.securyng password.dialog.headline",
        "start": {
          "column": 12,
          "line": 15
        }
      },
      {
        "defaultMessage": "!!!To restore your wallet you will need shielded recovery phrase from the certificate and the password.",
        "description": "\"Paper wallet create certificate securyng password dialog\" first info label.",
        "end": {
          "column": 3,
          "line": 24
        },
        "file": "source/renderer/app/components/wallet/paper-wallet-certificate/SecuringPasswordDialog.js",
        "id": "paper.wallet.create.certificate.securyng password.dialog.infoLabel1",
        "start": {
          "column": 14,
          "line": 20
        }
      },
      {
        "defaultMessage": "!!!The password can optionally be written on the certificate or kept securely in other location. Here is the placeholder on the certificate intended for your password.",
        "description": "\"Paper wallet create certificate securyng password dialog\" second info label.",
        "end": {
          "column": 3,
          "line": 29
        },
        "file": "source/renderer/app/components/wallet/paper-wallet-certificate/SecuringPasswordDialog.js",
        "id": "paper.wallet.create.certificate.securyng password.dialog.infoLabel2",
        "start": {
          "column": 14,
          "line": 25
        }
      },
      {
        "defaultMessage": "!!!I understand that I can not use my certificate without the password and I have stored it safely.",
        "description": "\"Paper wallet create certificate securyng password dialog\" secure password confirmation.",
        "end": {
          "column": 3,
          "line": 34
        },
        "file": "source/renderer/app/components/wallet/paper-wallet-certificate/SecuringPasswordDialog.js",
        "id": "paper.wallet.create.certificate.securyng password.dialog.securingPasswordConfirmation",
        "start": {
          "column": 32,
          "line": 30
        }
      }
    ],
    "path": "source/renderer/app/components/wallet/paper-wallet-certificate/SecuringPasswordDialog.json"
  },
  {
    "descriptors": [
      {
        "defaultMessage": "!!!Select color",
        "description": "Headline for \"Paper wallet certificate create template choice dialog\".",
        "end": {
          "column": 3,
          "line": 20
        },
        "file": "source/renderer/app/components/wallet/paper-wallet-certificate/TemplateChoiceDialog.js",
        "id": "paper.wallet.create.certificate.templateChoice.dialog.headline",
        "start": {
          "column": 12,
          "line": 16
        }
      },
      {
        "defaultMessage": "!!!Print",
        "description": "\"Paper wallet create certificate template choice dialog\" print button label.",
        "end": {
          "column": 3,
          "line": 25
        },
        "file": "source/renderer/app/components/wallet/paper-wallet-certificate/TemplateChoiceDialog.js",
        "id": "paper.wallet.create.certificate.templateChoice.dialog.button.printButtonLabel",
        "start": {
          "column": 20,
          "line": 21
        }
      }
    ],
    "path": "source/renderer/app/components/wallet/paper-wallet-certificate/TemplateChoiceDialog.json"
  },
  {
    "descriptors": [
      {
        "defaultMessage": "!!!Verify certificate",
        "description": "Headline for the \"Paper wallet create certificate verification dialog\".",
        "end": {
          "column": 3,
          "line": 28
        },
        "file": "source/renderer/app/components/wallet/paper-wallet-certificate/VerificationDialog.js",
        "id": "paper.wallet.create.certificate.verification.dialog.headline",
        "start": {
          "column": 12,
          "line": 24
        }
      },
      {
        "defaultMessage": "!!!Enter your shielded recovery phrase and your password to verify your paper wallet certificate.",
        "description": "\"Paper wallet create certificate verification dialog\" subtitle.",
        "end": {
          "column": 3,
          "line": 33
        },
        "file": "source/renderer/app/components/wallet/paper-wallet-certificate/VerificationDialog.js",
        "id": "paper.wallet.create.certificate.verification.dialog.subtitle",
        "start": {
          "column": 12,
          "line": 29
        }
      },
      {
        "defaultMessage": "!!!Shielded recovery phrase",
        "description": "\"Paper wallet create certificate verification dialog\" recovery phrase label.",
        "end": {
          "column": 3,
          "line": 38
        },
        "file": "source/renderer/app/components/wallet/paper-wallet-certificate/VerificationDialog.js",
        "id": "paper.wallet.create.certificate.verification.dialog.recoveryPhrase.label",
        "start": {
          "column": 23,
          "line": 34
        }
      },
      {
        "defaultMessage": "!!!Enter recovery phrase",
        "description": "\"Paper wallet create certificate verification dialog\" recovery phrase hint.",
        "end": {
          "column": 3,
          "line": 43
        },
        "file": "source/renderer/app/components/wallet/paper-wallet-certificate/VerificationDialog.js",
        "id": "paper.wallet.create.certificate.verification.dialog.recoveryPhrase.hint",
        "start": {
          "column": 22,
          "line": 39
        }
      },
      {
        "defaultMessage": "!!!No results",
        "description": "\"Paper wallet create certificate verification dialog\" recovery phrase no results label.",
        "end": {
          "column": 3,
          "line": 48
        },
        "file": "source/renderer/app/components/wallet/paper-wallet-certificate/VerificationDialog.js",
        "id": "paper.wallet.create.certificate.verification.dialog.recoveryPhrase.noResults",
        "start": {
          "column": 27,
          "line": 44
        }
      },
      {
        "defaultMessage": "!!!Password",
        "description": "\"Paper wallet create certificate verification dialog\" password label.",
        "end": {
          "column": 3,
          "line": 53
        },
        "file": "source/renderer/app/components/wallet/paper-wallet-certificate/VerificationDialog.js",
        "id": "paper.wallet.create.certificate.verification.dialog.password.label",
        "start": {
          "column": 17,
          "line": 49
        }
      },
      {
        "defaultMessage": "!!!Type password",
        "description": "\"Paper wallet create certificate verification dialog\" password hint.",
        "end": {
          "column": 3,
          "line": 58
        },
        "file": "source/renderer/app/components/wallet/paper-wallet-certificate/VerificationDialog.js",
        "id": "paper.wallet.create.certificate.verification.dialog.password.hint",
        "start": {
          "column": 16,
          "line": 54
        }
      },
      {
        "defaultMessage": "!!!Clear",
        "description": "\"Paper wallet create certificate verification dialog\" button clear label.",
        "end": {
          "column": 3,
          "line": 63
        },
        "file": "source/renderer/app/components/wallet/paper-wallet-certificate/VerificationDialog.js",
        "id": "paper.wallet.create.certificate.verification.dialog.button.clearLabel",
        "start": {
          "column": 20,
          "line": 59
        }
      },
      {
        "defaultMessage": "!!!I understand that the created wallet will not be stored in Daedalus after this step.",
        "description": "\"Paper wallet create certificate verification dialog\" storing understandance confirmation.",
        "end": {
          "column": 3,
          "line": 68
        },
        "file": "source/renderer/app/components/wallet/paper-wallet-certificate/VerificationDialog.js",
        "id": "paper.wallet.create.certificate.verification.dialog.storingUnderstandanceConfirmationLabel",
        "start": {
          "column": 30,
          "line": 64
        }
      },
      {
        "defaultMessage": "!!!I understand that my wallet can only be recovered using my paper wallet certificate and the password I have chosen.",
        "description": "\"Paper wallet create certificate verification dialog\" recovering understandance confirmation.",
        "end": {
          "column": 3,
          "line": 73
        },
        "file": "source/renderer/app/components/wallet/paper-wallet-certificate/VerificationDialog.js",
        "id": "paper.wallet.create.certificate.verification.dialog.recoveringUnderstandanceConfirmationLabel",
        "start": {
          "column": 33,
          "line": 69
        }
      },
      {
        "defaultMessage": "!!!Invalid password or shielded recovery phrase / password combination.<br/>\n      Make sure you enter the shielded recovery phrase and the password from the certificate.\n      Your certificate should not be used without passing this validation step.",
        "description": "\"Paper wallet create certificate verification dialog\" error message when password or recovery phrase are invalid.",
        "end": {
          "column": 3,
          "line": 80
        },
        "file": "source/renderer/app/components/wallet/paper-wallet-certificate/VerificationDialog.js",
        "id": "paper.wallet.create.certificate.verification.dialog.errorMessage",
        "start": {
          "column": 16,
          "line": 74
        }
      }
    ],
    "path": "source/renderer/app/components/wallet/paper-wallet-certificate/VerificationDialog.json"
=======
>>>>>>> 03e85357
  },
  {
    "descriptors": [
      {
        "defaultMessage": "!!!Paper wallet import",
        "description": "Label \"Paper wallet import\" on the paper wallet import dialog.",
        "end": {
          "column": 3,
          "line": 25
        },
        "file": "source/renderer/app/components/wallet/PaperWalletImportDialog.js",
        "id": "paper.wallet.import.dialog.title.label",
        "start": {
          "column": 9,
          "line": 21
        }
      },
      {
        "defaultMessage": "!!!Private key",
        "description": "Label for the wallet private key input on the paper wallet import dialog.",
        "end": {
          "column": 3,
          "line": 30
        },
        "file": "source/renderer/app/components/wallet/PaperWalletImportDialog.js",
        "id": "paper.wallet.import.dialog.wallet.privateKey.input.label",
        "start": {
          "column": 24,
          "line": 26
        }
      },
      {
        "defaultMessage": "!!!Enter private key",
        "description": "Hint \"Enter private key\" for the wallet private key input on the paper wallet import dialog.",
        "end": {
          "column": 3,
          "line": 35
        },
        "file": "source/renderer/app/components/wallet/PaperWalletImportDialog.js",
        "id": "paper.wallet.import.dialog.wallet.privateKey.input.hint",
        "start": {
          "column": 23,
          "line": 31
        }
      },
      {
        "defaultMessage": "!!!Mnemonic phrase",
        "description": "Label for the mnemonic phrase input on the paper wallet import dialog.",
        "end": {
          "column": 3,
          "line": 40
        },
        "file": "source/renderer/app/components/wallet/PaperWalletImportDialog.js",
        "id": "paper.wallet.import.dialog.mnemonic.phrase.input.label",
        "start": {
          "column": 28,
          "line": 36
        }
      },
      {
        "defaultMessage": "!!!Enter mnemonic phrase",
        "description": "Hint \"Enter mnemonic phrase\" for the mnemonic phrase input on the paper wallet import dialog.",
        "end": {
          "column": 3,
          "line": 45
        },
        "file": "source/renderer/app/components/wallet/PaperWalletImportDialog.js",
        "id": "paper.wallet.import.dialog.mnemonic.phrase.input.hint",
        "start": {
          "column": 27,
          "line": 41
        }
      },
      {
        "defaultMessage": "!!!Wallet name",
        "description": "Label for the wallet name input on the paper wallet import dialog.",
        "end": {
          "column": 3,
          "line": 50
        },
        "file": "source/renderer/app/components/wallet/PaperWalletImportDialog.js",
        "id": "paper.wallet.import.dialog.wallet.name.input.label",
        "start": {
          "column": 24,
          "line": 46
        }
      },
      {
        "defaultMessage": "!!!Enter wallet name",
        "description": "Hint \"Enter wallet name\" for the wallet name input on the paper wallet import dialog.",
        "end": {
          "column": 3,
          "line": 55
        },
        "file": "source/renderer/app/components/wallet/PaperWalletImportDialog.js",
        "id": "paper.wallet.import.dialog.wallet.name.input.hint",
        "start": {
          "column": 23,
          "line": 51
        }
      },
      {
        "defaultMessage": "!!!Import wallet",
        "description": "Label for the \"Import wallet\" button on the paper wallet import dialog.",
        "end": {
          "column": 3,
          "line": 60
        },
        "file": "source/renderer/app/components/wallet/PaperWalletImportDialog.js",
        "id": "paper.wallet.import.dialog.import.wallet.button.label",
        "start": {
          "column": 21,
          "line": 56
        }
      },
      {
        "defaultMessage": "!!!Invalid mnemonic phrase",
        "description": "Error message shown when invalid mnemonic phrase was entered.",
        "end": {
          "column": 3,
          "line": 65
        },
        "file": "source/renderer/app/components/wallet/PaperWalletImportDialog.js",
        "id": "paper.wallet.import.dialog.form.errors.invalidMnemonicPhrase",
        "start": {
          "column": 25,
          "line": 61
        }
      },
      {
        "defaultMessage": "!!!Invalid private key",
        "description": "Error message shown when invalid private key was entered.",
        "end": {
          "column": 3,
          "line": 70
        },
        "file": "source/renderer/app/components/wallet/PaperWalletImportDialog.js",
        "id": "paper.wallet.import.dialog.form.errors.invalidPrivateKey",
        "start": {
          "column": 21,
          "line": 66
        }
      },
      {
        "defaultMessage": "!!!Password",
        "description": "Label for the \"Activate to create password\" switch in the paper wallet import dialog.",
        "end": {
          "column": 3,
          "line": 75
        },
        "file": "source/renderer/app/components/wallet/PaperWalletImportDialog.js",
        "id": "paper.wallet.import.dialog.passwordSwitchLabel",
        "start": {
          "column": 23,
          "line": 71
        }
      },
      {
        "defaultMessage": "!!!Activate to create password",
        "description": "Text for the \"Activate to create password\" switch in the paper wallet import dialog.",
        "end": {
          "column": 3,
          "line": 80
        },
        "file": "source/renderer/app/components/wallet/PaperWalletImportDialog.js",
        "id": "paper.wallet.import.dialog.passwordSwitchPlaceholder",
        "start": {
          "column": 29,
          "line": 76
        }
      },
      {
        "defaultMessage": "!!!Wallet password",
        "description": "Label for the \"Wallet password\" input in the paper wallet import dialog.",
        "end": {
          "column": 3,
          "line": 85
        },
        "file": "source/renderer/app/components/wallet/PaperWalletImportDialog.js",
        "id": "paper.wallet.import.dialog.walletPasswordLabel",
        "start": {
          "column": 23,
          "line": 81
        }
      },
      {
        "defaultMessage": "!!!Repeat password",
        "description": "Label for the \"Repeat password\" input in the paper wallet import dialog.",
        "end": {
          "column": 3,
          "line": 90
        },
        "file": "source/renderer/app/components/wallet/PaperWalletImportDialog.js",
        "id": "paper.wallet.import.dialog.repeatPasswordLabel",
        "start": {
          "column": 23,
          "line": 86
        }
      },
      {
        "defaultMessage": "!!!Password",
        "description": "Placeholder for the \"Password\" inputs in the paper wallet import dialog.",
        "end": {
          "column": 3,
          "line": 95
        },
        "file": "source/renderer/app/components/wallet/PaperWalletImportDialog.js",
        "id": "paper.wallet.import.dialog.passwordFieldPlaceholder",
        "start": {
          "column": 28,
          "line": 91
        }
      }
    ],
    "path": "source/renderer/app/components/wallet/PaperWalletImportDialog.json"
  },
  {
    "descriptors": [
      {
        "defaultMessage": "!!!Password",
        "description": "Title for the \"Change wallet password\" dialog when there is no password set.",
        "end": {
          "column": 3,
          "line": 23
        },
        "file": "source/renderer/app/components/wallet/settings/ChangeWalletPasswordDialog.js",
        "id": "wallet.settings.changePassword.dialog.title.setPassword",
        "start": {
          "column": 26,
          "line": 19
        }
      },
      {
        "defaultMessage": "!!!Change password",
        "description": "Title for the \"Change wallet password\" dialog when there is already password set.",
        "end": {
          "column": 3,
          "line": 28
        },
        "file": "source/renderer/app/components/wallet/settings/ChangeWalletPasswordDialog.js",
        "id": "wallet.settings.changePassword.dialog.title.changePassword",
        "start": {
          "column": 29,
          "line": 24
        }
      },
      {
        "defaultMessage": "!!!Wallet password",
        "description": "Label for the \"Wallet password\" input in the change wallet password dialog.",
        "end": {
          "column": 3,
          "line": 33
        },
        "file": "source/renderer/app/components/wallet/settings/ChangeWalletPasswordDialog.js",
        "id": "wallet.settings.changePassword.dialog.walletPasswordLabel",
        "start": {
          "column": 23,
          "line": 29
        }
      },
      {
        "defaultMessage": "!!!Current password",
        "description": "Label for the \"Current password\" input in the change wallet password dialog.",
        "end": {
          "column": 3,
          "line": 38
        },
        "file": "source/renderer/app/components/wallet/settings/ChangeWalletPasswordDialog.js",
        "id": "wallet.settings.changePassword.dialog.currentPasswordLabel",
        "start": {
          "column": 24,
          "line": 34
        }
      },
      {
        "defaultMessage": "!!!New password",
        "description": "Label for the \"New password\" input in the change wallet password dialog.",
        "end": {
          "column": 3,
          "line": 43
        },
        "file": "source/renderer/app/components/wallet/settings/ChangeWalletPasswordDialog.js",
        "id": "wallet.settings.changePassword.dialog.newPasswordLabel",
        "start": {
          "column": 20,
          "line": 39
        }
      },
      {
        "defaultMessage": "!!!Repeat password",
        "description": "Label for the \"Repeat password\" input in the change wallet password dialog.",
        "end": {
          "column": 3,
          "line": 48
        },
        "file": "source/renderer/app/components/wallet/settings/ChangeWalletPasswordDialog.js",
        "id": "wallet.settings.changePassword.dialog.repeatPasswordLabel",
        "start": {
          "column": 23,
          "line": 44
        }
      },
      {
        "defaultMessage": "!!!Type current password",
        "description": "Placeholder for the \"Current password\" inputs in the change wallet password dialog.",
        "end": {
          "column": 3,
          "line": 53
        },
        "file": "source/renderer/app/components/wallet/settings/ChangeWalletPasswordDialog.js",
        "id": "wallet.settings.changePassword.dialog.currentPasswordFieldPlaceholder",
        "start": {
          "column": 35,
          "line": 49
        }
      },
      {
        "defaultMessage": "!!!Type new password",
        "description": "Placeholder for the \"New password\" inputs in the change wallet password dialog.",
        "end": {
          "column": 3,
          "line": 58
        },
        "file": "source/renderer/app/components/wallet/settings/ChangeWalletPasswordDialog.js",
        "id": "wallet.settings.changePassword.dialog.newPasswordFieldPlaceholder",
        "start": {
          "column": 31,
          "line": 54
        }
      },
      {
        "defaultMessage": "!!!Repeat new password",
        "description": "Placeholder for the \"Repeat password\" inputs in the change wallet password dialog.",
        "end": {
          "column": 3,
          "line": 63
        },
        "file": "source/renderer/app/components/wallet/settings/ChangeWalletPasswordDialog.js",
        "id": "wallet.settings.changePassword.dialog.repeatPasswordFieldPlaceholder",
        "start": {
          "column": 34,
          "line": 59
        }
      },
      {
        "defaultMessage": "!!!Remove password",
        "description": "Label for the \"Check to deactivate password\" switch in the change wallet password dialog.",
        "end": {
          "column": 3,
          "line": 68
        },
        "file": "source/renderer/app/components/wallet/settings/ChangeWalletPasswordDialog.js",
        "id": "wallet.settings.changePassword.dialog.passwordSwitchLabel",
        "start": {
          "column": 23,
          "line": 64
        }
      },
      {
        "defaultMessage": "!!!Check to deactivate password",
        "description": "Text for the \"Check to deactivate password\" switch in the change wallet password dialog.",
        "end": {
          "column": 3,
          "line": 73
        },
        "file": "source/renderer/app/components/wallet/settings/ChangeWalletPasswordDialog.js",
        "id": "wallet.settings.changePassword.dialog.passwordSwitchPlaceholder",
        "start": {
          "column": 29,
          "line": 69
        }
      }
    ],
    "path": "source/renderer/app/components/wallet/settings/ChangeWalletPasswordDialog.json"
  },
  {
    "descriptors": [
      {
        "defaultMessage": "!!!Delete wallet",
        "description": "Label for the delete button on wallet settings",
        "end": {
          "column": 3,
          "line": 10
        },
        "file": "source/renderer/app/components/wallet/settings/DeleteWalletButton.js",
        "id": "wallet.settings.deleteWalletButtonLabel",
        "start": {
          "column": 9,
          "line": 6
        }
      }
    ],
    "path": "source/renderer/app/components/wallet/settings/DeleteWalletButton.json"
  },
  {
    "descriptors": [
      {
        "defaultMessage": "!!!Delete Wallet",
        "description": "Title for the \"Delete wallet\" dialog.",
        "end": {
          "column": 3,
          "line": 21
        },
        "file": "source/renderer/app/components/wallet/settings/DeleteWalletConfirmationDialog.js",
        "id": "wallet.settings.delete.dialog.title",
        "start": {
          "column": 15,
          "line": 17
        }
      },
      {
        "defaultMessage": "!!!Delete",
        "description": "Label for the \"Delete (x)\" button in the delete wallet dialog.",
        "end": {
          "column": 3,
          "line": 26
        },
        "file": "source/renderer/app/components/wallet/settings/DeleteWalletConfirmationDialog.js",
        "id": "wallet.settings.delete.dialog.confirmButtonLabel",
        "start": {
          "column": 22,
          "line": 22
        }
      },
      {
        "defaultMessage": "!!!Do you really want to delete <strong>{walletName}</strong> wallet?",
        "description": "Question if the user really wants to delete the wallet.",
        "end": {
          "column": 3,
          "line": 31
        },
        "file": "source/renderer/app/components/wallet/settings/DeleteWalletConfirmationDialog.js",
        "id": "wallet.settings.delete.dialog.wantToDeleteWalletQuestion",
        "start": {
          "column": 30,
          "line": 27
        }
      },
      {
        "defaultMessage": "!!!Make sure you have access to backup before continuing. Otherwise, you will lose all your funds connected to this wallet.",
        "description": "Notice to confirm if the user has made a backup of his wallet",
        "end": {
          "column": 3,
          "line": 36
        },
        "file": "source/renderer/app/components/wallet/settings/DeleteWalletConfirmationDialog.js",
        "id": "wallet.settings.delete.dialog.confirmBackupNotice",
        "start": {
          "column": 23,
          "line": 32
        }
      },
      {
        "defaultMessage": "!!!Enter the name of the wallet to confirm deletion:",
        "description": "Instruction for recovery word on delete wallet dialog",
        "end": {
          "column": 3,
          "line": 41
        },
        "file": "source/renderer/app/components/wallet/settings/DeleteWalletConfirmationDialog.js",
        "id": "wallet.settings.delete.dialog.enterRecoveryWordLabel",
        "start": {
          "column": 26,
          "line": 37
        }
      }
    ],
    "path": "source/renderer/app/components/wallet/settings/DeleteWalletConfirmationDialog.json"
  },
  {
    "descriptors": [
      {
        "defaultMessage": "!!!Export Wallet",
        "description": "headline for \"export wallet to file\" dialog.",
        "end": {
          "column": 3,
          "line": 20
        },
        "file": "source/renderer/app/components/wallet/settings/export-to-file/WalletExportToFileDialog.js",
        "id": "wallet.exportToFile.dialog.headline",
        "start": {
          "column": 12,
          "line": 16
        }
      },
      {
        "defaultMessage": "!!!You are exporting <strong>{walletName}</strong> to a file.",
        "description": "headline for \"export wallet to file\" dialog.",
        "end": {
          "column": 3,
          "line": 25
        },
        "file": "source/renderer/app/components/wallet/settings/export-to-file/WalletExportToFileDialog.js",
        "id": "wallet.exportToFile.dialog.introduction",
        "start": {
          "column": 16,
          "line": 21
        }
      },
      {
        "defaultMessage": "!!!Export",
        "description": "Label for export wallet to file submit button.",
        "end": {
          "column": 3,
          "line": 30
        },
        "file": "source/renderer/app/components/wallet/settings/export-to-file/WalletExportToFileDialog.js",
        "id": "wallet.exportToFile.dialog.submit.label",
        "start": {
          "column": 21,
          "line": 26
        }
      }
    ],
    "path": "source/renderer/app/components/wallet/settings/export-to-file/WalletExportToFileDialog.json"
  },
  {
    "descriptors": [
      {
        "defaultMessage": "!!!Paper certificate",
        "description": "headline for \" for paper wallet mnemonic certificate dialog.",
        "end": {
          "column": 3,
          "line": 16
        },
        "file": "source/renderer/app/components/wallet/settings/paper-wallet-export-dialogs/ExportPaperWalletCertificateDialog.js",
        "id": "paper.wallet.export.dialog.certificate.dialog.headline",
        "start": {
          "column": 12,
          "line": 12
        }
      },
      {
        "defaultMessage": "!!!Finish",
        "description": "Label \"Finish\" for paper wallet mnemonic certificate dialog.",
        "end": {
          "column": 3,
          "line": 21
        },
        "file": "source/renderer/app/components/wallet/settings/paper-wallet-export-dialogs/ExportPaperWalletCertificateDialog.js",
        "id": "paper.wallet.export.dialog.certificate.button.finishLabel",
        "start": {
          "column": 15,
          "line": 17
        }
      }
    ],
    "path": "source/renderer/app/components/wallet/settings/paper-wallet-export-dialogs/ExportPaperWalletCertificateDialog.json"
  },
  {
    "descriptors": [
      {
        "defaultMessage": "!!!Mnemonic",
        "description": "headline\" for paper wallet mnemonic dialog.",
        "end": {
          "column": 3,
          "line": 19
        },
        "file": "source/renderer/app/components/wallet/settings/paper-wallet-export-dialogs/ExportPaperWalletMnemonicDialog.js",
        "id": "paper.wallet.export.dialog.mnemonic.headline",
        "start": {
          "column": 12,
          "line": 15
        }
      },
      {
        "defaultMessage": "!!!Continue",
        "description": "Label \"Continue\" for paper wallet mnemonic dialog.",
        "end": {
          "column": 3,
          "line": 24
        },
        "file": "source/renderer/app/components/wallet/settings/paper-wallet-export-dialogs/ExportPaperWalletMnemonicDialog.js",
        "id": "paper.wallet.export.dialog.mnemonic.button.continueLabel",
        "start": {
          "column": 17,
          "line": 20
        }
      },
      {
        "defaultMessage": "!!!I understand all the importance of this phrase and wrote it my paper certificate.",
        "description": "Notice to confirm that paper wallet recovery phrase is written to paper on paper wallet mnemonic dialog.",
        "end": {
          "column": 3,
          "line": 29
        },
        "file": "source/renderer/app/components/wallet/settings/paper-wallet-export-dialogs/ExportPaperWalletMnemonicDialog.js",
        "id": "paper.wallet.export.dialog.mnemonic.confirmPhraseWrittenNotice",
        "start": {
          "column": 30,
          "line": 25
        }
      }
    ],
    "path": "source/renderer/app/components/wallet/settings/paper-wallet-export-dialogs/ExportPaperWalletMnemonicDialog.json"
  },
  {
    "descriptors": [
      {
        "defaultMessage": "!!!Verify mnemonic",
        "description": "headline for mnemonic certificate verification dialog.",
        "end": {
          "column": 3,
          "line": 21
        },
        "file": "source/renderer/app/components/wallet/settings/paper-wallet-export-dialogs/ExportPaperWalletMnemonicVerificationDialog.js",
        "id": "paper.wallet.export.dialog.mnemonic.verification.headline",
        "start": {
          "column": 12,
          "line": 17
        }
      },
      {
        "defaultMessage": "!!!Continue",
        "description": "Label \"Continue\" on mnemonic certificate verification dialog",
        "end": {
          "column": 3,
          "line": 26
        },
        "file": "source/renderer/app/components/wallet/settings/paper-wallet-export-dialogs/ExportPaperWalletMnemonicVerificationDialog.js",
        "id": "paper.wallet.export.dialog.mnemonic.verification.button.continueLabel",
        "start": {
          "column": 17,
          "line": 22
        }
      },
      {
        "defaultMessage": "!!!Recovery phrase",
        "description": "Label for the recovery phrase input on mnemonic certificate verification dialog.",
        "end": {
          "column": 3,
          "line": 31
        },
        "file": "source/renderer/app/components/wallet/settings/paper-wallet-export-dialogs/ExportPaperWalletMnemonicVerificationDialog.js",
        "id": "paper.wallet.export.dialog.mnemonic.verification.recovery.phrase.input.label",
        "start": {
          "column": 34,
          "line": 27
        }
      },
      {
        "defaultMessage": "!!!Enter recovery phrase",
        "description": "Hint \"Enter recovery phrase\" for the recovery phrase input on the mnemonic certificate verification dialog.",
        "end": {
          "column": 3,
          "line": 36
        },
        "file": "source/renderer/app/components/wallet/settings/paper-wallet-export-dialogs/ExportPaperWalletMnemonicVerificationDialog.js",
        "id": "paper.wallet.export.dialog.mnemonic.verification.recovery.phrase.input.hint",
        "start": {
          "column": 33,
          "line": 32
        }
      },
      {
        "defaultMessage": "!!!Invalid recovery phrase",
        "description": "Error message shown when invalid recovery phrase was entered on mnemonic certificate verification dialog.",
        "end": {
          "column": 3,
          "line": 41
        },
        "file": "source/renderer/app/components/wallet/settings/paper-wallet-export-dialogs/ExportPaperWalletMnemonicVerificationDialog.js",
        "id": "paper.wallet.export.dialog.mnemonic.verification.form.errors.invalidRecoveryPhrase",
        "start": {
          "column": 19,
          "line": 37
        }
      }
    ],
    "path": "source/renderer/app/components/wallet/settings/paper-wallet-export-dialogs/ExportPaperWalletMnemonicVerificationDialog.json"
  },
  {
    "descriptors": [
      {
        "defaultMessage": "!!!Check printer copy",
        "description": "headline for \"Check printer copy\" in wallet check printer copy dialog.",
        "end": {
          "column": 3,
          "line": 18
        },
        "file": "source/renderer/app/components/wallet/settings/paper-wallet-export-dialogs/ExportPaperWalletPrinterCopyDialog.js",
        "id": "paper.wallet.export.dialog.printerCheck.headline",
        "start": {
          "column": 12,
          "line": 14
        }
      },
      {
        "defaultMessage": "!!!Continue",
        "description": "Label \"Continue\" on the dialog button for check printer copy in wallet check printer copy dialog.",
        "end": {
          "column": 3,
          "line": 23
        },
        "file": "source/renderer/app/components/wallet/settings/paper-wallet-export-dialogs/ExportPaperWalletPrinterCopyDialog.js",
        "id": "paper.wallet.export.dialog.button.continueLabel",
        "start": {
          "column": 17,
          "line": 19
        }
      },
      {
        "defaultMessage": "!!!Yes, paper wallet is successfully printed and everything is readable and scannable.",
        "description": "Notice to confirm if the paper wallet is correctly printed in wallet check printer copy dialog",
        "end": {
          "column": 3,
          "line": 28
        },
        "file": "source/renderer/app/components/wallet/settings/paper-wallet-export-dialogs/ExportPaperWalletPrinterCopyDialog.js",
        "id": "paper.wallet.export.dialog.printerCheck.confirmPrinterCopyNotice",
        "start": {
          "column": 28,
          "line": 24
        }
      }
    ],
    "path": "source/renderer/app/components/wallet/settings/paper-wallet-export-dialogs/ExportPaperWalletPrinterCopyDialog.json"
  },
  {
    "descriptors": [
      {
        "defaultMessage": "!!!+ {amount} of fees",
        "description": "Label for the \"+ 12.042481 of fees\" message above amount input field.",
        "end": {
          "column": 3,
          "line": 12
        },
        "file": "source/renderer/app/components/wallet/skins/AmountInputSkin.js",
        "id": "wallet.amountInput.feesLabel",
        "start": {
          "column": 13,
          "line": 8
        }
      }
    ],
    "path": "source/renderer/app/components/wallet/skins/AmountInputSkin.json"
  },
  {
    "descriptors": [
      {
        "defaultMessage": "!!!Outgoing pending confirmation",
        "description": "\"Outgoing pending confirmation\" label on Wallet summary page",
        "end": {
          "column": 3,
          "line": 18
        },
        "file": "source/renderer/app/components/wallet/summary/WalletSummary.js",
        "id": "wallet.summary.page.pendingOutgoingConfirmationLabel",
        "start": {
          "column": 36,
          "line": 14
        }
      },
      {
        "defaultMessage": "!!!Incoming pending confirmation",
        "description": "\"Incoming pending confirmation\" label on Wallet summary page",
        "end": {
          "column": 3,
          "line": 23
        },
        "file": "source/renderer/app/components/wallet/summary/WalletSummary.js",
        "id": "wallet.summary.page.pendingIncomingConfirmationLabel",
        "start": {
          "column": 36,
          "line": 19
        }
      },
      {
        "defaultMessage": "!!!Number of transactions",
        "description": "\"Number of transactions\" label on Wallet summary page",
        "end": {
          "column": 3,
          "line": 28
        },
        "file": "source/renderer/app/components/wallet/summary/WalletSummary.js",
        "id": "wallet.summary.page.transactionsLabel",
        "start": {
          "column": 21,
          "line": 24
        }
      }
    ],
    "path": "source/renderer/app/components/wallet/summary/WalletSummary.json"
  },
  {
    "descriptors": [
      {
        "defaultMessage": "!!!Card payment",
        "description": "Transaction type shown for credit card payments.",
        "end": {
          "column": 3,
          "line": 21
        },
        "file": "source/renderer/app/components/wallet/transactions/Transaction.js",
        "id": "wallet.transaction.type.card",
        "start": {
          "column": 8,
          "line": 17
        }
      },
      {
        "defaultMessage": "!!!{currency} transaction",
        "description": "Transaction type shown for {currency} transactions.",
        "end": {
          "column": 3,
          "line": 26
        },
        "file": "source/renderer/app/components/wallet/transactions/Transaction.js",
        "id": "wallet.transaction.type",
        "start": {
          "column": 8,
          "line": 22
        }
      },
      {
        "defaultMessage": "!!!Exchange",
        "description": "Transaction type shown for money exchanges between currencies.",
        "end": {
          "column": 3,
          "line": 31
        },
        "file": "source/renderer/app/components/wallet/transactions/Transaction.js",
        "id": "wallet.transaction.type.exchange",
        "start": {
          "column": 12,
          "line": 27
        }
      },
      {
        "defaultMessage": "!!!Transaction assurance level",
        "description": "Transaction assurance level.",
        "end": {
          "column": 3,
          "line": 36
        },
        "file": "source/renderer/app/components/wallet/transactions/Transaction.js",
        "id": "wallet.transaction.assuranceLevel",
        "start": {
          "column": 18,
          "line": 32
        }
      },
      {
        "defaultMessage": "!!!confirmations",
        "description": "Transaction confirmations.",
        "end": {
          "column": 3,
          "line": 41
        },
        "file": "source/renderer/app/components/wallet/transactions/Transaction.js",
        "id": "wallet.transaction.confirmations",
        "start": {
          "column": 17,
          "line": 37
        }
      },
      {
        "defaultMessage": "!!!Transaction ID",
        "description": "Transaction ID.",
        "end": {
          "column": 3,
          "line": 46
        },
        "file": "source/renderer/app/components/wallet/transactions/Transaction.js",
        "id": "wallet.transaction.transactionId",
        "start": {
          "column": 17,
          "line": 42
        }
      },
      {
        "defaultMessage": "!!!Conversion rate",
        "description": "Conversion rate.",
        "end": {
          "column": 3,
          "line": 51
        },
        "file": "source/renderer/app/components/wallet/transactions/Transaction.js",
        "id": "wallet.transaction.conversion.rate",
        "start": {
          "column": 18,
          "line": 47
        }
      },
      {
        "defaultMessage": "!!!{currency} sent",
        "description": "Label \"{currency} sent\" for the transaction.",
        "end": {
          "column": 3,
          "line": 56
        },
        "file": "source/renderer/app/components/wallet/transactions/Transaction.js",
        "id": "wallet.transaction.sent",
        "start": {
          "column": 8,
          "line": 52
        }
      },
      {
        "defaultMessage": "!!!{currency} received",
        "description": "Label \"{currency} received\" for the transaction.",
        "end": {
          "column": 3,
          "line": 61
        },
        "file": "source/renderer/app/components/wallet/transactions/Transaction.js",
        "id": "wallet.transaction.received",
        "start": {
          "column": 12,
          "line": 57
        }
      },
      {
        "defaultMessage": "!!!From address",
        "description": "From address",
        "end": {
          "column": 3,
          "line": 66
        },
        "file": "source/renderer/app/components/wallet/transactions/Transaction.js",
        "id": "wallet.transaction.address.from",
        "start": {
          "column": 15,
          "line": 62
        }
      },
      {
        "defaultMessage": "!!!From addresses",
        "description": "From addresses",
        "end": {
          "column": 3,
          "line": 71
        },
        "file": "source/renderer/app/components/wallet/transactions/Transaction.js",
        "id": "wallet.transaction.addresses.from",
        "start": {
          "column": 17,
          "line": 67
        }
      },
      {
        "defaultMessage": "!!!To address",
        "description": "To address",
        "end": {
          "column": 3,
          "line": 76
        },
        "file": "source/renderer/app/components/wallet/transactions/Transaction.js",
        "id": "wallet.transaction.address.to",
        "start": {
          "column": 13,
          "line": 72
        }
      },
      {
        "defaultMessage": "!!!To addresses",
        "description": "To addresses",
        "end": {
          "column": 3,
          "line": 81
        },
        "file": "source/renderer/app/components/wallet/transactions/Transaction.js",
        "id": "wallet.transaction.addresses.to",
        "start": {
          "column": 15,
          "line": 77
        }
      },
      {
        "defaultMessage": "!!!Transaction amount",
        "description": "Transaction amount.",
        "end": {
          "column": 3,
          "line": 86
        },
        "file": "source/renderer/app/components/wallet/transactions/Transaction.js",
        "id": "wallet.transaction.transactionAmount",
        "start": {
          "column": 21,
          "line": 82
        }
      },
      {
        "defaultMessage": "!!!low",
        "description": "Transaction assurance level \"low\".",
        "end": {
          "column": 3,
          "line": 94
        },
        "file": "source/renderer/app/components/wallet/transactions/Transaction.js",
        "id": "wallet.transaction.assuranceLevel.low",
        "start": {
          "column": 25,
          "line": 90
        }
      },
      {
        "defaultMessage": "!!!medium",
        "description": "Transaction assurance level \"medium\".",
        "end": {
          "column": 3,
          "line": 99
        },
        "file": "source/renderer/app/components/wallet/transactions/Transaction.js",
        "id": "wallet.transaction.assuranceLevel.medium",
        "start": {
          "column": 28,
          "line": 95
        }
      },
      {
        "defaultMessage": "!!!high",
        "description": "Transaction assurance level \"high\".",
        "end": {
          "column": 3,
          "line": 104
        },
        "file": "source/renderer/app/components/wallet/transactions/Transaction.js",
        "id": "wallet.transaction.assuranceLevel.high",
        "start": {
          "column": 26,
          "line": 100
        }
      },
      {
        "defaultMessage": "!!!Transaction pending",
        "description": "Transaction state \"pending\"",
        "end": {
          "column": 3,
          "line": 112
        },
        "file": "source/renderer/app/components/wallet/transactions/Transaction.js",
        "id": "wallet.transaction.state.pending",
        "start": {
          "column": 31,
          "line": 108
        }
      },
      {
        "defaultMessage": "!!!Transaction failed",
        "description": "Transaction state \"pending\"",
        "end": {
          "column": 3,
          "line": 117
        },
        "file": "source/renderer/app/components/wallet/transactions/Transaction.js",
        "id": "wallet.transaction.state.failed",
        "start": {
          "column": 30,
          "line": 113
        }
      }
    ],
    "path": "source/renderer/app/components/wallet/transactions/Transaction.json"
  },
  {
    "descriptors": [
      {
        "defaultMessage": "!!!Today",
        "description": "Label for the \"Today\" label on the wallet summary page.",
        "end": {
          "column": 3,
          "line": 17
        },
        "file": "source/renderer/app/components/wallet/transactions/WalletTransactionsList.js",
        "id": "wallet.summary.page.todayLabel",
        "start": {
          "column": 9,
          "line": 13
        }
      },
      {
        "defaultMessage": "!!!Yesterday",
        "description": "Label for the \"Yesterday\" label on the wallet summary page.",
        "end": {
          "column": 3,
          "line": 22
        },
        "file": "source/renderer/app/components/wallet/transactions/WalletTransactionsList.js",
        "id": "wallet.summary.page.yesterdayLabel",
        "start": {
          "column": 13,
          "line": 18
        }
      }
    ],
    "path": "source/renderer/app/components/wallet/transactions/WalletTransactionsList.json"
  },
  {
    "descriptors": [
      {
        "defaultMessage": "!!!Search transaction",
        "description": "Hint in the transactions search box.",
        "end": {
          "column": 3,
          "line": 13
        },
        "file": "source/renderer/app/components/wallet/transactions/WalletTransactionsSearch.js",
        "id": "wallet.transactions.search.hint",
        "start": {
          "column": 14,
          "line": 9
        }
      }
    ],
    "path": "source/renderer/app/components/wallet/transactions/WalletTransactionsSearch.json"
  },
  {
    "descriptors": [
      {
        "defaultMessage": "!!!Add wallet",
        "description": "Label for the \"Add wallet\" title on the wallet add dialog.",
        "end": {
          "column": 3,
          "line": 21
        },
        "file": "source/renderer/app/components/wallet/WalletAddDialog.js",
        "id": "wallet.add.dialog.title.label",
        "start": {
          "column": 9,
          "line": 17
        }
      },
      {
        "defaultMessage": "!!!Create",
        "description": "Label for the \"Create\" button on the wallet add dialog.",
        "end": {
          "column": 3,
          "line": 26
        },
        "file": "source/renderer/app/components/wallet/WalletAddDialog.js",
        "id": "wallet.add.dialog.create.label",
        "start": {
          "column": 15,
          "line": 22
        }
      },
      {
        "defaultMessage": "!!!Create a new wallet",
        "description": "Description for the \"Create\" button on the wallet add dialog.",
        "end": {
          "column": 3,
          "line": 31
        },
        "file": "source/renderer/app/components/wallet/WalletAddDialog.js",
        "id": "wallet.add.dialog.create.description",
        "start": {
          "column": 21,
          "line": 27
        }
      },
      {
        "defaultMessage": "!!!Join",
        "description": "Label for the \"Join\" button on the wallet add dialog.",
        "end": {
          "column": 3,
          "line": 36
        },
        "file": "source/renderer/app/components/wallet/WalletAddDialog.js",
        "id": "wallet.add.dialog.join.label",
        "start": {
          "column": 13,
          "line": 32
        }
      },
      {
        "defaultMessage": "!!!Join a shared wallet with up to 5 people",
        "description": "Description for the \"Join\" button on the wallet add dialog.",
        "end": {
          "column": 3,
          "line": 41
        },
        "file": "source/renderer/app/components/wallet/WalletAddDialog.js",
        "id": "wallet.add.dialog.join.description",
        "start": {
          "column": 19,
          "line": 37
        }
      },
      {
        "defaultMessage": "!!!Restore",
        "description": "Label for the \"Restore\" button on the wallet add dialog.",
        "end": {
          "column": 3,
          "line": 46
        },
        "file": "source/renderer/app/components/wallet/WalletAddDialog.js",
        "id": "wallet.add.dialog.restore.label",
        "start": {
          "column": 16,
          "line": 42
        }
      },
      {
        "defaultMessage": "!!!Restore using backup-recovery phrase or paper wallet certificate.",
        "description": "Description for the \"Restore\" button on the wallet add dialog.",
        "end": {
          "column": 3,
          "line": 51
        },
        "file": "source/renderer/app/components/wallet/WalletAddDialog.js",
        "id": "wallet.add.dialog.restore.description",
        "start": {
          "column": 22,
          "line": 47
        }
      },
      {
        "defaultMessage": "!!!Import",
        "description": "Label for the \"Import\" button on the wallet add dialog.",
        "end": {
          "column": 3,
          "line": 56
        },
        "file": "source/renderer/app/components/wallet/WalletAddDialog.js",
        "id": "wallet.add.dialog.import.label",
        "start": {
          "column": 15,
          "line": 52
        }
      },
      {
        "defaultMessage": "!!!Import wallet from a file",
        "description": "Description for the \"Import\" button on the wallet add dialog.",
        "end": {
          "column": 3,
          "line": 61
        },
        "file": "source/renderer/app/components/wallet/WalletAddDialog.js",
        "id": "wallet.add.dialog.import.description",
        "start": {
          "column": 21,
          "line": 57
        }
      }
    ],
    "path": "source/renderer/app/components/wallet/WalletAddDialog.json"
  },
  {
    "descriptors": [
      {
        "defaultMessage": "!!!Create a new wallet",
        "description": "Title \"Create a new wallet\" in the wallet create form.",
        "end": {
          "column": 3,
          "line": 22
        },
        "file": "source/renderer/app/components/wallet/WalletCreateDialog.js",
        "id": "wallet.create.dialog.title",
        "start": {
          "column": 15,
          "line": 18
        }
      },
      {
        "defaultMessage": "!!!Wallet Name",
        "description": "Label for the \"Wallet Name\" text input in the wallet create form.",
        "end": {
          "column": 3,
          "line": 27
        },
        "file": "source/renderer/app/components/wallet/WalletCreateDialog.js",
        "id": "wallet.create.dialog.name.label",
        "start": {
          "column": 14,
          "line": 23
        }
      },
      {
        "defaultMessage": "!!!e.g: Shopping Wallet",
        "description": "Hint for the \"Wallet Name\" text input in the wallet create form.",
        "end": {
          "column": 3,
          "line": 32
        },
        "file": "source/renderer/app/components/wallet/WalletCreateDialog.js",
        "id": "wallet.create.dialog.walletNameHint",
        "start": {
          "column": 18,
          "line": 28
        }
      },
      {
        "defaultMessage": "!!!Create personal wallet",
        "description": "Label for the \"Create personal wallet\" button on create wallet dialog.",
        "end": {
          "column": 3,
          "line": 37
        },
        "file": "source/renderer/app/components/wallet/WalletCreateDialog.js",
        "id": "wallet.create.dialog.create.personal.wallet.button.label",
        "start": {
          "column": 24,
          "line": 33
        }
      },
      {
        "defaultMessage": "!!!Activate to create password",
        "description": "Text for the \"Activate to create password\" switch in the create wallet dialog.",
        "end": {
          "column": 3,
          "line": 42
        },
        "file": "source/renderer/app/components/wallet/WalletCreateDialog.js",
        "id": "wallet.create.dialog.passwordSwitchPlaceholder",
        "start": {
          "column": 29,
          "line": 38
        }
      },
      {
        "defaultMessage": "!!!Password",
        "description": "Label for the \"Activate to create password\" switch in the create wallet dialog.",
        "end": {
          "column": 3,
          "line": 47
        },
        "file": "source/renderer/app/components/wallet/WalletCreateDialog.js",
        "id": "wallet.create.dialog.passwordSwitchLabel",
        "start": {
          "column": 23,
          "line": 43
        }
      },
      {
        "defaultMessage": "!!!Wallet password",
        "description": "Label for the \"Wallet password\" input in the create wallet dialog.",
        "end": {
          "column": 3,
          "line": 52
        },
        "file": "source/renderer/app/components/wallet/WalletCreateDialog.js",
        "id": "wallet.create.dialog.walletPasswordLabel",
        "start": {
          "column": 23,
          "line": 48
        }
      },
      {
        "defaultMessage": "!!!Repeat password",
        "description": "Label for the \"Repeat password\" input in the create wallet dialog.",
        "end": {
          "column": 3,
          "line": 57
        },
        "file": "source/renderer/app/components/wallet/WalletCreateDialog.js",
        "id": "wallet.create.dialog.repeatPasswordLabel",
        "start": {
          "column": 23,
          "line": 53
        }
      },
      {
        "defaultMessage": "!!!Password",
        "description": "Placeholder for the \"Password\" inputs in the create wallet dialog.",
        "end": {
          "column": 3,
          "line": 62
        },
        "file": "source/renderer/app/components/wallet/WalletCreateDialog.js",
        "id": "wallet.create.dialog.passwordFieldPlaceholder",
        "start": {
          "column": 28,
          "line": 58
        }
      }
    ],
    "path": "source/renderer/app/components/wallet/WalletCreateDialog.json"
  },
  {
    "descriptors": [
      {
        "defaultMessage": "!!!Your wallet address",
        "description": "Label for wallet address on the wallet \"Receive page\"",
        "end": {
          "column": 3,
          "line": 26
        },
        "file": "source/renderer/app/components/wallet/WalletReceive.js",
        "id": "wallet.receive.page.walletAddressLabel",
        "start": {
          "column": 22,
          "line": 22
        }
      },
      {
        "defaultMessage": "!!!Share this wallet address to receive payments. To protect your privacy, new addresses are generated automatically once you use them.",
        "description": "Wallet receive payments instructions on the wallet \"Receive page\"",
        "end": {
          "column": 3,
          "line": 31
        },
        "file": "source/renderer/app/components/wallet/WalletReceive.js",
        "id": "wallet.receive.page.walletReceiveInstructions",
        "start": {
          "column": 29,
          "line": 27
        }
      },
      {
        "defaultMessage": "!!!Generate new address",
        "description": "Label for \"Generate new address\" button on the wallet \"Receive page\"",
        "end": {
          "column": 3,
          "line": 36
        },
        "file": "source/renderer/app/components/wallet/WalletReceive.js",
        "id": "wallet.receive.page.generateNewAddressButtonLabel",
        "start": {
          "column": 33,
          "line": 32
        }
      },
      {
        "defaultMessage": "!!!Generated addresses",
        "description": "\"Generated addresses\" section title on the wallet \"Receive page\"",
        "end": {
          "column": 3,
          "line": 41
        },
        "file": "source/renderer/app/components/wallet/WalletReceive.js",
        "id": "wallet.receive.page.generatedAddressesSectionTitle",
        "start": {
          "column": 34,
          "line": 37
        }
      },
      {
        "defaultMessage": "!!!hide used",
        "description": "Label for \"hide used\" wallet addresses link on the wallet \"Receive page\"",
        "end": {
          "column": 3,
          "line": 46
        },
        "file": "source/renderer/app/components/wallet/WalletReceive.js",
        "id": "wallet.receive.page.hideUsedLabel",
        "start": {
          "column": 17,
          "line": 42
        }
      },
      {
        "defaultMessage": "!!!show used",
        "description": "Label for \"show used\" wallet addresses link on the wallet \"Receive page\"",
        "end": {
          "column": 3,
          "line": 51
        },
        "file": "source/renderer/app/components/wallet/WalletReceive.js",
        "id": "wallet.receive.page.showUsedLabel",
        "start": {
          "column": 17,
          "line": 47
        }
      },
      {
        "defaultMessage": "!!!Password",
        "description": "Placeholder for \"spending password\" on the wallet \"Receive page\"",
        "end": {
          "column": 3,
          "line": 56
        },
        "file": "source/renderer/app/components/wallet/WalletReceive.js",
        "id": "wallet.receive.page.spendingPasswordPlaceholder",
        "start": {
          "column": 31,
          "line": 52
        }
      },
      {
        "defaultMessage": "!!!Copy address",
        "description": "Label for \"Copy address\" link on the wallet \"Receive page\"",
        "end": {
          "column": 3,
          "line": 61
        },
        "file": "source/renderer/app/components/wallet/WalletReceive.js",
        "id": "wallet.receive.page.copyAddressLabel",
        "start": {
          "column": 20,
          "line": 57
        }
      }
    ],
    "path": "source/renderer/app/components/wallet/WalletReceive.json"
  },
  {
    "descriptors": [
      {
        "defaultMessage": "!!!Restore wallet",
        "description": "Label \"Restore wallet\" on the wallet restore dialog.",
        "end": {
          "column": 3,
          "line": 26
        },
        "file": "source/renderer/app/components/wallet/WalletRestoreDialog.js",
        "id": "wallet.restore.dialog.title.label",
        "start": {
          "column": 9,
          "line": 22
        }
      },
      {
        "defaultMessage": "!!!Wallet name",
        "description": "Label for the wallet name input on the wallet restore dialog.",
        "end": {
          "column": 3,
          "line": 31
        },
        "file": "source/renderer/app/components/wallet/WalletRestoreDialog.js",
        "id": "wallet.restore.dialog.wallet.name.input.label",
        "start": {
          "column": 24,
          "line": 27
        }
      },
      {
        "defaultMessage": "!!!Enter wallet name",
        "description": "Hint \"Enter wallet name\" for the wallet name input on the wallet restore dialog.",
        "end": {
          "column": 3,
          "line": 36
        },
        "file": "source/renderer/app/components/wallet/WalletRestoreDialog.js",
        "id": "wallet.restore.dialog.wallet.name.input.hint",
        "start": {
          "column": 23,
          "line": 32
        }
      },
      {
        "defaultMessage": "!!!Recovery phrase",
        "description": "Label for the recovery phrase input on the wallet restore dialog.",
        "end": {
          "column": 3,
          "line": 41
        },
        "file": "source/renderer/app/components/wallet/WalletRestoreDialog.js",
        "id": "wallet.restore.dialog.recovery.phrase.input.label",
        "start": {
          "column": 28,
          "line": 37
        }
      },
      {
        "defaultMessage": "!!!Enter recovery phrase",
        "description": "Hint \"Enter recovery phrase\" for the recovery phrase input on the wallet restore dialog.",
        "end": {
          "column": 3,
          "line": 46
        },
        "file": "source/renderer/app/components/wallet/WalletRestoreDialog.js",
        "id": "wallet.restore.dialog.recovery.phrase.input.hint",
        "start": {
          "column": 27,
          "line": 42
        }
      },
      {
        "defaultMessage": "!!!No results",
        "description": "\"No results\" message for the recovery phrase input search results.",
        "end": {
          "column": 3,
          "line": 51
        },
        "file": "source/renderer/app/components/wallet/WalletRestoreDialog.js",
        "id": "wallet.restore.dialog.recovery.phrase.input.noResults",
        "start": {
          "column": 27,
          "line": 47
        }
      },
      {
        "defaultMessage": "!!!Restore wallet",
        "description": "Label for the \"Restore wallet\" button on the wallet restore dialog.",
        "end": {
          "column": 3,
          "line": 56
        },
        "file": "source/renderer/app/components/wallet/WalletRestoreDialog.js",
        "id": "wallet.restore.dialog.restore.wallet.button.label",
        "start": {
          "column": 21,
          "line": 52
        }
      },
      {
        "defaultMessage": "!!!Invalid recovery phrase",
        "description": "Error message shown when invalid recovery phrase was entered.",
        "end": {
          "column": 3,
          "line": 61
        },
        "file": "source/renderer/app/components/wallet/WalletRestoreDialog.js",
        "id": "wallet.restore.dialog.form.errors.invalidRecoveryPhrase",
        "start": {
          "column": 25,
          "line": 57
        }
      },
      {
        "defaultMessage": "!!!Activate to create password",
        "description": "Text for the \"Activate to create password\" switch in the wallet restore dialog.",
        "end": {
          "column": 3,
          "line": 66
        },
        "file": "source/renderer/app/components/wallet/WalletRestoreDialog.js",
        "id": "wallet.restore.dialog.passwordSwitchPlaceholder",
        "start": {
          "column": 29,
          "line": 62
        }
      },
      {
        "defaultMessage": "!!!Password",
        "description": "Label for the \"Activate to create password\" switch in the wallet restore dialog.",
        "end": {
          "column": 3,
          "line": 71
        },
        "file": "source/renderer/app/components/wallet/WalletRestoreDialog.js",
        "id": "wallet.restore.dialog.passwordSwitchLabel",
        "start": {
          "column": 23,
          "line": 67
        }
      },
      {
        "defaultMessage": "!!!Wallet password",
        "description": "Label for the \"Wallet password\" input in the wallet restore dialog.",
        "end": {
          "column": 3,
          "line": 76
        },
        "file": "source/renderer/app/components/wallet/WalletRestoreDialog.js",
        "id": "wallet.restore.dialog.walletPasswordLabel",
        "start": {
          "column": 23,
          "line": 72
        }
      },
      {
        "defaultMessage": "!!!Repeat password",
        "description": "Label for the \"Repeat password\" input in the wallet restore dialog.",
        "end": {
          "column": 3,
          "line": 81
        },
        "file": "source/renderer/app/components/wallet/WalletRestoreDialog.js",
        "id": "wallet.restore.dialog.repeatPasswordLabel",
        "start": {
          "column": 23,
          "line": 77
        }
      },
      {
        "defaultMessage": "!!!Password",
        "description": "Placeholder for the \"Password\" inputs in the wallet restore dialog.",
        "end": {
          "column": 3,
          "line": 86
        },
        "file": "source/renderer/app/components/wallet/WalletRestoreDialog.js",
        "id": "wallet.restore.dialog.passwordFieldPlaceholder",
        "start": {
          "column": 28,
          "line": 82
        }
      },
      {
        "defaultMessage": "!!!Backup recovery phrase",
        "description": "Tab title \"Backup recovery phrase\" in the wallet restore dialog.",
        "end": {
          "column": 3,
          "line": 91
        },
        "file": "source/renderer/app/components/wallet/WalletRestoreDialog.js",
        "id": "wallet.restore.dialog.tab.title.recoveryPhrase",
        "start": {
          "column": 26,
          "line": 87
        }
      },
      {
        "defaultMessage": "!!!Paper wallet certificate",
        "description": "Tab title \"Paper wallet certificate\" in the wallet restore dialog.",
        "end": {
          "column": 3,
          "line": 96
        },
        "file": "source/renderer/app/components/wallet/WalletRestoreDialog.js",
        "id": "wallet.restore.dialog.tab.title.certificate",
        "start": {
          "column": 23,
          "line": 92
        }
      },
      {
        "defaultMessage": "!!!Shielded recovery phrase",
        "description": "Label for the shielded recovery phrase input on the wallet restore dialog.",
        "end": {
          "column": 3,
          "line": 101
        },
        "file": "source/renderer/app/components/wallet/WalletRestoreDialog.js",
        "id": "wallet.restore.dialog.shielded.recovery.phrase.input.label",
        "start": {
          "column": 36,
          "line": 97
        }
      },
      {
        "defaultMessage": "!!!Enter shielded recovery phrase",
        "description": "Hint \"Enter shielded recovery phrase\" for the recovery phrase input on the wallet restore dialog.",
        "end": {
          "column": 3,
          "line": 106
        },
        "file": "source/renderer/app/components/wallet/WalletRestoreDialog.js",
        "id": "wallet.restore.dialog.shielded.recovery.phrase.input.hint",
        "start": {
          "column": 35,
          "line": 102
        }
      },
      {
        "defaultMessage": "!!!Paper wallet certificate password",
        "description": "Label for the paper wallet certificate password on the wallet restore dialog.",
        "end": {
          "column": 3,
          "line": 111
        },
        "file": "source/renderer/app/components/wallet/WalletRestoreDialog.js",
        "id": "wallet.restore.dialog.wallet.certificate.password.label",
        "start": {
          "column": 28,
          "line": 107
        }
      },
      {
        "defaultMessage": "!!!Enter paper wallet certificate password",
        "description": "Hint for the paper wallet certificate password field on the wallet restore dialog.",
        "end": {
          "column": 3,
          "line": 116
        },
        "file": "source/renderer/app/components/wallet/WalletRestoreDialog.js",
        "id": "wallet.restore.dialog.wallet.certificate.password.hint",
        "start": {
          "column": 27,
          "line": 112
        }
      }
    ],
    "path": "source/renderer/app/components/wallet/WalletRestoreDialog.json"
  },
  {
    "descriptors": [
      {
        "defaultMessage": "!!!Confirm transaction",
        "description": "Title for the \"Confirm transaction\" dialog.",
        "end": {
          "column": 3,
          "line": 20
        },
        "file": "source/renderer/app/components/wallet/WalletSendConfirmationDialog.js",
        "id": "wallet.send.confirmationDialog.title",
        "start": {
          "column": 15,
          "line": 16
        }
      },
      {
        "defaultMessage": "!!!Spending password",
        "description": "Label for the \"Spending password\" input in the wallet send confirmation dialog.",
        "end": {
          "column": 3,
          "line": 25
        },
        "file": "source/renderer/app/components/wallet/WalletSendConfirmationDialog.js",
        "id": "wallet.send.confirmationDialog.walletPasswordLabel",
        "start": {
          "column": 23,
          "line": 21
        }
      },
      {
        "defaultMessage": "!!!To",
        "description": "Label for the \"To\" in the wallet send confirmation dialog.",
        "end": {
          "column": 3,
          "line": 30
        },
        "file": "source/renderer/app/components/wallet/WalletSendConfirmationDialog.js",
        "id": "wallet.send.confirmationDialog.addressToLabel",
        "start": {
          "column": 18,
          "line": 26
        }
      },
      {
        "defaultMessage": "!!!Amount",
        "description": "Label for the \"Amount\" in the wallet send confirmation dialog.",
        "end": {
          "column": 3,
          "line": 35
        },
        "file": "source/renderer/app/components/wallet/WalletSendConfirmationDialog.js",
        "id": "wallet.send.confirmationDialog.amountLabel",
        "start": {
          "column": 15,
          "line": 31
        }
      },
      {
        "defaultMessage": "!!!Fees",
        "description": "Label for the \"Fees\" in the wallet send confirmation dialog.",
        "end": {
          "column": 3,
          "line": 40
        },
        "file": "source/renderer/app/components/wallet/WalletSendConfirmationDialog.js",
        "id": "wallet.send.confirmationDialog.feesLabel",
        "start": {
          "column": 13,
          "line": 36
        }
      },
      {
        "defaultMessage": "!!!Total",
        "description": "Label for the \"Total\" in the wallet send confirmation dialog.",
        "end": {
          "column": 3,
          "line": 45
        },
        "file": "source/renderer/app/components/wallet/WalletSendConfirmationDialog.js",
        "id": "wallet.send.confirmationDialog.totalLabel",
        "start": {
          "column": 14,
          "line": 41
        }
      },
      {
        "defaultMessage": "!!!Type your spending password",
        "description": "Placeholder for the \"Spending password\" inputs in the wallet send confirmation dialog.",
        "end": {
          "column": 3,
          "line": 50
        },
        "file": "source/renderer/app/components/wallet/WalletSendConfirmationDialog.js",
        "id": "wallet.send.confirmationDialog.walletPasswordFieldPlaceholder",
        "start": {
          "column": 34,
          "line": 46
        }
      },
      {
        "defaultMessage": "!!!Send",
        "description": "Label for the send button in the wallet send confirmation dialog.",
        "end": {
          "column": 3,
          "line": 55
        },
        "file": "source/renderer/app/components/wallet/WalletSendConfirmationDialog.js",
        "id": "wallet.send.confirmationDialog.submit",
        "start": {
          "column": 19,
          "line": 51
        }
      },
      {
        "defaultMessage": "!!!Back",
        "description": "Label for the back button in the wallet send confirmation dialog.",
        "end": {
          "column": 3,
          "line": 60
        },
        "file": "source/renderer/app/components/wallet/WalletSendConfirmationDialog.js",
        "id": "wallet.send.confirmationDialog.back",
        "start": {
          "column": 19,
          "line": 56
        }
      }
    ],
    "path": "source/renderer/app/components/wallet/WalletSendConfirmationDialog.json"
  },
  {
    "descriptors": [
      {
        "defaultMessage": "!!!Title",
        "description": "Label for the \"Title\" text input in the wallet send form.",
        "end": {
          "column": 3,
          "line": 26
        },
        "file": "source/renderer/app/components/wallet/WalletSendForm.js",
        "id": "wallet.send.form.title.label",
        "start": {
          "column": 14,
          "line": 22
        }
      },
      {
        "defaultMessage": "!!!E.g: Money for Frank",
        "description": "Hint inside the \"Receiver\" text input in the wallet send form.",
        "end": {
          "column": 3,
          "line": 31
        },
        "file": "source/renderer/app/components/wallet/WalletSendForm.js",
        "id": "wallet.send.form.title.hint",
        "start": {
          "column": 13,
          "line": 27
        }
      },
      {
        "defaultMessage": "!!!Receiver",
        "description": "Label for the \"Receiver\" text input in the wallet send form.",
        "end": {
          "column": 3,
          "line": 36
        },
        "file": "source/renderer/app/components/wallet/WalletSendForm.js",
        "id": "wallet.send.form.receiver.label",
        "start": {
          "column": 17,
          "line": 32
        }
      },
      {
        "defaultMessage": "!!!Wallet Address",
        "description": "Hint inside the \"Receiver\" text input in the wallet send form.",
        "end": {
          "column": 3,
          "line": 41
        },
        "file": "source/renderer/app/components/wallet/WalletSendForm.js",
        "id": "wallet.send.form.receiver.hint",
        "start": {
          "column": 16,
          "line": 37
        }
      },
      {
        "defaultMessage": "!!!Amount",
        "description": "Label for the \"Amount\" number input in the wallet send form.",
        "end": {
          "column": 3,
          "line": 46
        },
        "file": "source/renderer/app/components/wallet/WalletSendForm.js",
        "id": "wallet.send.form.amount.label",
        "start": {
          "column": 15,
          "line": 42
        }
      },
      {
        "defaultMessage": "!!!equals {amount} ADA",
        "description": "Convertion hint for the \"Amount\" number input in the wallet send form.",
        "end": {
          "column": 3,
          "line": 51
        },
        "file": "source/renderer/app/components/wallet/WalletSendForm.js",
        "id": "wallet.send.form.amount.equalsAda",
        "start": {
          "column": 17,
          "line": 47
        }
      },
      {
        "defaultMessage": "!!!Description",
        "description": "Label for the \"description\" text area in the wallet send form.",
        "end": {
          "column": 3,
          "line": 56
        },
        "file": "source/renderer/app/components/wallet/WalletSendForm.js",
        "id": "wallet.send.form.description.label",
        "start": {
          "column": 20,
          "line": 52
        }
      },
      {
        "defaultMessage": "!!!You can add a message if you want",
        "description": "Hint in the \"description\" text area in the wallet send form.",
        "end": {
          "column": 3,
          "line": 61
        },
        "file": "source/renderer/app/components/wallet/WalletSendForm.js",
        "id": "wallet.send.form.description.hint",
        "start": {
          "column": 19,
          "line": 57
        }
      },
      {
        "defaultMessage": "!!!Next",
        "description": "Label for the next button on the wallet send form.",
        "end": {
          "column": 3,
          "line": 66
        },
        "file": "source/renderer/app/components/wallet/WalletSendForm.js",
        "id": "wallet.send.form.next",
        "start": {
          "column": 19,
          "line": 62
        }
      },
      {
        "defaultMessage": "!!!Please enter a valid address.",
        "description": "Error message shown when invalid address was entered.",
        "end": {
          "column": 3,
          "line": 71
        },
        "file": "source/renderer/app/components/wallet/WalletSendForm.js",
        "id": "wallet.send.form.errors.invalidAddress",
        "start": {
          "column": 18,
          "line": 67
        }
      },
      {
        "defaultMessage": "!!!Please enter a valid amount.",
        "description": "Error message shown when invalid amount was entered.",
        "end": {
          "column": 3,
          "line": 76
        },
        "file": "source/renderer/app/components/wallet/WalletSendForm.js",
        "id": "wallet.send.form.errors.invalidAmount",
        "start": {
          "column": 17,
          "line": 72
        }
      },
      {
        "defaultMessage": "!!!Please enter a title with at least 3 characters.",
        "description": "Error message shown when invalid transaction title was entered.",
        "end": {
          "column": 3,
          "line": 81
        },
        "file": "source/renderer/app/components/wallet/WalletSendForm.js",
        "id": "wallet.send.form.errors.invalidTitle",
        "start": {
          "column": 16,
          "line": 77
        }
      },
      {
        "defaultMessage": "!!!Not enough Ada for fees. Try sending a smaller amount.",
        "description": "\"Not enough Ada for fees. Try sending a smaller amount.\" error message",
        "end": {
          "column": 3,
          "line": 86
        },
        "file": "source/renderer/app/components/wallet/WalletSendForm.js",
        "id": "wallet.send.form.transactionFeeError",
        "start": {
          "column": 23,
          "line": 82
        }
      }
    ],
    "path": "source/renderer/app/components/wallet/WalletSendForm.json"
  },
  {
    "descriptors": [
      {
        "defaultMessage": "!!!Name",
        "description": "Label for the \"Name\" text input on the wallet settings page.",
        "end": {
          "column": 3,
          "line": 38
        },
        "file": "source/renderer/app/components/wallet/WalletSettings.js",
        "id": "wallet.settings.name.label",
        "start": {
          "column": 8,
          "line": 34
        }
      },
      {
        "defaultMessage": "!!!Transaction assurance security level",
        "description": "Label for the \"Transaction assurance security level\" dropdown.",
        "end": {
          "column": 3,
          "line": 43
        },
        "file": "source/renderer/app/components/wallet/WalletSettings.js",
        "id": "wallet.settings.assurance",
        "start": {
          "column": 23,
          "line": 39
        }
      },
      {
        "defaultMessage": "!!!Password",
        "description": "Label for the \"Password\" field.",
        "end": {
          "column": 3,
          "line": 48
        },
        "file": "source/renderer/app/components/wallet/WalletSettings.js",
        "id": "wallet.settings.password",
        "start": {
          "column": 17,
          "line": 44
        }
      },
      {
        "defaultMessage": "!!!Last updated",
        "description": "Last updated X time ago message.",
        "end": {
          "column": 3,
          "line": 53
        },
        "file": "source/renderer/app/components/wallet/WalletSettings.js",
        "id": "wallet.settings.passwordLastUpdated",
        "start": {
          "column": 23,
          "line": 49
        }
      },
      {
        "defaultMessage": "!!!You still don't have password",
        "description": "You still don't have password set message.",
        "end": {
          "column": 3,
          "line": 58
        },
        "file": "source/renderer/app/components/wallet/WalletSettings.js",
        "id": "wallet.settings.passwordNotSet",
        "start": {
          "column": 18,
          "line": 54
        }
      },
      {
        "defaultMessage": "!!!Export wallet",
        "description": "Label for the export button on wallet settings.",
        "end": {
          "column": 3,
          "line": 63
        },
        "file": "source/renderer/app/components/wallet/WalletSettings.js",
        "id": "wallet.settings.exportWalletButtonLabel",
        "start": {
          "column": 21,
          "line": 59
        }
      }
    ],
    "path": "source/renderer/app/components/wallet/WalletSettings.json"
  },
  {
    "descriptors": [
      {
        "defaultMessage": "!!!Drop file here",
        "description": "Label \"Drop file here\" on the file upload widget.",
        "end": {
          "column": 3,
          "line": 12
        },
        "file": "source/renderer/app/components/widgets/forms/ImageUploadWidget.js",
        "id": "ImageUploadWidget.dropFileHint",
        "start": {
          "column": 16,
          "line": 8
        }
      },
      {
        "defaultMessage": "!!!or click to upload",
        "description": "Label \"or click to upload\" on the file upload widget.",
        "end": {
          "column": 3,
          "line": 17
        },
        "file": "source/renderer/app/components/widgets/forms/ImageUploadWidget.js",
        "id": "ImageUploadWidget.clickToUploadLabel",
        "start": {
          "column": 19,
          "line": 13
        }
      }
    ],
    "path": "source/renderer/app/components/widgets/forms/ImageUploadWidget.json"
  },
  {
    "descriptors": [
      {
        "defaultMessage": "!!!Your changes have been saved",
        "description": "Message \"Your changes have been saved\" for inline editing (eg. on Wallet Settings page).",
        "end": {
          "column": 3,
          "line": 15
        },
        "file": "source/renderer/app/components/widgets/forms/InlineEditingDropdown.js",
        "id": "inline.editing.dropdown.changesSaved",
        "start": {
          "column": 16,
          "line": 11
        }
      }
    ],
    "path": "source/renderer/app/components/widgets/forms/InlineEditingDropdown.json"
  },
  {
    "descriptors": [
      {
        "defaultMessage": "!!!change",
        "description": "Label \"change\" on inline editing inputs in inactive state.",
        "end": {
          "column": 3,
          "line": 16
        },
        "file": "source/renderer/app/components/widgets/forms/InlineEditingInput.js",
        "id": "inline.editing.input.change.label",
        "start": {
          "column": 10,
          "line": 12
        }
      },
      {
        "defaultMessage": "!!!cancel",
        "description": "Label \"cancel\" on inline editing inputs in inactive state.",
        "end": {
          "column": 3,
          "line": 21
        },
        "file": "source/renderer/app/components/widgets/forms/InlineEditingInput.js",
        "id": "inline.editing.input.cancel.label",
        "start": {
          "column": 10,
          "line": 17
        }
      },
      {
        "defaultMessage": "!!!Your changes have been saved",
        "description": "Message \"Your changes have been saved\" for inline editing (eg. on Profile Settings page).",
        "end": {
          "column": 3,
          "line": 26
        },
        "file": "source/renderer/app/components/widgets/forms/InlineEditingInput.js",
        "id": "inline.editing.input.changesSaved",
        "start": {
          "column": 16,
          "line": 22
        }
      }
    ],
    "path": "source/renderer/app/components/widgets/forms/InlineEditingInput.json"
  },
  {
    "descriptors": [
      {
        "defaultMessage": "!!!Blocks synced {percentage}%",
        "description": "Label for the blocks synced info overlay on node sync status icon.",
        "end": {
          "column": 3,
          "line": 13
        },
        "file": "source/renderer/app/components/widgets/NodeSyncStatusIcon.js",
        "id": "cardano.node.sync.status.blocksSynced",
        "start": {
          "column": 16,
          "line": 9
        }
      }
    ],
    "path": "source/renderer/app/components/widgets/NodeSyncStatusIcon.json"
  },
  {
    "descriptors": [
      {
        "defaultMessage": "!!!Testnet vx",
        "description": "Label for testnet with version.",
        "end": {
          "column": 3,
          "line": 10
        },
        "file": "source/renderer/app/components/widgets/WalletTestEnvironmentLabel.js",
        "id": "test.environment.testnetLabel",
        "start": {
          "column": 16,
          "line": 6
        }
      }
    ],
    "path": "source/renderer/app/components/widgets/WalletTestEnvironmentLabel.json"
  },
  {
    "descriptors": [
      {
        "defaultMessage": "!!!Loading wallet data",
        "description": "Message \"Loading wallet data\" on the loading screen.",
        "end": {
          "column": 3,
          "line": 19
        },
        "file": "source/renderer/app/containers/LoadingPage.js",
        "id": "loading.screen.loadingWalletData",
        "start": {
          "column": 21,
          "line": 15
        }
      }
    ],
    "path": "source/renderer/app/containers/LoadingPage.json"
  },
  {
    "descriptors": [
      {
        "defaultMessage": "!!!You have successfully copied wallet address",
        "description": "Message for the wallet address copy success notification.",
        "end": {
          "column": 3,
          "line": 18
        },
        "file": "source/renderer/app/containers/wallet/WalletReceivePage.js",
        "id": "wallet.receive.page.addressCopyNotificationMessage",
        "start": {
          "column": 11,
          "line": 14
        }
      }
    ],
    "path": "source/renderer/app/containers/wallet/WalletReceivePage.json"
  },
  {
    "descriptors": [
      {
        "defaultMessage": "!!!No recent transactions",
        "description": "Message shown when wallet has no transactions on wallet summary page.",
        "end": {
          "column": 3,
          "line": 20
        },
        "file": "source/renderer/app/containers/wallet/WalletSummaryPage.js",
        "id": "wallet.summary.no.transactions",
        "start": {
          "column": 18,
          "line": 16
        }
      }
    ],
    "path": "source/renderer/app/containers/wallet/WalletSummaryPage.json"
  },
  {
    "descriptors": [
      {
        "defaultMessage": "!!!No transactions",
        "description": "Message shown when wallet has no transactions yet.",
        "end": {
          "column": 3,
          "line": 19
        },
        "file": "source/renderer/app/containers/wallet/WalletTransactionsPage.js",
        "id": "wallet.transactions.no.transactions",
        "start": {
          "column": 18,
          "line": 15
        }
      },
      {
        "defaultMessage": "!!!No transactions found",
        "description": "Message shown when wallet transaction search returns zero results.",
        "end": {
          "column": 3,
          "line": 24
        },
        "file": "source/renderer/app/containers/wallet/WalletTransactionsPage.js",
        "id": "wallet.transactions.no.transactions.found",
        "start": {
          "column": 23,
          "line": 20
        }
      }
    ],
    "path": "source/renderer/app/containers/wallet/WalletTransactionsPage.json"
  },
  {
    "descriptors": [
      {
        "defaultMessage": "!!!This field is required.",
        "description": "Error message when required fields are left empty.",
        "end": {
          "column": 3,
          "line": 8
        },
        "file": "source/renderer/app/i18n/global-messages.js",
        "id": "global.errors.fieldIsRequired",
        "start": {
          "column": 19,
          "line": 4
        }
      },
      {
        "defaultMessage": "!!!Invalid phrase entered, please check.",
        "description": "Error message shown when invalid bip39 mnemonic was entered.",
        "end": {
          "column": 3,
          "line": 13
        },
        "file": "source/renderer/app/i18n/global-messages.js",
        "id": "global.errors.invalidMnemonic",
        "start": {
          "column": 19,
          "line": 9
        }
      },
      {
        "defaultMessage": "!!!Invalid email entered, please check.",
        "description": "Error message shown when invalid email was entered.",
        "end": {
          "column": 3,
          "line": 18
        },
        "file": "source/renderer/app/i18n/global-messages.js",
        "id": "global.errors.invalidEmail",
        "start": {
          "column": 16,
          "line": 14
        }
      },
      {
        "defaultMessage": "!!!The ADA redemption code could not be parsed from the given document.",
        "description": "Error message shown when invalid Ada redemption certificate was uploaded.",
        "end": {
          "column": 3,
          "line": 23
        },
        "file": "source/renderer/app/i18n/global-messages.js",
        "id": "global.errors.AdaRedemptionCertificateParseError",
        "start": {
          "column": 35,
          "line": 19
        }
      },
      {
        "defaultMessage": "!!!The ADA redemption code could not be parsed, please check your passphrase.",
        "description": "Error message shown when invalid Ada redemption encrypted certificate was uploaded.",
        "end": {
          "column": 3,
          "line": 28
        },
        "file": "source/renderer/app/i18n/global-messages.js",
        "id": "global.errors.AdaRedemptionEncryptedCertificateParseError",
        "start": {
          "column": 44,
          "line": 24
        }
      },
      {
        "defaultMessage": "!!!Wallet name requires at least 3 and at most 40 letters.",
        "description": "Error message shown when invalid wallet name was entered in create wallet dialog.",
        "end": {
          "column": 3,
          "line": 33
        },
        "file": "source/renderer/app/i18n/global-messages.js",
        "id": "global.errors.invalidWalletName",
        "start": {
          "column": 21,
          "line": 29
        }
      },
      {
        "defaultMessage": "!!!Invalid password",
        "description": "Error message shown when invalid wallet password was entered in create wallet dialog.",
        "end": {
          "column": 3,
          "line": 38
        },
        "file": "source/renderer/app/i18n/global-messages.js",
        "id": "global.errors.invalidWalletPassword",
        "start": {
          "column": 25,
          "line": 34
        }
      },
      {
        "defaultMessage": "!!!Doesn't match.",
        "description": "Error message shown when wallet password and repeat passwords don't match in create wallet dialog.",
        "end": {
          "column": 3,
          "line": 43
        },
        "file": "source/renderer/app/i18n/global-messages.js",
        "id": "global.errors.invalidRepeatPassword",
        "start": {
          "column": 25,
          "line": 39
        }
      },
      {
        "defaultMessage": "!!!Note that password needs to be at least 7 characters long, and have at least 1 uppercase, 1 lowercase letter and 1 number.",
        "description": "Password instructions note.",
        "end": {
          "column": 3,
          "line": 48
        },
        "file": "source/renderer/app/i18n/global-messages.js",
        "id": "global.passwordInstructions",
        "start": {
          "column": 24,
          "line": 44
        }
      },
      {
        "defaultMessage": "!!!Cancel",
        "description": "The word \"cancel\" reused at several places (like cancel buttons)",
        "end": {
          "column": 3,
          "line": 53
        },
        "file": "source/renderer/app/i18n/global-messages.js",
        "id": "global.labels.cancel",
        "start": {
          "column": 10,
          "line": 49
        }
      },
      {
        "defaultMessage": "!!!Change",
        "description": "The word \"change\" reused at several places (like change buttons)",
        "end": {
          "column": 3,
          "line": 58
        },
        "file": "source/renderer/app/i18n/global-messages.js",
        "id": "global.labels.change",
        "start": {
          "column": 10,
          "line": 54
        }
      },
      {
        "defaultMessage": "!!!Create",
        "description": "The word \"create\" reused at several places (like create buttons)",
        "end": {
          "column": 3,
          "line": 63
        },
        "file": "source/renderer/app/i18n/global-messages.js",
        "id": "global.labels.create",
        "start": {
          "column": 10,
          "line": 59
        }
      },
      {
        "defaultMessage": "!!!Remove",
        "description": "The word \"remove\" reused at several places (like remove buttons)",
        "end": {
          "column": 3,
          "line": 68
        },
        "file": "source/renderer/app/i18n/global-messages.js",
        "id": "global.labels.remove",
        "start": {
          "column": 10,
          "line": 64
        }
      },
      {
        "defaultMessage": "!!!Save",
        "description": "The word \"save\" reused at several places (like save buttons)",
        "end": {
          "column": 3,
          "line": 73
        },
        "file": "source/renderer/app/i18n/global-messages.js",
        "id": "global.labels.save",
        "start": {
          "column": 8,
          "line": 69
        }
      },
      {
        "defaultMessage": "!!!English",
        "description": "Language name for \"English\" language.",
        "end": {
          "column": 3,
          "line": 78
        },
        "file": "source/renderer/app/i18n/global-messages.js",
        "id": "global.language.english",
        "start": {
          "column": 19,
          "line": 74
        }
      },
      {
        "defaultMessage": "!!!Japanese",
        "description": "Language name for \"Japanese\" language.",
        "end": {
          "column": 3,
          "line": 83
        },
        "file": "source/renderer/app/i18n/global-messages.js",
        "id": "global.language.japanese",
        "start": {
          "column": 20,
          "line": 79
        }
      },
      {
        "defaultMessage": "!!!Chinese",
        "description": "Language name for \"Chinese\" language.",
        "end": {
          "column": 3,
          "line": 88
        },
        "file": "source/renderer/app/i18n/global-messages.js",
        "id": "global.language.chinese",
        "start": {
          "column": 19,
          "line": 84
        }
      },
      {
        "defaultMessage": "!!!Korean",
        "description": "Language name for \"Korean\" language.",
        "end": {
          "column": 3,
          "line": 93
        },
        "file": "source/renderer/app/i18n/global-messages.js",
        "id": "global.language.korean",
        "start": {
          "column": 18,
          "line": 89
        }
      },
      {
        "defaultMessage": "!!!German",
        "description": "Language name for \"German\" language.",
        "end": {
          "column": 3,
          "line": 98
        },
        "file": "source/renderer/app/i18n/global-messages.js",
        "id": "global.language.german",
        "start": {
          "column": 18,
          "line": 94
        }
      },
      {
        "defaultMessage": "!!!Croatian",
        "description": "Language name for \"Croatian\" language.",
        "end": {
          "column": 3,
          "line": 103
        },
        "file": "source/renderer/app/i18n/global-messages.js",
        "id": "global.language.croatian",
        "start": {
          "column": 20,
          "line": 99
        }
      },
      {
        "defaultMessage": "!!!Normal",
        "description": "Name for \"Normal\" transaction assurance security level.",
        "end": {
          "column": 3,
          "line": 108
        },
        "file": "source/renderer/app/i18n/global-messages.js",
        "id": "global.assuranceLevel.normal",
        "start": {
          "column": 24,
          "line": 104
        }
      },
      {
        "defaultMessage": "!!!Strict",
        "description": "Name for \"Strict\" transaction assurance security level.",
        "end": {
          "column": 3,
          "line": 113
        },
        "file": "source/renderer/app/i18n/global-messages.js",
        "id": "global.assuranceLevel.strict",
        "start": {
          "column": 24,
          "line": 109
        }
      },
      {
        "defaultMessage": "!!!Ada",
        "description": "Name for \"Ada\" unit.",
        "end": {
          "column": 3,
          "line": 118
        },
        "file": "source/renderer/app/i18n/global-messages.js",
        "id": "global.unit.ada",
        "start": {
          "column": 11,
          "line": 114
        }
      },
      {
        "defaultMessage": "!!!Etc",
        "description": "Name for \"Etc\" unit.",
        "end": {
          "column": 3,
          "line": 123
        },
        "file": "source/renderer/app/i18n/global-messages.js",
        "id": "global.unit.etc",
        "start": {
          "column": 11,
          "line": 119
        }
      },
      {
        "defaultMessage": "!!!Recovery phrase",
        "description": "Title for the \"Recovery Phrase\" dialog.",
        "end": {
          "column": 3,
          "line": 128
        },
        "file": "source/renderer/app/i18n/global-messages.js",
        "id": "wallet.backup.recovery.phrase.dialog.title",
        "start": {
          "column": 29,
          "line": 124
        }
      },
      {
        "defaultMessage": "!!!Spending Password",
        "description": "Label for the \"Wallet password\" input in the create wallet dialog.",
        "end": {
          "column": 3,
          "line": 133
        },
        "file": "source/renderer/app/i18n/global-messages.js",
        "id": "global.spendingPasswordLabel",
        "start": {
          "column": 25,
          "line": 129
        }
      },
      {
        "defaultMessage": "!!!Password",
        "description": "Placeholder for the \"Password\" inputs in the create wallet dialog.",
        "end": {
          "column": 3,
          "line": 138
        },
        "file": "source/renderer/app/i18n/global-messages.js",
        "id": "global.spendingPasswordPlaceholder",
        "start": {
          "column": 31,
          "line": 134
        }
      },
      {
        "defaultMessage": "!!!Continue",
        "description": "Label \"Continue\" in dialogs.",
        "end": {
          "column": 3,
          "line": 143
        },
        "file": "source/renderer/app/i18n/global-messages.js",
        "id": "global.dialog.button.continue",
        "start": {
          "column": 29,
          "line": 139
        }
      },
      {
        "defaultMessage": "!!!Ada",
        "description": "Name for \"Ada\" unit.",
        "end": {
          "column": 5,
          "line": 152
        },
        "file": "source/renderer/app/i18n/global-messages.js",
        "id": "environment.currency.ada",
        "start": {
          "column": 14,
          "line": 148
        }
      },
      {
        "defaultMessage": "!!!Cardano",
        "description": "Name for \"Cardano\" client.",
        "end": {
          "column": 5,
          "line": 157
        },
        "file": "source/renderer/app/i18n/global-messages.js",
        "id": "environment.apiName.cardano",
        "start": {
          "column": 13,
          "line": 153
        }
      },
      {
        "defaultMessage": "!!!1.0.4",
        "description": "Version of \"Cardano\" client.",
        "end": {
          "column": 5,
          "line": 162
        },
        "file": "source/renderer/app/i18n/global-messages.js",
        "id": "environment.apiVersion.cardano",
        "start": {
          "column": 16,
          "line": 158
        }
      },
      {
        "defaultMessage": "!!!Etc",
        "description": "Name for \"Etc\" unit.",
        "end": {
          "column": 5,
<<<<<<< HEAD
          "line": 170
=======
          "line": 165
>>>>>>> 03e85357
        },
        "file": "source/renderer/app/i18n/global-messages.js",
        "id": "environment.currency.etc",
        "start": {
          "column": 14,
<<<<<<< HEAD
          "line": 166
=======
          "line": 161
>>>>>>> 03e85357
        }
      },
      {
        "defaultMessage": "!!!Mantis",
        "description": "Name for \"Mantis\" client.",
        "end": {
          "column": 5,
<<<<<<< HEAD
          "line": 175
=======
          "line": 170
>>>>>>> 03e85357
        },
        "file": "source/renderer/app/i18n/global-messages.js",
        "id": "environment.apiName.mantis",
        "start": {
          "column": 13,
<<<<<<< HEAD
          "line": 171
=======
          "line": 166
>>>>>>> 03e85357
        }
      },
      {
        "defaultMessage": "!!!1.0 rc1",
        "description": "Version of \"Mantis\" client.",
        "end": {
          "column": 5,
<<<<<<< HEAD
          "line": 180
=======
          "line": 175
>>>>>>> 03e85357
        },
        "file": "source/renderer/app/i18n/global-messages.js",
        "id": "environment.apiVersion.mantis",
        "start": {
          "column": 16,
<<<<<<< HEAD
          "line": 176
        }
      }
    ],
    "path": "source/renderer/app/i18n/global-messages.json"
  },
  {
    "descriptors": [
      {
        "defaultMessage": "!!!Wallet address",
        "description": "Paper wallet pdf \"Wallet address\" label.",
        "end": {
          "column": 3,
          "line": 15
        },
        "file": "source/renderer/app/utils/pdf.js",
        "id": "paper.wallet.pdf.walletAddress.label",
        "start": {
          "column": 22,
          "line": 11
        }
      },
      {
        "defaultMessage": "!!!Shielded recovery phrase",
        "description": "Paper wallet pdf \"Shielded recovery phrase\" label.",
        "end": {
          "column": 3,
          "line": 20
        },
        "file": "source/renderer/app/utils/pdf.js",
        "id": "paper.wallet.pdf.shieldedRecoveryPhrase.label",
        "start": {
          "column": 31,
          "line": 16
        }
      },
      {
        "defaultMessage": "!!!Password",
        "description": "Paper wallet pdf \"Password\" label.",
        "end": {
          "column": 3,
          "line": 25
        },
        "file": "source/renderer/app/utils/pdf.js",
        "id": "paper.wallet.pdf.password.label",
        "start": {
          "column": 17,
          "line": 21
        }
      },
      {
        "defaultMessage": "!!!0.8.2",
        "description": "Label for \"App Release Version\"",
        "end": {
          "column": 3,
          "line": 30
        },
        "file": "source/renderer/app/utils/pdf.js",
        "id": "paper.wallet.pdf.release.version",
        "start": {
          "column": 18,
          "line": 26
        }
      }
    ],
    "path": "source/renderer/app/utils/pdf.json"
=======
          "line": 171
        }
      }
    ],
    "path": "source/renderer/app/i18n/global-messages.json"
>>>>>>> 03e85357
  }
]<|MERGE_RESOLUTION|>--- conflicted
+++ resolved
@@ -2219,7 +2219,6 @@
       }
     ],
     "path": "source/renderer/app/components/wallet/navigation/WalletNavigation.json"
-<<<<<<< HEAD
   },
   {
     "descriptors": [
@@ -2829,8 +2828,6 @@
       }
     ],
     "path": "source/renderer/app/components/wallet/paper-wallet-certificate/VerificationDialog.json"
-=======
->>>>>>> 03e85357
   },
   {
     "descriptors": [
@@ -4025,7 +4022,7 @@
         }
       },
       {
-        "defaultMessage": "!!!Restore using backup-recovery phrase or paper wallet certificate.",
+        "defaultMessage": "!!!Restore wallet from backup",
         "description": "Description for the \"Restore\" button on the wallet add dialog.",
         "end": {
           "column": 3,
@@ -4500,90 +4497,6 @@
           "column": 28,
           "line": 82
         }
-      },
-      {
-        "defaultMessage": "!!!Backup recovery phrase",
-        "description": "Tab title \"Backup recovery phrase\" in the wallet restore dialog.",
-        "end": {
-          "column": 3,
-          "line": 91
-        },
-        "file": "source/renderer/app/components/wallet/WalletRestoreDialog.js",
-        "id": "wallet.restore.dialog.tab.title.recoveryPhrase",
-        "start": {
-          "column": 26,
-          "line": 87
-        }
-      },
-      {
-        "defaultMessage": "!!!Paper wallet certificate",
-        "description": "Tab title \"Paper wallet certificate\" in the wallet restore dialog.",
-        "end": {
-          "column": 3,
-          "line": 96
-        },
-        "file": "source/renderer/app/components/wallet/WalletRestoreDialog.js",
-        "id": "wallet.restore.dialog.tab.title.certificate",
-        "start": {
-          "column": 23,
-          "line": 92
-        }
-      },
-      {
-        "defaultMessage": "!!!Shielded recovery phrase",
-        "description": "Label for the shielded recovery phrase input on the wallet restore dialog.",
-        "end": {
-          "column": 3,
-          "line": 101
-        },
-        "file": "source/renderer/app/components/wallet/WalletRestoreDialog.js",
-        "id": "wallet.restore.dialog.shielded.recovery.phrase.input.label",
-        "start": {
-          "column": 36,
-          "line": 97
-        }
-      },
-      {
-        "defaultMessage": "!!!Enter shielded recovery phrase",
-        "description": "Hint \"Enter shielded recovery phrase\" for the recovery phrase input on the wallet restore dialog.",
-        "end": {
-          "column": 3,
-          "line": 106
-        },
-        "file": "source/renderer/app/components/wallet/WalletRestoreDialog.js",
-        "id": "wallet.restore.dialog.shielded.recovery.phrase.input.hint",
-        "start": {
-          "column": 35,
-          "line": 102
-        }
-      },
-      {
-        "defaultMessage": "!!!Paper wallet certificate password",
-        "description": "Label for the paper wallet certificate password on the wallet restore dialog.",
-        "end": {
-          "column": 3,
-          "line": 111
-        },
-        "file": "source/renderer/app/components/wallet/WalletRestoreDialog.js",
-        "id": "wallet.restore.dialog.wallet.certificate.password.label",
-        "start": {
-          "column": 28,
-          "line": 107
-        }
-      },
-      {
-        "defaultMessage": "!!!Enter paper wallet certificate password",
-        "description": "Hint for the paper wallet certificate password field on the wallet restore dialog.",
-        "end": {
-          "column": 3,
-          "line": 116
-        },
-        "file": "source/renderer/app/components/wallet/WalletRestoreDialog.js",
-        "id": "wallet.restore.dialog.wallet.certificate.password.hint",
-        "start": {
-          "column": 27,
-          "line": 112
-        }
       }
     ],
     "path": "source/renderer/app/components/wallet/WalletRestoreDialog.json"
@@ -5663,21 +5576,13 @@
         "description": "Name for \"Etc\" unit.",
         "end": {
           "column": 5,
-<<<<<<< HEAD
           "line": 170
-=======
-          "line": 165
->>>>>>> 03e85357
         },
         "file": "source/renderer/app/i18n/global-messages.js",
         "id": "environment.currency.etc",
         "start": {
           "column": 14,
-<<<<<<< HEAD
           "line": 166
-=======
-          "line": 161
->>>>>>> 03e85357
         }
       },
       {
@@ -5685,21 +5590,13 @@
         "description": "Name for \"Mantis\" client.",
         "end": {
           "column": 5,
-<<<<<<< HEAD
           "line": 175
-=======
-          "line": 170
->>>>>>> 03e85357
         },
         "file": "source/renderer/app/i18n/global-messages.js",
         "id": "environment.apiName.mantis",
         "start": {
           "column": 13,
-<<<<<<< HEAD
           "line": 171
-=======
-          "line": 166
->>>>>>> 03e85357
         }
       },
       {
@@ -5707,17 +5604,12 @@
         "description": "Version of \"Mantis\" client.",
         "end": {
           "column": 5,
-<<<<<<< HEAD
           "line": 180
-=======
-          "line": 175
->>>>>>> 03e85357
         },
         "file": "source/renderer/app/i18n/global-messages.js",
         "id": "environment.apiVersion.mantis",
         "start": {
           "column": 16,
-<<<<<<< HEAD
           "line": 176
         }
       }
@@ -5731,13 +5623,13 @@
         "description": "Paper wallet pdf \"Wallet address\" label.",
         "end": {
           "column": 3,
-          "line": 15
+          "line": 17
         },
         "file": "source/renderer/app/utils/pdf.js",
         "id": "paper.wallet.pdf.walletAddress.label",
         "start": {
           "column": 22,
-          "line": 11
+          "line": 13
         }
       },
       {
@@ -5745,13 +5637,13 @@
         "description": "Paper wallet pdf \"Shielded recovery phrase\" label.",
         "end": {
           "column": 3,
-          "line": 20
+          "line": 22
         },
         "file": "source/renderer/app/utils/pdf.js",
         "id": "paper.wallet.pdf.shieldedRecoveryPhrase.label",
         "start": {
           "column": 31,
-          "line": 16
+          "line": 18
         }
       },
       {
@@ -5759,13 +5651,13 @@
         "description": "Paper wallet pdf \"Password\" label.",
         "end": {
           "column": 3,
-          "line": 25
+          "line": 27
         },
         "file": "source/renderer/app/utils/pdf.js",
         "id": "paper.wallet.pdf.password.label",
         "start": {
           "column": 17,
-          "line": 21
+          "line": 23
         }
       },
       {
@@ -5773,23 +5665,16 @@
         "description": "Label for \"App Release Version\"",
         "end": {
           "column": 3,
-          "line": 30
+          "line": 32
         },
         "file": "source/renderer/app/utils/pdf.js",
         "id": "paper.wallet.pdf.release.version",
         "start": {
           "column": 18,
-          "line": 26
+          "line": 28
         }
       }
     ],
     "path": "source/renderer/app/utils/pdf.json"
-=======
-          "line": 171
-        }
-      }
-    ],
-    "path": "source/renderer/app/i18n/global-messages.json"
->>>>>>> 03e85357
   }
 ]