--- conflicted
+++ resolved
@@ -1543,35 +1543,16 @@
   {
     "descriptors": [
       {
-<<<<<<< HEAD
-        "defaultMessage": "!!!Cardano decentralisation",
-        "description": "Headline for the Decentralisation notification.",
-        "end": {
-          "column": 3,
-          "line": 15
-=======
         "defaultMessage": "!!!Cardano decentralization",
         "description": "Headline for the Decentralisation notification.",
         "end": {
           "column": 3,
           "line": 16
->>>>>>> 0995e323
         },
         "file": "source/renderer/app/components/staking/DelegationInfo.js",
         "id": "paper.delegation.notification.heading",
         "start": {
           "column": 11,
-<<<<<<< HEAD
-          "line": 11
-        }
-      },
-      {
-        "defaultMessage": "!!!Cardano will soon start its transition from a federated to a decentralized system.This will mark the beginning of the reward era in which stakeholders will be able to participate in the process of staking or can delegate their stake to stake pools to earn rewards in ada.",
-        "description": "Info for the Decentralisation notification.",
-        "end": {
-          "column": 3,
-          "line": 21
-=======
           "line": 12
         }
       },
@@ -1581,23 +1562,11 @@
         "end": {
           "column": 3,
           "line": 22
->>>>>>> 0995e323
         },
         "file": "source/renderer/app/components/staking/DelegationInfo.js",
         "id": "paper.delegation.notification.info",
         "start": {
           "column": 8,
-<<<<<<< HEAD
-          "line": 16
-        }
-      },
-      {
-        "defaultMessage": "!!!Reward era begins in",
-        "description": "Description for the Decentralisation notification.",
-        "end": {
-          "column": 3,
-          "line": 26
-=======
           "line": 17
         }
       },
@@ -1607,17 +1576,12 @@
         "end": {
           "column": 3,
           "line": 27
->>>>>>> 0995e323
         },
         "file": "source/renderer/app/components/staking/DelegationInfo.js",
         "id": "paper.delegation.notification.timeLeftDesc",
         "start": {
           "column": 16,
-<<<<<<< HEAD
-          "line": 22
-=======
           "line": 23
->>>>>>> 0995e323
         }
       },
       {
@@ -1625,18 +1589,13 @@
         "description": "Button Label for the Decentralisation notification.",
         "end": {
           "column": 3,
-<<<<<<< HEAD
-          "line": 31
-=======
           "line": 32
->>>>>>> 0995e323
         },
         "file": "source/renderer/app/components/staking/DelegationInfo.js",
         "id": "paper.delegation.notification.buttonLabel",
         "start": {
           "column": 15,
-<<<<<<< HEAD
-          "line": 27
+          "line": 28
         }
       }
     ],
@@ -1716,13 +1675,6 @@
       }
     ],
     "path": "source/renderer/app/components/staking/DelegationProgressInfo.json"
-=======
-          "line": 28
-        }
-      }
-    ],
-    "path": "source/renderer/app/components/staking/DelegationInfo.json"
->>>>>>> 0995e323
   },
   {
     "descriptors": [
