--- conflicted
+++ resolved
@@ -1374,13 +1374,13 @@
         "description": "Tab title \"Recovery - regular\" on Ada redemption page.",
         "end": {
           "column": 3,
-          "line": 27
+          "line": 29
         },
         "file": "source/renderer/app/components/wallet/ada-redemption/AdaRedemptionChoices.js",
         "id": "wallet.redeem.choices.tab.title.recoveryRegular",
         "start": {
           "column": 27,
-          "line": 23
+          "line": 25
         }
       },
       {
@@ -1388,13 +1388,13 @@
         "description": "Tab title \"Recovery - force vended\" on Ada redemption page.",
         "end": {
           "column": 3,
-          "line": 32
+          "line": 34
         },
         "file": "source/renderer/app/components/wallet/ada-redemption/AdaRedemptionChoices.js",
         "id": "wallet.redeem.choices.tab.title.recoveryForceVended",
         "start": {
           "column": 31,
-          "line": 28
+          "line": 30
         }
       }
     ],
@@ -1506,18 +1506,17 @@
         }
       },
       {
-<<<<<<< HEAD
-        "defaultMessage": "!!!<p>To redeem your Ada using the regularly vended certificate from the recovery service, please upload your encrypted certificate and enter a 9-word mnemonic passphrase.</p>\n  >After you upload your <strong>encrypted certificate</strong> and enter your <strong>9-word mnemonic passphrase</strong>, your redemption key will be automatically extracted and you will be able to redeem your Ada to the selected wallet.</p>",
+        "defaultMessage": "!!!<p>To redeem your Ada using the regularly vended certificate from the recovery service, please upload your encrypted certificate and enter a {adaRedemptionPassphraseLength}-word mnemonic passphrase.</p>\n  >After you upload your <strong>encrypted certificate</strong> and enter your <strong>{adaRedemptionPassphraseLength}-word mnemonic passphrase</strong>, your redemption key will be automatically extracted and you will be able to redeem your Ada to the selected wallet.</p>",
         "description": "Detailed instructions for redeeming Ada from the regular vending via Recovery service",
         "end": {
           "column": 3,
-          "line": 56
+          "line": 60
         },
         "file": "source/renderer/app/components/wallet/ada-redemption/AdaRedemptionForm.js",
         "id": "wallet.redeem.dialog.instructions.recoveryRegular",
         "start": {
           "column": 31,
-          "line": 51
+          "line": 55
         }
       },
       {
@@ -1525,38 +1524,27 @@
         "description": "Detailed instructions for redeeming Ada from the force vending via Recovery service",
         "end": {
           "column": 3,
-          "line": 63
+          "line": 67
         },
         "file": "source/renderer/app/components/wallet/ada-redemption/AdaRedemptionForm.js",
         "id": "wallet.redeem.dialog.instructions.recoveryForceVended",
         "start": {
           "column": 35,
-          "line": 57
-        }
-      },
-      {
-        "defaultMessage": "!!!<p>To redeem your Ada, enter your shielded vending key from the certificate, choose a wallet\nwhere Ada should be redeemed and enter 9 word mnemonic passphrase.</p>",
-        "description": "Detailed instructions for redeeming Ada from the paper vending",
-        "end": {
-          "column": 3,
-          "line": 69
-=======
+          "line": 61
+        }
+      },
+      {
         "defaultMessage": "!!!<p>To redeem your Ada, enter your shielded vending key from the certificate, choose a wallet\nwhere Ada should be redeemed and enter {adaRedemptionPassphraseLength} word mnemonic passphrase.</p>",
         "description": "Detailed instructions for redeeming Ada from the paper vending",
         "end": {
           "column": 3,
-          "line": 60
->>>>>>> 50c2f071
+          "line": 73
         },
         "file": "source/renderer/app/components/wallet/ada-redemption/AdaRedemptionForm.js",
         "id": "wallet.redeem.dialog.instructions.paperVended",
         "start": {
           "column": 27,
-<<<<<<< HEAD
-          "line": 64
-=======
-          "line": 55
->>>>>>> 50c2f071
+          "line": 68
         }
       },
       {
@@ -1564,21 +1552,13 @@
         "description": "Label for the certificate file upload",
         "end": {
           "column": 3,
-<<<<<<< HEAD
-          "line": 74
-=======
-          "line": 65
->>>>>>> 50c2f071
+          "line": 78
         },
         "file": "source/renderer/app/components/wallet/ada-redemption/AdaRedemptionForm.js",
         "id": "wallet.redeem.dialog.certificateLabel",
         "start": {
           "column": 20,
-<<<<<<< HEAD
-          "line": 70
-=======
-          "line": 61
->>>>>>> 50c2f071
+          "line": 74
         }
       },
       {
@@ -1586,21 +1566,13 @@
         "description": "Hint for the certificate file upload",
         "end": {
           "column": 3,
-<<<<<<< HEAD
-          "line": 79
-=======
-          "line": 70
->>>>>>> 50c2f071
+          "line": 83
         },
         "file": "source/renderer/app/components/wallet/ada-redemption/AdaRedemptionForm.js",
         "id": "wallet.redeem.dialog.certificateHint",
         "start": {
           "column": 19,
-<<<<<<< HEAD
-          "line": 75
-=======
-          "line": 66
->>>>>>> 50c2f071
+          "line": 79
         }
       },
       {
@@ -1608,21 +1580,13 @@
         "description": "Label for the wallet select field on Ada redemption form",
         "end": {
           "column": 3,
-<<<<<<< HEAD
-          "line": 84
-=======
-          "line": 75
->>>>>>> 50c2f071
+          "line": 88
         },
         "file": "source/renderer/app/components/wallet/ada-redemption/AdaRedemptionForm.js",
         "id": "wallet.redeem.dialog.walletSelectLabel",
         "start": {
           "column": 21,
-<<<<<<< HEAD
-          "line": 80
-=======
-          "line": 71
->>>>>>> 50c2f071
+          "line": 84
         }
       },
       {
@@ -1630,21 +1594,13 @@
         "description": "Label for the passphrase to decrypt Ada voucher certificate input",
         "end": {
           "column": 3,
-<<<<<<< HEAD
-          "line": 89
-=======
-          "line": 80
->>>>>>> 50c2f071
+          "line": 93
         },
         "file": "source/renderer/app/components/wallet/ada-redemption/AdaRedemptionForm.js",
         "id": "wallet.redeem.dialog.passphraseLabel",
         "start": {
           "column": 19,
-<<<<<<< HEAD
-          "line": 85
-=======
-          "line": 76
->>>>>>> 50c2f071
+          "line": 89
         }
       },
       {
@@ -1652,21 +1608,13 @@
         "description": "Hint for the mnemonic passphrase input",
         "end": {
           "column": 3,
-<<<<<<< HEAD
-          "line": 94
-=======
-          "line": 85
->>>>>>> 50c2f071
+          "line": 98
         },
         "file": "source/renderer/app/components/wallet/ada-redemption/AdaRedemptionForm.js",
         "id": "wallet.redeem.dialog.passphraseHint",
         "start": {
           "column": 18,
-<<<<<<< HEAD
-          "line": 90
-=======
-          "line": 81
->>>>>>> 50c2f071
+          "line": 94
         }
       },
       {
@@ -1674,21 +1622,13 @@
         "description": "\"No results\" message for the passphrase input search results.",
         "end": {
           "column": 3,
-<<<<<<< HEAD
-          "line": 99
-=======
-          "line": 90
->>>>>>> 50c2f071
+          "line": 103
         },
         "file": "source/renderer/app/components/wallet/ada-redemption/AdaRedemptionForm.js",
         "id": "wallet.redeem.dialog.passphrase.input.noResults",
         "start": {
           "column": 23,
-<<<<<<< HEAD
-          "line": 95
-=======
-          "line": 86
->>>>>>> 50c2f071
+          "line": 99
         }
       },
       {
@@ -1696,21 +1636,13 @@
         "description": "Label for ada redemption key input",
         "end": {
           "column": 3,
-<<<<<<< HEAD
-          "line": 104
-=======
-          "line": 95
->>>>>>> 50c2f071
+          "line": 108
         },
         "file": "source/renderer/app/components/wallet/ada-redemption/AdaRedemptionForm.js",
         "id": "wallet.redeem.dialog.redemptionKeyLabel",
         "start": {
           "column": 22,
-<<<<<<< HEAD
-          "line": 100
-=======
-          "line": 91
->>>>>>> 50c2f071
+          "line": 104
         }
       },
       {
@@ -1718,18 +1650,13 @@
         "description": "Label for shielded redemption key input",
         "end": {
           "column": 3,
-<<<<<<< HEAD
-          "line": 109
-=======
-          "line": 100
->>>>>>> 50c2f071
+          "line": 113
         },
         "file": "source/renderer/app/components/wallet/ada-redemption/AdaRedemptionForm.js",
         "id": "wallet.redeem.dialog.shieldedRedemptionKeyLabel",
         "start": {
           "column": 30,
-<<<<<<< HEAD
-          "line": 105
+          "line": 109
         }
       },
       {
@@ -1737,16 +1664,13 @@
         "description": "Label for decryption key input",
         "end": {
           "column": 3,
-          "line": 114
+          "line": 118
         },
         "file": "source/renderer/app/components/wallet/ada-redemption/AdaRedemptionForm.js",
         "id": "wallet.redeem.dialog.decryptionKeyLabel",
         "start": {
           "column": 22,
-          "line": 110
-=======
-          "line": 96
->>>>>>> 50c2f071
+          "line": 114
         }
       },
       {
@@ -1754,21 +1678,13 @@
         "description": "Error \"Invalid redemption key\" for ada redemption code input",
         "end": {
           "column": 3,
-<<<<<<< HEAD
-          "line": 119
-=======
-          "line": 105
->>>>>>> 50c2f071
+          "line": 123
         },
         "file": "source/renderer/app/components/wallet/ada-redemption/AdaRedemptionForm.js",
         "id": "wallet.redeem.dialog.redemptionCodeError",
         "start": {
           "column": 22,
-<<<<<<< HEAD
-          "line": 115
-=======
-          "line": 101
->>>>>>> 50c2f071
+          "line": 119
         }
       },
       {
@@ -1776,21 +1692,13 @@
         "description": "Error \"Invalid shielded vending key\" for ada redemption code input",
         "end": {
           "column": 3,
-<<<<<<< HEAD
-          "line": 124
-=======
-          "line": 110
->>>>>>> 50c2f071
+          "line": 128
         },
         "file": "source/renderer/app/components/wallet/ada-redemption/AdaRedemptionForm.js",
         "id": "wallet.redeem.dialog.shieldedRedemptionCodeError",
         "start": {
           "column": 30,
-<<<<<<< HEAD
-          "line": 120
-=======
-          "line": 106
->>>>>>> 50c2f071
+          "line": 124
         }
       },
       {
@@ -1798,18 +1706,13 @@
         "description": "Hint for ada redemption key input",
         "end": {
           "column": 3,
-<<<<<<< HEAD
-          "line": 129
-=======
-          "line": 115
->>>>>>> 50c2f071
+          "line": 133
         },
         "file": "source/renderer/app/components/wallet/ada-redemption/AdaRedemptionForm.js",
         "id": "wallet.redeem.dialog.redemptionCodeHint",
         "start": {
           "column": 21,
-<<<<<<< HEAD
-          "line": 125
+          "line": 129
         }
       },
       {
@@ -1817,16 +1720,13 @@
         "description": "Hint for ada redemption key input shown on Recovery tabs",
         "end": {
           "column": 3,
-          "line": 134
+          "line": 138
         },
         "file": "source/renderer/app/components/wallet/ada-redemption/AdaRedemptionForm.js",
         "id": "wallet.redeem.dialog.recoveryRedemptionKeyHint",
         "start": {
           "column": 29,
-          "line": 130
-=======
-          "line": 111
->>>>>>> 50c2f071
+          "line": 134
         }
       },
       {
@@ -1834,18 +1734,13 @@
         "description": "Hint for shielded vending key input",
         "end": {
           "column": 3,
-<<<<<<< HEAD
-          "line": 139
-=======
-          "line": 120
->>>>>>> 50c2f071
+          "line": 143
         },
         "file": "source/renderer/app/components/wallet/ada-redemption/AdaRedemptionForm.js",
         "id": "wallet.redeem.dialog.shieldedRedemptionKeyHint",
         "start": {
           "column": 29,
-<<<<<<< HEAD
-          "line": 135
+          "line": 139
         }
       },
       {
@@ -1853,16 +1748,13 @@
         "description": "Hint for decryption key input",
         "end": {
           "column": 3,
-          "line": 144
+          "line": 148
         },
         "file": "source/renderer/app/components/wallet/ada-redemption/AdaRedemptionForm.js",
         "id": "wallet.redeem.dialog.decryptionKeyHint",
         "start": {
           "column": 21,
-          "line": 140
-=======
-          "line": 116
->>>>>>> 50c2f071
+          "line": 144
         }
       },
       {
@@ -1870,21 +1762,13 @@
         "description": "Label for the \"Ada redemption\" dialog submit button.",
         "end": {
           "column": 3,
-<<<<<<< HEAD
-          "line": 149
-=======
-          "line": 125
->>>>>>> 50c2f071
+          "line": 153
         },
         "file": "source/renderer/app/components/wallet/ada-redemption/AdaRedemptionForm.js",
         "id": "wallet.redeem.dialog.submitLabel",
         "start": {
           "column": 15,
-<<<<<<< HEAD
-          "line": 145
-=======
-          "line": 121
->>>>>>> 50c2f071
+          "line": 149
         }
       },
       {
@@ -1892,21 +1776,13 @@
         "description": "Label for the email input field.",
         "end": {
           "column": 3,
-<<<<<<< HEAD
-          "line": 154
-=======
-          "line": 130
->>>>>>> 50c2f071
+          "line": 158
         },
         "file": "source/renderer/app/components/wallet/ada-redemption/AdaRedemptionForm.js",
         "id": "wallet.redeem.dialog.emailLabel",
         "start": {
           "column": 14,
-<<<<<<< HEAD
-          "line": 150
-=======
-          "line": 126
->>>>>>> 50c2f071
+          "line": 154
         }
       },
       {
@@ -1914,21 +1790,13 @@
         "description": "Hint for the email input field.",
         "end": {
           "column": 3,
-<<<<<<< HEAD
-          "line": 159
-=======
-          "line": 135
->>>>>>> 50c2f071
+          "line": 163
         },
         "file": "source/renderer/app/components/wallet/ada-redemption/AdaRedemptionForm.js",
         "id": "wallet.redeem.dialog.emailHint",
         "start": {
           "column": 13,
-<<<<<<< HEAD
-          "line": 155
-=======
-          "line": 131
->>>>>>> 50c2f071
+          "line": 159
         }
       },
       {
@@ -1936,21 +1804,13 @@
         "description": "Label for the ada passcode input field.",
         "end": {
           "column": 3,
-<<<<<<< HEAD
-          "line": 164
-=======
-          "line": 140
->>>>>>> 50c2f071
+          "line": 168
         },
         "file": "source/renderer/app/components/wallet/ada-redemption/AdaRedemptionForm.js",
         "id": "wallet.redeem.dialog.adaPasscodeLabel",
         "start": {
           "column": 20,
-<<<<<<< HEAD
-          "line": 160
-=======
-          "line": 136
->>>>>>> 50c2f071
+          "line": 164
         }
       },
       {
@@ -1958,21 +1818,13 @@
         "description": "Hint for the Ada passcode input field.",
         "end": {
           "column": 3,
-<<<<<<< HEAD
-          "line": 169
-=======
-          "line": 145
->>>>>>> 50c2f071
+          "line": 173
         },
         "file": "source/renderer/app/components/wallet/ada-redemption/AdaRedemptionForm.js",
         "id": "wallet.redeem.dialog.adaPasscodeHint",
         "start": {
           "column": 19,
-<<<<<<< HEAD
-          "line": 165
-=======
-          "line": 141
->>>>>>> 50c2f071
+          "line": 169
         }
       },
       {
@@ -1980,21 +1832,13 @@
         "description": "Label for the ada amount input field.",
         "end": {
           "column": 3,
-<<<<<<< HEAD
-          "line": 174
-=======
-          "line": 150
->>>>>>> 50c2f071
+          "line": 178
         },
         "file": "source/renderer/app/components/wallet/ada-redemption/AdaRedemptionForm.js",
         "id": "wallet.redeem.dialog.adaAmountLabel",
         "start": {
           "column": 18,
-<<<<<<< HEAD
-          "line": 170
-=======
-          "line": 146
->>>>>>> 50c2f071
+          "line": 174
         }
       },
       {
@@ -2002,21 +1846,13 @@
         "description": "Hint for the Ada amount input field.",
         "end": {
           "column": 3,
-<<<<<<< HEAD
-          "line": 179
-=======
-          "line": 155
->>>>>>> 50c2f071
+          "line": 183
         },
         "file": "source/renderer/app/components/wallet/ada-redemption/AdaRedemptionForm.js",
         "id": "wallet.redeem.dialog.adaAmountHint",
         "start": {
           "column": 17,
-<<<<<<< HEAD
-          "line": 175
-=======
-          "line": 151
->>>>>>> 50c2f071
+          "line": 179
         }
       },
       {
@@ -2024,21 +1860,13 @@
         "description": "Placeholder for \"spending password\"",
         "end": {
           "column": 3,
-<<<<<<< HEAD
-          "line": 184
-=======
-          "line": 160
->>>>>>> 50c2f071
+          "line": 188
         },
         "file": "source/renderer/app/components/wallet/ada-redemption/AdaRedemptionForm.js",
         "id": "wallet.redeem.dialog.walletPasswordPlaceholder",
         "start": {
           "column": 29,
-<<<<<<< HEAD
-          "line": 180
-=======
-          "line": 156
->>>>>>> 50c2f071
+          "line": 184
         }
       },
       {
@@ -2046,21 +1874,13 @@
         "description": "Label for \"spending password\"",
         "end": {
           "column": 3,
-<<<<<<< HEAD
-          "line": 189
-=======
-          "line": 165
->>>>>>> 50c2f071
+          "line": 193
         },
         "file": "source/renderer/app/components/wallet/ada-redemption/AdaRedemptionForm.js",
         "id": "wallet.redeem.dialog.walletPasswordLabel",
         "start": {
           "column": 23,
-<<<<<<< HEAD
-          "line": 185
-=======
-          "line": 161
->>>>>>> 50c2f071
+          "line": 189
         }
       }
     ],
