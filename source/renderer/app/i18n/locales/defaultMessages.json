[
  {
    "descriptors": [
      {
        "defaultMessage": "!!!This API method is not yet implemented.",
        "description": "\"This API method is not yet implemented.\" error message.",
        "end": {
          "column": 3,
          "line": 9
        },
        "file": "source/renderer/app/api/ada/errors.js",
        "id": "api.errors.ApiMethodNotYetImplementedError",
        "start": {
          "column": 35,
          "line": 5
        }
      },
      {
        "defaultMessage": "!!!Wallet you are trying to import already exists.",
        "description": "\"Wallet you are trying to import already exists.\" error message.",
        "end": {
          "column": 3,
          "line": 14
        },
        "file": "source/renderer/app/api/ada/errors.js",
        "id": "api.errors.WalletAlreadyImportedError",
        "start": {
          "column": 30,
          "line": 10
        }
      },
      {
        "defaultMessage": "!!!Your ADA could not be redeemed correctly.",
        "description": "\"Your ADA could not be redeemed correctly.\" error message.",
        "end": {
          "column": 3,
          "line": 19
        },
        "file": "source/renderer/app/api/ada/errors.js",
        "id": "api.errors.RedeemAdaError",
        "start": {
          "column": 18,
          "line": 15
        }
      },
      {
        "defaultMessage": "!!!Wallet could not be imported, please make sure you are providing a correct file.",
        "description": "\"Wallet could not be imported, please make sure you are providing a correct file.\" error message.",
        "end": {
          "column": 3,
          "line": 24
        },
        "file": "source/renderer/app/api/ada/errors.js",
        "id": "api.errors.WalletFileImportError",
        "start": {
          "column": 25,
          "line": 20
        }
      },
      {
        "defaultMessage": "!!!Not enough money to make this transaction.",
        "description": "\"Not enough money to make this transaction.\" error message.",
        "end": {
          "column": 3,
          "line": 29
        },
        "file": "source/renderer/app/api/ada/errors.js",
        "id": "api.errors.NotEnoughMoneyToSendError",
        "start": {
          "column": 29,
          "line": 25
        }
      },
      {
        "defaultMessage": "!!!It's not allowed to send money to the same address you are sending from. Make sure you have enough addresses with money in this account or send to a different address.",
        "description": "\"It's not allowed to send money to the same address you are sending from.\" error message.",
        "end": {
          "column": 3,
          "line": 34
        },
        "file": "source/renderer/app/api/ada/errors.js",
        "id": "api.errors.NotAllowedToSendMoneyToSameAddressError",
        "start": {
          "column": 43,
          "line": 30
        }
      },
      {
        "defaultMessage": "!!!It is not allowed to send money to Ada redemption address.",
        "description": "\"It is not allowed to send money to Ada redemption address.\" error message.",
        "end": {
          "column": 3,
          "line": 39
        },
        "file": "source/renderer/app/api/ada/errors.js",
        "id": "api.errors.NotAllowedToSendMoneyToRedeemAddressError",
        "start": {
          "column": 45,
          "line": 35
        }
      },
      {
        "defaultMessage": "!!!All your funds are already at the address you are trying send money to.",
        "description": "\"All your funds are already at the address you are trying send money to.\" error message.",
        "end": {
          "column": 3,
          "line": 44
        },
        "file": "source/renderer/app/api/ada/errors.js",
        "id": "api.errors.AllFundsAlreadyAtReceiverAddressError",
        "start": {
          "column": 41,
          "line": 40
        }
      },
      {
        "defaultMessage": "!!!Not enough Ada for fees. Try sending a smaller amount.",
        "description": "\"Not enough Ada for fees. Try sending a smaller amount.\" error message",
        "end": {
          "column": 3,
          "line": 49
        },
        "file": "source/renderer/app/api/ada/errors.js",
        "id": "api.errors.NotEnoughFundsForTransactionFeesError",
        "start": {
          "column": 41,
          "line": 45
        }
      }
    ],
    "path": "source/renderer/app/api/ada/errors.json"
  },
  {
    "descriptors": [
      {
        "defaultMessage": "!!!An error occurred, please try again later.",
        "description": "Generic error message.",
        "end": {
          "column": 3,
          "line": 10
        },
        "file": "source/renderer/app/api/common.js",
        "id": "api.errors.GenericApiError",
        "start": {
          "column": 19,
          "line": 6
        }
      },
      {
        "defaultMessage": "!!!Incorrect wallet password.",
        "description": "\"Incorrect wallet password.\" error message.",
        "end": {
          "column": 3,
          "line": 15
        },
        "file": "source/renderer/app/api/common.js",
        "id": "api.errors.IncorrectPasswordError",
        "start": {
          "column": 32,
          "line": 11
        }
      },
      {
        "defaultMessage": "!!!Wallet you are trying to restore already exists.",
        "description": "\"Wallet you are trying to restore already exists.\" error message.",
        "end": {
          "column": 3,
          "line": 20
        },
        "file": "source/renderer/app/api/common.js",
        "id": "api.errors.WalletAlreadyRestoredError",
        "start": {
          "column": 30,
          "line": 16
        }
      },
      {
        "defaultMessage": "!!!There was a problem sending the support request.",
        "description": "\"There was a problem sending the support request.\" error message",
        "end": {
          "column": 3,
          "line": 25
        },
        "file": "source/renderer/app/api/common.js",
        "id": "api.errors.ReportRequestError",
        "start": {
          "column": 22,
          "line": 21
        }
      }
    ],
    "path": "source/renderer/app/api/common.json"
  },
  {
    "descriptors": [
      {
        "defaultMessage": "!!!Connecting to network",
        "description": "Message \"Connecting to network\" on the loading screen.",
        "end": {
          "column": 3,
          "line": 25
        },
        "file": "source/renderer/app/components/loading/Loading.js",
        "id": "loading.screen.connectingToNetworkMessage",
        "start": {
          "column": 14,
          "line": 21
        }
      },
      {
        "defaultMessage": "!!!Connected - waiting for block syncing to start",
        "description": "Message \"Connected - waiting for block syncing to start\" on the loading screen.",
        "end": {
          "column": 3,
          "line": 30
        },
        "file": "source/renderer/app/components/loading/Loading.js",
        "id": "loading.screen.waitingForSyncToStart",
        "start": {
          "column": 25,
          "line": 26
        }
      },
      {
        "defaultMessage": "!!!Network connection lost - reconnecting",
        "description": "Message \"Network connection lost - reconnecting\" on the loading screen.",
        "end": {
          "column": 3,
          "line": 35
        },
        "file": "source/renderer/app/components/loading/Loading.js",
        "id": "loading.screen.reconnectingToNetworkMessage",
        "start": {
          "column": 16,
          "line": 31
        }
      },
      {
        "defaultMessage": "!!!Syncing blocks",
        "description": "Message \"Syncing blocks\" on the loading screen.",
        "end": {
          "column": 3,
          "line": 40
        },
        "file": "source/renderer/app/components/loading/Loading.js",
        "id": "loading.screen.syncingBlocksMessage",
        "start": {
          "column": 11,
          "line": 36
        }
      },
      {
        "defaultMessage": "!!!Having trouble connecting to network?",
        "description": "Report connecting issue text on the loading screen.",
        "end": {
          "column": 3,
          "line": 45
        },
        "file": "source/renderer/app/components/loading/Loading.js",
        "id": "loading.screen.reportIssue.connecting.text",
        "start": {
          "column": 29,
          "line": 41
        }
      },
      {
        "defaultMessage": "!!!Having trouble syncing?",
        "description": "Report syncing issue text on the loading screen.",
        "end": {
          "column": 3,
          "line": 50
        },
        "file": "source/renderer/app/components/loading/Loading.js",
        "id": "loading.screen.reportIssue.syncing.text",
        "start": {
          "column": 26,
          "line": 46
        }
      },
      {
        "defaultMessage": "!!!Report an issue",
        "description": "Report an issue button label on the loading .",
        "end": {
          "column": 3,
          "line": 55
        },
        "file": "source/renderer/app/components/loading/Loading.js",
        "id": "loading.screen.reportIssue.buttonLabel",
        "start": {
          "column": 26,
          "line": 51
        }
      }
    ],
    "path": "source/renderer/app/components/loading/Loading.json"
  },
  {
    "descriptors": [
      {
        "defaultMessage": "!!!Unable to sync - incorrect time",
        "description": "Title of Sync error overlay",
        "end": {
          "column": 3,
          "line": 17
        },
        "file": "source/renderer/app/components/loading/SystemTimeErrorOverlay.js",
        "id": "systemTime.error.overlayTitle",
        "start": {
          "column": 16,
          "line": 13
        }
      },
      {
        "defaultMessage": "!!!Attention, Daedalus is unable to sync with the blockchain because the time on your machine is different from the global time. You are 2 hours 12 minutes 54 seconds behind.<br>To synchronize the time and fix this issue, please visit the FAQ section of Daedalus website:",
        "description": "Text of Sync error overlay",
        "end": {
          "column": 3,
          "line": 22
        },
        "file": "source/renderer/app/components/loading/SystemTimeErrorOverlay.js",
        "id": "systemTime.error.overlayText",
        "start": {
          "column": 15,
          "line": 18
        }
      },
      {
        "defaultMessage": "!!!daedaluswallet.io/faq",
        "description": "Link to Daedalus website FAQ page",
        "end": {
          "column": 3,
          "line": 27
        },
        "file": "source/renderer/app/components/loading/SystemTimeErrorOverlay.js",
        "id": "systemTime.error.problemSolutionLink",
        "start": {
          "column": 23,
          "line": 23
        }
      }
    ],
    "path": "source/renderer/app/components/loading/SystemTimeErrorOverlay.json"
  },
  {
    "descriptors": [
      {
        "defaultMessage": "!!!Update and restart",
        "description": "Label \"Update and restart\" on the Cardano node update notification.",
        "end": {
          "column": 3,
          "line": 17
        },
        "file": "source/renderer/app/components/notifications/NodeUpdateNotification.js",
        "id": "cardano.node.update.notification.accept.button.label",
        "start": {
          "column": 15,
          "line": 13
        }
      },
      {
        "defaultMessage": "!!!Postpone until restart",
        "description": "Label \"Postpone until restart\" on the Cardano node update notification.",
        "end": {
          "column": 3,
          "line": 22
        },
        "file": "source/renderer/app/components/notifications/NodeUpdateNotification.js",
        "id": "cardano.node.update.notification.postpone.button.label",
        "start": {
          "column": 13,
          "line": 18
        }
      },
      {
        "defaultMessage": "!!!Cardano-Core update v{version} is available",
        "description": "Cardano-Core update notification with version.",
        "end": {
          "column": 3,
          "line": 27
        },
        "file": "source/renderer/app/components/notifications/NodeUpdateNotification.js",
        "id": "cardano.node.update.notification.titleWithVersion",
        "start": {
          "column": 20,
          "line": 23
        }
      },
      {
        "defaultMessage": "!!!Cardano-Core update is available",
        "description": "Cardano-Core update notification without version.",
        "end": {
          "column": 3,
          "line": 32
        },
        "file": "source/renderer/app/components/notifications/NodeUpdateNotification.js",
        "id": "cardano.node.update.notification.titleWithoutVersion",
        "start": {
          "column": 23,
          "line": 28
        }
      },
      {
        "defaultMessage": "!!!Daedalus and Cardano node update is available. Would you like to install the update?",
        "description": "Message shown when there is a Daedalus and Cardano node update available.",
        "end": {
          "column": 3,
          "line": 37
        },
        "file": "source/renderer/app/components/notifications/NodeUpdateNotification.js",
        "id": "cardano.node.update.notification.message",
        "start": {
          "column": 17,
          "line": 33
        }
      }
    ],
    "path": "source/renderer/app/components/notifications/NodeUpdateNotification.json"
  },
  {
    "descriptors": [
      {
        "defaultMessage": "!!!Wallet import in progress",
        "description": "Status message \"Wallet import in progress\" shown while wallet is being imported.",
        "end": {
          "column": 3,
          "line": 15
        },
        "file": "source/renderer/app/components/notifications/StatusMessagesNotification.js",
        "id": "wallet.statusMessages.activeImport",
        "start": {
          "column": 23,
          "line": 11
        }
      },
      {
        "defaultMessage": "!!!Wallet restore in progress",
        "description": "Status message \"Wallet restore in progress\" shown while wallet is being restored.",
        "end": {
          "column": 3,
          "line": 20
        },
        "file": "source/renderer/app/components/notifications/StatusMessagesNotification.js",
        "id": "wallet.statusMessages.activeRestore",
        "start": {
          "column": 24,
          "line": 16
        }
      }
    ],
    "path": "source/renderer/app/components/notifications/StatusMessagesNotification.json"
  },
  {
    "descriptors": [
      {
        "defaultMessage": "!!!Support request",
        "description": "Title for the \"Settings support\" dialog.",
        "end": {
          "column": 3,
          "line": 27
        },
        "file": "source/renderer/app/components/profile/bug-report/BugReportDialog.js",
        "id": "bugReport.dialog.title",
        "start": {
          "column": 9,
          "line": 23
        }
      },
      {
        "defaultMessage": "!!!Your e-mail",
        "description": "Label for the \"Email\" input on the wallet settings support dialog.",
        "end": {
          "column": 3,
          "line": 32
        },
        "file": "source/renderer/app/components/profile/bug-report/BugReportDialog.js",
        "id": "bugReport.dialog.emailLabel",
        "start": {
          "column": 14,
          "line": 28
        }
      },
      {
        "defaultMessage": "!!!Enter your e-mail here, so we can answer you",
        "description": "Placeholder for the \"Email\" input on the wallet settings support dialog.",
        "end": {
          "column": 3,
          "line": 37
        },
        "file": "source/renderer/app/components/profile/bug-report/BugReportDialog.js",
        "id": "bugReport.dialog.emailPlaceholder",
        "start": {
          "column": 20,
          "line": 33
        }
      },
      {
        "defaultMessage": "!!!Subject",
        "description": "Label for the \"Subject\" input on the wallet settings support dialog.",
        "end": {
          "column": 3,
          "line": 42
        },
        "file": "source/renderer/app/components/profile/bug-report/BugReportDialog.js",
        "id": "bugReport.dialog.subjectLabel",
        "start": {
          "column": 16,
          "line": 38
        }
      },
      {
        "defaultMessage": "!!!Enter subject of your problem",
        "description": "Placeholder for the \"Subject\" input on the wallet settings support dialog.",
        "end": {
          "column": 3,
          "line": 47
        },
        "file": "source/renderer/app/components/profile/bug-report/BugReportDialog.js",
        "id": "bugReport.dialog.subjectPlaceholder",
        "start": {
          "column": 22,
          "line": 43
        }
      },
      {
        "defaultMessage": "!!!Problem",
        "description": "Label for the \"Problem\" text area on the wallet settings support dialog.",
        "end": {
          "column": 3,
          "line": 52
        },
        "file": "source/renderer/app/components/profile/bug-report/BugReportDialog.js",
        "id": "bugReport.dialog.problemLabel",
        "start": {
          "column": 16,
          "line": 48
        }
      },
      {
        "defaultMessage": "!!!Describe steps which got you to problem",
        "description": "Placeholder for the \"Problem\" text area on the wallet settings support dialog.",
        "end": {
          "column": 3,
          "line": 57
        },
        "file": "source/renderer/app/components/profile/bug-report/BugReportDialog.js",
        "id": "bugReport.dialog.problemPlaceholder",
        "start": {
          "column": 22,
          "line": 53
        }
      },
      {
        "defaultMessage": "!!!Attach logs",
        "description": "Label for the \"Attach logs\" switch on the wallet settings support dialog.",
        "end": {
          "column": 3,
          "line": 62
        },
        "file": "source/renderer/app/components/profile/bug-report/BugReportDialog.js",
        "id": "bugReport.dialog.logsSwitchLabel",
        "start": {
          "column": 19,
          "line": 58
        }
      },
      {
        "defaultMessage": "!!!Logs will help to find out problem you are describing",
        "description": "Text for the \"Attach logs\" switch on the wallet settings support dialog.",
        "end": {
          "column": 3,
          "line": 67
        },
        "file": "source/renderer/app/components/profile/bug-report/BugReportDialog.js",
        "id": "bugReport.dialog.logsSwitchPlaceholder",
        "start": {
          "column": 25,
          "line": 63
        }
      },
      {
        "defaultMessage": "!!!Send request",
        "description": "Label for the \"Send request\" button on the wallet settings support dialog.",
        "end": {
          "column": 3,
          "line": 72
        },
        "file": "source/renderer/app/components/profile/bug-report/BugReportDialog.js",
        "id": "bugReport.dialog.button.label",
        "start": {
          "column": 21,
          "line": 68
        }
      },
      {
        "defaultMessage": "!!!Alternatively, to help the development team investigate the issue you are experiencing,\n    you can send your support request manually. You should first download your logs.\n    Please take the following steps to submit your support request:",
        "description": "Bug report dialog alternative description text.",
        "end": {
          "column": 3,
          "line": 79
        },
        "file": "source/renderer/app/components/profile/bug-report/BugReportDialog.js",
        "id": "bugReport.dialog.alternative.description",
        "start": {
          "column": 26,
          "line": 73
        }
      },
      {
        "defaultMessage": "!!!There was a problem sending the support request.",
        "description": "Bug report dialog alternative error message.",
        "end": {
          "column": 3,
          "line": 84
        },
        "file": "source/renderer/app/components/profile/bug-report/BugReportDialog.js",
        "id": "bugReport.dialog.alternative.errorMessage",
        "start": {
          "column": 27,
          "line": 80
        }
      },
      {
        "defaultMessage": "!!!Click the Download logs button to retrieve your archived logs, and save the file on your desktop.",
        "description": "Bug report dialog alternative instructions step one.",
        "end": {
          "column": 3,
          "line": 89
        },
        "file": "source/renderer/app/components/profile/bug-report/BugReportDialog.js",
        "id": "bugReport.dialog.alternative.instructions.step1",
        "start": {
          "column": 32,
          "line": 85
        }
      },
      {
        "defaultMessage": "!!!Click the Submit manually button, which will take you to the issue-reporting page on the Daedalus website.",
        "description": "Bug report dialog alternative instructions step two.",
        "end": {
          "column": 3,
          "line": 94
        },
        "file": "source/renderer/app/components/profile/bug-report/BugReportDialog.js",
        "id": "bugReport.dialog.alternative.instructions.step2",
        "start": {
          "column": 32,
          "line": 90
        }
      },
      {
        "defaultMessage": "!!!Attach the logs to your support request, fill in your details, and submit the form.",
        "description": "Bug report dialog alternative instructions step three.",
        "end": {
          "column": 3,
          "line": 99
        },
        "file": "source/renderer/app/components/profile/bug-report/BugReportDialog.js",
        "id": "bugReport.dialog.alternative.instructions.step3",
        "start": {
          "column": 32,
          "line": 95
        }
      },
      {
        "defaultMessage": "!!!Submit manually",
        "description": "Label for the \"Submit manually\" button on the wallet settings support dialog.",
        "end": {
          "column": 3,
          "line": 104
        },
        "file": "source/renderer/app/components/profile/bug-report/BugReportDialog.js",
        "id": "bugReport.dialog.alternative.submitManually.button.label",
        "start": {
          "column": 29,
          "line": 100
        }
      },
      {
        "defaultMessage": "!!!daedaluswallet.io/problem",
        "description": "Link to Daedalus website \"Problem\" page",
        "end": {
          "column": 3,
          "line": 109
        },
        "file": "source/renderer/app/components/profile/bug-report/BugReportDialog.js",
        "id": "bugReport.dialog.alternative.submitManually.link",
        "start": {
          "column": 22,
          "line": 105
        }
      },
      {
        "defaultMessage": "!!!Download",
        "description": "Label for the \"Download\" button on the wallet settings support dialog.",
        "end": {
          "column": 3,
          "line": 114
        },
        "file": "source/renderer/app/components/profile/bug-report/BugReportDialog.js",
        "id": "bugReport.dialog.alternative.download.button.label",
        "start": {
          "column": 23,
          "line": 110
        }
      }
    ],
    "path": "source/renderer/app/components/profile/bug-report/BugReportDialog.json"
  },
  {
    "descriptors": [
      {
        "defaultMessage": "!!!Select your language",
        "description": "Label for the language select.",
        "end": {
          "column": 3,
          "line": 20
        },
        "file": "source/renderer/app/components/profile/language-selection/LanguageSelectionForm.js",
        "id": "profile.languageSelect.form.languageSelectLabel",
        "start": {
          "column": 23,
          "line": 16
        }
      },
      {
        "defaultMessage": "!!!Continue",
        "description": "Label for the \"Language select\" form submit button.",
        "end": {
          "column": 3,
          "line": 25
        },
        "file": "source/renderer/app/components/profile/language-selection/LanguageSelectionForm.js",
        "id": "profile.languageSelect.form.submitLabel",
        "start": {
          "column": 15,
          "line": 21
        }
      }
    ],
    "path": "source/renderer/app/components/profile/language-selection/LanguageSelectionForm.json"
  },
  {
    "descriptors": [
      {
        "defaultMessage": "!!!Continue",
        "description": "Label for the \"Send logs\" accept button",
        "end": {
          "column": 3,
          "line": 16
        },
        "file": "source/renderer/app/components/profile/send-logs-choice-form/SendLogsChoiceForm.js",
        "id": "profile.sendLogsChoice.form.continueButtonLabel",
        "start": {
          "column": 23,
          "line": 12
        }
      },
      {
        "defaultMessage": "!!!Dont't send",
        "description": "Label for the \"Send logs\" decline button",
        "end": {
          "column": 3,
          "line": 21
        },
        "file": "source/renderer/app/components/profile/send-logs-choice-form/SendLogsChoiceForm.js",
        "id": "profile.sendLogsChoice.form.declineButtonLabel",
        "start": {
          "column": 22,
          "line": 17
        }
      },
      {
        "defaultMessage": "!!!Send logs to the central server",
        "description": "Label for the \"Send logs\" content",
        "end": {
          "column": 3,
          "line": 26
        },
        "file": "source/renderer/app/components/profile/send-logs-choice-form/SendLogsChoiceForm.js",
        "id": "profile.sendLogsChoice.form.contentLabel",
        "start": {
          "column": 16,
          "line": 22
        }
      },
      {
        "defaultMessage": "!!!Do you want to help diagnose issues by opting in to send logs to our central logging server? Logs will not include any sensitive data.",
        "description": "Send logs content",
        "end": {
          "column": 3,
          "line": 31
        },
        "file": "source/renderer/app/components/profile/send-logs-choice-form/SendLogsChoiceForm.js",
        "id": "profile.sendLogsChoice.form.contentText",
        "start": {
          "column": 15,
          "line": 27
        }
      }
    ],
    "path": "source/renderer/app/components/profile/send-logs-choice-form/SendLogsChoiceForm.json"
  },
  {
    "descriptors": [
      {
        "defaultMessage": "!!!I agree with terms of use",
        "description": "Label for the \"I agree with terms of use\" checkbox.",
        "end": {
          "column": 3,
          "line": 20
        },
        "file": "source/renderer/app/components/profile/terms-of-use/TermsOfUseForm.js",
        "id": "profile.termsOfUse.checkboxLabel",
        "start": {
          "column": 17,
          "line": 16
        }
      },
      {
        "defaultMessage": "!!!I understand that the terms of use are only available in English and agree to the terms of use",
        "description": "Label for the \"I agree with terms of use\" checkbox when terms of use are not translated.",
        "end": {
          "column": 3,
          "line": 25
        },
        "file": "source/renderer/app/components/profile/terms-of-use/TermsOfUseForm.js",
        "id": "profile.termsOfUse.checkboxLabelWithDisclaimer",
        "start": {
          "column": 31,
          "line": 21
        }
      },
      {
        "defaultMessage": "!!!Continue",
        "description": "Label for the \"Terms of use\" form submit button.",
        "end": {
          "column": 3,
          "line": 30
        },
        "file": "source/renderer/app/components/profile/terms-of-use/TermsOfUseForm.js",
        "id": "profile.termsOfUse.submitLabel",
        "start": {
          "column": 15,
          "line": 26
        }
      }
    ],
    "path": "source/renderer/app/components/profile/terms-of-use/TermsOfUseForm.json"
  },
  {
    "descriptors": [
      {
        "defaultMessage": "!!!Theme",
        "description": "Label for the \"Theme\" selection on the display settings page.",
        "end": {
          "column": 3,
          "line": 17
        },
        "file": "source/renderer/app/components/settings/categories/DisplaySettings.js",
        "id": "settings.display.themeLabel",
        "start": {
          "column": 14,
          "line": 13
        }
      },
      {
        "defaultMessage": "!!!Light blue",
        "description": "Name of the \"Light blue\" theme on the display settings page.",
        "end": {
          "column": 3,
          "line": 22
        },
        "file": "source/renderer/app/components/settings/categories/DisplaySettings.js",
        "id": "settings.display.themeNames.lightBlue",
        "start": {
          "column": 18,
          "line": 18
        }
      },
      {
        "defaultMessage": "!!!Cardano",
        "description": "Name of the \"Cardano\" theme on the display settings page.",
        "end": {
          "column": 3,
          "line": 27
        },
        "file": "source/renderer/app/components/settings/categories/DisplaySettings.js",
        "id": "settings.display.themeNames.cardano",
        "start": {
          "column": 16,
          "line": 23
        }
      },
      {
        "defaultMessage": "!!!Dark blue",
        "description": "Name of the \"Dark blue\" theme on the display settings page.",
        "end": {
          "column": 3,
          "line": 32
        },
        "file": "source/renderer/app/components/settings/categories/DisplaySettings.js",
        "id": "settings.display.themeNames.darkBlue",
        "start": {
          "column": 17,
          "line": 28
        }
      }
    ],
    "path": "source/renderer/app/components/settings/categories/DisplaySettings.json"
  },
  {
    "descriptors": [
      {
        "defaultMessage": "!!!Language",
        "description": "Label for the language select.",
        "end": {
          "column": 3,
          "line": 18
        },
        "file": "source/renderer/app/components/settings/categories/GeneralSettings.js",
        "id": "settings.general.languageSelect.label",
        "start": {
          "column": 23,
          "line": 14
        }
      }
    ],
    "path": "source/renderer/app/components/settings/categories/GeneralSettings.json"
  },
  {
    "descriptors": [
      {
        "defaultMessage": "!!!Send logs to the central server",
        "description": "Label for the \"Send logs\" switch on the support settings page.",
        "end": {
          "column": 3,
          "line": 15
        },
        "file": "source/renderer/app/components/settings/categories/SupportSettings.js",
        "id": "settings.support.sendLogs.switchLabel",
        "start": {
          "column": 19,
          "line": 11
        }
      },
      {
        "defaultMessage": "!!!Do you want to help diagnose issues by opting in to send logs to our central logging server? Logs will not include any sensitive data.",
        "description": "Text for the \"Send logs\" switch on the support settings page.",
        "end": {
          "column": 3,
          "line": 20
        },
        "file": "source/renderer/app/components/settings/categories/SupportSettings.js",
        "id": "settings.support.sendLogs.switchPlaceholder",
        "start": {
          "column": 25,
          "line": 16
        }
      }
    ],
    "path": "source/renderer/app/components/settings/categories/SupportSettings.json"
  },
  {
    "descriptors": [
      {
        "defaultMessage": "!!!General",
        "description": "Label for the \"General\" link in the settings menu.",
        "end": {
          "column": 3,
          "line": 14
        },
        "file": "source/renderer/app/components/settings/menu/SettingsMenu.js",
        "id": "settings.menu.general.link.label",
        "start": {
          "column": 11,
          "line": 10
        }
      },
      {
        "defaultMessage": "!!!Support",
        "description": "Label for the \"Support\" link in the settings menu.",
        "end": {
          "column": 3,
          "line": 19
        },
        "file": "source/renderer/app/components/settings/menu/SettingsMenu.js",
        "id": "settings.menu.support.link.label",
        "start": {
          "column": 11,
          "line": 15
        }
      },
      {
        "defaultMessage": "!!!Terms of use",
        "description": "Label for the \"Terms of use\" link in the settings menu.",
        "end": {
          "column": 3,
          "line": 24
        },
        "file": "source/renderer/app/components/settings/menu/SettingsMenu.js",
        "id": "settings.menu.termsOfUse.link.label",
        "start": {
          "column": 14,
          "line": 20
        }
      },
      {
        "defaultMessage": "!!!Themes",
        "description": "Label for the \"Themes\" link in the settings menu.",
        "end": {
          "column": 3,
          "line": 29
        },
        "file": "source/renderer/app/components/settings/menu/SettingsMenu.js",
        "id": "settings.menu.display.link.label",
        "start": {
          "column": 11,
          "line": 25
        }
      }
    ],
    "path": "source/renderer/app/components/settings/menu/SettingsMenu.json"
  },
  {
    "descriptors": [
      {
        "defaultMessage": "!!!Add wallet",
        "description": "Label for the \"Add wallet\" button in wallet sidebar menu.",
        "end": {
          "column": 3,
          "line": 17
        },
        "file": "source/renderer/app/components/sidebar/wallets/SidebarWalletsMenu.js",
        "id": "sidebar.wallets.addWallet",
        "start": {
          "column": 16,
          "line": 13
        }
      }
    ],
    "path": "source/renderer/app/components/sidebar/wallets/SidebarWalletsMenu.json"
  },
  {
    "descriptors": [
      {
        "defaultMessage": "!!!slot",
        "description": "\"slot\" label on staking chart tooltip.",
        "end": {
          "column": 3,
          "line": 16
        },
        "file": "source/renderer/app/components/staking/StakingChartTooltip.js",
        "id": "staking.chart.tooltip.slot.label",
        "start": {
          "column": 8,
          "line": 12
        }
      },
      {
        "defaultMessage": "!!!transactions",
        "description": "\"transactions\" label on staking chart tooltip.",
        "end": {
          "column": 3,
          "line": 21
        },
        "file": "source/renderer/app/components/staking/StakingChartTooltip.js",
        "id": "staking.chart.tooltip.transactions.label",
        "start": {
          "column": 16,
          "line": 17
        }
      },
      {
        "defaultMessage": "!!!MPC phase",
        "description": "\"MPC phase\" label on staking chart tooltip.",
        "end": {
          "column": 3,
          "line": 26
        },
        "file": "source/renderer/app/components/staking/StakingChartTooltip.js",
        "id": "staking.chart.tooltip.mpc.phase.label",
        "start": {
          "column": 12,
          "line": 22
        }
      },
      {
        "defaultMessage": "!!!commitments",
        "description": "\"commitments\" label on staking chart tooltip.",
        "end": {
          "column": 3,
          "line": 31
        },
        "file": "source/renderer/app/components/staking/StakingChartTooltip.js",
        "id": "staking.chart.tooltip.commitments.label",
        "start": {
          "column": 15,
          "line": 27
        }
      },
      {
        "defaultMessage": "!!!openings",
        "description": "\"openings\" label on staking chart tooltip.",
        "end": {
          "column": 3,
          "line": 36
        },
        "file": "source/renderer/app/components/staking/StakingChartTooltip.js",
        "id": "staking.chart.tooltip.openings.label",
        "start": {
          "column": 12,
          "line": 32
        }
      },
      {
        "defaultMessage": "!!!shares",
        "description": "\"shares\" label on staking chart tooltip.",
        "end": {
          "column": 3,
          "line": 41
        },
        "file": "source/renderer/app/components/staking/StakingChartTooltip.js",
        "id": "staking.chart.tooltip.shares.label",
        "start": {
          "column": 10,
          "line": 37
        }
      }
    ],
    "path": "source/renderer/app/components/staking/StakingChartTooltip.json"
  },
  {
    "descriptors": [
      {
        "defaultMessage": "!!!About Daedalus",
        "description": "About Window \"title\"",
        "end": {
          "column": 3,
          "line": 18
        },
        "file": "source/renderer/app/components/static/About.js",
        "id": "window.about.title",
        "start": {
          "column": 20,
          "line": 14
        }
      },
      {
        "defaultMessage": "!!!Daedalus",
        "description": "About \"title\"",
        "end": {
          "column": 3,
          "line": 23
        },
        "file": "source/renderer/app/components/static/About.js",
        "id": "static.about.title",
        "start": {
          "column": 14,
          "line": 19
        }
      },
      {
        "defaultMessage": "!!!0.8.2",
        "description": "Label for \"App Release Version\"",
        "end": {
          "column": 3,
          "line": 28
        },
        "file": "source/renderer/app/components/static/About.js",
        "id": "static.about.release.version",
        "start": {
          "column": 23,
          "line": 24
        }
      },
      {
        "defaultMessage": "!!!Daedalus Team:",
        "description": "About page daedalus team headline",
        "end": {
          "column": 3,
          "line": 33
        },
        "file": "source/renderer/app/components/static/About.js",
        "id": "static.about.content.daedalus.headline",
        "start": {
          "column": 32,
          "line": 29
        }
      },
      {
        "defaultMessage": "!!!Cardano Team:",
        "description": "About page cardano team headline",
        "end": {
          "column": 3,
          "line": 38
        },
        "file": "source/renderer/app/components/static/About.js",
        "id": "static.about.content.cardano.headline",
        "start": {
          "column": 31,
          "line": 34
        }
      },
      {
        "defaultMessage": "!!!Mantis Team:",
        "description": "About page mantis team headline",
        "end": {
          "column": 3,
          "line": 43
        },
        "file": "source/renderer/app/components/static/About.js",
        "id": "static.about.content.mantis.headline",
        "start": {
          "column": 30,
          "line": 39
        }
      },
      {
        "defaultMessage": "!!!Alexander Rukin, Charles Hoskinson, Darko Mijić, Dominik Guzei, Jeremy Wood, Nikola Glumac, Richard Wild, Tomislav Horaček, Stefan Malzner",
        "description": "About page daedalus team members",
        "end": {
          "column": 3,
          "line": 48
        },
        "file": "source/renderer/app/components/static/About.js",
        "id": "static.about.content.daedalus.members",
        "start": {
          "column": 31,
          "line": 44
        }
      },
      {
        "defaultMessage": "!!!Alexander Sukhoverkhov, Alexander Vieth, Alexandre Rodrigues Baldé, Alfredo Di Napoli, Anastasiya Besman, Andrzej Rybczak, Ante Kegalj, Anton Belyy, Anupam Jain, Arseniy Seroka, Artyom Kazak, Carlos D'Agostino, Charles Hoskinson, Dan Friedman, Denis Shevchenko, Dmitry Kovanikov, Dmitry Mukhutdinov, Dmitry Nikulin, Domen Kožar, Duncan Coutts, Edsko de Vries, Eileen Fitzgerald, George Agapov, Hiroto Shioi, Ilya Lubimov, Ilya Peresadin, Ivan Gromakovskii, Jake Mitchell, Jane Wild, Jens Krause, Jeremy Wood, Joel Mislov Kunst, Jonn Mostovoy, Konstantin Ivanov, Kristijan Šarić, Lars Brünjes, Laurie Wang, Lionel Miller, Michael Bishop, Mikhail Volkhov, Niklas Hambüchen, Peter Gaži, Philipp Kant, Serge Kosyrev, Vincent Hanquez",
        "description": "About page cardano team members",
        "end": {
          "column": 3,
          "line": 53
        },
        "file": "source/renderer/app/components/static/About.js",
        "id": "static.about.content.cardano.members",
        "start": {
          "column": 30,
          "line": 49
        }
      },
      {
        "defaultMessage": "!!!Adam Smolarek, Alan McSherry, Alan Verbner, Alejandro Garcia, Charles Hoskinson, Domen Kožar, Eileen Fitzgerald, Hiroto Shioi, Jane Wild, Jan Ziniewicz, Javier Diaz, Jeremy Wood, Laurie Wang, Łukasz Gąsior, Konrad Staniec, Michael Bishop, Mirko Alić, Nicolás Tallar, Radek Tkaczyk, Serge Kosyrev",
        "description": "About page mantis team members",
        "end": {
          "column": 3,
          "line": 58
        },
        "file": "source/renderer/app/components/static/About.js",
        "id": "static.about.content.mantis.members",
        "start": {
          "column": 29,
          "line": 54
        }
      },
      {
        "defaultMessage": "!!!Input Output HK Limited. Licensed under",
        "description": "About \"copyright\"",
        "end": {
          "column": 3,
          "line": 63
        },
        "file": "source/renderer/app/components/static/About.js",
        "id": "static.about.copyright",
        "start": {
          "column": 18,
          "line": 59
        }
      },
      {
        "defaultMessage": "!!!MIT licence",
        "description": "About page license name",
        "end": {
          "column": 3,
          "line": 68
        },
        "file": "source/renderer/app/components/static/About.js",
        "id": "static.about.license",
        "start": {
          "column": 15,
          "line": 64
        }
      },
      {
        "defaultMessage": "!!!MacOS build 3769, with Cardano 1.0.4",
        "description": "About page build information",
        "end": {
          "column": 3,
          "line": 73
        },
        "file": "source/renderer/app/components/static/About.js",
        "id": "static.about.buildInfo",
        "start": {
          "column": 18,
          "line": 69
        }
      }
    ],
    "path": "source/renderer/app/components/static/About.json"
  },
  {
    "descriptors": [
      {
        "defaultMessage": "!!!Regular",
        "description": "Tab title \"Regular\" on Ada redemption page.",
        "end": {
          "column": 3,
          "line": 12
        },
        "file": "source/renderer/app/components/wallet/ada-redemption/AdaRedemptionChoices.js",
        "id": "wallet.redeem.choices.tab.title.regularVended",
        "start": {
          "column": 19,
          "line": 8
        }
      },
      {
        "defaultMessage": "!!!Force vended",
        "description": "Tab title \"Force vended\" on Ada redemption page.",
        "end": {
          "column": 3,
          "line": 17
        },
        "file": "source/renderer/app/components/wallet/ada-redemption/AdaRedemptionChoices.js",
        "id": "wallet.redeem.choices.tab.title.forceVended",
        "start": {
          "column": 23,
          "line": 13
        }
      },
      {
        "defaultMessage": "!!!Paper vended",
        "description": "Tab title \"Paper vended\" on Ada redemption page.",
        "end": {
          "column": 3,
          "line": 22
        },
        "file": "source/renderer/app/components/wallet/ada-redemption/AdaRedemptionChoices.js",
        "id": "wallet.redeem.choices.tab.title.paperVended",
        "start": {
          "column": 23,
          "line": 18
        }
      }
    ],
    "path": "source/renderer/app/components/wallet/ada-redemption/AdaRedemptionChoices.json"
  },
  {
    "descriptors": [
      {
        "defaultMessage": "!!!Daedalus Redemption Disclamer",
        "description": "Title of \"Redemption disclaimer\" on Ada redemption page.",
        "end": {
          "column": 3,
          "line": 19
        },
        "file": "source/renderer/app/components/wallet/ada-redemption/AdaRedemptionDisclaimer.js",
        "id": "wallet.redeem.disclaimerOverlay.title",
        "start": {
          "column": 19,
          "line": 15
        }
      },
      {
        "defaultMessage": "!!!ATTENTION: Redeeming on the Cardano Test-net will validate that your certificate or redemption key is correct and will allow you to redeem TEST-ADA for testing purposes only. KEEP your certificate or redemption key safe and secure. You will need to redeem again when Cardano SL launches the mainnet. TEST-ADA holds no value and cannot be exchanged.",
        "description": "Disclaimer text for \"Redemption disclaimer\" on Ada redemption page.",
        "end": {
          "column": 3,
          "line": 24
        },
        "file": "source/renderer/app/components/wallet/ada-redemption/AdaRedemptionDisclaimer.js",
        "id": "wallet.redeem.disclaimerOverlay.disclaimerText",
        "start": {
          "column": 18,
          "line": 20
        }
      },
      {
        "defaultMessage": "!!!I’ve understood the information above",
        "description": "Label for \"I’ve understood the information above\" checkbox on Ada redemption page \"Redemption disclaimer\".",
        "end": {
          "column": 3,
          "line": 29
        },
        "file": "source/renderer/app/components/wallet/ada-redemption/AdaRedemptionDisclaimer.js",
        "id": "wallet.redeem.disclaimerOverlay.checkboxLabel",
        "start": {
          "column": 17,
          "line": 25
        }
      },
      {
        "defaultMessage": "!!!Continue",
        "description": "Label for \"Continue\" button on Ada redemption page \"Redemption disclaimer\".",
        "end": {
          "column": 3,
          "line": 34
        },
        "file": "source/renderer/app/components/wallet/ada-redemption/AdaRedemptionDisclaimer.js",
        "id": "wallet.redeem.disclaimerOverlay.submitLabel",
        "start": {
          "column": 15,
          "line": 30
        }
      }
    ],
    "path": "source/renderer/app/components/wallet/ada-redemption/AdaRedemptionDisclaimer.json"
  },
  {
    "descriptors": [
      {
        "defaultMessage": "!!!Ada Redemption",
        "description": "Headline \"Ada redemption\" dialog.",
        "end": {
          "column": 3,
          "line": 31
        },
        "file": "source/renderer/app/components/wallet/ada-redemption/AdaRedemptionForm.js",
        "id": "wallet.redeem.dialog.headline",
        "start": {
          "column": 12,
          "line": 27
        }
      },
      {
        "defaultMessage": "!!!<p>To redeem your Ada, upload your certificate or copy and paste your redemption code from the certificate.\nBelow is an example of a redemption key. Your key will look similar:</p>\n<p><strong>B_GQOAffMBeRIn6vh1hJmeOT3ViS_TmaT4XAHAfDVH0=</strong></p>\n<p>If you upload a PDF file with your certificate, a redemption code will be automatically extracted.</p>\n<p>If you upload an <strong>encrypted certificate</strong>, you will need to provide a <strong>9 word mnemonic\npassphrase</strong> to decrypt your certificate and your redemption code will be automatically extracted.</p>",
        "description": "Detailed instructions for redeeming Ada from the regular vending",
        "end": {
          "column": 3,
          "line": 41
        },
        "file": "source/renderer/app/components/wallet/ada-redemption/AdaRedemptionForm.js",
        "id": "wallet.redeem.dialog.instructions.regular",
        "start": {
          "column": 23,
          "line": 32
        }
      },
      {
        "defaultMessage": "!!!<p>To redeem your Ada, upload your certificate or copy and paste your redemption code from the certificate.\nBelow is an example of a redemption key. Your key will look similar:</p><p><strong>B_GQOAffMBeRIn6vh1hJmeOT3ViS_TmaT4XAHAfDVH0=</strong></p>\n<p>If you upload a PDF file with your certificate, the redemption code will be automatically extracted.</p>\n<p>If you upload an <strong>encrypted certificate</strong>, you will need to provide <strong>your email address, Ada passcode and Ada amount</strong>\nto decrypt your certificate and your redemption code will be automatically extracted.</p>",
        "description": "Detailed instructions for redeeming Ada from the force vending",
        "end": {
          "column": 3,
          "line": 50
        },
        "file": "source/renderer/app/components/wallet/ada-redemption/AdaRedemptionForm.js",
        "id": "wallet.redeem.dialog.instructions.forceVended",
        "start": {
          "column": 27,
          "line": 42
        }
      },
      {
        "defaultMessage": "!!!<p>To redeem your Ada, enter your shielded vending key from the certificate, choose a wallet\nwhere Ada should be redeemed and enter 9 word mnemonic passphrase.</p>",
        "description": "Detailed instructions for redeeming Ada from the paper vending",
        "end": {
          "column": 3,
          "line": 56
        },
        "file": "source/renderer/app/components/wallet/ada-redemption/AdaRedemptionForm.js",
        "id": "wallet.redeem.dialog.instructions.paperVended",
        "start": {
          "column": 27,
          "line": 51
        }
      },
      {
        "defaultMessage": "!!!Certificate",
        "description": "Label for the certificate file upload",
        "end": {
          "column": 3,
          "line": 61
        },
        "file": "source/renderer/app/components/wallet/ada-redemption/AdaRedemptionForm.js",
        "id": "wallet.redeem.dialog.certificateLabel",
        "start": {
          "column": 20,
          "line": 57
        }
      },
      {
        "defaultMessage": "!!!Drop the file with your certificate here or click to find on your computer",
        "description": "Hint for the certificate file upload",
        "end": {
          "column": 3,
          "line": 66
        },
        "file": "source/renderer/app/components/wallet/ada-redemption/AdaRedemptionForm.js",
        "id": "wallet.redeem.dialog.certificateHint",
        "start": {
          "column": 19,
          "line": 62
        }
      },
      {
        "defaultMessage": "!!!Choose Wallet",
        "description": "Label for the wallet select field on Ada redemption form",
        "end": {
          "column": 3,
          "line": 71
        },
        "file": "source/renderer/app/components/wallet/ada-redemption/AdaRedemptionForm.js",
        "id": "wallet.redeem.dialog.walletSelectLabel",
        "start": {
          "column": 21,
          "line": 67
        }
      },
      {
        "defaultMessage": "!!!Passphrase to Decrypt the Ada Voucher Certificate",
        "description": "Label for the passphrase to decrypt Ada voucher certificate input",
        "end": {
          "column": 3,
          "line": 76
        },
        "file": "source/renderer/app/components/wallet/ada-redemption/AdaRedemptionForm.js",
        "id": "wallet.redeem.dialog.passphraseLabel",
        "start": {
          "column": 19,
          "line": 72
        }
      },
      {
        "defaultMessage": "!!!Enter your 9 word mnemonic here",
        "description": "Hint for the mnemonic passphrase input",
        "end": {
          "column": 3,
          "line": 81
        },
        "file": "source/renderer/app/components/wallet/ada-redemption/AdaRedemptionForm.js",
        "id": "wallet.redeem.dialog.passphraseHint",
        "start": {
          "column": 18,
          "line": 77
        }
      },
      {
        "defaultMessage": "!!!No results",
        "description": "\"No results\" message for the passphrase input search results.",
        "end": {
          "column": 3,
          "line": 86
        },
        "file": "source/renderer/app/components/wallet/ada-redemption/AdaRedemptionForm.js",
        "id": "wallet.redeem.dialog.passphrase.input.noResults",
        "start": {
          "column": 23,
          "line": 82
        }
      },
      {
        "defaultMessage": "!!!Redemption key",
        "description": "Label for ada redemption key input",
        "end": {
          "column": 3,
          "line": 91
        },
        "file": "source/renderer/app/components/wallet/ada-redemption/AdaRedemptionForm.js",
        "id": "wallet.redeem.dialog.redemptionKeyLabel",
        "start": {
          "column": 22,
          "line": 87
        }
      },
      {
        "defaultMessage": "!!!Shielded redemption key",
        "description": "Label for shielded redemption key input",
        "end": {
          "column": 3,
          "line": 96
        },
        "file": "source/renderer/app/components/wallet/ada-redemption/AdaRedemptionForm.js",
        "id": "wallet.redeem.dialog.shieldedRedemptionKeyLabel",
        "start": {
          "column": 30,
          "line": 92
        }
      },
      {
        "defaultMessage": "!!!Invalid redemption key",
        "description": "Error \"Invalid redemption key\" for ada redemption code input",
        "end": {
          "column": 3,
          "line": 101
        },
        "file": "source/renderer/app/components/wallet/ada-redemption/AdaRedemptionForm.js",
        "id": "wallet.redeem.dialog.redemptionCodeError",
        "start": {
          "column": 22,
          "line": 97
        }
      },
      {
        "defaultMessage": "!!!Invalid shielded vending key",
        "description": "Error \"Invalid shielded vending key\" for ada redemption code input",
        "end": {
          "column": 3,
          "line": 106
        },
        "file": "source/renderer/app/components/wallet/ada-redemption/AdaRedemptionForm.js",
        "id": "wallet.redeem.dialog.shieldedRedemptionCodeError",
        "start": {
          "column": 30,
          "line": 102
        }
      },
      {
        "defaultMessage": "!!!Enter your redemption key or upload a certificate",
        "description": "Hint for ada redemption key input",
        "end": {
          "column": 3,
          "line": 111
        },
        "file": "source/renderer/app/components/wallet/ada-redemption/AdaRedemptionForm.js",
        "id": "wallet.redeem.dialog.redemptionCodeHint",
        "start": {
          "column": 21,
          "line": 107
        }
      },
      {
        "defaultMessage": "!!!Enter your shielded vending key",
        "description": "Hint for shielded vending key input",
        "end": {
          "column": 3,
          "line": 116
        },
        "file": "source/renderer/app/components/wallet/ada-redemption/AdaRedemptionForm.js",
        "id": "wallet.redeem.dialog.shieldedRedemptionKeyHint",
        "start": {
          "column": 29,
          "line": 112
        }
      },
      {
        "defaultMessage": "!!!Redeem your money",
        "description": "Label for the \"Ada redemption\" dialog submit button.",
        "end": {
          "column": 3,
          "line": 121
        },
        "file": "source/renderer/app/components/wallet/ada-redemption/AdaRedemptionForm.js",
        "id": "wallet.redeem.dialog.submitLabel",
        "start": {
          "column": 15,
          "line": 117
        }
      },
      {
        "defaultMessage": "!!!Email",
        "description": "Label for the email input field.",
        "end": {
          "column": 3,
          "line": 126
        },
        "file": "source/renderer/app/components/wallet/ada-redemption/AdaRedemptionForm.js",
        "id": "wallet.redeem.dialog.emailLabel",
        "start": {
          "column": 14,
          "line": 122
        }
      },
      {
        "defaultMessage": "!!!Enter your email address",
        "description": "Hint for the email input field.",
        "end": {
          "column": 3,
          "line": 131
        },
        "file": "source/renderer/app/components/wallet/ada-redemption/AdaRedemptionForm.js",
        "id": "wallet.redeem.dialog.emailHint",
        "start": {
          "column": 13,
          "line": 127
        }
      },
      {
        "defaultMessage": "!!!Ada passcode",
        "description": "Label for the ada passcode input field.",
        "end": {
          "column": 3,
          "line": 136
        },
        "file": "source/renderer/app/components/wallet/ada-redemption/AdaRedemptionForm.js",
        "id": "wallet.redeem.dialog.adaPasscodeLabel",
        "start": {
          "column": 20,
          "line": 132
        }
      },
      {
        "defaultMessage": "!!!Enter your Ada passcode",
        "description": "Hint for the Ada passcode input field.",
        "end": {
          "column": 3,
          "line": 141
        },
        "file": "source/renderer/app/components/wallet/ada-redemption/AdaRedemptionForm.js",
        "id": "wallet.redeem.dialog.adaPasscodeHint",
        "start": {
          "column": 19,
          "line": 137
        }
      },
      {
        "defaultMessage": "!!!Ada amount",
        "description": "Label for the ada amount input field.",
        "end": {
          "column": 3,
          "line": 146
        },
        "file": "source/renderer/app/components/wallet/ada-redemption/AdaRedemptionForm.js",
        "id": "wallet.redeem.dialog.adaAmountLabel",
        "start": {
          "column": 18,
          "line": 142
        }
      },
      {
        "defaultMessage": "!!!Enter your Ada amount",
        "description": "Hint for the Ada amount input field.",
        "end": {
          "column": 3,
          "line": 151
        },
        "file": "source/renderer/app/components/wallet/ada-redemption/AdaRedemptionForm.js",
        "id": "wallet.redeem.dialog.adaAmountHint",
        "start": {
          "column": 17,
          "line": 147
        }
      },
      {
        "defaultMessage": "!!!Password",
        "description": "Placeholder for \"spending password\"",
        "end": {
          "column": 3,
          "line": 156
        },
        "file": "source/renderer/app/components/wallet/ada-redemption/AdaRedemptionForm.js",
        "id": "wallet.redeem.dialog.walletPasswordPlaceholder",
        "start": {
          "column": 29,
          "line": 152
        }
      },
      {
        "defaultMessage": "!!!Password",
        "description": "Label for \"spending password\"",
        "end": {
          "column": 3,
          "line": 161
        },
        "file": "source/renderer/app/components/wallet/ada-redemption/AdaRedemptionForm.js",
        "id": "wallet.redeem.dialog.walletPasswordLabel",
        "start": {
          "column": 23,
          "line": 157
        }
      }
    ],
    "path": "source/renderer/app/components/wallet/ada-redemption/AdaRedemptionForm.json"
  },
  {
    "descriptors": [
      {
        "defaultMessage": "!!!You have successfully redeemed",
        "description": "Headline for the ada redemption success overlay.",
        "end": {
          "column": 3,
          "line": 18
        },
        "file": "source/renderer/app/components/wallet/ada-redemption/AdaRedemptionSuccessOverlay.js",
        "id": "wallet.redeem.success.overlay.headline",
        "start": {
          "column": 12,
          "line": 14
        }
      },
      {
        "defaultMessage": "!!!Great",
        "description": "Confirm button text",
        "end": {
          "column": 3,
          "line": 23
        },
        "file": "source/renderer/app/components/wallet/ada-redemption/AdaRedemptionSuccessOverlay.js",
        "id": "wallet.redeem.success.overlay.confirmButton",
        "start": {
          "column": 17,
          "line": 19
        }
      }
    ],
    "path": "source/renderer/app/components/wallet/ada-redemption/AdaRedemptionSuccessOverlay.json"
  },
  {
    "descriptors": [
      {
        "defaultMessage": "!!!On the following screen, you will see a set of X random words. This is\n    your wallet backup phrase. It can be entered in any version of Daedalus application in order\n    to back up or restore your wallet’s funds and private key.",
        "description": "Instructions for backing up wallet recovery phrase on dialog that displays wallet recovery phrase.",
        "end": {
          "column": 3,
          "line": 21
        },
        "file": "source/renderer/app/components/wallet/backup-recovery/WalletBackupPrivacyWarningDialog.js",
        "id": "wallet.backup.privacy.warning.dialog.recoveryPhraseInstructions",
        "start": {
          "column": 30,
          "line": 15
        }
      },
      {
        "defaultMessage": "!!!Continue",
        "description": "Label for button \"Continue\" on wallet backup dialog",
        "end": {
          "column": 3,
          "line": 26
        },
        "file": "source/renderer/app/components/wallet/backup-recovery/WalletBackupPrivacyWarningDialog.js",
        "id": "wallet.backup.privacy.warning.dialog..button.labelContinue",
        "start": {
          "column": 23,
          "line": 22
        }
      },
      {
        "defaultMessage": "!!!Make sure nobody looks into your screen unless you want them to have access to your funds.",
        "description": "Label for the checkbox on wallet backup dialog describing that nobody should be watching when recovery phrase is shown",
        "end": {
          "column": 3,
          "line": 31
        },
        "file": "source/renderer/app/components/wallet/backup-recovery/WalletBackupPrivacyWarningDialog.js",
        "id": "wallet.backup.privacy.warning.dialog.checkbox.label.nobodyWatching",
        "start": {
          "column": 22,
          "line": 27
        }
      }
    ],
    "path": "source/renderer/app/components/wallet/backup-recovery/WalletBackupPrivacyWarningDialog.json"
  },
  {
    "descriptors": [
      {
        "defaultMessage": "!!!Please, make sure you have carefully written down your recovery phrase somewhere safe.\n    You will need this phrase later for next use and recover. Phrase is case sensitive.",
        "description": "Instructions for backing up wallet recovery phrase on dialog that displays wallet recovery phrase.",
        "end": {
          "column": 3,
          "line": 19
        },
        "file": "source/renderer/app/components/wallet/backup-recovery/WalletRecoveryPhraseDisplayDialog.js",
        "id": "wallet.backup.recovery.phrase.display.dialog.backup.instructions",
        "start": {
          "column": 22,
          "line": 14
        }
      },
      {
        "defaultMessage": "!!!Yes, I’ve written it down",
        "description": "Label for button \"Yes, I’ve written it down\" on wallet backup dialog",
        "end": {
          "column": 3,
          "line": 24
        },
        "file": "source/renderer/app/components/wallet/backup-recovery/WalletRecoveryPhraseDisplayDialog.js",
        "id": "wallet.backup.recovery.phrase.display.dialog.button.label.iHaveWrittenItDown",
        "start": {
          "column": 33,
          "line": 20
        }
      }
    ],
    "path": "source/renderer/app/components/wallet/backup-recovery/WalletRecoveryPhraseDisplayDialog.json"
  },
  {
    "descriptors": [
      {
        "defaultMessage": "!!!Tap each word in the correct order to verify your recovery phrase",
        "description": "Instructions for verifying wallet recovery phrase on dialog for entering wallet recovery phrase.",
        "end": {
          "column": 3,
          "line": 22
        },
        "file": "source/renderer/app/components/wallet/backup-recovery/WalletRecoveryPhraseEntryDialog.js",
        "id": "wallet.backup.recovery.phrase.entry.dialog.verification.instructions",
        "start": {
          "column": 28,
          "line": 18
        }
      },
      {
        "defaultMessage": "!!!Confirm",
        "description": "Label for button \"Confirm\" on wallet backup dialog",
        "end": {
          "column": 3,
          "line": 27
        },
        "file": "source/renderer/app/components/wallet/backup-recovery/WalletRecoveryPhraseEntryDialog.js",
        "id": "wallet.recovery.phrase.show.entry.dialog.button.labelConfirm",
        "start": {
          "column": 22,
          "line": 23
        }
      },
      {
        "defaultMessage": "!!!Clear",
        "description": "Label for button \"Clear\" on wallet backup dialog",
        "end": {
          "column": 3,
          "line": 32
        },
        "file": "source/renderer/app/components/wallet/backup-recovery/WalletRecoveryPhraseEntryDialog.js",
        "id": "wallet.recovery.phrase.show.entry.dialog.button.labelClear",
        "start": {
          "column": 20,
          "line": 28
        }
      },
      {
        "defaultMessage": "!!!I understand that my money are held securely on this device only, not on the company servers",
        "description": "Term and condition on wallet backup dialog describing that wallet is on a users device, not on company servers",
        "end": {
          "column": 3,
          "line": 37
        },
        "file": "source/renderer/app/components/wallet/backup-recovery/WalletRecoveryPhraseEntryDialog.js",
        "id": "wallet.backup.recovery.phrase.entry.dialog.terms.and.condition.device",
        "start": {
          "column": 14,
          "line": 33
        }
      },
      {
        "defaultMessage": "!!!I understand that if this application is moved to another device or deleted, my money can\n    be only recovered with the backup phrase which were written down in a secure place",
        "description": "Term and condition on wallet backup dialog describing that wallet can only be recovered with a security phrase",
        "end": {
          "column": 3,
          "line": 43
        },
        "file": "source/renderer/app/components/wallet/backup-recovery/WalletRecoveryPhraseEntryDialog.js",
        "id": "wallet.backup.recovery.phrase.entry.dialog.terms.and.condition.recovery",
        "start": {
          "column": 16,
          "line": 38
        }
      }
    ],
    "path": "source/renderer/app/components/wallet/backup-recovery/WalletRecoveryPhraseEntryDialog.json"
  },
  {
    "descriptors": [
      {
        "defaultMessage": "!!!Your wallet address",
        "description": "Label for wallet address on the ETC wallet \"Receive page\"",
        "end": {
          "column": 3,
          "line": 17
        },
        "file": "source/renderer/app/components/wallet/etc/WalletReceive.js",
        "id": "wallet.receive.page.etc.walletAddressLabel",
        "start": {
          "column": 22,
          "line": 13
        }
      },
      {
        "defaultMessage": "!!!Share this wallet address to receive payments.",
        "description": "Wallet receive payments instructions on the ETC wallet \"Receive page\"",
        "end": {
          "column": 3,
          "line": 22
        },
        "file": "source/renderer/app/components/wallet/etc/WalletReceive.js",
        "id": "wallet.receive.page.etc.walletReceiveInstructions",
        "start": {
          "column": 29,
          "line": 18
        }
      }
    ],
    "path": "source/renderer/app/components/wallet/etc/WalletReceive.json"
  },
  {
    "descriptors": [
      {
        "defaultMessage": "!!!Import Wallet",
        "description": "headline for \"Import wallet from file\" dialog.",
        "end": {
          "column": 3,
          "line": 24
        },
        "file": "source/renderer/app/components/wallet/file-import/WalletFileImportDialog.js",
        "id": "wallet.file.import.dialog.headline",
        "start": {
          "column": 12,
          "line": 20
        }
      },
      {
        "defaultMessage": "!!!Import file",
        "description": "Label \"Import file\" on the dialog for importing a wallet from a file.",
        "end": {
          "column": 3,
          "line": 29
        },
        "file": "source/renderer/app/components/wallet/file-import/WalletFileImportDialog.js",
        "id": "wallet.file.import.dialog.walletFileLabel",
        "start": {
          "column": 19,
          "line": 25
        }
      },
      {
        "defaultMessage": "!!!Drop file here or click to choose",
        "description": "Hint for the file upload field on the dialog for importing a wallet from a file.",
        "end": {
          "column": 3,
          "line": 34
        },
        "file": "source/renderer/app/components/wallet/file-import/WalletFileImportDialog.js",
        "id": "wallet.file.import.dialog.walletFileHint",
        "start": {
          "column": 18,
          "line": 30
        }
      },
      {
        "defaultMessage": "!!!Wallet name",
        "description": "Label for the \"wallet name\" input in the wallet file import dialog.",
        "end": {
          "column": 3,
          "line": 39
        },
        "file": "source/renderer/app/components/wallet/file-import/WalletFileImportDialog.js",
        "id": "wallet.file.import.dialog.wallet.name.input.label",
        "start": {
          "column": 24,
          "line": 35
        }
      },
      {
        "defaultMessage": "!!!e.g: Shopping Wallet",
        "description": "Hint for the \"Wallet name\" in the wallet file import dialog.",
        "end": {
          "column": 3,
          "line": 44
        },
        "file": "source/renderer/app/components/wallet/file-import/WalletFileImportDialog.js",
        "id": "wallet.file.import.dialog.wallet.name.input.hint",
        "start": {
          "column": 23,
          "line": 40
        }
      },
      {
        "defaultMessage": "!!!Import wallet",
        "description": "Label \"Import wallet\" submit button on the dialog for importing a wallet from a file.",
        "end": {
          "column": 3,
          "line": 49
        },
        "file": "source/renderer/app/components/wallet/file-import/WalletFileImportDialog.js",
        "id": "wallet.file.import.dialog.submitLabel",
        "start": {
          "column": 15,
          "line": 45
        }
      },
      {
        "defaultMessage": "!!!Activate to create password",
        "description": "Text for the \"Activate to create password\" switch in the wallet file import dialog.",
        "end": {
          "column": 3,
          "line": 54
        },
        "file": "source/renderer/app/components/wallet/file-import/WalletFileImportDialog.js",
        "id": "wallet.file.import.dialog.passwordSwitchPlaceholder",
        "start": {
          "column": 29,
          "line": 50
        }
      },
      {
        "defaultMessage": "!!!Password",
        "description": "Label for the \"Activate to create password\" switch in the wallet file import dialog.",
        "end": {
          "column": 3,
          "line": 59
        },
        "file": "source/renderer/app/components/wallet/file-import/WalletFileImportDialog.js",
        "id": "wallet.file.import.dialog.passwordSwitchLabel",
        "start": {
          "column": 23,
          "line": 55
        }
      },
      {
        "defaultMessage": "!!!Wallet password",
        "description": "Label for the \"Wallet password\" input in the wallet file import dialog.",
        "end": {
          "column": 3,
          "line": 64
        },
        "file": "source/renderer/app/components/wallet/file-import/WalletFileImportDialog.js",
        "id": "wallet.file.import.dialog.walletPasswordLabel",
        "start": {
          "column": 23,
          "line": 60
        }
      },
      {
        "defaultMessage": "!!!Repeat password",
        "description": "Label for the \"Repeat password\" input in the wallet file import dialog.",
        "end": {
          "column": 3,
          "line": 69
        },
        "file": "source/renderer/app/components/wallet/file-import/WalletFileImportDialog.js",
        "id": "wallet.file.import.dialog.repeatPasswordLabel",
        "start": {
          "column": 23,
          "line": 65
        }
      },
      {
        "defaultMessage": "!!!Password",
        "description": "Placeholder for the \"Password\" inputs in the wallet file import dialog.",
        "end": {
          "column": 3,
          "line": 74
        },
        "file": "source/renderer/app/components/wallet/file-import/WalletFileImportDialog.js",
        "id": "wallet.file.import.dialog.passwordFieldPlaceholder",
        "start": {
          "column": 28,
          "line": 70
        }
      }
    ],
    "path": "source/renderer/app/components/wallet/file-import/WalletFileImportDialog.json"
  },
  {
    "descriptors": [
      {
        "defaultMessage": "!!!Summary",
        "description": "Label for the \"Summary\" nav button in the wallet navigation.",
        "end": {
          "column": 3,
          "line": 18
        },
        "file": "source/renderer/app/components/wallet/navigation/WalletNavigation.js",
        "id": "wallet.navigation.summary",
        "start": {
          "column": 11,
          "line": 14
        }
      },
      {
        "defaultMessage": "!!!Send",
        "description": "Label for the \"Send\" nav button in the wallet navigation.",
        "end": {
          "column": 3,
          "line": 23
        },
        "file": "source/renderer/app/components/wallet/navigation/WalletNavigation.js",
        "id": "wallet.navigation.send",
        "start": {
          "column": 8,
          "line": 19
        }
      },
      {
        "defaultMessage": "!!!Receive",
        "description": "Label for the \"Receive\" nav button in the wallet navigation.",
        "end": {
          "column": 3,
          "line": 28
        },
        "file": "source/renderer/app/components/wallet/navigation/WalletNavigation.js",
        "id": "wallet.navigation.receive",
        "start": {
          "column": 11,
          "line": 24
        }
      },
      {
        "defaultMessage": "!!!Transactions",
        "description": "Label for the \"Transactions\" nav button in the wallet navigation.",
        "end": {
          "column": 3,
          "line": 33
        },
        "file": "source/renderer/app/components/wallet/navigation/WalletNavigation.js",
        "id": "wallet.navigation.transactions",
        "start": {
          "column": 16,
          "line": 29
        }
      },
      {
        "defaultMessage": "!!!Settings",
        "description": "Label for the \"Settings\" nav button in the wallet navigation.",
        "end": {
          "column": 3,
          "line": 38
        },
        "file": "source/renderer/app/components/wallet/navigation/WalletNavigation.js",
        "id": "wallet.navigation.settings",
        "start": {
          "column": 12,
          "line": 34
        }
      }
    ],
    "path": "source/renderer/app/components/wallet/navigation/WalletNavigation.json"
  },
  {
    "descriptors": [
      {
        "defaultMessage": "!!!Paper wallet certificate",
        "description": "Headline for the \"Paper wallet create certificate completion dialog\" headline.",
        "end": {
          "column": 3,
          "line": 17
        },
        "file": "source/renderer/app/components/wallet/paper-wallet-certificate/CompletionDialog.js",
        "id": "paper.wallet.create.certificate.completion.dialog.headline",
        "start": {
          "column": 12,
          "line": 13
        }
      },
      {
        "defaultMessage": "!!!Now you can fold your paper wallet certificate and glue together all the parts. Keep certificate safe. To import wallet back crop glued certificate’s edges to reach inner part.",
        "description": "Headline for the \"Paper wallet create certificate completion dialog\" subtitle.",
        "end": {
          "column": 3,
          "line": 22
        },
        "file": "source/renderer/app/components/wallet/paper-wallet-certificate/CompletionDialog.js",
        "id": "paper.wallet.create.certificate.completion.dialog.subtitle",
        "start": {
          "column": 12,
          "line": 18
        }
      },
      {
        "defaultMessage": "!!!You can use this link to open the address in Cardano Explorer, save it in your browser bookmarks and share it with others to receive funds:",
        "description": "Headline for the \"Paper wallet create certificate completion dialog\" link instructions.",
        "end": {
          "column": 3,
          "line": 27
        },
        "file": "source/renderer/app/components/wallet/paper-wallet-certificate/CompletionDialog.js",
        "id": "paper.wallet.create.certificate.completion.dialog.linkInstructions",
        "start": {
          "column": 20,
          "line": 23
        }
      },
      {
        "defaultMessage": "!!!Finish",
        "description": "\"Paper wallet create certificate completion dialog\" finish button label.",
        "end": {
          "column": 3,
          "line": 32
        },
        "file": "source/renderer/app/components/wallet/paper-wallet-certificate/CompletionDialog.js",
        "id": "paper.wallet.create.certificate.completion.dialog.finishButtonLabel",
        "start": {
          "column": 21,
          "line": 28
        }
      }
    ],
    "path": "source/renderer/app/components/wallet/paper-wallet-certificate/CompletionDialog.json"
  },
  {
    "descriptors": [
      {
        "defaultMessage": "!!!Create a paper wallet certificate",
        "description": "Headline for the \"Paper wallet create certificate instructions dialog\".",
        "end": {
          "column": 3,
          "line": 16
        },
        "file": "source/renderer/app/components/wallet/paper-wallet-certificate/InstructionsDialog.js",
        "id": "paper.wallet.create.certificate.instructions.dialog.headline",
        "start": {
          "column": 12,
          "line": 12
        }
      },
      {
        "defaultMessage": "!!!Create a paper wallet certificate for offline storage of funds.",
        "description": "Subtitle for the \"Paper wallet create certificate instructions dialog\".",
        "end": {
          "column": 3,
          "line": 21
        },
        "file": "source/renderer/app/components/wallet/paper-wallet-certificate/InstructionsDialog.js",
        "id": "paper.wallet.create.certificate.instructions.dialog.subtitle",
        "start": {
          "column": 12,
          "line": 17
        }
      },
      {
        "defaultMessage": "!!!Instructions:",
        "description": "Instructions list label for the \"Paper wallet create certificate instructions dialog\".",
        "end": {
          "column": 3,
          "line": 26
        },
        "file": "source/renderer/app/components/wallet/paper-wallet-certificate/InstructionsDialog.js",
        "id": "paper.wallet.create.certificate.instructions.dialog.instructionsList.label",
        "start": {
          "column": 25,
          "line": 22
        }
      },
      {
        "defaultMessage": "!!!A printed certificate will include shielded recovery phrase in the form of 15 mnemonic words.",
        "description": "Wallet certificate create instructions dialog definition 1.",
        "end": {
          "column": 3,
          "line": 31
        },
        "file": "source/renderer/app/components/wallet/paper-wallet-certificate/InstructionsDialog.js",
        "id": "paper.wallet.create.certificate.instructions.dialog.instructionsList.definition1",
        "start": {
          "column": 31,
          "line": 27
        }
      },
      {
        "defaultMessage": "!!!To restore your wallet at the later time, you will need a recovery phrase from your certificate and a password which will be chosen at the following step.",
        "description": "Wallet certificate create instructions dialog definition 2.",
        "end": {
          "column": 3,
          "line": 36
        },
        "file": "source/renderer/app/components/wallet/paper-wallet-certificate/InstructionsDialog.js",
        "id": "paper.wallet.create.certificate.instructions.dialog.instructionsList.definition2",
        "start": {
          "column": 31,
          "line": 32
        }
      },
      {
        "defaultMessage": "!!!You will be able to send funds to your wallet using the address from the certificate.",
        "description": "Wallet certificate create instructions dialog definition 3.",
        "end": {
          "column": 3,
          "line": 41
        },
        "file": "source/renderer/app/components/wallet/paper-wallet-certificate/InstructionsDialog.js",
        "id": "paper.wallet.create.certificate.instructions.dialog.instructionsList.definition3",
        "start": {
          "column": 31,
          "line": 37
        }
      },
      {
        "defaultMessage": "!!!Created wallet will not be kept in Daedalus. You will be able to check the balance on the address from the certificate using Cardano Explorer.",
        "description": "Wallet certificate create instructions dialog definition 4.",
        "end": {
          "column": 3,
          "line": 46
        },
        "file": "source/renderer/app/components/wallet/paper-wallet-certificate/InstructionsDialog.js",
        "id": "paper.wallet.create.certificate.instructions.dialog.instructionsList.definition4",
        "start": {
          "column": 31,
          "line": 42
        }
      },
      {
        "defaultMessage": "!!!Store your certificate and password in a safe place. It is best not to keep them together.",
        "description": "Wallet certificate create instructions dialog definition 5.",
        "end": {
          "column": 3,
          "line": 51
        },
        "file": "source/renderer/app/components/wallet/paper-wallet-certificate/InstructionsDialog.js",
        "id": "paper.wallet.create.certificate.instructions.dialog.instructionsList.definition5",
        "start": {
          "column": 31,
          "line": 47
        }
      }
    ],
    "path": "source/renderer/app/components/wallet/paper-wallet-certificate/InstructionsDialog.json"
  },
  {
    "descriptors": [
      {
        "defaultMessage": "!!!Choose your password",
        "description": "Headline for the \"Paper wallet create certificate password choice dialog\".",
        "end": {
          "column": 3,
          "line": 27
        },
        "file": "source/renderer/app/components/wallet/paper-wallet-certificate/PasswordChoiceDialog.js",
        "id": "paper.wallet.create.certificate.passwordChoice.dialog.headline",
        "start": {
          "column": 12,
          "line": 23
        }
      },
      {
        "defaultMessage": "!!!A password you chose will be used to shield your recovery prase on the certificate. You will not be able to restore your wallet without this password.",
        "description": "\"Paper wallet create certificate password choice dialog\" subtitle.",
        "end": {
          "column": 3,
          "line": 32
        },
        "file": "source/renderer/app/components/wallet/paper-wallet-certificate/PasswordChoiceDialog.js",
        "id": "paper.wallet.create.certificate.passwordChoice.dialog.subtitle",
        "start": {
          "column": 12,
          "line": 28
        }
      },
      {
        "defaultMessage": "!!!Note that password needs to be at least <strong>7 characters long</strong>, and have at least <strong>1 uppercase character</strong>, <strong>1 lowercase character</strong> and <strong>1 number</strong>.",
        "description": "\"Paper wallet create certificate password choice dialog\" password complexity text.",
        "end": {
          "column": 3,
          "line": 37
        },
        "file": "source/renderer/app/components/wallet/paper-wallet-certificate/PasswordChoiceDialog.js",
        "id": "paper.wallet.create.certificate.passwordChoice.dialog.password.ComplexityText",
        "start": {
          "column": 26,
          "line": 33
        }
      },
      {
        "defaultMessage": "!!!Enter password",
        "description": "\"Paper wallet create certificate password choice dialog\" password label.",
        "end": {
          "column": 3,
          "line": 42
        },
        "file": "source/renderer/app/components/wallet/paper-wallet-certificate/PasswordChoiceDialog.js",
        "id": "paper.wallet.create.certificate.passwordChoice.dialog.password.label",
        "start": {
          "column": 17,
          "line": 38
        }
      },
      {
        "defaultMessage": "!!!Type password",
        "description": "\"Paper wallet create certificate password choice dialog\" password hint.",
        "end": {
          "column": 3,
          "line": 47
        },
        "file": "source/renderer/app/components/wallet/paper-wallet-certificate/PasswordChoiceDialog.js",
        "id": "paper.wallet.create.certificate.passwordChoice.dialog.password.hint",
        "start": {
          "column": 16,
          "line": 43
        }
      },
      {
        "defaultMessage": "!!!Repeat password",
        "description": "\"Paper wallet create certificate password choice dialog\" repeat password label.",
        "end": {
          "column": 3,
          "line": 52
        },
        "file": "source/renderer/app/components/wallet/paper-wallet-certificate/PasswordChoiceDialog.js",
        "id": "paper.wallet.create.certificate.passwordChoice.dialog.repeatPassword.label",
        "start": {
          "column": 23,
          "line": 48
        }
      },
      {
        "defaultMessage": "!!!Repeat password",
        "description": "\"Paper wallet create certificate password choice dialog\" repeat password hint.",
        "end": {
          "column": 3,
          "line": 57
        },
        "file": "source/renderer/app/components/wallet/paper-wallet-certificate/PasswordChoiceDialog.js",
        "id": "paper.wallet.create.certificate.passwordChoice.dialog.repeatPassword.hint",
        "start": {
          "column": 22,
          "line": 53
        }
      },
      {
        "defaultMessage": "!!!I understand the importance of the password and I will keep it secure.",
        "description": "\"Paper wallet create certificate password choice dialog\" password keep confirmation.",
        "end": {
          "column": 3,
          "line": 62
        },
        "file": "source/renderer/app/components/wallet/paper-wallet-certificate/PasswordChoiceDialog.js",
        "id": "paper.wallet.create.certificate.passwordChoice.dialog.password.keepConfirmation",
        "start": {
          "column": 40,
          "line": 58
        }
      },
      {
        "defaultMessage": "!!!Print",
        "description": "\"Paper wallet create certificate password choice dialog\" print button label.",
        "end": {
          "column": 3,
          "line": 67
        },
        "file": "source/renderer/app/components/wallet/paper-wallet-certificate/PasswordChoiceDialog.js",
        "id": "paper.wallet.create.certificate.passwordChoice.dialog.button.printLabel",
        "start": {
          "column": 20,
          "line": 63
        }
      }
    ],
    "path": "source/renderer/app/components/wallet/paper-wallet-certificate/PasswordChoiceDialog.json"
  },
  {
    "descriptors": [
      {
        "defaultMessage": "!!!Certificate generation complete",
        "description": "Headline for the \"Paper wallet create certificate print dialog\".",
        "end": {
          "column": 3,
          "line": 17
        },
        "file": "source/renderer/app/components/wallet/paper-wallet-certificate/PrintDialog.js",
        "id": "paper.wallet.create.certificate.print.dialog.headline",
        "start": {
          "column": 12,
          "line": 13
        }
      },
      {
        "defaultMessage": "!!!Check your paper wallet certificate and verify that everything is correctly printed and readable. You can try scanning QR codes with QR scanner application on your mobile phone.",
        "description": "\"Paper wallet create certificate print dialog\" subtitle.",
        "end": {
          "column": 3,
          "line": 22
        },
        "file": "source/renderer/app/components/wallet/paper-wallet-certificate/PrintDialog.js",
        "id": "paper.wallet.create.certificate.print.dialog.subtitle",
        "start": {
          "column": 12,
          "line": 18
        }
      },
      {
        "defaultMessage": "!!!Yes, paper wallet certificate successfully printed and everything is readable and scannable.",
        "description": "\"Paper wallet create certificate print dialog\" confirmation.",
        "end": {
          "column": 3,
          "line": 27
        },
        "file": "source/renderer/app/components/wallet/paper-wallet-certificate/PrintDialog.js",
        "id": "paper.wallet.create.certificate.print.dialog.printConfirmation",
        "start": {
          "column": 26,
          "line": 23
        }
      }
    ],
    "path": "source/renderer/app/components/wallet/paper-wallet-certificate/PrintDialog.json"
  },
  {
    "descriptors": [
      {
        "defaultMessage": "!!!Certificate password",
        "description": "Headline for the \"Paper wallet create certificate securyng password dialog\".",
        "end": {
          "column": 3,
          "line": 19
        },
        "file": "source/renderer/app/components/wallet/paper-wallet-certificate/SecuringPasswordDialog.js",
        "id": "paper.wallet.create.certificate.securyng password.dialog.headline",
        "start": {
          "column": 12,
          "line": 15
        }
      },
      {
        "defaultMessage": "!!!To restore your wallet you will need shielded recovery phrase from the certificate and the password.",
        "description": "\"Paper wallet create certificate securyng password dialog\" first info label.",
        "end": {
          "column": 3,
          "line": 24
        },
        "file": "source/renderer/app/components/wallet/paper-wallet-certificate/SecuringPasswordDialog.js",
        "id": "paper.wallet.create.certificate.securyng password.dialog.infoLabel1",
        "start": {
          "column": 14,
          "line": 20
        }
      },
      {
        "defaultMessage": "!!!The password can optionally be written on the certificate or kept securely in other location. Here is the placeholder on the certificate intended for your password.",
        "description": "\"Paper wallet create certificate securyng password dialog\" second info label.",
        "end": {
          "column": 3,
          "line": 29
        },
        "file": "source/renderer/app/components/wallet/paper-wallet-certificate/SecuringPasswordDialog.js",
        "id": "paper.wallet.create.certificate.securyng password.dialog.infoLabel2",
        "start": {
          "column": 14,
          "line": 25
        }
      },
      {
        "defaultMessage": "!!!I understand that I can not use my certificate without the password and I have stored it safely.",
        "description": "\"Paper wallet create certificate securyng password dialog\" secure password confirmation.",
        "end": {
          "column": 3,
          "line": 34
        },
        "file": "source/renderer/app/components/wallet/paper-wallet-certificate/SecuringPasswordDialog.js",
        "id": "paper.wallet.create.certificate.securyng password.dialog.securingPasswordConfirmation",
        "start": {
          "column": 32,
          "line": 30
        }
      }
    ],
    "path": "source/renderer/app/components/wallet/paper-wallet-certificate/SecuringPasswordDialog.json"
  },
  {
    "descriptors": [
      {
        "defaultMessage": "!!!Select color",
        "description": "Headline for \"Paper wallet certificate create template choice dialog\".",
        "end": {
          "column": 3,
          "line": 20
        },
        "file": "source/renderer/app/components/wallet/paper-wallet-certificate/TemplateChoiceDialog.js",
        "id": "paper.wallet.create.certificate.templateChoice.dialog.headline",
        "start": {
          "column": 12,
          "line": 16
        }
      },
      {
        "defaultMessage": "!!!Print",
        "description": "\"Paper wallet create certificate template choice dialog\" print button label.",
        "end": {
          "column": 3,
          "line": 25
        },
        "file": "source/renderer/app/components/wallet/paper-wallet-certificate/TemplateChoiceDialog.js",
        "id": "paper.wallet.create.certificate.templateChoice.dialog.button.printButtonLabel",
        "start": {
          "column": 20,
          "line": 21
        }
      }
    ],
    "path": "source/renderer/app/components/wallet/paper-wallet-certificate/TemplateChoiceDialog.json"
  },
  {
    "descriptors": [
      {
        "defaultMessage": "!!!Verify certificate",
        "description": "Headline for the \"Paper wallet create certificate verification dialog\".",
        "end": {
          "column": 3,
          "line": 28
        },
        "file": "source/renderer/app/components/wallet/paper-wallet-certificate/VerificationDialog.js",
        "id": "paper.wallet.create.certificate.verification.dialog.headline",
        "start": {
          "column": 12,
          "line": 24
        }
      },
      {
        "defaultMessage": "!!!Enter your shielded recovery phrase and your password to verify your paper wallet certificate.",
        "description": "\"Paper wallet create certificate verification dialog\" subtitle.",
        "end": {
          "column": 3,
          "line": 33
        },
        "file": "source/renderer/app/components/wallet/paper-wallet-certificate/VerificationDialog.js",
        "id": "paper.wallet.create.certificate.verification.dialog.subtitle",
        "start": {
          "column": 12,
          "line": 29
        }
      },
      {
        "defaultMessage": "!!!Shielded recovery phrase",
        "description": "\"Paper wallet create certificate verification dialog\" recovery phrase label.",
        "end": {
          "column": 3,
          "line": 38
        },
        "file": "source/renderer/app/components/wallet/paper-wallet-certificate/VerificationDialog.js",
        "id": "paper.wallet.create.certificate.verification.dialog.recoveryPhrase.label",
        "start": {
          "column": 23,
          "line": 34
        }
      },
      {
        "defaultMessage": "!!!Enter recovery phrase",
        "description": "\"Paper wallet create certificate verification dialog\" recovery phrase hint.",
        "end": {
          "column": 3,
          "line": 43
        },
        "file": "source/renderer/app/components/wallet/paper-wallet-certificate/VerificationDialog.js",
        "id": "paper.wallet.create.certificate.verification.dialog.recoveryPhrase.hint",
        "start": {
          "column": 22,
          "line": 39
        }
      },
      {
        "defaultMessage": "!!!No results",
        "description": "\"Paper wallet create certificate verification dialog\" recovery phrase no results label.",
        "end": {
          "column": 3,
          "line": 48
        },
        "file": "source/renderer/app/components/wallet/paper-wallet-certificate/VerificationDialog.js",
        "id": "paper.wallet.create.certificate.verification.dialog.recoveryPhrase.noResults",
        "start": {
          "column": 27,
          "line": 44
        }
      },
      {
        "defaultMessage": "!!!Password",
        "description": "\"Paper wallet create certificate verification dialog\" password label.",
        "end": {
          "column": 3,
          "line": 53
        },
        "file": "source/renderer/app/components/wallet/paper-wallet-certificate/VerificationDialog.js",
        "id": "paper.wallet.create.certificate.verification.dialog.password.label",
        "start": {
          "column": 17,
          "line": 49
        }
      },
      {
        "defaultMessage": "!!!Type password",
        "description": "\"Paper wallet create certificate verification dialog\" password hint.",
        "end": {
          "column": 3,
          "line": 58
        },
        "file": "source/renderer/app/components/wallet/paper-wallet-certificate/VerificationDialog.js",
        "id": "paper.wallet.create.certificate.verification.dialog.password.hint",
        "start": {
          "column": 16,
          "line": 54
        }
      },
      {
        "defaultMessage": "!!!Clear",
        "description": "\"Paper wallet create certificate verification dialog\" button clear label.",
        "end": {
          "column": 3,
          "line": 63
        },
        "file": "source/renderer/app/components/wallet/paper-wallet-certificate/VerificationDialog.js",
        "id": "paper.wallet.create.certificate.verification.dialog.button.clearLabel",
        "start": {
          "column": 20,
          "line": 59
        }
      },
      {
        "defaultMessage": "!!!I understand that the created wallet will not be stored in Daedalus after this step.",
        "description": "\"Paper wallet create certificate verification dialog\" storing understandance confirmation.",
        "end": {
          "column": 3,
          "line": 68
        },
        "file": "source/renderer/app/components/wallet/paper-wallet-certificate/VerificationDialog.js",
        "id": "paper.wallet.create.certificate.verification.dialog.storingUnderstandanceConfirmationLabel",
        "start": {
          "column": 30,
          "line": 64
        }
      },
      {
        "defaultMessage": "!!!I understand that my wallet can only be recovered using my paper wallet certificate and the password I have chosen.",
        "description": "\"Paper wallet create certificate verification dialog\" recovering understandance confirmation.",
        "end": {
          "column": 3,
          "line": 73
        },
        "file": "source/renderer/app/components/wallet/paper-wallet-certificate/VerificationDialog.js",
        "id": "paper.wallet.create.certificate.verification.dialog.recoveringUnderstandanceConfirmationLabel",
        "start": {
          "column": 33,
          "line": 69
        }
      },
      {
        "defaultMessage": "!!!Invalid password or shielded recovery phrase / password combination.<br/>\n      Make sure you enter the shielded recovery phrase and the password from the certificate.\n      Your certificate should not be used without passing this validation step.",
        "description": "\"Paper wallet create certificate verification dialog\" error message when password or recovery phrase are invalid.",
        "end": {
          "column": 3,
          "line": 80
        },
        "file": "source/renderer/app/components/wallet/paper-wallet-certificate/VerificationDialog.js",
        "id": "paper.wallet.create.certificate.verification.dialog.errorMessage",
        "start": {
          "column": 16,
          "line": 74
        }
      }
    ],
    "path": "source/renderer/app/components/wallet/paper-wallet-certificate/VerificationDialog.json"
  },
  {
    "descriptors": [
      {
        "defaultMessage": "!!!Paper wallet import",
        "description": "Label \"Paper wallet import\" on the paper wallet import dialog.",
        "end": {
          "column": 3,
          "line": 25
        },
        "file": "source/renderer/app/components/wallet/PaperWalletImportDialog.js",
        "id": "paper.wallet.import.dialog.title.label",
        "start": {
          "column": 9,
          "line": 21
        }
      },
      {
        "defaultMessage": "!!!Private key",
        "description": "Label for the wallet private key input on the paper wallet import dialog.",
        "end": {
          "column": 3,
          "line": 30
        },
        "file": "source/renderer/app/components/wallet/PaperWalletImportDialog.js",
        "id": "paper.wallet.import.dialog.wallet.privateKey.input.label",
        "start": {
          "column": 24,
          "line": 26
        }
      },
      {
        "defaultMessage": "!!!Enter private key",
        "description": "Hint \"Enter private key\" for the wallet private key input on the paper wallet import dialog.",
        "end": {
          "column": 3,
          "line": 35
        },
        "file": "source/renderer/app/components/wallet/PaperWalletImportDialog.js",
        "id": "paper.wallet.import.dialog.wallet.privateKey.input.hint",
        "start": {
          "column": 23,
          "line": 31
        }
      },
      {
        "defaultMessage": "!!!Mnemonic phrase",
        "description": "Label for the mnemonic phrase input on the paper wallet import dialog.",
        "end": {
          "column": 3,
          "line": 40
        },
        "file": "source/renderer/app/components/wallet/PaperWalletImportDialog.js",
        "id": "paper.wallet.import.dialog.mnemonic.phrase.input.label",
        "start": {
          "column": 28,
          "line": 36
        }
      },
      {
        "defaultMessage": "!!!Enter mnemonic phrase",
        "description": "Hint \"Enter mnemonic phrase\" for the mnemonic phrase input on the paper wallet import dialog.",
        "end": {
          "column": 3,
          "line": 45
        },
        "file": "source/renderer/app/components/wallet/PaperWalletImportDialog.js",
        "id": "paper.wallet.import.dialog.mnemonic.phrase.input.hint",
        "start": {
          "column": 27,
          "line": 41
        }
      },
      {
        "defaultMessage": "!!!Wallet name",
        "description": "Label for the wallet name input on the paper wallet import dialog.",
        "end": {
          "column": 3,
          "line": 50
        },
        "file": "source/renderer/app/components/wallet/PaperWalletImportDialog.js",
        "id": "paper.wallet.import.dialog.wallet.name.input.label",
        "start": {
          "column": 24,
          "line": 46
        }
      },
      {
        "defaultMessage": "!!!Enter wallet name",
        "description": "Hint \"Enter wallet name\" for the wallet name input on the paper wallet import dialog.",
        "end": {
          "column": 3,
          "line": 55
        },
        "file": "source/renderer/app/components/wallet/PaperWalletImportDialog.js",
        "id": "paper.wallet.import.dialog.wallet.name.input.hint",
        "start": {
          "column": 23,
          "line": 51
        }
      },
      {
        "defaultMessage": "!!!Import wallet",
        "description": "Label for the \"Import wallet\" button on the paper wallet import dialog.",
        "end": {
          "column": 3,
          "line": 60
        },
        "file": "source/renderer/app/components/wallet/PaperWalletImportDialog.js",
        "id": "paper.wallet.import.dialog.import.wallet.button.label",
        "start": {
          "column": 21,
          "line": 56
        }
      },
      {
        "defaultMessage": "!!!Invalid mnemonic phrase",
        "description": "Error message shown when invalid mnemonic phrase was entered.",
        "end": {
          "column": 3,
          "line": 65
        },
        "file": "source/renderer/app/components/wallet/PaperWalletImportDialog.js",
        "id": "paper.wallet.import.dialog.form.errors.invalidMnemonicPhrase",
        "start": {
          "column": 25,
          "line": 61
        }
      },
      {
        "defaultMessage": "!!!Invalid private key",
        "description": "Error message shown when invalid private key was entered.",
        "end": {
          "column": 3,
          "line": 70
        },
        "file": "source/renderer/app/components/wallet/PaperWalletImportDialog.js",
        "id": "paper.wallet.import.dialog.form.errors.invalidPrivateKey",
        "start": {
          "column": 21,
          "line": 66
        }
      },
      {
        "defaultMessage": "!!!Password",
        "description": "Label for the \"Activate to create password\" switch in the paper wallet import dialog.",
        "end": {
          "column": 3,
          "line": 75
        },
        "file": "source/renderer/app/components/wallet/PaperWalletImportDialog.js",
        "id": "paper.wallet.import.dialog.passwordSwitchLabel",
        "start": {
          "column": 23,
          "line": 71
        }
      },
      {
        "defaultMessage": "!!!Activate to create password",
        "description": "Text for the \"Activate to create password\" switch in the paper wallet import dialog.",
        "end": {
          "column": 3,
          "line": 80
        },
        "file": "source/renderer/app/components/wallet/PaperWalletImportDialog.js",
        "id": "paper.wallet.import.dialog.passwordSwitchPlaceholder",
        "start": {
          "column": 29,
          "line": 76
        }
      },
      {
        "defaultMessage": "!!!Wallet password",
        "description": "Label for the \"Wallet password\" input in the paper wallet import dialog.",
        "end": {
          "column": 3,
          "line": 85
        },
        "file": "source/renderer/app/components/wallet/PaperWalletImportDialog.js",
        "id": "paper.wallet.import.dialog.walletPasswordLabel",
        "start": {
          "column": 23,
          "line": 81
        }
      },
      {
        "defaultMessage": "!!!Repeat password",
        "description": "Label for the \"Repeat password\" input in the paper wallet import dialog.",
        "end": {
          "column": 3,
          "line": 90
        },
        "file": "source/renderer/app/components/wallet/PaperWalletImportDialog.js",
        "id": "paper.wallet.import.dialog.repeatPasswordLabel",
        "start": {
          "column": 23,
          "line": 86
        }
      },
      {
        "defaultMessage": "!!!Password",
        "description": "Placeholder for the \"Password\" inputs in the paper wallet import dialog.",
        "end": {
          "column": 3,
          "line": 95
        },
        "file": "source/renderer/app/components/wallet/PaperWalletImportDialog.js",
        "id": "paper.wallet.import.dialog.passwordFieldPlaceholder",
        "start": {
          "column": 28,
          "line": 91
        }
      }
    ],
    "path": "source/renderer/app/components/wallet/PaperWalletImportDialog.json"
  },
  {
    "descriptors": [
      {
        "defaultMessage": "!!!Password",
        "description": "Title for the \"Change wallet password\" dialog when there is no password set.",
        "end": {
          "column": 3,
          "line": 23
        },
        "file": "source/renderer/app/components/wallet/settings/ChangeWalletPasswordDialog.js",
        "id": "wallet.settings.changePassword.dialog.title.setPassword",
        "start": {
          "column": 26,
          "line": 19
        }
      },
      {
        "defaultMessage": "!!!Change password",
        "description": "Title for the \"Change wallet password\" dialog when there is already password set.",
        "end": {
          "column": 3,
          "line": 28
        },
        "file": "source/renderer/app/components/wallet/settings/ChangeWalletPasswordDialog.js",
        "id": "wallet.settings.changePassword.dialog.title.changePassword",
        "start": {
          "column": 29,
          "line": 24
        }
      },
      {
        "defaultMessage": "!!!Wallet password",
        "description": "Label for the \"Wallet password\" input in the change wallet password dialog.",
        "end": {
          "column": 3,
          "line": 33
        },
        "file": "source/renderer/app/components/wallet/settings/ChangeWalletPasswordDialog.js",
        "id": "wallet.settings.changePassword.dialog.walletPasswordLabel",
        "start": {
          "column": 23,
          "line": 29
        }
      },
      {
        "defaultMessage": "!!!Current password",
        "description": "Label for the \"Current password\" input in the change wallet password dialog.",
        "end": {
          "column": 3,
          "line": 38
        },
        "file": "source/renderer/app/components/wallet/settings/ChangeWalletPasswordDialog.js",
        "id": "wallet.settings.changePassword.dialog.currentPasswordLabel",
        "start": {
          "column": 24,
          "line": 34
        }
      },
      {
        "defaultMessage": "!!!New password",
        "description": "Label for the \"New password\" input in the change wallet password dialog.",
        "end": {
          "column": 3,
          "line": 43
        },
        "file": "source/renderer/app/components/wallet/settings/ChangeWalletPasswordDialog.js",
        "id": "wallet.settings.changePassword.dialog.newPasswordLabel",
        "start": {
          "column": 20,
          "line": 39
        }
      },
      {
        "defaultMessage": "!!!Repeat password",
        "description": "Label for the \"Repeat password\" input in the change wallet password dialog.",
        "end": {
          "column": 3,
          "line": 48
        },
        "file": "source/renderer/app/components/wallet/settings/ChangeWalletPasswordDialog.js",
        "id": "wallet.settings.changePassword.dialog.repeatPasswordLabel",
        "start": {
          "column": 23,
          "line": 44
        }
      },
      {
        "defaultMessage": "!!!Type current password",
        "description": "Placeholder for the \"Current password\" inputs in the change wallet password dialog.",
        "end": {
          "column": 3,
          "line": 53
        },
        "file": "source/renderer/app/components/wallet/settings/ChangeWalletPasswordDialog.js",
        "id": "wallet.settings.changePassword.dialog.currentPasswordFieldPlaceholder",
        "start": {
          "column": 35,
          "line": 49
        }
      },
      {
        "defaultMessage": "!!!Type new password",
        "description": "Placeholder for the \"New password\" inputs in the change wallet password dialog.",
        "end": {
          "column": 3,
          "line": 58
        },
        "file": "source/renderer/app/components/wallet/settings/ChangeWalletPasswordDialog.js",
        "id": "wallet.settings.changePassword.dialog.newPasswordFieldPlaceholder",
        "start": {
          "column": 31,
          "line": 54
        }
      },
      {
        "defaultMessage": "!!!Repeat new password",
        "description": "Placeholder for the \"Repeat password\" inputs in the change wallet password dialog.",
        "end": {
          "column": 3,
          "line": 63
        },
        "file": "source/renderer/app/components/wallet/settings/ChangeWalletPasswordDialog.js",
        "id": "wallet.settings.changePassword.dialog.repeatPasswordFieldPlaceholder",
        "start": {
          "column": 34,
          "line": 59
        }
      },
      {
        "defaultMessage": "!!!Remove password",
        "description": "Label for the \"Check to deactivate password\" switch in the change wallet password dialog.",
        "end": {
          "column": 3,
          "line": 68
        },
        "file": "source/renderer/app/components/wallet/settings/ChangeWalletPasswordDialog.js",
        "id": "wallet.settings.changePassword.dialog.passwordSwitchLabel",
        "start": {
          "column": 23,
          "line": 64
        }
      },
      {
        "defaultMessage": "!!!Check to deactivate password",
        "description": "Text for the \"Check to deactivate password\" switch in the change wallet password dialog.",
        "end": {
          "column": 3,
          "line": 73
        },
        "file": "source/renderer/app/components/wallet/settings/ChangeWalletPasswordDialog.js",
        "id": "wallet.settings.changePassword.dialog.passwordSwitchPlaceholder",
        "start": {
          "column": 29,
          "line": 69
        }
      }
    ],
    "path": "source/renderer/app/components/wallet/settings/ChangeWalletPasswordDialog.json"
  },
  {
    "descriptors": [
      {
        "defaultMessage": "!!!Delete wallet",
        "description": "Label for the delete button on wallet settings",
        "end": {
          "column": 3,
          "line": 10
        },
        "file": "source/renderer/app/components/wallet/settings/DeleteWalletButton.js",
        "id": "wallet.settings.deleteWalletButtonLabel",
        "start": {
          "column": 9,
          "line": 6
        }
      }
    ],
    "path": "source/renderer/app/components/wallet/settings/DeleteWalletButton.json"
  },
  {
    "descriptors": [
      {
        "defaultMessage": "!!!Delete Wallet",
        "description": "Title for the \"Delete wallet\" dialog.",
        "end": {
          "column": 3,
          "line": 21
        },
        "file": "source/renderer/app/components/wallet/settings/DeleteWalletConfirmationDialog.js",
        "id": "wallet.settings.delete.dialog.title",
        "start": {
          "column": 15,
          "line": 17
        }
      },
      {
        "defaultMessage": "!!!Delete",
        "description": "Label for the \"Delete (x)\" button in the delete wallet dialog.",
        "end": {
          "column": 3,
          "line": 26
        },
        "file": "source/renderer/app/components/wallet/settings/DeleteWalletConfirmationDialog.js",
        "id": "wallet.settings.delete.dialog.confirmButtonLabel",
        "start": {
          "column": 22,
          "line": 22
        }
      },
      {
        "defaultMessage": "!!!Do you really want to delete <strong>{walletName}</strong> wallet?",
        "description": "Question if the user really wants to delete the wallet.",
        "end": {
          "column": 3,
          "line": 31
        },
        "file": "source/renderer/app/components/wallet/settings/DeleteWalletConfirmationDialog.js",
        "id": "wallet.settings.delete.dialog.wantToDeleteWalletQuestion",
        "start": {
          "column": 30,
          "line": 27
        }
      },
      {
        "defaultMessage": "!!!Make sure you have access to backup before continuing. Otherwise, you will lose all your funds connected to this wallet.",
        "description": "Notice to confirm if the user has made a backup of his wallet",
        "end": {
          "column": 3,
          "line": 36
        },
        "file": "source/renderer/app/components/wallet/settings/DeleteWalletConfirmationDialog.js",
        "id": "wallet.settings.delete.dialog.confirmBackupNotice",
        "start": {
          "column": 23,
          "line": 32
        }
      },
      {
        "defaultMessage": "!!!Enter the name of the wallet to confirm deletion:",
        "description": "Instruction for recovery word on delete wallet dialog",
        "end": {
          "column": 3,
          "line": 41
        },
        "file": "source/renderer/app/components/wallet/settings/DeleteWalletConfirmationDialog.js",
        "id": "wallet.settings.delete.dialog.enterRecoveryWordLabel",
        "start": {
          "column": 26,
          "line": 37
        }
      }
    ],
    "path": "source/renderer/app/components/wallet/settings/DeleteWalletConfirmationDialog.json"
  },
  {
    "descriptors": [
      {
        "defaultMessage": "!!!Export Wallet",
        "description": "headline for \"export wallet to file\" dialog.",
        "end": {
          "column": 3,
          "line": 20
        },
        "file": "source/renderer/app/components/wallet/settings/export-to-file/WalletExportToFileDialog.js",
        "id": "wallet.exportToFile.dialog.headline",
        "start": {
          "column": 12,
          "line": 16
        }
      },
      {
        "defaultMessage": "!!!You are exporting <strong>{walletName}</strong> to a file.",
        "description": "headline for \"export wallet to file\" dialog.",
        "end": {
          "column": 3,
          "line": 25
        },
        "file": "source/renderer/app/components/wallet/settings/export-to-file/WalletExportToFileDialog.js",
        "id": "wallet.exportToFile.dialog.introduction",
        "start": {
          "column": 16,
          "line": 21
        }
      },
      {
        "defaultMessage": "!!!Export",
        "description": "Label for export wallet to file submit button.",
        "end": {
          "column": 3,
          "line": 30
        },
        "file": "source/renderer/app/components/wallet/settings/export-to-file/WalletExportToFileDialog.js",
        "id": "wallet.exportToFile.dialog.submit.label",
        "start": {
          "column": 21,
          "line": 26
        }
      }
    ],
    "path": "source/renderer/app/components/wallet/settings/export-to-file/WalletExportToFileDialog.json"
  },
  {
    "descriptors": [
      {
        "defaultMessage": "!!!Paper certificate",
        "description": "headline for \" for paper wallet mnemonic certificate dialog.",
        "end": {
          "column": 3,
          "line": 16
        },
        "file": "source/renderer/app/components/wallet/settings/paper-wallet-export-dialogs/ExportPaperWalletCertificateDialog.js",
        "id": "paper.wallet.export.dialog.certificate.dialog.headline",
        "start": {
          "column": 12,
          "line": 12
        }
      },
      {
        "defaultMessage": "!!!Finish",
        "description": "Label \"Finish\" for paper wallet mnemonic certificate dialog.",
        "end": {
          "column": 3,
          "line": 21
        },
        "file": "source/renderer/app/components/wallet/settings/paper-wallet-export-dialogs/ExportPaperWalletCertificateDialog.js",
        "id": "paper.wallet.export.dialog.certificate.button.finishLabel",
        "start": {
          "column": 15,
          "line": 17
        }
      }
    ],
    "path": "source/renderer/app/components/wallet/settings/paper-wallet-export-dialogs/ExportPaperWalletCertificateDialog.json"
  },
  {
    "descriptors": [
      {
        "defaultMessage": "!!!Mnemonic",
        "description": "headline\" for paper wallet mnemonic dialog.",
        "end": {
          "column": 3,
          "line": 19
        },
        "file": "source/renderer/app/components/wallet/settings/paper-wallet-export-dialogs/ExportPaperWalletMnemonicDialog.js",
        "id": "paper.wallet.export.dialog.mnemonic.headline",
        "start": {
          "column": 12,
          "line": 15
        }
      },
      {
        "defaultMessage": "!!!Continue",
        "description": "Label \"Continue\" for paper wallet mnemonic dialog.",
        "end": {
          "column": 3,
          "line": 24
        },
        "file": "source/renderer/app/components/wallet/settings/paper-wallet-export-dialogs/ExportPaperWalletMnemonicDialog.js",
        "id": "paper.wallet.export.dialog.mnemonic.button.continueLabel",
        "start": {
          "column": 17,
          "line": 20
        }
      },
      {
        "defaultMessage": "!!!I understand all the importance of this phrase and wrote it my paper certificate.",
        "description": "Notice to confirm that paper wallet recovery phrase is written to paper on paper wallet mnemonic dialog.",
        "end": {
          "column": 3,
          "line": 29
        },
        "file": "source/renderer/app/components/wallet/settings/paper-wallet-export-dialogs/ExportPaperWalletMnemonicDialog.js",
        "id": "paper.wallet.export.dialog.mnemonic.confirmPhraseWrittenNotice",
        "start": {
          "column": 30,
          "line": 25
        }
      }
    ],
    "path": "source/renderer/app/components/wallet/settings/paper-wallet-export-dialogs/ExportPaperWalletMnemonicDialog.json"
  },
  {
    "descriptors": [
      {
        "defaultMessage": "!!!Verify mnemonic",
        "description": "headline for mnemonic certificate verification dialog.",
        "end": {
          "column": 3,
          "line": 21
        },
        "file": "source/renderer/app/components/wallet/settings/paper-wallet-export-dialogs/ExportPaperWalletMnemonicVerificationDialog.js",
        "id": "paper.wallet.export.dialog.mnemonic.verification.headline",
        "start": {
          "column": 12,
          "line": 17
        }
      },
      {
        "defaultMessage": "!!!Continue",
        "description": "Label \"Continue\" on mnemonic certificate verification dialog",
        "end": {
          "column": 3,
          "line": 26
        },
        "file": "source/renderer/app/components/wallet/settings/paper-wallet-export-dialogs/ExportPaperWalletMnemonicVerificationDialog.js",
        "id": "paper.wallet.export.dialog.mnemonic.verification.button.continueLabel",
        "start": {
          "column": 17,
          "line": 22
        }
      },
      {
        "defaultMessage": "!!!Recovery phrase",
        "description": "Label for the recovery phrase input on mnemonic certificate verification dialog.",
        "end": {
          "column": 3,
          "line": 31
        },
        "file": "source/renderer/app/components/wallet/settings/paper-wallet-export-dialogs/ExportPaperWalletMnemonicVerificationDialog.js",
        "id": "paper.wallet.export.dialog.mnemonic.verification.recovery.phrase.input.label",
        "start": {
          "column": 34,
          "line": 27
        }
      },
      {
        "defaultMessage": "!!!Enter recovery phrase",
        "description": "Hint \"Enter recovery phrase\" for the recovery phrase input on the mnemonic certificate verification dialog.",
        "end": {
          "column": 3,
          "line": 36
        },
        "file": "source/renderer/app/components/wallet/settings/paper-wallet-export-dialogs/ExportPaperWalletMnemonicVerificationDialog.js",
        "id": "paper.wallet.export.dialog.mnemonic.verification.recovery.phrase.input.hint",
        "start": {
          "column": 33,
          "line": 32
        }
      },
      {
        "defaultMessage": "!!!Invalid recovery phrase",
        "description": "Error message shown when invalid recovery phrase was entered on mnemonic certificate verification dialog.",
        "end": {
          "column": 3,
          "line": 41
        },
        "file": "source/renderer/app/components/wallet/settings/paper-wallet-export-dialogs/ExportPaperWalletMnemonicVerificationDialog.js",
        "id": "paper.wallet.export.dialog.mnemonic.verification.form.errors.invalidRecoveryPhrase",
        "start": {
          "column": 19,
          "line": 37
        }
      }
    ],
    "path": "source/renderer/app/components/wallet/settings/paper-wallet-export-dialogs/ExportPaperWalletMnemonicVerificationDialog.json"
  },
  {
    "descriptors": [
      {
        "defaultMessage": "!!!Check printer copy",
        "description": "headline for \"Check printer copy\" in wallet check printer copy dialog.",
        "end": {
          "column": 3,
          "line": 18
        },
        "file": "source/renderer/app/components/wallet/settings/paper-wallet-export-dialogs/ExportPaperWalletPrinterCopyDialog.js",
        "id": "paper.wallet.export.dialog.printerCheck.headline",
        "start": {
          "column": 12,
          "line": 14
        }
      },
      {
        "defaultMessage": "!!!Continue",
        "description": "Label \"Continue\" on the dialog button for check printer copy in wallet check printer copy dialog.",
        "end": {
          "column": 3,
          "line": 23
        },
        "file": "source/renderer/app/components/wallet/settings/paper-wallet-export-dialogs/ExportPaperWalletPrinterCopyDialog.js",
        "id": "paper.wallet.export.dialog.button.continueLabel",
        "start": {
          "column": 17,
          "line": 19
        }
      },
      {
        "defaultMessage": "!!!Yes, paper wallet is successfully printed and everything is readable and scannable.",
        "description": "Notice to confirm if the paper wallet is correctly printed in wallet check printer copy dialog",
        "end": {
          "column": 3,
          "line": 28
        },
        "file": "source/renderer/app/components/wallet/settings/paper-wallet-export-dialogs/ExportPaperWalletPrinterCopyDialog.js",
        "id": "paper.wallet.export.dialog.printerCheck.confirmPrinterCopyNotice",
        "start": {
          "column": 28,
          "line": 24
        }
      }
    ],
    "path": "source/renderer/app/components/wallet/settings/paper-wallet-export-dialogs/ExportPaperWalletPrinterCopyDialog.json"
  },
  {
    "descriptors": [
      {
        "defaultMessage": "!!!+ {amount} of fees",
        "description": "Label for the \"+ 12.042481 of fees\" message above amount input field.",
        "end": {
          "column": 3,
          "line": 12
        },
        "file": "source/renderer/app/components/wallet/skins/AmountInputSkin.js",
        "id": "wallet.amountInput.feesLabel",
        "start": {
          "column": 13,
          "line": 8
        }
      }
    ],
    "path": "source/renderer/app/components/wallet/skins/AmountInputSkin.json"
  },
  {
    "descriptors": [
      {
        "defaultMessage": "!!!Outgoing pending confirmation",
        "description": "\"Outgoing pending confirmation\" label on Wallet summary page",
        "end": {
          "column": 3,
          "line": 18
        },
        "file": "source/renderer/app/components/wallet/summary/WalletSummary.js",
        "id": "wallet.summary.page.pendingOutgoingConfirmationLabel",
        "start": {
          "column": 36,
          "line": 14
        }
      },
      {
        "defaultMessage": "!!!Incoming pending confirmation",
        "description": "\"Incoming pending confirmation\" label on Wallet summary page",
        "end": {
          "column": 3,
          "line": 23
        },
        "file": "source/renderer/app/components/wallet/summary/WalletSummary.js",
        "id": "wallet.summary.page.pendingIncomingConfirmationLabel",
        "start": {
          "column": 36,
          "line": 19
        }
      },
      {
        "defaultMessage": "!!!Number of transactions",
        "description": "\"Number of transactions\" label on Wallet summary page",
        "end": {
          "column": 3,
          "line": 28
        },
        "file": "source/renderer/app/components/wallet/summary/WalletSummary.js",
        "id": "wallet.summary.page.transactionsLabel",
        "start": {
          "column": 21,
          "line": 24
        }
      }
    ],
    "path": "source/renderer/app/components/wallet/summary/WalletSummary.json"
  },
  {
    "descriptors": [
      {
        "defaultMessage": "!!!Card payment",
        "description": "Transaction type shown for credit card payments.",
        "end": {
          "column": 3,
          "line": 21
        },
        "file": "source/renderer/app/components/wallet/transactions/Transaction.js",
        "id": "wallet.transaction.type.card",
        "start": {
          "column": 8,
          "line": 17
        }
      },
      {
        "defaultMessage": "!!!{currency} transaction",
        "description": "Transaction type shown for {currency} transactions.",
        "end": {
          "column": 3,
          "line": 26
        },
        "file": "source/renderer/app/components/wallet/transactions/Transaction.js",
        "id": "wallet.transaction.type",
        "start": {
          "column": 8,
          "line": 22
        }
      },
      {
        "defaultMessage": "!!!Exchange",
        "description": "Transaction type shown for money exchanges between currencies.",
        "end": {
          "column": 3,
          "line": 31
        },
        "file": "source/renderer/app/components/wallet/transactions/Transaction.js",
        "id": "wallet.transaction.type.exchange",
        "start": {
          "column": 12,
          "line": 27
        }
      },
      {
        "defaultMessage": "!!!Transaction assurance level",
        "description": "Transaction assurance level.",
        "end": {
          "column": 3,
          "line": 36
        },
        "file": "source/renderer/app/components/wallet/transactions/Transaction.js",
        "id": "wallet.transaction.assuranceLevel",
        "start": {
          "column": 18,
          "line": 32
        }
      },
      {
        "defaultMessage": "!!!confirmations",
        "description": "Transaction confirmations.",
        "end": {
          "column": 3,
          "line": 41
        },
        "file": "source/renderer/app/components/wallet/transactions/Transaction.js",
        "id": "wallet.transaction.confirmations",
        "start": {
          "column": 17,
          "line": 37
        }
      },
      {
        "defaultMessage": "!!!Transaction ID",
        "description": "Transaction ID.",
        "end": {
          "column": 3,
          "line": 46
        },
        "file": "source/renderer/app/components/wallet/transactions/Transaction.js",
        "id": "wallet.transaction.transactionId",
        "start": {
          "column": 17,
          "line": 42
        }
      },
      {
        "defaultMessage": "!!!Conversion rate",
        "description": "Conversion rate.",
        "end": {
          "column": 3,
          "line": 51
        },
        "file": "source/renderer/app/components/wallet/transactions/Transaction.js",
        "id": "wallet.transaction.conversion.rate",
        "start": {
          "column": 18,
          "line": 47
        }
      },
      {
        "defaultMessage": "!!!{currency} sent",
        "description": "Label \"{currency} sent\" for the transaction.",
        "end": {
          "column": 3,
          "line": 56
        },
        "file": "source/renderer/app/components/wallet/transactions/Transaction.js",
        "id": "wallet.transaction.sent",
        "start": {
          "column": 8,
          "line": 52
        }
      },
      {
        "defaultMessage": "!!!{currency} received",
        "description": "Label \"{currency} received\" for the transaction.",
        "end": {
          "column": 3,
          "line": 61
        },
        "file": "source/renderer/app/components/wallet/transactions/Transaction.js",
        "id": "wallet.transaction.received",
        "start": {
          "column": 12,
          "line": 57
        }
      },
      {
        "defaultMessage": "!!!From address",
        "description": "From address",
        "end": {
          "column": 3,
          "line": 66
        },
        "file": "source/renderer/app/components/wallet/transactions/Transaction.js",
        "id": "wallet.transaction.address.from",
        "start": {
          "column": 15,
          "line": 62
        }
      },
      {
        "defaultMessage": "!!!From addresses",
        "description": "From addresses",
        "end": {
          "column": 3,
          "line": 71
        },
        "file": "source/renderer/app/components/wallet/transactions/Transaction.js",
        "id": "wallet.transaction.addresses.from",
        "start": {
          "column": 17,
          "line": 67
        }
      },
      {
        "defaultMessage": "!!!To address",
        "description": "To address",
        "end": {
          "column": 3,
          "line": 76
        },
        "file": "source/renderer/app/components/wallet/transactions/Transaction.js",
        "id": "wallet.transaction.address.to",
        "start": {
          "column": 13,
          "line": 72
        }
      },
      {
        "defaultMessage": "!!!To addresses",
        "description": "To addresses",
        "end": {
          "column": 3,
          "line": 81
        },
        "file": "source/renderer/app/components/wallet/transactions/Transaction.js",
        "id": "wallet.transaction.addresses.to",
        "start": {
          "column": 15,
          "line": 77
        }
      },
      {
        "defaultMessage": "!!!Transaction amount",
        "description": "Transaction amount.",
        "end": {
          "column": 3,
          "line": 86
        },
        "file": "source/renderer/app/components/wallet/transactions/Transaction.js",
        "id": "wallet.transaction.transactionAmount",
        "start": {
          "column": 21,
          "line": 82
        }
      },
      {
        "defaultMessage": "!!!low",
        "description": "Transaction assurance level \"low\".",
        "end": {
          "column": 3,
          "line": 94
        },
        "file": "source/renderer/app/components/wallet/transactions/Transaction.js",
        "id": "wallet.transaction.assuranceLevel.low",
        "start": {
          "column": 25,
          "line": 90
        }
      },
      {
        "defaultMessage": "!!!medium",
        "description": "Transaction assurance level \"medium\".",
        "end": {
          "column": 3,
          "line": 99
        },
        "file": "source/renderer/app/components/wallet/transactions/Transaction.js",
        "id": "wallet.transaction.assuranceLevel.medium",
        "start": {
          "column": 28,
          "line": 95
        }
      },
      {
        "defaultMessage": "!!!high",
        "description": "Transaction assurance level \"high\".",
        "end": {
          "column": 3,
          "line": 104
        },
        "file": "source/renderer/app/components/wallet/transactions/Transaction.js",
        "id": "wallet.transaction.assuranceLevel.high",
        "start": {
          "column": 26,
          "line": 100
        }
      },
      {
        "defaultMessage": "!!!Transaction pending",
        "description": "Transaction state \"pending\"",
        "end": {
          "column": 3,
          "line": 112
        },
        "file": "source/renderer/app/components/wallet/transactions/Transaction.js",
        "id": "wallet.transaction.state.pending",
        "start": {
          "column": 31,
          "line": 108
        }
      },
      {
        "defaultMessage": "!!!Transaction failed",
        "description": "Transaction state \"pending\"",
        "end": {
          "column": 3,
          "line": 117
        },
        "file": "source/renderer/app/components/wallet/transactions/Transaction.js",
        "id": "wallet.transaction.state.failed",
        "start": {
          "column": 30,
          "line": 113
        }
      }
    ],
    "path": "source/renderer/app/components/wallet/transactions/Transaction.json"
  },
  {
    "descriptors": [
      {
        "defaultMessage": "!!!Today",
        "description": "Label for the \"Today\" label on the wallet summary page.",
        "end": {
          "column": 3,
          "line": 17
        },
        "file": "source/renderer/app/components/wallet/transactions/WalletTransactionsList.js",
        "id": "wallet.summary.page.todayLabel",
        "start": {
          "column": 9,
          "line": 13
        }
      },
      {
        "defaultMessage": "!!!Yesterday",
        "description": "Label for the \"Yesterday\" label on the wallet summary page.",
        "end": {
          "column": 3,
          "line": 22
        },
        "file": "source/renderer/app/components/wallet/transactions/WalletTransactionsList.js",
        "id": "wallet.summary.page.yesterdayLabel",
        "start": {
          "column": 13,
          "line": 18
        }
      }
    ],
    "path": "source/renderer/app/components/wallet/transactions/WalletTransactionsList.json"
  },
  {
    "descriptors": [
      {
        "defaultMessage": "!!!Search transaction",
        "description": "Hint in the transactions search box.",
        "end": {
          "column": 3,
          "line": 13
        },
        "file": "source/renderer/app/components/wallet/transactions/WalletTransactionsSearch.js",
        "id": "wallet.transactions.search.hint",
        "start": {
          "column": 14,
          "line": 9
        }
      }
    ],
    "path": "source/renderer/app/components/wallet/transactions/WalletTransactionsSearch.json"
  },
  {
    "descriptors": [
      {
        "defaultMessage": "!!!Add wallet",
        "description": "Label for the \"Add wallet\" title on the wallet add dialog.",
        "end": {
          "column": 3,
          "line": 21
        },
        "file": "source/renderer/app/components/wallet/WalletAddDialog.js",
        "id": "wallet.add.dialog.title.label",
        "start": {
          "column": 9,
          "line": 17
        }
      },
      {
        "defaultMessage": "!!!Create",
        "description": "Label for the \"Create\" button on the wallet add dialog.",
        "end": {
          "column": 3,
          "line": 26
        },
        "file": "source/renderer/app/components/wallet/WalletAddDialog.js",
        "id": "wallet.add.dialog.create.label",
        "start": {
          "column": 15,
          "line": 22
        }
      },
      {
        "defaultMessage": "!!!Create a new wallet",
        "description": "Description for the \"Create\" button on the wallet add dialog.",
        "end": {
          "column": 3,
          "line": 31
        },
        "file": "source/renderer/app/components/wallet/WalletAddDialog.js",
        "id": "wallet.add.dialog.create.description",
        "start": {
          "column": 21,
          "line": 27
        }
      },
      {
        "defaultMessage": "!!!Join",
        "description": "Label for the \"Join\" button on the wallet add dialog.",
        "end": {
          "column": 3,
          "line": 36
        },
        "file": "source/renderer/app/components/wallet/WalletAddDialog.js",
        "id": "wallet.add.dialog.join.label",
        "start": {
          "column": 13,
          "line": 32
        }
      },
      {
        "defaultMessage": "!!!Join a shared wallet with up to 5 people",
        "description": "Description for the \"Join\" button on the wallet add dialog.",
        "end": {
          "column": 3,
          "line": 41
        },
        "file": "source/renderer/app/components/wallet/WalletAddDialog.js",
        "id": "wallet.add.dialog.join.description",
        "start": {
          "column": 19,
          "line": 37
        }
      },
      {
        "defaultMessage": "!!!Restore",
        "description": "Label for the \"Restore\" button on the wallet add dialog.",
        "end": {
          "column": 3,
          "line": 46
        },
        "file": "source/renderer/app/components/wallet/WalletAddDialog.js",
        "id": "wallet.add.dialog.restore.label",
        "start": {
          "column": 16,
          "line": 42
        }
      },
      {
<<<<<<< HEAD
        "defaultMessage": "!!!Restore using backup-recovery phrase or paper wallet certificate.",
        "description": "Description for the \"Restore\" button with paper wallet certificate on the wallet add dialog.",
=======
        "defaultMessage": "!!!Restore using backup-recovery phrase or paper wallet certificate",
        "description": "Description for the \"Restore\" button on the wallet add dialog.",
>>>>>>> 60cc9a4d
        "end": {
          "column": 3,
          "line": 51
        },
        "file": "source/renderer/app/components/wallet/WalletAddDialog.js",
        "id": "wallet.add.dialog.restore.withCertificate.description",
        "start": {
          "column": 37,
          "line": 47
        }
      },
      {
        "defaultMessage": "!!!Restore wallet from backup",
        "description": "Description for the \"Restore\" button without paper wallet certificate on the wallet add dialog.",
        "end": {
          "column": 3,
          "line": 56
        },
        "file": "source/renderer/app/components/wallet/WalletAddDialog.js",
        "id": "wallet.add.dialog.restore.withoutCertificate.description",
        "start": {
          "column": 40,
          "line": 52
        }
      },
      {
        "defaultMessage": "!!!Import",
        "description": "Label for the \"Import\" button on the wallet add dialog.",
        "end": {
          "column": 3,
          "line": 61
        },
        "file": "source/renderer/app/components/wallet/WalletAddDialog.js",
        "id": "wallet.add.dialog.import.label",
        "start": {
          "column": 15,
          "line": 57
        }
      },
      {
        "defaultMessage": "!!!Import wallet from a file",
        "description": "Description for the \"Import\" button on the wallet add dialog.",
        "end": {
          "column": 3,
          "line": 66
        },
        "file": "source/renderer/app/components/wallet/WalletAddDialog.js",
        "id": "wallet.add.dialog.import.description",
        "start": {
          "column": 21,
          "line": 62
        }
      }
    ],
    "path": "source/renderer/app/components/wallet/WalletAddDialog.json"
  },
  {
    "descriptors": [
      {
        "defaultMessage": "!!!Create a new wallet",
        "description": "Title \"Create a new wallet\" in the wallet create form.",
        "end": {
          "column": 3,
          "line": 22
        },
        "file": "source/renderer/app/components/wallet/WalletCreateDialog.js",
        "id": "wallet.create.dialog.title",
        "start": {
          "column": 15,
          "line": 18
        }
      },
      {
        "defaultMessage": "!!!Wallet Name",
        "description": "Label for the \"Wallet Name\" text input in the wallet create form.",
        "end": {
          "column": 3,
          "line": 27
        },
        "file": "source/renderer/app/components/wallet/WalletCreateDialog.js",
        "id": "wallet.create.dialog.name.label",
        "start": {
          "column": 14,
          "line": 23
        }
      },
      {
        "defaultMessage": "!!!e.g: Shopping Wallet",
        "description": "Hint for the \"Wallet Name\" text input in the wallet create form.",
        "end": {
          "column": 3,
          "line": 32
        },
        "file": "source/renderer/app/components/wallet/WalletCreateDialog.js",
        "id": "wallet.create.dialog.walletNameHint",
        "start": {
          "column": 18,
          "line": 28
        }
      },
      {
        "defaultMessage": "!!!Create personal wallet",
        "description": "Label for the \"Create personal wallet\" button on create wallet dialog.",
        "end": {
          "column": 3,
          "line": 37
        },
        "file": "source/renderer/app/components/wallet/WalletCreateDialog.js",
        "id": "wallet.create.dialog.create.personal.wallet.button.label",
        "start": {
          "column": 24,
          "line": 33
        }
      },
      {
        "defaultMessage": "!!!Activate to create password",
        "description": "Text for the \"Activate to create password\" switch in the create wallet dialog.",
        "end": {
          "column": 3,
          "line": 42
        },
        "file": "source/renderer/app/components/wallet/WalletCreateDialog.js",
        "id": "wallet.create.dialog.passwordSwitchPlaceholder",
        "start": {
          "column": 29,
          "line": 38
        }
      },
      {
        "defaultMessage": "!!!Password",
        "description": "Label for the \"Activate to create password\" switch in the create wallet dialog.",
        "end": {
          "column": 3,
          "line": 47
        },
        "file": "source/renderer/app/components/wallet/WalletCreateDialog.js",
        "id": "wallet.create.dialog.passwordSwitchLabel",
        "start": {
          "column": 23,
          "line": 43
        }
      },
      {
        "defaultMessage": "!!!Wallet password",
        "description": "Label for the \"Wallet password\" input in the create wallet dialog.",
        "end": {
          "column": 3,
          "line": 52
        },
        "file": "source/renderer/app/components/wallet/WalletCreateDialog.js",
        "id": "wallet.create.dialog.walletPasswordLabel",
        "start": {
          "column": 23,
          "line": 48
        }
      },
      {
        "defaultMessage": "!!!Repeat password",
        "description": "Label for the \"Repeat password\" input in the create wallet dialog.",
        "end": {
          "column": 3,
          "line": 57
        },
        "file": "source/renderer/app/components/wallet/WalletCreateDialog.js",
        "id": "wallet.create.dialog.repeatPasswordLabel",
        "start": {
          "column": 23,
          "line": 53
        }
      },
      {
        "defaultMessage": "!!!Password",
        "description": "Placeholder for the \"Password\" inputs in the create wallet dialog.",
        "end": {
          "column": 3,
          "line": 62
        },
        "file": "source/renderer/app/components/wallet/WalletCreateDialog.js",
        "id": "wallet.create.dialog.passwordFieldPlaceholder",
        "start": {
          "column": 28,
          "line": 58
        }
      }
    ],
    "path": "source/renderer/app/components/wallet/WalletCreateDialog.json"
  },
  {
    "descriptors": [
      {
        "defaultMessage": "!!!Your wallet address",
        "description": "Label for wallet address on the wallet \"Receive page\"",
        "end": {
          "column": 3,
          "line": 26
        },
        "file": "source/renderer/app/components/wallet/WalletReceive.js",
        "id": "wallet.receive.page.walletAddressLabel",
        "start": {
          "column": 22,
          "line": 22
        }
      },
      {
        "defaultMessage": "!!!Share this wallet address to receive payments. To protect your privacy, new addresses are generated automatically once you use them.",
        "description": "Wallet receive payments instructions on the wallet \"Receive page\"",
        "end": {
          "column": 3,
          "line": 31
        },
        "file": "source/renderer/app/components/wallet/WalletReceive.js",
        "id": "wallet.receive.page.walletReceiveInstructions",
        "start": {
          "column": 29,
          "line": 27
        }
      },
      {
        "defaultMessage": "!!!Generate new address",
        "description": "Label for \"Generate new address\" button on the wallet \"Receive page\"",
        "end": {
          "column": 3,
          "line": 36
        },
        "file": "source/renderer/app/components/wallet/WalletReceive.js",
        "id": "wallet.receive.page.generateNewAddressButtonLabel",
        "start": {
          "column": 33,
          "line": 32
        }
      },
      {
        "defaultMessage": "!!!Generated addresses",
        "description": "\"Generated addresses\" section title on the wallet \"Receive page\"",
        "end": {
          "column": 3,
          "line": 41
        },
        "file": "source/renderer/app/components/wallet/WalletReceive.js",
        "id": "wallet.receive.page.generatedAddressesSectionTitle",
        "start": {
          "column": 34,
          "line": 37
        }
      },
      {
        "defaultMessage": "!!!hide used",
        "description": "Label for \"hide used\" wallet addresses link on the wallet \"Receive page\"",
        "end": {
          "column": 3,
          "line": 46
        },
        "file": "source/renderer/app/components/wallet/WalletReceive.js",
        "id": "wallet.receive.page.hideUsedLabel",
        "start": {
          "column": 17,
          "line": 42
        }
      },
      {
        "defaultMessage": "!!!show used",
        "description": "Label for \"show used\" wallet addresses link on the wallet \"Receive page\"",
        "end": {
          "column": 3,
          "line": 51
        },
        "file": "source/renderer/app/components/wallet/WalletReceive.js",
        "id": "wallet.receive.page.showUsedLabel",
        "start": {
          "column": 17,
          "line": 47
        }
      },
      {
        "defaultMessage": "!!!Password",
        "description": "Placeholder for \"spending password\" on the wallet \"Receive page\"",
        "end": {
          "column": 3,
          "line": 56
        },
        "file": "source/renderer/app/components/wallet/WalletReceive.js",
        "id": "wallet.receive.page.spendingPasswordPlaceholder",
        "start": {
          "column": 31,
          "line": 52
        }
      },
      {
        "defaultMessage": "!!!Copy address",
        "description": "Label for \"Copy address\" link on the wallet \"Receive page\"",
        "end": {
          "column": 3,
          "line": 61
        },
        "file": "source/renderer/app/components/wallet/WalletReceive.js",
        "id": "wallet.receive.page.copyAddressLabel",
        "start": {
          "column": 20,
          "line": 57
        }
      }
    ],
    "path": "source/renderer/app/components/wallet/WalletReceive.json"
  },
  {
    "descriptors": [
      {
        "defaultMessage": "!!!Restore wallet",
        "description": "Label \"Restore wallet\" on the wallet restore dialog.",
        "end": {
          "column": 3,
          "line": 26
        },
        "file": "source/renderer/app/components/wallet/WalletRestoreDialog.js",
        "id": "wallet.restore.dialog.title.label",
        "start": {
          "column": 9,
          "line": 22
        }
      },
      {
        "defaultMessage": "!!!Wallet name",
        "description": "Label for the wallet name input on the wallet restore dialog.",
        "end": {
          "column": 3,
          "line": 31
        },
        "file": "source/renderer/app/components/wallet/WalletRestoreDialog.js",
        "id": "wallet.restore.dialog.wallet.name.input.label",
        "start": {
          "column": 24,
          "line": 27
        }
      },
      {
        "defaultMessage": "!!!Enter wallet name",
        "description": "Hint \"Enter wallet name\" for the wallet name input on the wallet restore dialog.",
        "end": {
          "column": 3,
          "line": 36
        },
        "file": "source/renderer/app/components/wallet/WalletRestoreDialog.js",
        "id": "wallet.restore.dialog.wallet.name.input.hint",
        "start": {
          "column": 23,
          "line": 32
        }
      },
      {
        "defaultMessage": "!!!Recovery phrase",
        "description": "Label for the recovery phrase input on the wallet restore dialog.",
        "end": {
          "column": 3,
          "line": 41
        },
        "file": "source/renderer/app/components/wallet/WalletRestoreDialog.js",
        "id": "wallet.restore.dialog.recovery.phrase.input.label",
        "start": {
          "column": 28,
          "line": 37
        }
      },
      {
        "defaultMessage": "!!!Enter recovery phrase",
        "description": "Hint \"Enter recovery phrase\" for the recovery phrase input on the wallet restore dialog.",
        "end": {
          "column": 3,
          "line": 46
        },
        "file": "source/renderer/app/components/wallet/WalletRestoreDialog.js",
        "id": "wallet.restore.dialog.recovery.phrase.input.hint",
        "start": {
          "column": 27,
          "line": 42
        }
      },
      {
        "defaultMessage": "!!!No results",
        "description": "\"No results\" message for the recovery phrase input search results.",
        "end": {
          "column": 3,
          "line": 51
        },
        "file": "source/renderer/app/components/wallet/WalletRestoreDialog.js",
        "id": "wallet.restore.dialog.recovery.phrase.input.noResults",
        "start": {
          "column": 27,
          "line": 47
        }
      },
      {
        "defaultMessage": "!!!Restore wallet",
        "description": "Label for the \"Restore wallet\" button on the wallet restore dialog.",
        "end": {
          "column": 3,
          "line": 56
        },
        "file": "source/renderer/app/components/wallet/WalletRestoreDialog.js",
        "id": "wallet.restore.dialog.restore.wallet.button.label",
        "start": {
          "column": 21,
          "line": 52
        }
      },
      {
        "defaultMessage": "!!!Invalid recovery phrase",
        "description": "Error message shown when invalid recovery phrase was entered.",
        "end": {
          "column": 3,
          "line": 61
        },
        "file": "source/renderer/app/components/wallet/WalletRestoreDialog.js",
        "id": "wallet.restore.dialog.form.errors.invalidRecoveryPhrase",
        "start": {
          "column": 25,
          "line": 57
        }
      },
      {
        "defaultMessage": "!!!Activate to create password",
        "description": "Text for the \"Activate to create password\" switch in the wallet restore dialog.",
        "end": {
          "column": 3,
          "line": 66
        },
        "file": "source/renderer/app/components/wallet/WalletRestoreDialog.js",
        "id": "wallet.restore.dialog.passwordSwitchPlaceholder",
        "start": {
          "column": 29,
          "line": 62
        }
      },
      {
        "defaultMessage": "!!!Password",
        "description": "Label for the \"Activate to create password\" switch in the wallet restore dialog.",
        "end": {
          "column": 3,
          "line": 71
        },
        "file": "source/renderer/app/components/wallet/WalletRestoreDialog.js",
        "id": "wallet.restore.dialog.passwordSwitchLabel",
        "start": {
          "column": 23,
          "line": 67
        }
      },
      {
        "defaultMessage": "!!!Wallet password",
        "description": "Label for the \"Wallet password\" input in the wallet restore dialog.",
        "end": {
          "column": 3,
          "line": 76
        },
        "file": "source/renderer/app/components/wallet/WalletRestoreDialog.js",
        "id": "wallet.restore.dialog.walletPasswordLabel",
        "start": {
          "column": 23,
          "line": 72
        }
      },
      {
        "defaultMessage": "!!!Repeat password",
        "description": "Label for the \"Repeat password\" input in the wallet restore dialog.",
        "end": {
          "column": 3,
          "line": 81
        },
        "file": "source/renderer/app/components/wallet/WalletRestoreDialog.js",
        "id": "wallet.restore.dialog.repeatPasswordLabel",
        "start": {
          "column": 23,
          "line": 77
        }
      },
      {
        "defaultMessage": "!!!Password",
        "description": "Placeholder for the \"Password\" inputs in the wallet restore dialog.",
        "end": {
          "column": 3,
          "line": 86
        },
        "file": "source/renderer/app/components/wallet/WalletRestoreDialog.js",
        "id": "wallet.restore.dialog.passwordFieldPlaceholder",
        "start": {
          "column": 28,
          "line": 82
        }
      },
      {
        "defaultMessage": "!!!Backup recovery phrase",
        "description": "Tab title \"Backup recovery phrase\" in the wallet restore dialog.",
        "end": {
          "column": 3,
          "line": 91
        },
        "file": "source/renderer/app/components/wallet/WalletRestoreDialog.js",
        "id": "wallet.restore.dialog.tab.title.recoveryPhrase",
        "start": {
          "column": 26,
          "line": 87
        }
      },
      {
        "defaultMessage": "!!!Paper wallet certificate",
        "description": "Tab title \"Paper wallet certificate\" in the wallet restore dialog.",
        "end": {
          "column": 3,
          "line": 96
        },
        "file": "source/renderer/app/components/wallet/WalletRestoreDialog.js",
        "id": "wallet.restore.dialog.tab.title.certificate",
        "start": {
          "column": 23,
          "line": 92
        }
      },
      {
        "defaultMessage": "!!!Shielded recovery phrase",
        "description": "Label for the shielded recovery phrase input on the wallet restore dialog.",
        "end": {
          "column": 3,
          "line": 101
        },
        "file": "source/renderer/app/components/wallet/WalletRestoreDialog.js",
        "id": "wallet.restore.dialog.shielded.recovery.phrase.input.label",
        "start": {
          "column": 36,
          "line": 97
        }
      },
      {
        "defaultMessage": "!!!Enter shielded recovery phrase",
        "description": "Hint \"Enter shielded recovery phrase\" for the recovery phrase input on the wallet restore dialog.",
        "end": {
          "column": 3,
          "line": 106
        },
        "file": "source/renderer/app/components/wallet/WalletRestoreDialog.js",
        "id": "wallet.restore.dialog.shielded.recovery.phrase.input.hint",
        "start": {
          "column": 35,
          "line": 102
        }
      },
      {
        "defaultMessage": "!!!Paper wallet certificate password",
        "description": "Label for the paper wallet certificate password on the wallet restore dialog.",
        "end": {
          "column": 3,
          "line": 111
        },
        "file": "source/renderer/app/components/wallet/WalletRestoreDialog.js",
        "id": "wallet.restore.dialog.wallet.certificate.password.label",
        "start": {
          "column": 28,
          "line": 107
        }
      },
      {
        "defaultMessage": "!!!Enter paper wallet certificate password",
        "description": "Hint for the paper wallet certificate password field on the wallet restore dialog.",
        "end": {
          "column": 3,
          "line": 116
        },
        "file": "source/renderer/app/components/wallet/WalletRestoreDialog.js",
        "id": "wallet.restore.dialog.wallet.certificate.password.hint",
        "start": {
          "column": 27,
          "line": 112
        }
      }
    ],
    "path": "source/renderer/app/components/wallet/WalletRestoreDialog.json"
  },
  {
    "descriptors": [
      {
        "defaultMessage": "!!!Confirm transaction",
        "description": "Title for the \"Confirm transaction\" dialog.",
        "end": {
          "column": 3,
          "line": 20
        },
        "file": "source/renderer/app/components/wallet/WalletSendConfirmationDialog.js",
        "id": "wallet.send.confirmationDialog.title",
        "start": {
          "column": 15,
          "line": 16
        }
      },
      {
        "defaultMessage": "!!!Spending password",
        "description": "Label for the \"Spending password\" input in the wallet send confirmation dialog.",
        "end": {
          "column": 3,
          "line": 25
        },
        "file": "source/renderer/app/components/wallet/WalletSendConfirmationDialog.js",
        "id": "wallet.send.confirmationDialog.walletPasswordLabel",
        "start": {
          "column": 23,
          "line": 21
        }
      },
      {
        "defaultMessage": "!!!To",
        "description": "Label for the \"To\" in the wallet send confirmation dialog.",
        "end": {
          "column": 3,
          "line": 30
        },
        "file": "source/renderer/app/components/wallet/WalletSendConfirmationDialog.js",
        "id": "wallet.send.confirmationDialog.addressToLabel",
        "start": {
          "column": 18,
          "line": 26
        }
      },
      {
        "defaultMessage": "!!!Amount",
        "description": "Label for the \"Amount\" in the wallet send confirmation dialog.",
        "end": {
          "column": 3,
          "line": 35
        },
        "file": "source/renderer/app/components/wallet/WalletSendConfirmationDialog.js",
        "id": "wallet.send.confirmationDialog.amountLabel",
        "start": {
          "column": 15,
          "line": 31
        }
      },
      {
        "defaultMessage": "!!!Fees",
        "description": "Label for the \"Fees\" in the wallet send confirmation dialog.",
        "end": {
          "column": 3,
          "line": 40
        },
        "file": "source/renderer/app/components/wallet/WalletSendConfirmationDialog.js",
        "id": "wallet.send.confirmationDialog.feesLabel",
        "start": {
          "column": 13,
          "line": 36
        }
      },
      {
        "defaultMessage": "!!!Total",
        "description": "Label for the \"Total\" in the wallet send confirmation dialog.",
        "end": {
          "column": 3,
          "line": 45
        },
        "file": "source/renderer/app/components/wallet/WalletSendConfirmationDialog.js",
        "id": "wallet.send.confirmationDialog.totalLabel",
        "start": {
          "column": 14,
          "line": 41
        }
      },
      {
        "defaultMessage": "!!!Type your spending password",
        "description": "Placeholder for the \"Spending password\" inputs in the wallet send confirmation dialog.",
        "end": {
          "column": 3,
          "line": 50
        },
        "file": "source/renderer/app/components/wallet/WalletSendConfirmationDialog.js",
        "id": "wallet.send.confirmationDialog.walletPasswordFieldPlaceholder",
        "start": {
          "column": 34,
          "line": 46
        }
      },
      {
        "defaultMessage": "!!!Send",
        "description": "Label for the send button in the wallet send confirmation dialog.",
        "end": {
          "column": 3,
          "line": 55
        },
        "file": "source/renderer/app/components/wallet/WalletSendConfirmationDialog.js",
        "id": "wallet.send.confirmationDialog.submit",
        "start": {
          "column": 19,
          "line": 51
        }
      },
      {
        "defaultMessage": "!!!Back",
        "description": "Label for the back button in the wallet send confirmation dialog.",
        "end": {
          "column": 3,
          "line": 60
        },
        "file": "source/renderer/app/components/wallet/WalletSendConfirmationDialog.js",
        "id": "wallet.send.confirmationDialog.back",
        "start": {
          "column": 19,
          "line": 56
        }
      }
    ],
    "path": "source/renderer/app/components/wallet/WalletSendConfirmationDialog.json"
  },
  {
    "descriptors": [
      {
        "defaultMessage": "!!!Title",
        "description": "Label for the \"Title\" text input in the wallet send form.",
        "end": {
          "column": 3,
          "line": 26
        },
        "file": "source/renderer/app/components/wallet/WalletSendForm.js",
        "id": "wallet.send.form.title.label",
        "start": {
          "column": 14,
          "line": 22
        }
      },
      {
        "defaultMessage": "!!!E.g: Money for Frank",
        "description": "Hint inside the \"Receiver\" text input in the wallet send form.",
        "end": {
          "column": 3,
          "line": 31
        },
        "file": "source/renderer/app/components/wallet/WalletSendForm.js",
        "id": "wallet.send.form.title.hint",
        "start": {
          "column": 13,
          "line": 27
        }
      },
      {
        "defaultMessage": "!!!Receiver",
        "description": "Label for the \"Receiver\" text input in the wallet send form.",
        "end": {
          "column": 3,
          "line": 36
        },
        "file": "source/renderer/app/components/wallet/WalletSendForm.js",
        "id": "wallet.send.form.receiver.label",
        "start": {
          "column": 17,
          "line": 32
        }
      },
      {
        "defaultMessage": "!!!Wallet Address",
        "description": "Hint inside the \"Receiver\" text input in the wallet send form.",
        "end": {
          "column": 3,
          "line": 41
        },
        "file": "source/renderer/app/components/wallet/WalletSendForm.js",
        "id": "wallet.send.form.receiver.hint",
        "start": {
          "column": 16,
          "line": 37
        }
      },
      {
        "defaultMessage": "!!!Amount",
        "description": "Label for the \"Amount\" number input in the wallet send form.",
        "end": {
          "column": 3,
          "line": 46
        },
        "file": "source/renderer/app/components/wallet/WalletSendForm.js",
        "id": "wallet.send.form.amount.label",
        "start": {
          "column": 15,
          "line": 42
        }
      },
      {
        "defaultMessage": "!!!equals {amount} ADA",
        "description": "Convertion hint for the \"Amount\" number input in the wallet send form.",
        "end": {
          "column": 3,
          "line": 51
        },
        "file": "source/renderer/app/components/wallet/WalletSendForm.js",
        "id": "wallet.send.form.amount.equalsAda",
        "start": {
          "column": 17,
          "line": 47
        }
      },
      {
        "defaultMessage": "!!!Description",
        "description": "Label for the \"description\" text area in the wallet send form.",
        "end": {
          "column": 3,
          "line": 56
        },
        "file": "source/renderer/app/components/wallet/WalletSendForm.js",
        "id": "wallet.send.form.description.label",
        "start": {
          "column": 20,
          "line": 52
        }
      },
      {
        "defaultMessage": "!!!You can add a message if you want",
        "description": "Hint in the \"description\" text area in the wallet send form.",
        "end": {
          "column": 3,
          "line": 61
        },
        "file": "source/renderer/app/components/wallet/WalletSendForm.js",
        "id": "wallet.send.form.description.hint",
        "start": {
          "column": 19,
          "line": 57
        }
      },
      {
        "defaultMessage": "!!!Next",
        "description": "Label for the next button on the wallet send form.",
        "end": {
          "column": 3,
          "line": 66
        },
        "file": "source/renderer/app/components/wallet/WalletSendForm.js",
        "id": "wallet.send.form.next",
        "start": {
          "column": 19,
          "line": 62
        }
      },
      {
        "defaultMessage": "!!!Please enter a valid address.",
        "description": "Error message shown when invalid address was entered.",
        "end": {
          "column": 3,
          "line": 71
        },
        "file": "source/renderer/app/components/wallet/WalletSendForm.js",
        "id": "wallet.send.form.errors.invalidAddress",
        "start": {
          "column": 18,
          "line": 67
        }
      },
      {
        "defaultMessage": "!!!Please enter a valid amount.",
        "description": "Error message shown when invalid amount was entered.",
        "end": {
          "column": 3,
          "line": 76
        },
        "file": "source/renderer/app/components/wallet/WalletSendForm.js",
        "id": "wallet.send.form.errors.invalidAmount",
        "start": {
          "column": 17,
          "line": 72
        }
      },
      {
        "defaultMessage": "!!!Please enter a title with at least 3 characters.",
        "description": "Error message shown when invalid transaction title was entered.",
        "end": {
          "column": 3,
          "line": 81
        },
        "file": "source/renderer/app/components/wallet/WalletSendForm.js",
        "id": "wallet.send.form.errors.invalidTitle",
        "start": {
          "column": 16,
          "line": 77
        }
      },
      {
        "defaultMessage": "!!!Not enough Ada for fees. Try sending a smaller amount.",
        "description": "\"Not enough Ada for fees. Try sending a smaller amount.\" error message",
        "end": {
          "column": 3,
          "line": 86
        },
        "file": "source/renderer/app/components/wallet/WalletSendForm.js",
        "id": "wallet.send.form.transactionFeeError",
        "start": {
          "column": 23,
          "line": 82
        }
      }
    ],
    "path": "source/renderer/app/components/wallet/WalletSendForm.json"
  },
  {
    "descriptors": [
      {
        "defaultMessage": "!!!Name",
        "description": "Label for the \"Name\" text input on the wallet settings page.",
        "end": {
          "column": 3,
          "line": 38
        },
        "file": "source/renderer/app/components/wallet/WalletSettings.js",
        "id": "wallet.settings.name.label",
        "start": {
          "column": 8,
          "line": 34
        }
      },
      {
        "defaultMessage": "!!!Transaction assurance security level",
        "description": "Label for the \"Transaction assurance security level\" dropdown.",
        "end": {
          "column": 3,
          "line": 43
        },
        "file": "source/renderer/app/components/wallet/WalletSettings.js",
        "id": "wallet.settings.assurance",
        "start": {
          "column": 23,
          "line": 39
        }
      },
      {
        "defaultMessage": "!!!Password",
        "description": "Label for the \"Password\" field.",
        "end": {
          "column": 3,
          "line": 48
        },
        "file": "source/renderer/app/components/wallet/WalletSettings.js",
        "id": "wallet.settings.password",
        "start": {
          "column": 17,
          "line": 44
        }
      },
      {
        "defaultMessage": "!!!Last updated",
        "description": "Last updated X time ago message.",
        "end": {
          "column": 3,
          "line": 53
        },
        "file": "source/renderer/app/components/wallet/WalletSettings.js",
        "id": "wallet.settings.passwordLastUpdated",
        "start": {
          "column": 23,
          "line": 49
        }
      },
      {
        "defaultMessage": "!!!You still don't have password",
        "description": "You still don't have password set message.",
        "end": {
          "column": 3,
          "line": 58
        },
        "file": "source/renderer/app/components/wallet/WalletSettings.js",
        "id": "wallet.settings.passwordNotSet",
        "start": {
          "column": 18,
          "line": 54
        }
      },
      {
        "defaultMessage": "!!!Export wallet",
        "description": "Label for the export button on wallet settings.",
        "end": {
          "column": 3,
          "line": 63
        },
        "file": "source/renderer/app/components/wallet/WalletSettings.js",
        "id": "wallet.settings.exportWalletButtonLabel",
        "start": {
          "column": 21,
          "line": 59
        }
      }
    ],
    "path": "source/renderer/app/components/wallet/WalletSettings.json"
  },
  {
    "descriptors": [
      {
        "defaultMessage": "!!!Drop file here",
        "description": "Label \"Drop file here\" on the file upload widget.",
        "end": {
          "column": 3,
          "line": 12
        },
        "file": "source/renderer/app/components/widgets/forms/ImageUploadWidget.js",
        "id": "ImageUploadWidget.dropFileHint",
        "start": {
          "column": 16,
          "line": 8
        }
      },
      {
        "defaultMessage": "!!!or click to upload",
        "description": "Label \"or click to upload\" on the file upload widget.",
        "end": {
          "column": 3,
          "line": 17
        },
        "file": "source/renderer/app/components/widgets/forms/ImageUploadWidget.js",
        "id": "ImageUploadWidget.clickToUploadLabel",
        "start": {
          "column": 19,
          "line": 13
        }
      }
    ],
    "path": "source/renderer/app/components/widgets/forms/ImageUploadWidget.json"
  },
  {
    "descriptors": [
      {
        "defaultMessage": "!!!Your changes have been saved",
        "description": "Message \"Your changes have been saved\" for inline editing (eg. on Wallet Settings page).",
        "end": {
          "column": 3,
          "line": 15
        },
        "file": "source/renderer/app/components/widgets/forms/InlineEditingDropdown.js",
        "id": "inline.editing.dropdown.changesSaved",
        "start": {
          "column": 16,
          "line": 11
        }
      }
    ],
    "path": "source/renderer/app/components/widgets/forms/InlineEditingDropdown.json"
  },
  {
    "descriptors": [
      {
        "defaultMessage": "!!!change",
        "description": "Label \"change\" on inline editing inputs in inactive state.",
        "end": {
          "column": 3,
          "line": 16
        },
        "file": "source/renderer/app/components/widgets/forms/InlineEditingInput.js",
        "id": "inline.editing.input.change.label",
        "start": {
          "column": 10,
          "line": 12
        }
      },
      {
        "defaultMessage": "!!!cancel",
        "description": "Label \"cancel\" on inline editing inputs in inactive state.",
        "end": {
          "column": 3,
          "line": 21
        },
        "file": "source/renderer/app/components/widgets/forms/InlineEditingInput.js",
        "id": "inline.editing.input.cancel.label",
        "start": {
          "column": 10,
          "line": 17
        }
      },
      {
        "defaultMessage": "!!!Your changes have been saved",
        "description": "Message \"Your changes have been saved\" for inline editing (eg. on Profile Settings page).",
        "end": {
          "column": 3,
          "line": 26
        },
        "file": "source/renderer/app/components/widgets/forms/InlineEditingInput.js",
        "id": "inline.editing.input.changesSaved",
        "start": {
          "column": 16,
          "line": 22
        }
      }
    ],
    "path": "source/renderer/app/components/widgets/forms/InlineEditingInput.json"
  },
  {
    "descriptors": [
      {
        "defaultMessage": "!!!Blocks synced {percentage}%",
        "description": "Label for the blocks synced info overlay on node sync status icon.",
        "end": {
          "column": 3,
          "line": 13
        },
        "file": "source/renderer/app/components/widgets/NodeSyncStatusIcon.js",
        "id": "cardano.node.sync.status.blocksSynced",
        "start": {
          "column": 16,
          "line": 9
        }
      }
    ],
    "path": "source/renderer/app/components/widgets/NodeSyncStatusIcon.json"
  },
  {
    "descriptors": [
      {
        "defaultMessage": "!!!Testnet vx",
        "description": "Label for testnet with version.",
        "end": {
          "column": 3,
          "line": 10
        },
        "file": "source/renderer/app/components/widgets/WalletTestEnvironmentLabel.js",
        "id": "test.environment.testnetLabel",
        "start": {
          "column": 16,
          "line": 6
        }
      }
    ],
    "path": "source/renderer/app/components/widgets/WalletTestEnvironmentLabel.json"
  },
  {
    "descriptors": [
      {
        "defaultMessage": "!!!Loading wallet data",
        "description": "Message \"Loading wallet data\" on the loading screen.",
        "end": {
          "column": 3,
          "line": 19
        },
        "file": "source/renderer/app/containers/LoadingPage.js",
        "id": "loading.screen.loadingWalletData",
        "start": {
          "column": 21,
          "line": 15
        }
      }
    ],
    "path": "source/renderer/app/containers/LoadingPage.json"
  },
  {
    "descriptors": [
      {
        "defaultMessage": "!!!You have successfully copied wallet address",
        "description": "Message for the wallet address copy success notification.",
        "end": {
          "column": 3,
          "line": 18
        },
        "file": "source/renderer/app/containers/wallet/WalletReceivePage.js",
        "id": "wallet.receive.page.addressCopyNotificationMessage",
        "start": {
          "column": 11,
          "line": 14
        }
      }
    ],
    "path": "source/renderer/app/containers/wallet/WalletReceivePage.json"
  },
  {
    "descriptors": [
      {
        "defaultMessage": "!!!No recent transactions",
        "description": "Message shown when wallet has no transactions on wallet summary page.",
        "end": {
          "column": 3,
          "line": 20
        },
        "file": "source/renderer/app/containers/wallet/WalletSummaryPage.js",
        "id": "wallet.summary.no.transactions",
        "start": {
          "column": 18,
          "line": 16
        }
      }
    ],
    "path": "source/renderer/app/containers/wallet/WalletSummaryPage.json"
  },
  {
    "descriptors": [
      {
        "defaultMessage": "!!!No transactions",
        "description": "Message shown when wallet has no transactions yet.",
        "end": {
          "column": 3,
          "line": 19
        },
        "file": "source/renderer/app/containers/wallet/WalletTransactionsPage.js",
        "id": "wallet.transactions.no.transactions",
        "start": {
          "column": 18,
          "line": 15
        }
      },
      {
        "defaultMessage": "!!!No transactions found",
        "description": "Message shown when wallet transaction search returns zero results.",
        "end": {
          "column": 3,
          "line": 24
        },
        "file": "source/renderer/app/containers/wallet/WalletTransactionsPage.js",
        "id": "wallet.transactions.no.transactions.found",
        "start": {
          "column": 23,
          "line": 20
        }
      }
    ],
    "path": "source/renderer/app/containers/wallet/WalletTransactionsPage.json"
  },
  {
    "descriptors": [
      {
        "defaultMessage": "!!!This field is required.",
        "description": "Error message when required fields are left empty.",
        "end": {
          "column": 3,
          "line": 8
        },
        "file": "source/renderer/app/i18n/global-messages.js",
        "id": "global.errors.fieldIsRequired",
        "start": {
          "column": 19,
          "line": 4
        }
      },
      {
        "defaultMessage": "!!!Invalid phrase entered, please check.",
        "description": "Error message shown when invalid bip39 mnemonic was entered.",
        "end": {
          "column": 3,
          "line": 13
        },
        "file": "source/renderer/app/i18n/global-messages.js",
        "id": "global.errors.invalidMnemonic",
        "start": {
          "column": 19,
          "line": 9
        }
      },
      {
        "defaultMessage": "!!!Invalid email entered, please check.",
        "description": "Error message shown when invalid email was entered.",
        "end": {
          "column": 3,
          "line": 18
        },
        "file": "source/renderer/app/i18n/global-messages.js",
        "id": "global.errors.invalidEmail",
        "start": {
          "column": 16,
          "line": 14
        }
      },
      {
        "defaultMessage": "!!!The ADA redemption code could not be parsed from the given document.",
        "description": "Error message shown when invalid Ada redemption certificate was uploaded.",
        "end": {
          "column": 3,
          "line": 23
        },
        "file": "source/renderer/app/i18n/global-messages.js",
        "id": "global.errors.AdaRedemptionCertificateParseError",
        "start": {
          "column": 35,
          "line": 19
        }
      },
      {
        "defaultMessage": "!!!The ADA redemption code could not be parsed, please check your passphrase.",
        "description": "Error message shown when invalid Ada redemption encrypted certificate was uploaded.",
        "end": {
          "column": 3,
          "line": 28
        },
        "file": "source/renderer/app/i18n/global-messages.js",
        "id": "global.errors.AdaRedemptionEncryptedCertificateParseError",
        "start": {
          "column": 44,
          "line": 24
        }
      },
      {
        "defaultMessage": "!!!Wallet name requires at least 3 and at most 40 letters.",
        "description": "Error message shown when invalid wallet name was entered in create wallet dialog.",
        "end": {
          "column": 3,
          "line": 33
        },
        "file": "source/renderer/app/i18n/global-messages.js",
        "id": "global.errors.invalidWalletName",
        "start": {
          "column": 21,
          "line": 29
        }
      },
      {
        "defaultMessage": "!!!Invalid password",
        "description": "Error message shown when invalid wallet password was entered in create wallet dialog.",
        "end": {
          "column": 3,
          "line": 38
        },
        "file": "source/renderer/app/i18n/global-messages.js",
        "id": "global.errors.invalidWalletPassword",
        "start": {
          "column": 25,
          "line": 34
        }
      },
      {
        "defaultMessage": "!!!Doesn't match.",
        "description": "Error message shown when wallet password and repeat passwords don't match in create wallet dialog.",
        "end": {
          "column": 3,
          "line": 43
        },
        "file": "source/renderer/app/i18n/global-messages.js",
        "id": "global.errors.invalidRepeatPassword",
        "start": {
          "column": 25,
          "line": 39
        }
      },
      {
        "defaultMessage": "!!!Note that password needs to be at least 7 characters long, and have at least 1 uppercase, 1 lowercase letter and 1 number.",
        "description": "Password instructions note.",
        "end": {
          "column": 3,
          "line": 48
        },
        "file": "source/renderer/app/i18n/global-messages.js",
        "id": "global.passwordInstructions",
        "start": {
          "column": 24,
          "line": 44
        }
      },
      {
        "defaultMessage": "!!!Cancel",
        "description": "The word \"cancel\" reused at several places (like cancel buttons)",
        "end": {
          "column": 3,
          "line": 53
        },
        "file": "source/renderer/app/i18n/global-messages.js",
        "id": "global.labels.cancel",
        "start": {
          "column": 10,
          "line": 49
        }
      },
      {
        "defaultMessage": "!!!Change",
        "description": "The word \"change\" reused at several places (like change buttons)",
        "end": {
          "column": 3,
          "line": 58
        },
        "file": "source/renderer/app/i18n/global-messages.js",
        "id": "global.labels.change",
        "start": {
          "column": 10,
          "line": 54
        }
      },
      {
        "defaultMessage": "!!!Create",
        "description": "The word \"create\" reused at several places (like create buttons)",
        "end": {
          "column": 3,
          "line": 63
        },
        "file": "source/renderer/app/i18n/global-messages.js",
        "id": "global.labels.create",
        "start": {
          "column": 10,
          "line": 59
        }
      },
      {
        "defaultMessage": "!!!Remove",
        "description": "The word \"remove\" reused at several places (like remove buttons)",
        "end": {
          "column": 3,
          "line": 68
        },
        "file": "source/renderer/app/i18n/global-messages.js",
        "id": "global.labels.remove",
        "start": {
          "column": 10,
          "line": 64
        }
      },
      {
        "defaultMessage": "!!!Save",
        "description": "The word \"save\" reused at several places (like save buttons)",
        "end": {
          "column": 3,
          "line": 73
        },
        "file": "source/renderer/app/i18n/global-messages.js",
        "id": "global.labels.save",
        "start": {
          "column": 8,
          "line": 69
        }
      },
      {
        "defaultMessage": "!!!English",
        "description": "Language name for \"English\" language.",
        "end": {
          "column": 3,
          "line": 78
        },
        "file": "source/renderer/app/i18n/global-messages.js",
        "id": "global.language.english",
        "start": {
          "column": 19,
          "line": 74
        }
      },
      {
        "defaultMessage": "!!!Japanese",
        "description": "Language name for \"Japanese\" language.",
        "end": {
          "column": 3,
          "line": 83
        },
        "file": "source/renderer/app/i18n/global-messages.js",
        "id": "global.language.japanese",
        "start": {
          "column": 20,
          "line": 79
        }
      },
      {
        "defaultMessage": "!!!Chinese",
        "description": "Language name for \"Chinese\" language.",
        "end": {
          "column": 3,
          "line": 88
        },
        "file": "source/renderer/app/i18n/global-messages.js",
        "id": "global.language.chinese",
        "start": {
          "column": 19,
          "line": 84
        }
      },
      {
        "defaultMessage": "!!!Korean",
        "description": "Language name for \"Korean\" language.",
        "end": {
          "column": 3,
          "line": 93
        },
        "file": "source/renderer/app/i18n/global-messages.js",
        "id": "global.language.korean",
        "start": {
          "column": 18,
          "line": 89
        }
      },
      {
        "defaultMessage": "!!!German",
        "description": "Language name for \"German\" language.",
        "end": {
          "column": 3,
          "line": 98
        },
        "file": "source/renderer/app/i18n/global-messages.js",
        "id": "global.language.german",
        "start": {
          "column": 18,
          "line": 94
        }
      },
      {
        "defaultMessage": "!!!Croatian",
        "description": "Language name for \"Croatian\" language.",
        "end": {
          "column": 3,
          "line": 103
        },
        "file": "source/renderer/app/i18n/global-messages.js",
        "id": "global.language.croatian",
        "start": {
          "column": 20,
          "line": 99
        }
      },
      {
        "defaultMessage": "!!!Normal",
        "description": "Name for \"Normal\" transaction assurance security level.",
        "end": {
          "column": 3,
          "line": 108
        },
        "file": "source/renderer/app/i18n/global-messages.js",
        "id": "global.assuranceLevel.normal",
        "start": {
          "column": 24,
          "line": 104
        }
      },
      {
        "defaultMessage": "!!!Strict",
        "description": "Name for \"Strict\" transaction assurance security level.",
        "end": {
          "column": 3,
          "line": 113
        },
        "file": "source/renderer/app/i18n/global-messages.js",
        "id": "global.assuranceLevel.strict",
        "start": {
          "column": 24,
          "line": 109
        }
      },
      {
        "defaultMessage": "!!!Ada",
        "description": "Name for \"Ada\" unit.",
        "end": {
          "column": 3,
          "line": 118
        },
        "file": "source/renderer/app/i18n/global-messages.js",
        "id": "global.unit.ada",
        "start": {
          "column": 11,
          "line": 114
        }
      },
      {
        "defaultMessage": "!!!Etc",
        "description": "Name for \"Etc\" unit.",
        "end": {
          "column": 3,
          "line": 123
        },
        "file": "source/renderer/app/i18n/global-messages.js",
        "id": "global.unit.etc",
        "start": {
          "column": 11,
          "line": 119
        }
      },
      {
        "defaultMessage": "!!!Recovery phrase",
        "description": "Title for the \"Recovery Phrase\" dialog.",
        "end": {
          "column": 3,
          "line": 128
        },
        "file": "source/renderer/app/i18n/global-messages.js",
        "id": "wallet.backup.recovery.phrase.dialog.title",
        "start": {
          "column": 29,
          "line": 124
        }
      },
      {
        "defaultMessage": "!!!Spending Password",
        "description": "Label for the \"Wallet password\" input in the create wallet dialog.",
        "end": {
          "column": 3,
          "line": 133
        },
        "file": "source/renderer/app/i18n/global-messages.js",
        "id": "global.spendingPasswordLabel",
        "start": {
          "column": 25,
          "line": 129
        }
      },
      {
        "defaultMessage": "!!!Password",
        "description": "Placeholder for the \"Password\" inputs in the create wallet dialog.",
        "end": {
          "column": 3,
          "line": 138
        },
        "file": "source/renderer/app/i18n/global-messages.js",
        "id": "global.spendingPasswordPlaceholder",
        "start": {
          "column": 31,
          "line": 134
        }
      },
      {
        "defaultMessage": "!!!Continue",
        "description": "Label \"Continue\" in dialogs.",
        "end": {
          "column": 3,
          "line": 143
        },
        "file": "source/renderer/app/i18n/global-messages.js",
        "id": "global.dialog.button.continue",
        "start": {
          "column": 29,
          "line": 139
        }
      },
      {
        "defaultMessage": "!!!Ada",
        "description": "Name for \"Ada\" unit.",
        "end": {
          "column": 5,
          "line": 152
        },
        "file": "source/renderer/app/i18n/global-messages.js",
        "id": "environment.currency.ada",
        "start": {
          "column": 14,
          "line": 148
        }
      },
      {
        "defaultMessage": "!!!Cardano",
        "description": "Name for \"Cardano\" client.",
        "end": {
          "column": 5,
          "line": 157
        },
        "file": "source/renderer/app/i18n/global-messages.js",
        "id": "environment.apiName.cardano",
        "start": {
          "column": 13,
          "line": 153
        }
      },
      {
        "defaultMessage": "!!!1.0.4",
        "description": "Version of \"Cardano\" client.",
        "end": {
          "column": 5,
          "line": 162
        },
        "file": "source/renderer/app/i18n/global-messages.js",
        "id": "environment.apiVersion.cardano",
        "start": {
          "column": 16,
          "line": 158
        }
      },
      {
        "defaultMessage": "!!!Etc",
        "description": "Name for \"Etc\" unit.",
        "end": {
          "column": 5,
          "line": 170
        },
        "file": "source/renderer/app/i18n/global-messages.js",
        "id": "environment.currency.etc",
        "start": {
          "column": 14,
          "line": 166
        }
      },
      {
        "defaultMessage": "!!!Mantis",
        "description": "Name for \"Mantis\" client.",
        "end": {
          "column": 5,
          "line": 175
        },
        "file": "source/renderer/app/i18n/global-messages.js",
        "id": "environment.apiName.mantis",
        "start": {
          "column": 13,
          "line": 171
        }
      },
      {
        "defaultMessage": "!!!1.0 rc1",
        "description": "Version of \"Mantis\" client.",
        "end": {
          "column": 5,
          "line": 180
        },
        "file": "source/renderer/app/i18n/global-messages.js",
        "id": "environment.apiVersion.mantis",
        "start": {
          "column": 16,
          "line": 176
        }
      }
    ],
    "path": "source/renderer/app/i18n/global-messages.json"
  },
  {
    "descriptors": [
      {
        "defaultMessage": "!!!Wallet address",
        "description": "Paper wallet pdf \"Wallet address\" label.",
        "end": {
          "column": 3,
          "line": 17
        },
        "file": "source/renderer/app/utils/paperWalletGenerator.js",
        "id": "paper.wallet.pdf.walletAddress.label",
        "start": {
          "column": 22,
          "line": 13
        }
      },
      {
        "defaultMessage": "!!!Shielded recovery phrase",
        "description": "Paper wallet pdf \"Shielded recovery phrase\" label.",
        "end": {
          "column": 3,
          "line": 22
        },
        "file": "source/renderer/app/utils/paperWalletGenerator.js",
        "id": "paper.wallet.pdf.shieldedRecoveryPhrase.label",
        "start": {
          "column": 31,
          "line": 18
        }
      },
      {
        "defaultMessage": "!!!Password",
        "description": "Paper wallet pdf \"Password\" label.",
        "end": {
          "column": 3,
          "line": 27
        },
        "file": "source/renderer/app/utils/paperWalletGenerator.js",
        "id": "paper.wallet.pdf.password.label",
        "start": {
          "column": 17,
          "line": 23
        }
      },
      {
        "defaultMessage": "!!!0.8.2",
        "description": "Label for \"App Release Version\"",
        "end": {
          "column": 3,
          "line": 32
        },
        "file": "source/renderer/app/utils/paperWalletGenerator.js",
        "id": "paper.wallet.pdf.release.version",
        "start": {
          "column": 18,
          "line": 28
        }
      }
    ],
    "path": "source/renderer/app/utils/paperWalletGenerator.json"
  }
]<|MERGE_RESOLUTION|>--- conflicted
+++ resolved
@@ -2227,13 +2227,13 @@
         "description": "Headline for the \"Paper wallet create certificate completion dialog\" headline.",
         "end": {
           "column": 3,
-          "line": 17
+          "line": 16
         },
         "file": "source/renderer/app/components/wallet/paper-wallet-certificate/CompletionDialog.js",
         "id": "paper.wallet.create.certificate.completion.dialog.headline",
         "start": {
           "column": 12,
-          "line": 13
+          "line": 12
         }
       },
       {
@@ -2241,13 +2241,13 @@
         "description": "Headline for the \"Paper wallet create certificate completion dialog\" subtitle.",
         "end": {
           "column": 3,
-          "line": 22
+          "line": 21
         },
         "file": "source/renderer/app/components/wallet/paper-wallet-certificate/CompletionDialog.js",
         "id": "paper.wallet.create.certificate.completion.dialog.subtitle",
         "start": {
           "column": 12,
-          "line": 18
+          "line": 17
         }
       },
       {
@@ -2255,13 +2255,13 @@
         "description": "Headline for the \"Paper wallet create certificate completion dialog\" link instructions.",
         "end": {
           "column": 3,
-          "line": 27
+          "line": 26
         },
         "file": "source/renderer/app/components/wallet/paper-wallet-certificate/CompletionDialog.js",
         "id": "paper.wallet.create.certificate.completion.dialog.linkInstructions",
         "start": {
           "column": 20,
-          "line": 23
+          "line": 22
         }
       },
       {
@@ -2269,13 +2269,13 @@
         "description": "\"Paper wallet create certificate completion dialog\" finish button label.",
         "end": {
           "column": 3,
-          "line": 32
+          "line": 31
         },
         "file": "source/renderer/app/components/wallet/paper-wallet-certificate/CompletionDialog.js",
         "id": "paper.wallet.create.certificate.completion.dialog.finishButtonLabel",
         "start": {
           "column": 21,
-          "line": 28
+          "line": 27
         }
       }
     ],
@@ -2583,13 +2583,13 @@
         "description": "Headline for the \"Paper wallet create certificate securyng password dialog\".",
         "end": {
           "column": 3,
-          "line": 19
+          "line": 18
         },
         "file": "source/renderer/app/components/wallet/paper-wallet-certificate/SecuringPasswordDialog.js",
         "id": "paper.wallet.create.certificate.securyng password.dialog.headline",
         "start": {
           "column": 12,
-          "line": 15
+          "line": 14
         }
       },
       {
@@ -2597,13 +2597,13 @@
         "description": "\"Paper wallet create certificate securyng password dialog\" first info label.",
         "end": {
           "column": 3,
-          "line": 24
+          "line": 23
         },
         "file": "source/renderer/app/components/wallet/paper-wallet-certificate/SecuringPasswordDialog.js",
         "id": "paper.wallet.create.certificate.securyng password.dialog.infoLabel1",
         "start": {
           "column": 14,
-          "line": 20
+          "line": 19
         }
       },
       {
@@ -2611,13 +2611,13 @@
         "description": "\"Paper wallet create certificate securyng password dialog\" second info label.",
         "end": {
           "column": 3,
-          "line": 29
+          "line": 28
         },
         "file": "source/renderer/app/components/wallet/paper-wallet-certificate/SecuringPasswordDialog.js",
         "id": "paper.wallet.create.certificate.securyng password.dialog.infoLabel2",
         "start": {
           "column": 14,
-          "line": 25
+          "line": 24
         }
       },
       {
@@ -2625,13 +2625,13 @@
         "description": "\"Paper wallet create certificate securyng password dialog\" secure password confirmation.",
         "end": {
           "column": 3,
-          "line": 34
+          "line": 33
         },
         "file": "source/renderer/app/components/wallet/paper-wallet-certificate/SecuringPasswordDialog.js",
         "id": "paper.wallet.create.certificate.securyng password.dialog.securingPasswordConfirmation",
         "start": {
           "column": 32,
-          "line": 30
+          "line": 29
         }
       }
     ],
@@ -2677,13 +2677,13 @@
         "description": "Headline for the \"Paper wallet create certificate verification dialog\".",
         "end": {
           "column": 3,
-          "line": 28
+          "line": 27
         },
         "file": "source/renderer/app/components/wallet/paper-wallet-certificate/VerificationDialog.js",
         "id": "paper.wallet.create.certificate.verification.dialog.headline",
         "start": {
           "column": 12,
-          "line": 24
+          "line": 23
         }
       },
       {
@@ -2691,13 +2691,13 @@
         "description": "\"Paper wallet create certificate verification dialog\" subtitle.",
         "end": {
           "column": 3,
-          "line": 33
+          "line": 32
         },
         "file": "source/renderer/app/components/wallet/paper-wallet-certificate/VerificationDialog.js",
         "id": "paper.wallet.create.certificate.verification.dialog.subtitle",
         "start": {
           "column": 12,
-          "line": 29
+          "line": 28
         }
       },
       {
@@ -2705,13 +2705,13 @@
         "description": "\"Paper wallet create certificate verification dialog\" recovery phrase label.",
         "end": {
           "column": 3,
-          "line": 38
+          "line": 37
         },
         "file": "source/renderer/app/components/wallet/paper-wallet-certificate/VerificationDialog.js",
         "id": "paper.wallet.create.certificate.verification.dialog.recoveryPhrase.label",
         "start": {
           "column": 23,
-          "line": 34
+          "line": 33
         }
       },
       {
@@ -2719,13 +2719,13 @@
         "description": "\"Paper wallet create certificate verification dialog\" recovery phrase hint.",
         "end": {
           "column": 3,
-          "line": 43
+          "line": 42
         },
         "file": "source/renderer/app/components/wallet/paper-wallet-certificate/VerificationDialog.js",
         "id": "paper.wallet.create.certificate.verification.dialog.recoveryPhrase.hint",
         "start": {
           "column": 22,
-          "line": 39
+          "line": 38
         }
       },
       {
@@ -2733,13 +2733,13 @@
         "description": "\"Paper wallet create certificate verification dialog\" recovery phrase no results label.",
         "end": {
           "column": 3,
-          "line": 48
+          "line": 47
         },
         "file": "source/renderer/app/components/wallet/paper-wallet-certificate/VerificationDialog.js",
         "id": "paper.wallet.create.certificate.verification.dialog.recoveryPhrase.noResults",
         "start": {
           "column": 27,
-          "line": 44
+          "line": 43
         }
       },
       {
@@ -2747,13 +2747,13 @@
         "description": "\"Paper wallet create certificate verification dialog\" password label.",
         "end": {
           "column": 3,
-          "line": 53
+          "line": 52
         },
         "file": "source/renderer/app/components/wallet/paper-wallet-certificate/VerificationDialog.js",
         "id": "paper.wallet.create.certificate.verification.dialog.password.label",
         "start": {
           "column": 17,
-          "line": 49
+          "line": 48
         }
       },
       {
@@ -2761,13 +2761,13 @@
         "description": "\"Paper wallet create certificate verification dialog\" password hint.",
         "end": {
           "column": 3,
-          "line": 58
+          "line": 57
         },
         "file": "source/renderer/app/components/wallet/paper-wallet-certificate/VerificationDialog.js",
         "id": "paper.wallet.create.certificate.verification.dialog.password.hint",
         "start": {
           "column": 16,
-          "line": 54
+          "line": 53
         }
       },
       {
@@ -2775,13 +2775,13 @@
         "description": "\"Paper wallet create certificate verification dialog\" button clear label.",
         "end": {
           "column": 3,
-          "line": 63
+          "line": 62
         },
         "file": "source/renderer/app/components/wallet/paper-wallet-certificate/VerificationDialog.js",
         "id": "paper.wallet.create.certificate.verification.dialog.button.clearLabel",
         "start": {
           "column": 20,
-          "line": 59
+          "line": 58
         }
       },
       {
@@ -2789,13 +2789,13 @@
         "description": "\"Paper wallet create certificate verification dialog\" storing understandance confirmation.",
         "end": {
           "column": 3,
-          "line": 68
+          "line": 67
         },
         "file": "source/renderer/app/components/wallet/paper-wallet-certificate/VerificationDialog.js",
         "id": "paper.wallet.create.certificate.verification.dialog.storingUnderstandanceConfirmationLabel",
         "start": {
           "column": 30,
-          "line": 64
+          "line": 63
         }
       },
       {
@@ -2803,13 +2803,13 @@
         "description": "\"Paper wallet create certificate verification dialog\" recovering understandance confirmation.",
         "end": {
           "column": 3,
-          "line": 73
+          "line": 72
         },
         "file": "source/renderer/app/components/wallet/paper-wallet-certificate/VerificationDialog.js",
         "id": "paper.wallet.create.certificate.verification.dialog.recoveringUnderstandanceConfirmationLabel",
         "start": {
           "column": 33,
-          "line": 69
+          "line": 68
         }
       },
       {
@@ -2817,13 +2817,13 @@
         "description": "\"Paper wallet create certificate verification dialog\" error message when password or recovery phrase are invalid.",
         "end": {
           "column": 3,
-          "line": 80
+          "line": 79
         },
         "file": "source/renderer/app/components/wallet/paper-wallet-certificate/VerificationDialog.js",
         "id": "paper.wallet.create.certificate.verification.dialog.errorMessage",
         "start": {
           "column": 16,
-          "line": 74
+          "line": 73
         }
       }
     ],
@@ -4022,13 +4022,8 @@
         }
       },
       {
-<<<<<<< HEAD
         "defaultMessage": "!!!Restore using backup-recovery phrase or paper wallet certificate.",
         "description": "Description for the \"Restore\" button with paper wallet certificate on the wallet add dialog.",
-=======
-        "defaultMessage": "!!!Restore using backup-recovery phrase or paper wallet certificate",
-        "description": "Description for the \"Restore\" button on the wallet add dialog.",
->>>>>>> 60cc9a4d
         "end": {
           "column": 3,
           "line": 51
