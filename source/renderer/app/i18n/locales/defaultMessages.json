--- conflicted
+++ resolved
@@ -276,11 +276,7 @@
           "line": 27
         },
         "file": "source/renderer/app/components/loading/SystemTimeErrorOverlay.js",
-<<<<<<< HEAD
         "id": "systemTime.error.problemSolutionLink",
-=======
-        "id": "systemTime.error.overlayButtonLabel",
->>>>>>> 6cc6b1b1
         "start": {
           "column": 23,
           "line": 23
@@ -3989,154 +3985,6 @@
       }
     ],
     "path": "source/renderer/app/components/wallet/WalletSettings.json"
-<<<<<<< HEAD
-=======
-  },
-  {
-    "descriptors": [
-      {
-        "defaultMessage": "!!!Support request",
-        "description": "Title for the \"Settings support\" dialog.",
-        "end": {
-          "column": 3,
-          "line": 26
-        },
-        "file": "source/renderer/app/components/wallet/WalletSupportRequestDialog.js",
-        "id": "wallet.supportRequest.dialog.title",
-        "start": {
-          "column": 9,
-          "line": 22
-        }
-      },
-      {
-        "defaultMessage": "!!!Your e-mail",
-        "description": "Label for the \"Email\" input on the wallet settings support dialog.",
-        "end": {
-          "column": 3,
-          "line": 31
-        },
-        "file": "source/renderer/app/components/wallet/WalletSupportRequestDialog.js",
-        "id": "wallet.supportRequest.dialog.emailLabel",
-        "start": {
-          "column": 14,
-          "line": 27
-        }
-      },
-      {
-        "defaultMessage": "!!!Enter your e-mail here, so we can answer you",
-        "description": "Placeholder for the \"Email\" input on the wallet settings support dialog.",
-        "end": {
-          "column": 3,
-          "line": 36
-        },
-        "file": "source/renderer/app/components/wallet/WalletSupportRequestDialog.js",
-        "id": "wallet.supportRequest.dialog.emailPlaceholder",
-        "start": {
-          "column": 20,
-          "line": 32
-        }
-      },
-      {
-        "defaultMessage": "!!!Subject",
-        "description": "Label for the \"Subject\" input on the wallet settings support dialog.",
-        "end": {
-          "column": 3,
-          "line": 41
-        },
-        "file": "source/renderer/app/components/wallet/WalletSupportRequestDialog.js",
-        "id": "wallet.supportRequest.dialog.subjectLabel",
-        "start": {
-          "column": 16,
-          "line": 37
-        }
-      },
-      {
-        "defaultMessage": "!!!Enter subject of your problem",
-        "description": "Placeholder for the \"Subject\" input on the wallet settings support dialog.",
-        "end": {
-          "column": 3,
-          "line": 46
-        },
-        "file": "source/renderer/app/components/wallet/WalletSupportRequestDialog.js",
-        "id": "wallet.supportRequest.dialog.subjectPlaceholder",
-        "start": {
-          "column": 22,
-          "line": 42
-        }
-      },
-      {
-        "defaultMessage": "!!!Problem",
-        "description": "Label for the \"Problem\" text area on the wallet settings support dialog.",
-        "end": {
-          "column": 3,
-          "line": 51
-        },
-        "file": "source/renderer/app/components/wallet/WalletSupportRequestDialog.js",
-        "id": "wallet.supportRequest.dialog.problemLabel",
-        "start": {
-          "column": 16,
-          "line": 47
-        }
-      },
-      {
-        "defaultMessage": "!!!Describe steps which got you to problem",
-        "description": "Placeholder for the \"Problem\" text area on the wallet settings support dialog.",
-        "end": {
-          "column": 3,
-          "line": 56
-        },
-        "file": "source/renderer/app/components/wallet/WalletSupportRequestDialog.js",
-        "id": "wallet.supportRequest.dialog.problemPlaceholder",
-        "start": {
-          "column": 22,
-          "line": 52
-        }
-      },
-      {
-        "defaultMessage": "!!!Attach logs",
-        "description": "Label for the \"Attach logs\" switch on the wallet settings support dialog.",
-        "end": {
-          "column": 3,
-          "line": 61
-        },
-        "file": "source/renderer/app/components/wallet/WalletSupportRequestDialog.js",
-        "id": "wallet.supportRequest.dialog.logsSwitchLabel",
-        "start": {
-          "column": 19,
-          "line": 57
-        }
-      },
-      {
-        "defaultMessage": "!!!Logs will help to find out problem you are describing",
-        "description": "Text for the \"Attach logs\" switch on the wallet settings support dialog.",
-        "end": {
-          "column": 3,
-          "line": 66
-        },
-        "file": "source/renderer/app/components/wallet/WalletSupportRequestDialog.js",
-        "id": "wallet.supportRequest.dialog.logsSwitchPlaceholder",
-        "start": {
-          "column": 25,
-          "line": 62
-        }
-      },
-      {
-        "defaultMessage": "!!!Send request",
-        "description": "Label for the \"Send request\" button on the wallet settings support dialog.",
-        "end": {
-          "column": 3,
-          "line": 71
-        },
-        "file": "source/renderer/app/components/wallet/WalletSupportRequestDialog.js",
-        "id": "wallet.supportRequest.dialog.button.label",
-        "start": {
-          "column": 21,
-          "line": 67
-        }
-      }
-    ],
-    "path": "source/renderer/app/components/wallet/WalletSupportRequestDialog.json"
->>>>>>> 6cc6b1b1
   },
   {
     "descriptors": [
