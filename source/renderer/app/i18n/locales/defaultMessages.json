[
  {
    "descriptors": [
      {
        "defaultMessage": "!!!An error occurred.",
        "description": "Generic error message.",
        "end": {
          "column": 3,
          "line": 11
        },
        "file": "source/renderer/app/api/common/errors.js",
        "id": "api.errors.GenericApiError",
        "start": {
          "column": 19,
          "line": 7
        }
      },
      {
        "defaultMessage": "!!!Incorrect wallet password.",
        "description": "\"Incorrect wallet password.\" error message.",
        "end": {
          "column": 3,
          "line": 16
        },
        "file": "source/renderer/app/api/common/errors.js",
        "id": "api.errors.IncorrectPasswordError",
        "start": {
          "column": 34,
          "line": 12
        }
      },
      {
        "defaultMessage": "!!!There was a problem sending the support request.",
        "description": "\"There was a problem sending the support request.\" error message",
        "end": {
          "column": 3,
          "line": 22
        },
        "file": "source/renderer/app/api/common/errors.js",
        "id": "api.errors.ReportRequestError",
        "start": {
          "column": 22,
          "line": 17
        }
      },
      {
        "defaultMessage": "!!!This API method is not yet implemented.",
        "description": "\"This API method is not yet implemented.\" error message.",
        "end": {
          "column": 3,
          "line": 27
        },
        "file": "source/renderer/app/api/common/errors.js",
        "id": "api.errors.ApiMethodNotYetImplementedError",
        "start": {
          "column": 35,
          "line": 23
        }
      },
      {
        "defaultMessage": "!!!Invalid recovery phrase. Submitted recovery phrase is one of the example recovery phrases from the documentation and should not be used for wallets holding funds.",
        "description": "\"Forbidden Mnemonic: an example Mnemonic has been submitted.\" error message",
        "end": {
          "column": 3,
          "line": 34
        },
        "file": "source/renderer/app/api/common/errors.js",
        "id": "api.errors.ForbiddenMnemonicError",
        "start": {
          "column": 26,
          "line": 28
        }
      }
    ],
    "path": "source/renderer/app/api/common/errors.json"
  },
  {
    "descriptors": [
      {
        "defaultMessage": "!!!It's not allowed to send money to the same address you are sending from. Make sure you have enough addresses with money in this account or send to a different address.",
        "description": "\"It's not allowed to send money to the same address you are sending from.\" error message.",
        "end": {
          "column": 3,
          "line": 11
        },
        "file": "source/renderer/app/api/transactions/errors.js",
        "id": "api.errors.NotAllowedToSendMoneyToSameAddressError",
        "start": {
          "column": 43,
          "line": 5
        }
      },
      {
        "defaultMessage": "!!!It is not allowed to send money to ada redemption address.",
        "description": "\"It is not allowed to send money to ada redemption address.\" error message.",
        "end": {
          "column": 3,
          "line": 18
        },
        "file": "source/renderer/app/api/transactions/errors.js",
        "id": "api.errors.NotAllowedToSendMoneyToRedeemAddressError",
        "start": {
          "column": 45,
          "line": 12
        }
      },
      {
        "defaultMessage": "!!!Not enough money to make this transaction.",
        "description": "\"Not enough money to make this transaction.\" error message.",
        "end": {
          "column": 3,
          "line": 23
        },
        "file": "source/renderer/app/api/transactions/errors.js",
        "id": "api.errors.NotEnoughMoneyToSendError",
        "start": {
          "column": 29,
          "line": 19
        }
      },
      {
        "defaultMessage": "!!!Your ADA could not be redeemed correctly.",
        "description": "\"Your ADA could not be redeemed correctly.\" error message.",
        "end": {
          "column": 3,
          "line": 28
        },
        "file": "source/renderer/app/api/transactions/errors.js",
        "id": "api.errors.RedeemAdaError",
        "start": {
          "column": 18,
          "line": 24
        }
      },
      {
        "defaultMessage": "!!!All your funds are already at the address you are trying send money to.",
        "description": "\"All your funds are already at the address you are trying send money to.\" error message.",
        "end": {
          "column": 3,
          "line": 35
        },
        "file": "source/renderer/app/api/transactions/errors.js",
        "id": "api.errors.AllFundsAlreadyAtReceiverAddressError",
        "start": {
          "column": 41,
          "line": 29
        }
      },
      {
        "defaultMessage": "!!!Not enough ada for fees. Try sending a smaller amount.",
        "description": "\"Not enough ada for fees. Try sending a smaller amount.\" error message",
        "end": {
          "column": 3,
          "line": 41
        },
        "file": "source/renderer/app/api/transactions/errors.js",
        "id": "api.errors.NotEnoughFundsForTransactionFeesError",
        "start": {
          "column": 41,
          "line": 36
        }
      },
      {
        "defaultMessage": "!!!Not enough ada . Try sending a smaller amount.",
        "description": "\"Not enough ada . Try sending a smaller amount.\" error message",
        "end": {
          "column": 3,
          "line": 47
        },
        "file": "source/renderer/app/api/transactions/errors.js",
        "id": "api.errors.NotEnoughFundsForTransactionError",
        "start": {
          "column": 37,
          "line": 42
        }
      },
      {
        "defaultMessage": "!!!Cannot calculate fees while there are pending transactions.",
        "description": "\"Cannot calculate fees while there are pending transactions.\" error message",
        "end": {
          "column": 3,
          "line": 54
        },
        "file": "source/renderer/app/api/transactions/errors.js",
        "id": "api.errors.CanNotCalculateTransactionFeesError",
        "start": {
          "column": 39,
          "line": 48
        }
      },
      {
        "defaultMessage": "!!!Transaction too big due to too many inputs.",
        "description": "\"Transaction too big due to too many inputs.\" error message.",
        "end": {
          "column": 3,
          "line": 59
        },
        "file": "source/renderer/app/api/transactions/errors.js",
        "id": "api.errors.TooBigTransactionError",
        "start": {
          "column": 26,
          "line": 55
        }
      },
      {
        "defaultMessage": "!!!Learn more.",
        "description": "\"Transaction too big due to too many inputs.\" error link label.",
        "end": {
          "column": 3,
          "line": 65
        },
        "file": "source/renderer/app/api/transactions/errors.js",
        "id": "api.errors.TooBigTransactionErrorLinkLabel",
        "start": {
          "column": 35,
          "line": 60
        }
      },
      {
        "defaultMessage": "!!!https://iohk.zendesk.com/hc/en-us/articles/360017733353",
        "description": "\"Transaction too big due to too many inputs.\" error link URL.",
        "end": {
          "column": 3,
          "line": 72
        },
        "file": "source/renderer/app/api/transactions/errors.js",
        "id": "api.errors.TooBigTransactionErrorLinkURL",
        "start": {
          "column": 33,
          "line": 66
        }
      }
    ],
    "path": "source/renderer/app/api/transactions/errors.json"
  },
  {
    "descriptors": [
      {
        "defaultMessage": "!!!Wallet you are trying to restore already exists.",
        "description": "\"Wallet you are trying to restore already exists.\" error message.",
        "end": {
          "column": 3,
          "line": 10
        },
        "file": "source/renderer/app/api/wallets/errors.js",
        "id": "api.errors.WalletAlreadyRestoredError",
        "start": {
          "column": 30,
          "line": 5
        }
      },
      {
        "defaultMessage": "!!!Wallet you are trying to import already exists.",
        "description": "\"Wallet you are trying to import already exists.\" error message.",
        "end": {
          "column": 3,
          "line": 16
        },
        "file": "source/renderer/app/api/wallets/errors.js",
        "id": "api.errors.WalletAlreadyImportedError",
        "start": {
          "column": 30,
          "line": 11
        }
      },
      {
        "defaultMessage": "!!!Wallet could not be imported, please make sure you are providing a correct file.",
        "description": "\"Wallet could not be imported, please make sure you are providing a correct file.\" error message.",
        "end": {
          "column": 3,
          "line": 23
        },
        "file": "source/renderer/app/api/wallets/errors.js",
        "id": "api.errors.WalletFileImportError",
        "start": {
          "column": 25,
          "line": 17
        }
      }
    ],
    "path": "source/renderer/app/api/wallets/errors.json"
  },
  {
    "descriptors": [
      {
        "defaultMessage": "!!!Starting Cardano node",
        "description": "Message \"Starting Cardano node\" on the loading screen.",
        "end": {
          "column": 3,
          "line": 28
        },
        "file": "source/renderer/app/components/loading/Loading.js",
        "id": "loading.screen.startingCardanoMessage",
        "start": {
          "column": 12,
          "line": 24
        }
      },
      {
        "defaultMessage": "!!!Stopping Cardano node",
        "description": "Message \"Stopping Cardano node\" on the loading screen.",
        "end": {
          "column": 3,
          "line": 33
        },
        "file": "source/renderer/app/components/loading/Loading.js",
        "id": "loading.screen.stoppingCardanoMessage",
        "start": {
          "column": 12,
          "line": 29
        }
      },
      {
        "defaultMessage": "!!!Cardano node stopped",
        "description": "Message \"Cardano node stopped\" on the loading screen.",
        "end": {
          "column": 3,
          "line": 38
        },
        "file": "source/renderer/app/components/loading/Loading.js",
        "id": "loading.screen.stoppedCardanoMessage",
        "start": {
          "column": 11,
          "line": 34
        }
      },
      {
        "defaultMessage": "!!!Updating Cardano node",
        "description": "Message \"Updating Cardano node\" on the loading screen.",
        "end": {
          "column": 3,
          "line": 43
        },
        "file": "source/renderer/app/components/loading/Loading.js",
        "id": "loading.screen.updatingCardanoMessage",
        "start": {
          "column": 12,
          "line": 39
        }
      },
      {
        "defaultMessage": "!!!Cardano node updated",
        "description": "Message \"Cardano node updated\" on the loading screen.",
        "end": {
          "column": 3,
          "line": 48
        },
        "file": "source/renderer/app/components/loading/Loading.js",
        "id": "loading.screen.updatedCardanoMessage",
        "start": {
          "column": 11,
          "line": 44
        }
      },
      {
        "defaultMessage": "!!!Cardano node crashed",
        "description": "Message \"Cardano node crashed\" on the loading screen.",
        "end": {
          "column": 3,
          "line": 53
        },
        "file": "source/renderer/app/components/loading/Loading.js",
        "id": "loading.screen.crashedCardanoMessage",
        "start": {
          "column": 11,
          "line": 49
        }
      },
      {
        "defaultMessage": "!!!Unable to start Cardano node. Please submit a support request.",
        "description": "Message \"Unable to start Cardano node. Please submit a support request.\" on the loading screen.",
        "end": {
          "column": 3,
          "line": 60
        },
        "file": "source/renderer/app/components/loading/Loading.js",
        "id": "loading.screen.unrecoverableCardanoMessage",
        "start": {
          "column": 17,
          "line": 54
        }
      },
      {
        "defaultMessage": "!!!Connecting to network",
        "description": "Message \"Connecting to network\" on the loading screen.",
        "end": {
          "column": 3,
          "line": 65
        },
        "file": "source/renderer/app/components/loading/Loading.js",
        "id": "loading.screen.connectingToNetworkMessage",
        "start": {
          "column": 14,
          "line": 61
        }
      },
      {
        "defaultMessage": "!!!Network connection lost - reconnecting",
        "description": "Message \"Network connection lost - reconnecting\" on the loading screen.",
        "end": {
          "column": 3,
          "line": 71
        },
        "file": "source/renderer/app/components/loading/Loading.js",
        "id": "loading.screen.reconnectingToNetworkMessage",
        "start": {
          "column": 16,
          "line": 66
        }
      },
      {
        "defaultMessage": "!!!Syncing blocks",
        "description": "Message \"Syncing blocks\" on the loading screen.",
        "end": {
          "column": 3,
          "line": 76
        },
        "file": "source/renderer/app/components/loading/Loading.js",
        "id": "loading.screen.syncingBlocksMessage",
        "start": {
          "column": 11,
          "line": 72
        }
      },
      {
        "defaultMessage": "!!!Having trouble connecting to network?",
        "description": "Report connecting issue text on the loading screen.",
        "end": {
          "column": 3,
          "line": 81
        },
        "file": "source/renderer/app/components/loading/Loading.js",
        "id": "loading.screen.reportIssue.connecting.text",
        "start": {
          "column": 29,
          "line": 77
        }
      },
      {
        "defaultMessage": "!!!Having trouble syncing?",
        "description": "Report syncing issue text on the loading screen.",
        "end": {
          "column": 3,
          "line": 86
        },
        "file": "source/renderer/app/components/loading/Loading.js",
        "id": "loading.screen.reportIssue.syncing.text",
        "start": {
          "column": 26,
          "line": 82
        }
      },
      {
        "defaultMessage": "!!!Open support ticket",
        "description": "Open support ticket button label on the loading.",
        "end": {
          "column": 3,
          "line": 91
        },
        "file": "source/renderer/app/components/loading/Loading.js",
        "id": "loading.screen.reportIssue.buttonLabel",
        "start": {
          "column": 26,
          "line": 87
        }
      },
      {
        "defaultMessage": "!!!Download logs",
        "description": "Download logs button label on the loading.",
        "end": {
          "column": 3,
          "line": 96
        },
        "file": "source/renderer/app/components/loading/Loading.js",
        "id": "loading.screen.reportIssue.downloadLogsLinkLabel",
        "start": {
          "column": 36,
          "line": 92
        }
      },
      {
        "defaultMessage": "!!!TLS certificate is not valid, please restart Daedalus.",
        "description": "The TLS cert is not valid and Daedalus should be restarted",
        "end": {
          "column": 3,
          "line": 101
        },
        "file": "source/renderer/app/components/loading/Loading.js",
        "id": "loading.screen.errors.tlsCertificateNotValidPleaseRestartError",
        "start": {
          "column": 31,
          "line": 97
        }
      }
    ],
    "path": "source/renderer/app/components/loading/Loading.json"
  },
  {
    "descriptors": [
      {
        "defaultMessage": "!!!<b>Daedalus requires at least {diskSpaceRequired} of hard drive space to operate. Your computer is missing {diskSpaceMissing} of available space. Please delete some files to increase available hard drive space to continue using Daedalus. </b><br /><br />It is recommended to have at least 15% of hard drive space available ({diskSpaceRecommended} in your case) for normal and stable operation of the operating system and installed programs. We strongly recommend that you free up at least that amount of space from your hard drive.",
        "description": "Content of No disk space overlay",
        "end": {
          "column": 3,
          "line": 15
        },
        "file": "source/renderer/app/components/loading/NoDiskSpaceOverlay.js",
        "id": "noDiskSpace.error.overlayContent",
        "start": {
          "column": 18,
          "line": 10
        }
      },
      {
        "defaultMessage": "!!!Daedalus requires more hard drive space",
        "description": "Title of No disk space overlay",
        "end": {
          "column": 3,
          "line": 20
        },
        "file": "source/renderer/app/components/loading/NoDiskSpaceOverlay.js",
        "id": "noDiskSpace.error.overlayTitle",
        "start": {
          "column": 16,
          "line": 16
        }
      }
    ],
    "path": "source/renderer/app/components/loading/NoDiskSpaceOverlay.json"
  },
  {
    "descriptors": [
      {
        "defaultMessage": "!!!Unable to sync - incorrect time",
        "description": "Title of Sync error overlay",
        "end": {
          "column": 3,
          "line": 16
        },
        "file": "source/renderer/app/components/loading/SystemTimeErrorOverlay.js",
        "id": "systemTime.error.overlayTitle",
        "start": {
          "column": 16,
          "line": 12
        }
      },
      {
        "defaultMessage": "!!!Attention, Daedalus is unable to sync with the blockchain because the time on your machine is different from the global time. Your time is off by 2 hours 12 minutes 54 seconds.",
        "description": "First paragraph of Sync error overlay",
        "end": {
          "column": 3,
          "line": 22
        },
        "file": "source/renderer/app/components/loading/SystemTimeErrorOverlay.js",
        "id": "systemTime.error.overlayTextP1",
        "start": {
          "column": 17,
          "line": 17
        }
      },
      {
        "defaultMessage": "!!!To synchronise the time and fix the issue, please read our {supportPortalLink} article.",
        "description": "Second paragraph of Sync error overlay",
        "end": {
          "column": 3,
          "line": 28
        },
        "file": "source/renderer/app/components/loading/SystemTimeErrorOverlay.js",
        "id": "systemTime.error.overlayTextP2",
        "start": {
          "column": 17,
          "line": 23
        }
      },
      {
        "defaultMessage": "!!!Attention, Daedalus is unable to check if the clock on your computer is synchronized with global time because NTP (Network Time Protocol) servers are unreachable, possibly due to firewalls on your network.",
        "description": "Text of Sync error overlay when NTP service is unreachable",
        "end": {
          "column": 3,
          "line": 34
        },
        "file": "source/renderer/app/components/loading/SystemTimeErrorOverlay.js",
        "id": "systemTime.error.ntpUnreachableTextP1",
        "start": {
          "column": 24,
          "line": 29
        }
      },
      {
        "defaultMessage": "!!!If your computer clock is off by more than 15 seconds, Daedalus will be unable to connect to the network. If you have this issue, please read our Support Portal article to synchronize the time on your machine.",
        "description": "Text of Sync error overlay when NTP service is unreachable",
        "end": {
          "column": 3,
          "line": 40
        },
        "file": "source/renderer/app/components/loading/SystemTimeErrorOverlay.js",
        "id": "systemTime.error.ntpUnreachableTextP2",
        "start": {
          "column": 24,
          "line": 35
        }
      },
      {
        "defaultMessage": "!!!Support Portal",
        "description": "\"Support Portal\" link text",
        "end": {
          "column": 3,
          "line": 45
        },
        "file": "source/renderer/app/components/loading/SystemTimeErrorOverlay.js",
        "id": "systemTime.error.supportPortalLink",
        "start": {
          "column": 21,
          "line": 41
        }
      },
      {
        "defaultMessage": "!!!https://iohk.zendesk.com/hc/en-us/articles/360010230873",
        "description": "Link to \"Machine clock out of sync with Cardano network\" support page",
        "end": {
          "column": 3,
          "line": 52
        },
        "file": "source/renderer/app/components/loading/SystemTimeErrorOverlay.js",
        "id": "systemTime.error.supportPortalLinkUrl",
        "start": {
          "column": 24,
          "line": 46
        }
      },
      {
        "defaultMessage": "!!!Check the time again",
        "description": "Text of Check the time again button",
        "end": {
          "column": 3,
          "line": 57
        },
        "file": "source/renderer/app/components/loading/SystemTimeErrorOverlay.js",
        "id": "systemTime.error.onCheckTheTimeAgainLink",
        "start": {
          "column": 27,
          "line": 53
        }
      },
      {
        "defaultMessage": "!!!Continue without clock synchronization checks",
        "description": "Text of \"Continue without clock synchronization checks\" button",
        "end": {
          "column": 3,
          "line": 63
        },
        "file": "source/renderer/app/components/loading/SystemTimeErrorOverlay.js",
        "id": "systemTime.error.onContinueWithoutClockSyncCheckLink",
        "start": {
          "column": 39,
          "line": 58
        }
      }
    ],
    "path": "source/renderer/app/components/loading/SystemTimeErrorOverlay.json"
  },
  {
    "descriptors": [
      {
        "defaultMessage": "!!!Update and restart",
        "description": "Label \"Update and restart\" on the Cardano node update notification.",
        "end": {
          "column": 3,
          "line": 18
        },
        "file": "source/renderer/app/components/notifications/NodeUpdateNotification.js",
        "id": "cardano.node.update.notification.accept.button.label",
        "start": {
          "column": 15,
          "line": 13
        }
      },
      {
        "defaultMessage": "!!!Postpone until restart",
        "description": "Label \"Postpone until restart\" on the Cardano node update notification.",
        "end": {
          "column": 3,
          "line": 24
        },
        "file": "source/renderer/app/components/notifications/NodeUpdateNotification.js",
        "id": "cardano.node.update.notification.postpone.button.label",
        "start": {
          "column": 13,
          "line": 19
        }
      },
      {
        "defaultMessage": "!!!Cardano-Core update v{version} is available",
        "description": "Cardano-Core update notification with version.",
        "end": {
          "column": 3,
          "line": 29
        },
        "file": "source/renderer/app/components/notifications/NodeUpdateNotification.js",
        "id": "cardano.node.update.notification.titleWithVersion",
        "start": {
          "column": 20,
          "line": 25
        }
      },
      {
        "defaultMessage": "!!!Cardano-Core update is available",
        "description": "Cardano-Core update notification without version.",
        "end": {
          "column": 3,
          "line": 34
        },
        "file": "source/renderer/app/components/notifications/NodeUpdateNotification.js",
        "id": "cardano.node.update.notification.titleWithoutVersion",
        "start": {
          "column": 23,
          "line": 30
        }
      },
      {
        "defaultMessage": "!!!Daedalus and Cardano node update is available. Would you like to install the update?",
        "description": "Message shown when there is a Daedalus and Cardano node update available.",
        "end": {
          "column": 3,
          "line": 41
        },
        "file": "source/renderer/app/components/notifications/NodeUpdateNotification.js",
        "id": "cardano.node.update.notification.message",
        "start": {
          "column": 17,
          "line": 35
        }
      }
    ],
    "path": "source/renderer/app/components/notifications/NodeUpdateNotification.json"
  },
  {
    "descriptors": [
      {
        "defaultMessage": "!!!Wallet restore in progress",
        "description": "Status message \"Wallet restore in progress\" shown while wallet is being restored.",
        "end": {
          "column": 3,
          "line": 17
        },
        "file": "source/renderer/app/components/notifications/RestoreNotification.js",
        "id": "wallet.statusMessages.activeRestore",
        "start": {
          "column": 24,
          "line": 12
        }
      }
    ],
    "path": "source/renderer/app/components/notifications/RestoreNotification.json"
  },
  {
    "descriptors": [
      {
        "defaultMessage": "!!!Wallet data migration",
        "description": "Title for the Data Layer Migration screen.",
        "end": {
          "column": 3,
          "line": 15
        },
        "file": "source/renderer/app/components/profile/data-layer-migration/DataLayerMigrationForm.js",
        "id": "profile.dataLayerMigration.title",
        "start": {
          "column": 9,
          "line": 11
        }
      },
      {
        "defaultMessage": "!!!You have installed a version of Daedalus that changes how wallet data is stored and managed. Because of this, all of your wallets need to be restored and synchronized with the complete history of the Cardano blockchain.",
        "description": "Content for the Data Layer Migration screen.",
        "end": {
          "column": 3,
          "line": 21
        },
        "file": "source/renderer/app/components/profile/data-layer-migration/DataLayerMigrationForm.js",
        "id": "profile.dataLayerMigration.content1",
        "start": {
          "column": 12,
          "line": 16
        }
      },
      {
        "defaultMessage": "!!!This is an automatic process and does not require any action on your behalf.",
        "description": "Content for the Data Layer Migration screen.",
        "end": {
          "column": 3,
          "line": 27
        },
        "file": "source/renderer/app/components/profile/data-layer-migration/DataLayerMigrationForm.js",
        "id": "profile.dataLayerMigration.content2",
        "start": {
          "column": 12,
          "line": 22
        }
      },
      {
        "defaultMessage": "!!!Your transaction history and used addresses will appear in your wallets as they are recovered during the restoration process. Addresses that were not used will not be recovered because they are not recorded on the blockchain. If funds were sent to those addresses you will receive the funds and those addresses will appear in your wallet.",
        "description": "Content for the Data Layer Migration screen.",
        "end": {
          "column": 3,
          "line": 33
        },
        "file": "source/renderer/app/components/profile/data-layer-migration/DataLayerMigrationForm.js",
        "id": "profile.dataLayerMigration.content3",
        "start": {
          "column": 12,
          "line": 28
        }
      },
      {
        "defaultMessage": "!!!Start migration",
        "description": "Submit label for the Data Layer Migration screen.",
        "end": {
          "column": 3,
          "line": 38
        },
        "file": "source/renderer/app/components/profile/data-layer-migration/DataLayerMigrationForm.js",
        "id": "profile.dataLayerMigration.submitLabel",
        "start": {
          "column": 15,
          "line": 34
        }
      }
    ],
    "path": "source/renderer/app/components/profile/data-layer-migration/DataLayerMigrationForm.json"
  },
  {
    "descriptors": [
      {
        "defaultMessage": "!!!Select your language",
        "description": "Label for the language select.",
        "end": {
          "column": 3,
          "line": 20
        },
        "file": "source/renderer/app/components/profile/language-selection/LanguageSelectionForm.js",
        "id": "profile.languageSelect.form.languageSelectLabel",
        "start": {
          "column": 23,
          "line": 16
        }
      },
      {
        "defaultMessage": "!!!Continue",
        "description": "Label for the \"Language select\" form submit button.",
        "end": {
          "column": 3,
          "line": 25
        },
        "file": "source/renderer/app/components/profile/language-selection/LanguageSelectionForm.js",
        "id": "profile.languageSelect.form.submitLabel",
        "start": {
          "column": 15,
          "line": 21
        }
      }
    ],
    "path": "source/renderer/app/components/profile/language-selection/LanguageSelectionForm.json"
  },
  {
    "descriptors": [
      {
        "defaultMessage": "!!!I agree with terms of use",
        "description": "Label for the \"I agree with terms of use\" checkbox.",
        "end": {
          "column": 3,
          "line": 19
        },
        "file": "source/renderer/app/components/profile/terms-of-use/TermsOfUseForm.js",
        "id": "profile.termsOfUse.checkboxLabel",
        "start": {
          "column": 17,
          "line": 15
        }
      },
      {
        "defaultMessage": "!!!I understand that the terms of use are only available in English and agree to the terms of use",
        "description": "Label for the \"I agree with terms of use\" checkbox when terms of use are not translated.",
        "end": {
          "column": 3,
          "line": 26
        },
        "file": "source/renderer/app/components/profile/terms-of-use/TermsOfUseForm.js",
        "id": "profile.termsOfUse.checkboxLabelWithDisclaimer",
        "start": {
          "column": 31,
          "line": 20
        }
      },
      {
        "defaultMessage": "!!!Continue",
        "description": "Label for the \"Terms of use\" form submit button.",
        "end": {
          "column": 3,
          "line": 31
        },
        "file": "source/renderer/app/components/profile/terms-of-use/TermsOfUseForm.js",
        "id": "profile.termsOfUse.submitLabel",
        "start": {
          "column": 15,
          "line": 27
        }
      }
    ],
    "path": "source/renderer/app/components/profile/terms-of-use/TermsOfUseForm.json"
  },
  {
    "descriptors": [
      {
        "defaultMessage": "!!!Theme",
        "description": "Label for the \"Theme\" selection on the display settings page.",
        "end": {
          "column": 3,
          "line": 18
        },
        "file": "source/renderer/app/components/settings/categories/DisplaySettings.js",
        "id": "settings.display.themeLabel",
        "start": {
          "column": 14,
          "line": 13
        }
      },
      {
        "defaultMessage": "!!!Light blue",
        "description": "Name of the \"Light blue\" theme on the display settings page.",
        "end": {
          "column": 3,
          "line": 23
        },
        "file": "source/renderer/app/components/settings/categories/DisplaySettings.js",
        "id": "settings.display.themeNames.lightBlue",
        "start": {
          "column": 18,
          "line": 19
        }
      },
      {
        "defaultMessage": "!!!Cardano",
        "description": "Name of the \"Cardano\" theme on the display settings page.",
        "end": {
          "column": 3,
          "line": 28
        },
        "file": "source/renderer/app/components/settings/categories/DisplaySettings.js",
        "id": "settings.display.themeNames.cardano",
        "start": {
          "column": 16,
          "line": 24
        }
      },
      {
        "defaultMessage": "!!!Dark blue",
        "description": "Name of the \"Dark blue\" theme on the display settings page.",
        "end": {
          "column": 3,
          "line": 33
        },
        "file": "source/renderer/app/components/settings/categories/DisplaySettings.js",
        "id": "settings.display.themeNames.darkBlue",
        "start": {
          "column": 17,
          "line": 29
        }
      }
    ],
    "path": "source/renderer/app/components/settings/categories/DisplaySettings.json"
  },
  {
    "descriptors": [
      {
        "defaultMessage": "!!!Language",
        "description": "Label for the language select.",
        "end": {
          "column": 3,
          "line": 18
        },
        "file": "source/renderer/app/components/settings/categories/GeneralSettings.js",
        "id": "settings.general.languageSelect.label",
        "start": {
          "column": 23,
          "line": 14
        }
      }
    ],
    "path": "source/renderer/app/components/settings/categories/GeneralSettings.json"
  },
  {
    "descriptors": [
      {
        "defaultMessage": "!!!Help and support",
        "description": "Title \"Help and support\" on the support settings page.",
        "end": {
          "column": 3,
          "line": 13
        },
        "file": "source/renderer/app/components/settings/categories/SupportSettings.js",
        "id": "settings.support.faq.title",
        "start": {
          "column": 12,
          "line": 9
        }
      },
      {
        "defaultMessage": "!!!If you are experiencing issues, for guidance please see the {faqLink} article in the Support Portal.",
        "description": "Content for the \"Help and support\" section on the support settings page.",
        "end": {
          "column": 3,
          "line": 20
        },
        "file": "source/renderer/app/components/settings/categories/SupportSettings.js",
        "id": "settings.support.faq.content",
        "start": {
          "column": 14,
          "line": 14
        }
      },
      {
        "defaultMessage": "!!!Known Issues",
        "description": "\"Known Issues\" link in the \"Help and support\" section on the support settings page",
        "end": {
          "column": 3,
          "line": 26
        },
        "file": "source/renderer/app/components/settings/categories/SupportSettings.js",
        "id": "settings.support.faq.faqLink",
        "start": {
          "column": 11,
          "line": 21
        }
      },
      {
        "defaultMessage": "!!!Reporting a problem",
        "description": "Title \"Reporting a problem\" on the support settings page.",
        "end": {
          "column": 3,
          "line": 31
        },
        "file": "source/renderer/app/components/settings/categories/SupportSettings.js",
        "id": "settings.support.reportProblem.title",
        "start": {
          "column": 22,
          "line": 27
        }
      },
      {
        "defaultMessage": "!!!If you are still experiencing an issue, please submit a support request.",
        "description": "Content for the \"Reporting a problem\" section on the support settings page.",
        "end": {
          "column": 3,
          "line": 38
        },
        "file": "source/renderer/app/components/settings/categories/SupportSettings.js",
        "id": "settings.support.reportProblem.content",
        "start": {
          "column": 24,
          "line": 32
        }
      },
      {
        "defaultMessage": "!!!submit a support request",
        "description": "\"submit a support request\" link in the \"Report a problem\" section on the support settings page.",
        "end": {
          "column": 3,
          "line": 44
        },
        "file": "source/renderer/app/components/settings/categories/SupportSettings.js",
        "id": "settings.support.reportProblem.link",
        "start": {
          "column": 22,
          "line": 39
        }
      },
      {
        "defaultMessage": "!!!Logs",
        "description": "Title \"Logs\" on the support settings page.",
        "end": {
          "column": 3,
          "line": 49
        },
        "file": "source/renderer/app/components/settings/categories/SupportSettings.js",
        "id": "settings.support.logs.title",
        "start": {
          "column": 13,
          "line": 45
        }
      },
      {
        "defaultMessage": "!!!Please download your logs here and attach the downloaded file when submitting a support ticket to help the support team investigate the issue. Logs do not contain sensitive information.",
        "description": "Content for the \"Logs\" section on the support settings page.",
        "end": {
          "column": 3,
          "line": 55
        },
        "file": "source/renderer/app/components/settings/categories/SupportSettings.js",
        "id": "settings.support.logs.content",
        "start": {
          "column": 15,
          "line": 50
        }
      },
      {
        "defaultMessage": "!!!download your logs here",
        "description": "\"download your logs here\" link in the Logs section on the support settings page",
        "end": {
          "column": 3,
          "line": 61
        },
        "file": "source/renderer/app/components/settings/categories/SupportSettings.js",
        "id": "settings.support.logs.downloadLogsLink",
        "start": {
          "column": 20,
          "line": 56
        }
      }
    ],
    "path": "source/renderer/app/components/settings/categories/SupportSettings.json"
  },
  {
    "descriptors": [
      {
        "defaultMessage": "!!!General",
        "description": "Label for the \"General\" link in the settings menu.",
        "end": {
          "column": 3,
          "line": 14
        },
        "file": "source/renderer/app/components/settings/menu/SettingsMenu.js",
        "id": "settings.menu.general.link.label",
        "start": {
          "column": 11,
          "line": 10
        }
      },
      {
        "defaultMessage": "!!!Support",
        "description": "Label for the \"Support\" link in the settings menu.",
        "end": {
          "column": 3,
          "line": 19
        },
        "file": "source/renderer/app/components/settings/menu/SettingsMenu.js",
        "id": "settings.menu.support.link.label",
        "start": {
          "column": 11,
          "line": 15
        }
      },
      {
        "defaultMessage": "!!!Terms of use",
        "description": "Label for the \"Terms of use\" link in the settings menu.",
        "end": {
          "column": 3,
          "line": 24
        },
        "file": "source/renderer/app/components/settings/menu/SettingsMenu.js",
        "id": "settings.menu.termsOfUse.link.label",
        "start": {
          "column": 14,
          "line": 20
        }
      },
      {
        "defaultMessage": "!!!Themes",
        "description": "Label for the \"Themes\" link in the settings menu.",
        "end": {
          "column": 3,
          "line": 29
        },
        "file": "source/renderer/app/components/settings/menu/SettingsMenu.js",
        "id": "settings.menu.display.link.label",
        "start": {
          "column": 11,
          "line": 25
        }
      }
    ],
    "path": "source/renderer/app/components/settings/menu/SettingsMenu.json"
  },
  {
    "descriptors": [
      {
        "defaultMessage": "!!!Add wallet",
        "description": "Label for the \"Add wallet\" button in wallet sidebar menu.",
        "end": {
          "column": 3,
          "line": 18
        },
        "file": "source/renderer/app/components/sidebar/wallets/SidebarWalletsMenu.js",
        "id": "sidebar.wallets.addWallet",
        "start": {
          "column": 16,
          "line": 14
        }
      }
    ],
    "path": "source/renderer/app/components/sidebar/wallets/SidebarWalletsMenu.json"
  },
  {
    "descriptors": [
      {
        "defaultMessage": "!!!Daedalus",
        "description": "About \"title\"",
        "end": {
          "column": 3,
          "line": 15
        },
        "file": "source/renderer/app/components/static/About.js",
        "id": "static.about.title",
        "start": {
          "column": 14,
          "line": 11
        }
      },
      {
        "defaultMessage": "!!!Daedalus Team:",
        "description": "About page daedalus team headline",
        "end": {
          "column": 3,
          "line": 20
        },
        "file": "source/renderer/app/components/static/About.js",
        "id": "static.about.content.daedalus.headline",
        "start": {
          "column": 32,
          "line": 16
        }
      },
      {
        "defaultMessage": "!!!Cardano Team:",
        "description": "About page cardano team headline",
        "end": {
          "column": 3,
          "line": 25
        },
        "file": "source/renderer/app/components/static/About.js",
        "id": "static.about.content.cardano.headline",
        "start": {
          "column": 31,
          "line": 21
        }
      },
      {
        "defaultMessage": "!!!Alexander Rukin, Charles Hoskinson, Clemens Helm, Darko Mijić, Dominik Guzei, Jeremy Wood, Nikola Glumac, Richard Wild, Stefan Malzner, Tomislav Horaček",
        "description": "About page daedalus team members",
        "end": {
          "column": 3,
          "line": 31
        },
        "file": "source/renderer/app/components/static/About.js",
        "id": "static.about.content.daedalus.members",
        "start": {
          "column": 31,
          "line": 26
        }
      },
      {
        "defaultMessage": "!!!Alexander Sukhoverkhov, Alexander Vieth, Alexandre Rodrigues Baldé, Alfredo Di Napoli, Anastasiya Besman, Andrzej Rybczak, Ante Kegalj, Anton Belyy, Anupam Jain, Arseniy Seroka, Artyom Kazak, Carlos D'Agostino, Charles Hoskinson, Dan Friedman, Denis Shevchenko, Dmitry Kovanikov, Dmitry Mukhutdinov, Dmitry Nikulin, Domen Kožar, Duncan Coutts, Edsko de Vries, Eileen Fitzgerald, George Agapov, Hiroto Shioi, Ilya Lubimov, Ilya Peresadin, Ivan Gromakovskii, Jake Mitchell, Jane Wild, Jens Krause, Jeremy Wood, Joel Mislov Kunst, Jonn Mostovoy, Konstantin Ivanov, Kristijan Šarić, Lars Brünjes, Laurie Wang, Lionel Miller, Michael Bishop, Mikhail Volkhov, Niklas Hambüchen, Peter Gaži, Philipp Kant, Serge Kosyrev, Vincent Hanquez",
        "description": "About page cardano team members",
        "end": {
          "column": 3,
          "line": 37
        },
        "file": "source/renderer/app/components/static/About.js",
        "id": "static.about.content.cardano.members",
        "start": {
          "column": 30,
          "line": 32
        }
      },
      {
        "defaultMessage": "!!!Input Output HK Limited. Licensed under",
        "description": "About \"copyright\"",
        "end": {
          "column": 3,
          "line": 42
        },
        "file": "source/renderer/app/components/static/About.js",
        "id": "static.about.copyright",
        "start": {
          "column": 18,
          "line": 38
        }
      },
      {
        "defaultMessage": "!!!MIT licence",
        "description": "About page license name",
        "end": {
          "column": 3,
          "line": 47
        },
        "file": "source/renderer/app/components/static/About.js",
        "id": "static.about.license",
        "start": {
          "column": 15,
          "line": 43
        }
      },
      {
        "defaultMessage": "!!!MacOS build 3769, with Cardano 1.0.4",
        "description": "About page build information",
        "end": {
          "column": 3,
          "line": 52
        },
        "file": "source/renderer/app/components/static/About.js",
        "id": "static.about.buildInfo",
        "start": {
          "column": 18,
          "line": 48
        }
      }
    ],
    "path": "source/renderer/app/components/static/About.json"
  },
  {
    "descriptors": [
      {
        "defaultMessage": "!!!Block storage consolidation status",
        "description": "Title of \"Block consolidation status\" page.",
        "end": {
          "column": 3,
          "line": 17
        },
        "file": "source/renderer/app/components/status/BlockConsolidationStatus.js",
        "id": "blockConsolidationStatus.title",
        "start": {
          "column": 9,
          "line": 13
        }
      },
      {
        "defaultMessage": "!!!Block storage is being consolidated.",
        "description": "Description 1 of \"Block consolidation status\" page.",
        "end": {
          "column": 3,
          "line": 22
        },
        "file": "source/renderer/app/components/status/BlockConsolidationStatus.js",
        "id": "blockConsolidationStatus.description1",
        "start": {
          "column": 16,
          "line": 18
        }
      },
      {
        "defaultMessage": "!!!Blocks for the current epoch <b>({currentEpoch})</b> and the previous epoch <b>({currentEpochBehind})</b> are stored as one file per block. All previous epochs will be consolidated to two files per epoch.",
        "description": "Description 2 of \"Block consolidation status\" page.",
        "end": {
          "column": 3,
          "line": 28
        },
        "file": "source/renderer/app/components/status/BlockConsolidationStatus.js",
        "id": "blockConsolidationStatus.description2",
        "start": {
          "column": 16,
          "line": 23
        }
      },
      {
        "defaultMessage": "!!!This reduces the number of files and the amount of hard drive space required to store the blockchain on your machine.",
        "description": "Description 3 of \"Block consolidation status\" page.",
        "end": {
          "column": 3,
          "line": 34
        },
        "file": "source/renderer/app/components/status/BlockConsolidationStatus.js",
        "id": "blockConsolidationStatus.description3",
        "start": {
          "column": 16,
          "line": 29
        }
      },
      {
        "defaultMessage": "!!!<b>{consolidated}</b> <em>of</em> <b>{downloaded}</b> epochs consolidated",
        "description": "Epochs Consolidated Of Total on \"Block consolidation status\" page.",
        "end": {
          "column": 3,
          "line": 41
        },
        "file": "source/renderer/app/components/status/BlockConsolidationStatus.js",
        "id": "blockConsolidationStatus.epochsConsolidatedOfTotal",
        "start": {
          "column": 29,
          "line": 35
        }
      },
      {
        "defaultMessage": "!!!epoch",
        "description": "Singular Epoch on \"Block consolidation status\" page.",
        "end": {
          "column": 3,
          "line": 46
        },
        "file": "source/renderer/app/components/status/BlockConsolidationStatus.js",
        "id": "blockConsolidationStatus.epoch",
        "start": {
          "column": 9,
          "line": 42
        }
      },
      {
        "defaultMessage": "!!!epochs",
        "description": "Plural Epochs on \"Block consolidation status\" page.",
        "end": {
          "column": 3,
          "line": 51
        },
        "file": "source/renderer/app/components/status/BlockConsolidationStatus.js",
        "id": "blockConsolidationStatus.epochs",
        "start": {
          "column": 10,
          "line": 47
        }
      },
      {
        "defaultMessage": "!!!epochs consolidated",
        "description": "Epochs consolidated on \"Block consolidation status\" page.",
        "end": {
          "column": 3,
          "line": 56
        },
        "file": "source/renderer/app/components/status/BlockConsolidationStatus.js",
        "id": "blockConsolidationStatus.epochsConsolidated",
        "start": {
          "column": 22,
          "line": 52
        }
      },
      {
        "defaultMessage": "!!!{epochsSynced}% blocks synced",
        "description": "synced on \"Block consolidation status\" page.",
        "end": {
          "column": 3,
          "line": 61
        },
        "file": "source/renderer/app/components/status/BlockConsolidationStatus.js",
        "id": "blockConsolidationStatus.synced",
        "start": {
          "column": 10,
          "line": 57
        }
      },
      {
        "defaultMessage": "!!!Support",
        "description": "Support Button on \"Block consolidation status\" page.",
        "end": {
          "column": 3,
          "line": 66
        },
        "file": "source/renderer/app/components/status/BlockConsolidationStatus.js",
        "id": "blockConsolidationStatus.supportButton",
        "start": {
          "column": 17,
          "line": 62
        }
      },
      {
        "defaultMessage": "!!!https://iohk.zendesk.com/hc/en-us/articles/360016060314",
        "description": "URL of Support Button on \"Block consolidation status\" page.",
        "end": {
          "column": 3,
          "line": 72
        },
        "file": "source/renderer/app/components/status/BlockConsolidationStatus.js",
        "id": "blockConsolidationStatus.supportButtonURL",
        "start": {
          "column": 20,
          "line": 67
        }
      }
    ],
    "path": "source/renderer/app/components/status/BlockConsolidationStatus.json"
  },
  {
    "descriptors": [
      {
        "defaultMessage": "!!!Regular",
        "description": "Tab title \"Regular\" on Ada redemption page.",
        "end": {
          "column": 3,
          "line": 14
        },
        "file": "source/renderer/app/components/wallet/ada-redemption/AdaRedemptionChoices.js",
        "id": "wallet.redeem.choices.tab.title.regularVended",
        "start": {
          "column": 19,
          "line": 10
        }
      },
      {
        "defaultMessage": "!!!Force vended",
        "description": "Tab title \"Force vended\" on Ada redemption page.",
        "end": {
          "column": 3,
          "line": 19
        },
        "file": "source/renderer/app/components/wallet/ada-redemption/AdaRedemptionChoices.js",
        "id": "wallet.redeem.choices.tab.title.forceVended",
        "start": {
          "column": 23,
          "line": 15
        }
      },
      {
        "defaultMessage": "!!!Paper vended",
        "description": "Tab title \"Paper vended\" on Ada redemption page.",
        "end": {
          "column": 3,
          "line": 24
        },
        "file": "source/renderer/app/components/wallet/ada-redemption/AdaRedemptionChoices.js",
        "id": "wallet.redeem.choices.tab.title.paperVended",
        "start": {
          "column": 23,
          "line": 20
        }
      },
      {
        "defaultMessage": "!!!Recovery - regular",
        "description": "Tab title \"Recovery - regular\" on Ada redemption page.",
        "end": {
          "column": 3,
          "line": 29
        },
        "file": "source/renderer/app/components/wallet/ada-redemption/AdaRedemptionChoices.js",
        "id": "wallet.redeem.choices.tab.title.recoveryRegular",
        "start": {
          "column": 27,
          "line": 25
        }
      },
      {
        "defaultMessage": "!!!Recovery - force vended",
        "description": "Tab title \"Recovery - force vended\" on Ada redemption page.",
        "end": {
          "column": 3,
          "line": 34
        },
        "file": "source/renderer/app/components/wallet/ada-redemption/AdaRedemptionChoices.js",
        "id": "wallet.redeem.choices.tab.title.recoveryForceVended",
        "start": {
          "column": 31,
          "line": 30
        }
      }
    ],
    "path": "source/renderer/app/components/wallet/ada-redemption/AdaRedemptionChoices.json"
  },
  {
    "descriptors": [
      {
        "defaultMessage": "!!!Daedalus Redemption Disclamer",
        "description": "Title of \"Redemption disclaimer\" on Ada redemption page.",
        "end": {
          "column": 3,
          "line": 18
        },
        "file": "source/renderer/app/components/wallet/ada-redemption/AdaRedemptionDisclaimer.js",
        "id": "wallet.redeem.disclaimerOverlay.title",
        "start": {
          "column": 19,
          "line": 14
        }
      },
      {
        "defaultMessage": "!!!ATTENTION: Redeeming on the Cardano Test-net will validate that your certificate or redemption key is correct and will allow you to redeem TEST-ADA for testing purposes only. KEEP your certificate or redemption key safe and secure. You will need to redeem again when Cardano SL launches the mainnet. TEST-ADA holds no value and cannot be exchanged.",
        "description": "Disclaimer text for \"Redemption disclaimer\" on Ada redemption page.",
        "end": {
          "column": 3,
          "line": 25
        },
        "file": "source/renderer/app/components/wallet/ada-redemption/AdaRedemptionDisclaimer.js",
        "id": "wallet.redeem.disclaimerOverlay.disclaimerText",
        "start": {
          "column": 18,
          "line": 19
        }
      },
      {
        "defaultMessage": "!!!I’ve understood the information above",
        "description": "Label for \"I’ve understood the information above\" checkbox on Ada redemption page \"Redemption disclaimer\".",
        "end": {
          "column": 3,
          "line": 31
        },
        "file": "source/renderer/app/components/wallet/ada-redemption/AdaRedemptionDisclaimer.js",
        "id": "wallet.redeem.disclaimerOverlay.checkboxLabel",
        "start": {
          "column": 17,
          "line": 26
        }
      },
      {
        "defaultMessage": "!!!Continue",
        "description": "Label for \"Continue\" button on Ada redemption page \"Redemption disclaimer\".",
        "end": {
          "column": 3,
          "line": 37
        },
        "file": "source/renderer/app/components/wallet/ada-redemption/AdaRedemptionDisclaimer.js",
        "id": "wallet.redeem.disclaimerOverlay.submitLabel",
        "start": {
          "column": 15,
          "line": 32
        }
      }
    ],
    "path": "source/renderer/app/components/wallet/ada-redemption/AdaRedemptionDisclaimer.json"
  },
  {
    "descriptors": [
      {
        "defaultMessage": "!!!Ada Redemption",
        "description": "Headline \"Ada redemption\" dialog.",
        "end": {
          "column": 3,
          "line": 40
        },
        "file": "source/renderer/app/components/wallet/ada-redemption/AdaRedemptionForm.js",
        "id": "wallet.redeem.dialog.headline",
        "start": {
          "column": 12,
          "line": 36
        }
      },
      {
        "defaultMessage": "!!!<p>To redeem your ada, upload your certificate or copy and paste your redemption code from the certificate. Below is an example of a redemption key. Your key will look similar:</p><p><strong>B_GQOAffMBeRIn6vh1hJmeOT3ViS_TmaT4XAHAfDVH0=</strong></p><p>If you upload a PDF file with your certificate, a redemption code will be automatically extracted.</p><p>If you upload an <strong>encrypted certificate</strong>, you will need to provide a <strong>{adaRedemptionPassphraseLength} word mnemonic passphrase</strong> to decrypt your certificate and your redemption code will be automatically extracted.</p>",
        "description": "Detailed instructions for redeeming ada from the regular vending",
        "end": {
          "column": 3,
          "line": 47
        },
        "file": "source/renderer/app/components/wallet/ada-redemption/AdaRedemptionForm.js",
        "id": "wallet.redeem.dialog.instructions.regular",
        "start": {
          "column": 23,
          "line": 41
        }
      },
      {
        "defaultMessage": "!!!<p>To redeem your ada, upload your certificate or copy and paste your redemption code from the certificate. Below is an example of a redemption key. Your key will look similar:</p><p><strong>B_GQOAffMBeRIn6vh1hJmeOT3ViS_TmaT4XAHAfDVH0=</strong></p><p>If you upload a PDF file with your certificate, the redemption code will be automatically extracted.</p><p>If you upload an <strong>encrypted certificate</strong>, you will need to provide <strong>your email address, ada passcode and ada amount<strong> to decrypt your certificate and your redemption code will be automatically extracted.</p>",
        "description": "Detailed instructions for redeeming ada from the force vending",
        "end": {
          "column": 3,
          "line": 54
        },
        "file": "source/renderer/app/components/wallet/ada-redemption/AdaRedemptionForm.js",
        "id": "wallet.redeem.dialog.instructions.forceVended",
        "start": {
          "column": 27,
          "line": 48
        }
      },
      {
        "defaultMessage": "!!!<p>To redeem your ada using the regularly vended certificate from the recovery service, please upload your encrypted certificate and enter a {adaRedemptionPassphraseLength}-word mnemonic passphrase.</p><p>After you upload your <strong>encrypted certificate</strong> and enter your <strong>{adaRedemptionPassphraseLength}-word mnemonic passphrase</strong>, your redemption key will be automatically extracted and you will be able to redeem your ada to the selected wallet.</p>",
        "description": "Detailed instructions for redeeming ada from the regular vending via Recovery service",
        "end": {
          "column": 3,
          "line": 61
        },
        "file": "source/renderer/app/components/wallet/ada-redemption/AdaRedemptionForm.js",
        "id": "wallet.redeem.dialog.instructions.recoveryRegular",
        "start": {
          "column": 31,
          "line": 55
        }
      },
      {
        "defaultMessage": "!!!<p>To redeem your ada using the force vended certificate from the recovery service, please upload your encrypted certificate and enter the decryption key. Your decryption key should look like this:</p><p><strong>qXQWDxI3JrlFRtC4SeQjeGzLbVXWBomYPbNO1Vfm1T4=</strong></p><p>After you upload your <strong>encrypted certificate</strong> and enter your <strong>decryption key</strong>, your redemption key will be automatically extracted and you will be able to redeem your ada to the selected wallet.</p>",
        "description": "Detailed instructions for redeeming ada from the force vending via Recovery service",
        "end": {
          "column": 3,
          "line": 68
        },
        "file": "source/renderer/app/components/wallet/ada-redemption/AdaRedemptionForm.js",
        "id": "wallet.redeem.dialog.instructions.recoveryForceVended",
        "start": {
          "column": 35,
          "line": 62
        }
      },
      {
        "defaultMessage": "!!!<p>To redeem your ada, enter your shielded vending key from the certificate, choose a wallet where ada should be redeemed and enter {adaRedemptionPassphraseLength} word mnemonic passphrase.</p>",
        "description": "Detailed instructions for redeeming ada from the paper vending",
        "end": {
          "column": 3,
          "line": 75
        },
        "file": "source/renderer/app/components/wallet/ada-redemption/AdaRedemptionForm.js",
        "id": "wallet.redeem.dialog.instructions.paperVended",
        "start": {
          "column": 27,
          "line": 69
        }
      },
      {
        "defaultMessage": "!!!Certificate",
        "description": "Label for the certificate file upload",
        "end": {
          "column": 3,
          "line": 80
        },
        "file": "source/renderer/app/components/wallet/ada-redemption/AdaRedemptionForm.js",
        "id": "wallet.redeem.dialog.certificateLabel",
        "start": {
          "column": 20,
          "line": 76
        }
      },
      {
        "defaultMessage": "!!!Drop the file with your certificate here or click to find on your computer",
        "description": "Hint for the certificate file upload",
        "end": {
          "column": 3,
          "line": 86
        },
        "file": "source/renderer/app/components/wallet/ada-redemption/AdaRedemptionForm.js",
        "id": "wallet.redeem.dialog.certificateHint",
        "start": {
          "column": 19,
          "line": 81
        }
      },
      {
        "defaultMessage": "!!!Choose Wallet",
        "description": "Label for the wallet select field on ada redemption form",
        "end": {
          "column": 3,
          "line": 91
        },
        "file": "source/renderer/app/components/wallet/ada-redemption/AdaRedemptionForm.js",
        "id": "wallet.redeem.dialog.walletSelectLabel",
        "start": {
          "column": 21,
          "line": 87
        }
      },
      {
        "defaultMessage": "!!!Passphrase to Decrypt the ada Voucher Certificate",
        "description": "Label for the passphrase to decrypt ada voucher certificate input",
        "end": {
          "column": 3,
          "line": 97
        },
        "file": "source/renderer/app/components/wallet/ada-redemption/AdaRedemptionForm.js",
        "id": "wallet.redeem.dialog.passphraseLabel",
        "start": {
          "column": 19,
          "line": 92
        }
      },
      {
        "defaultMessage": "!!!Enter your {length} word mnemonic here",
        "description": "Hint for the mnemonic passphrase input",
        "end": {
          "column": 3,
          "line": 102
        },
        "file": "source/renderer/app/components/wallet/ada-redemption/AdaRedemptionForm.js",
        "id": "wallet.redeem.dialog.passphraseHint",
        "start": {
          "column": 18,
          "line": 98
        }
      },
      {
        "defaultMessage": "!!!No results",
        "description": "\"No results\" message for the passphrase input search results.",
        "end": {
          "column": 3,
          "line": 108
        },
        "file": "source/renderer/app/components/wallet/ada-redemption/AdaRedemptionForm.js",
        "id": "wallet.redeem.dialog.passphrase.input.noResults",
        "start": {
          "column": 23,
          "line": 103
        }
      },
      {
        "defaultMessage": "!!!Redemption key",
        "description": "Label for ada redemption key input",
        "end": {
          "column": 3,
          "line": 113
        },
        "file": "source/renderer/app/components/wallet/ada-redemption/AdaRedemptionForm.js",
        "id": "wallet.redeem.dialog.redemptionKeyLabel",
        "start": {
          "column": 22,
          "line": 109
        }
      },
      {
        "defaultMessage": "!!!Shielded redemption key",
        "description": "Label for shielded redemption key input",
        "end": {
          "column": 3,
          "line": 118
        },
        "file": "source/renderer/app/components/wallet/ada-redemption/AdaRedemptionForm.js",
        "id": "wallet.redeem.dialog.shieldedRedemptionKeyLabel",
        "start": {
          "column": 30,
          "line": 114
        }
      },
      {
        "defaultMessage": "!!!Decryption key",
        "description": "Label for decryption key input",
        "end": {
          "column": 3,
          "line": 123
        },
        "file": "source/renderer/app/components/wallet/ada-redemption/AdaRedemptionForm.js",
        "id": "wallet.redeem.dialog.decryptionKeyLabel",
        "start": {
          "column": 22,
          "line": 119
        }
      },
      {
        "defaultMessage": "!!!Invalid redemption key",
        "description": "Error \"Invalid redemption key\" for ada redemption code input",
        "end": {
          "column": 3,
          "line": 128
        },
        "file": "source/renderer/app/components/wallet/ada-redemption/AdaRedemptionForm.js",
        "id": "wallet.redeem.dialog.redemptionCodeError",
        "start": {
          "column": 22,
          "line": 124
        }
      },
      {
        "defaultMessage": "!!!Invalid shielded vending key",
        "description": "Error \"Invalid shielded vending key\" for ada redemption code input",
        "end": {
          "column": 3,
          "line": 134
        },
        "file": "source/renderer/app/components/wallet/ada-redemption/AdaRedemptionForm.js",
        "id": "wallet.redeem.dialog.shieldedRedemptionCodeError",
        "start": {
          "column": 30,
          "line": 129
        }
      },
      {
        "defaultMessage": "!!!Enter your redemption key or upload a certificate",
        "description": "Hint for ada redemption key input",
        "end": {
          "column": 3,
          "line": 139
        },
        "file": "source/renderer/app/components/wallet/ada-redemption/AdaRedemptionForm.js",
        "id": "wallet.redeem.dialog.redemptionCodeHint",
        "start": {
          "column": 21,
          "line": 135
        }
      },
      {
        "defaultMessage": "!!!Upload your certificate",
        "description": "Hint for ada redemption key input shown on Recovery tabs",
        "end": {
          "column": 3,
          "line": 144
        },
        "file": "source/renderer/app/components/wallet/ada-redemption/AdaRedemptionForm.js",
        "id": "wallet.redeem.dialog.recoveryRedemptionKeyHint",
        "start": {
          "column": 29,
          "line": 140
        }
      },
      {
        "defaultMessage": "!!!Enter your shielded vending key",
        "description": "Hint for shielded vending key input",
        "end": {
          "column": 3,
          "line": 149
        },
        "file": "source/renderer/app/components/wallet/ada-redemption/AdaRedemptionForm.js",
        "id": "wallet.redeem.dialog.shieldedRedemptionKeyHint",
        "start": {
          "column": 29,
          "line": 145
        }
      },
      {
        "defaultMessage": "!!!Enter your decryption key",
        "description": "Hint for decryption key input",
        "end": {
          "column": 3,
          "line": 154
        },
        "file": "source/renderer/app/components/wallet/ada-redemption/AdaRedemptionForm.js",
        "id": "wallet.redeem.dialog.decryptionKeyHint",
        "start": {
          "column": 21,
          "line": 150
        }
      },
      {
        "defaultMessage": "!!!Redeem your money",
        "description": "Label for the \"Redeem your money\" dialog submit button.",
        "end": {
          "column": 3,
          "line": 159
        },
        "file": "source/renderer/app/components/wallet/ada-redemption/AdaRedemptionForm.js",
        "id": "wallet.redeem.dialog.submitLabel",
        "start": {
          "column": 15,
          "line": 155
        }
      },
      {
        "defaultMessage": "!!!Email",
        "description": "Label for the email input field.",
        "end": {
          "column": 3,
          "line": 164
        },
        "file": "source/renderer/app/components/wallet/ada-redemption/AdaRedemptionForm.js",
        "id": "wallet.redeem.dialog.emailLabel",
        "start": {
          "column": 14,
          "line": 160
        }
      },
      {
        "defaultMessage": "!!!Enter your email address",
        "description": "Hint for the email input field.",
        "end": {
          "column": 3,
          "line": 169
        },
        "file": "source/renderer/app/components/wallet/ada-redemption/AdaRedemptionForm.js",
        "id": "wallet.redeem.dialog.emailHint",
        "start": {
          "column": 13,
          "line": 165
        }
      },
      {
        "defaultMessage": "!!!Ada passcode",
        "description": "Label for the ada passcode input field.",
        "end": {
          "column": 3,
          "line": 174
        },
        "file": "source/renderer/app/components/wallet/ada-redemption/AdaRedemptionForm.js",
        "id": "wallet.redeem.dialog.adaPasscodeLabel",
        "start": {
          "column": 20,
          "line": 170
        }
      },
      {
        "defaultMessage": "!!!Enter your ada passcode",
        "description": "Hint for the ada passcode input field.",
        "end": {
          "column": 3,
          "line": 179
        },
        "file": "source/renderer/app/components/wallet/ada-redemption/AdaRedemptionForm.js",
        "id": "wallet.redeem.dialog.adaPasscodeHint",
        "start": {
          "column": 19,
          "line": 175
        }
      },
      {
        "defaultMessage": "!!!Ada amount",
        "description": "Label for the ada amount input field.",
        "end": {
          "column": 3,
          "line": 184
        },
        "file": "source/renderer/app/components/wallet/ada-redemption/AdaRedemptionForm.js",
        "id": "wallet.redeem.dialog.adaAmountLabel",
        "start": {
          "column": 18,
          "line": 180
        }
      },
      {
        "defaultMessage": "!!!Enter your ada amount",
        "description": "Hint for the ada amount input field.",
        "end": {
          "column": 3,
          "line": 189
        },
        "file": "source/renderer/app/components/wallet/ada-redemption/AdaRedemptionForm.js",
        "id": "wallet.redeem.dialog.adaAmountHint",
        "start": {
          "column": 17,
          "line": 185
        }
      },
      {
        "defaultMessage": "!!!Password",
        "description": "Placeholder for \"spending password\"",
        "end": {
          "column": 3,
          "line": 194
        },
        "file": "source/renderer/app/components/wallet/ada-redemption/AdaRedemptionForm.js",
        "id": "wallet.redeem.dialog.spendingPasswordPlaceholder",
        "start": {
          "column": 31,
          "line": 190
        }
      },
      {
        "defaultMessage": "!!!Password",
        "description": "Label for \"spending password\"",
        "end": {
          "column": 3,
          "line": 199
        },
        "file": "source/renderer/app/components/wallet/ada-redemption/AdaRedemptionForm.js",
        "id": "wallet.redeem.dialog.spendingPasswordLabel",
        "start": {
          "column": 25,
          "line": 195
        }
      }
    ],
    "path": "source/renderer/app/components/wallet/ada-redemption/AdaRedemptionForm.json"
  },
  {
    "descriptors": [
      {
        "defaultMessage": "!!!Ada redemption is not available because you don't have any wallets.",
        "description": "\"No wallets\" headLine on the Ada Redemption Page.",
        "end": {
          "column": 3,
          "line": 17
        },
        "file": "source/renderer/app/components/wallet/ada-redemption/AdaRedemptionNoWallets.js",
        "id": "wallet.redeem.noWallets.headLine",
        "start": {
          "column": 12,
          "line": 12
        }
      },
      {
        "defaultMessage": "!!!Create a new wallet (or restore an existing one), come back here and choose it for Ada redemption.",
        "description": "\"No wallets\" instructions on the Ada Redemption Page.",
        "end": {
          "column": 3,
          "line": 23
        },
        "file": "source/renderer/app/components/wallet/ada-redemption/AdaRedemptionNoWallets.js",
        "id": "wallet.redeem.noWallets.instructions",
        "start": {
          "column": 16,
          "line": 18
        }
      },
      {
        "defaultMessage": "!!!Create your first wallet",
        "description": "URL for the \"FAQ on Daedalus website\" link in the FAQ section on the support settings page",
        "end": {
          "column": 3,
          "line": 29
        },
        "file": "source/renderer/app/components/wallet/ada-redemption/AdaRedemptionNoWallets.js",
        "id": "wallet.redeem.noWallets.createWalletLink",
        "start": {
          "column": 20,
          "line": 24
        }
      }
    ],
    "path": "source/renderer/app/components/wallet/ada-redemption/AdaRedemptionNoWallets.json"
  },
  {
    "descriptors": [
      {
        "defaultMessage": "!!!You have successfully redeemed",
        "description": "Headline for the ada redemption success overlay.",
        "end": {
          "column": 3,
          "line": 18
        },
        "file": "source/renderer/app/components/wallet/ada-redemption/AdaRedemptionSuccessOverlay.js",
        "id": "wallet.redeem.success.overlay.headline",
        "start": {
          "column": 12,
          "line": 14
        }
      },
      {
        "defaultMessage": "!!!Great",
        "description": "Confirm button text",
        "end": {
          "column": 3,
          "line": 23
        },
        "file": "source/renderer/app/components/wallet/ada-redemption/AdaRedemptionSuccessOverlay.js",
        "id": "wallet.redeem.success.overlay.confirmButton",
        "start": {
          "column": 17,
          "line": 19
        }
      }
    ],
    "path": "source/renderer/app/components/wallet/ada-redemption/AdaRedemptionSuccessOverlay.json"
  },
  {
    "descriptors": [
      {
        "defaultMessage": "!!!On the following screen, you will see a set of X random words. This is\n    your wallet backup phrase. It can be entered in any version of Daedalus application in order\n    to back up or restore your wallet’s funds and private key.",
        "description": "Instructions for backing up wallet recovery phrase on dialog that displays wallet recovery phrase.",
        "end": {
          "column": 3,
          "line": 23
        },
        "file": "source/renderer/app/components/wallet/backup-recovery/WalletBackupPrivacyWarningDialog.js",
        "id": "wallet.backup.privacy.warning.dialog.recoveryPhraseInstructions",
        "start": {
          "column": 30,
          "line": 16
        }
      },
      {
        "defaultMessage": "!!!Continue",
        "description": "Label for button \"Continue\" on wallet backup dialog",
        "end": {
          "column": 3,
          "line": 28
        },
        "file": "source/renderer/app/components/wallet/backup-recovery/WalletBackupPrivacyWarningDialog.js",
        "id": "wallet.backup.privacy.warning.dialog..button.labelContinue",
        "start": {
          "column": 23,
          "line": 24
        }
      },
      {
        "defaultMessage": "!!!Make sure nobody looks into your screen unless you want them to have access to your funds.",
        "description": "Label for the checkbox on wallet backup dialog describing that nobody should be watching when recovery phrase is shown",
        "end": {
          "column": 3,
          "line": 35
        },
        "file": "source/renderer/app/components/wallet/backup-recovery/WalletBackupPrivacyWarningDialog.js",
        "id": "wallet.backup.privacy.warning.dialog.checkbox.label.nobodyWatching",
        "start": {
          "column": 22,
          "line": 29
        }
      }
    ],
    "path": "source/renderer/app/components/wallet/backup-recovery/WalletBackupPrivacyWarningDialog.json"
  },
  {
    "descriptors": [
      {
        "defaultMessage": "!!!Please, make sure you have carefully written down your recovery phrase somewhere safe.\n    You will need this phrase later for next use and recover. Phrase is case sensitive.",
        "description": "Instructions for backing up wallet recovery phrase on dialog that displays wallet recovery phrase.",
        "end": {
          "column": 3,
          "line": 20
        },
        "file": "source/renderer/app/components/wallet/backup-recovery/WalletRecoveryPhraseDisplayDialog.js",
        "id": "wallet.backup.recovery.phrase.display.dialog.backup.instructions",
        "start": {
          "column": 22,
          "line": 14
        }
      },
      {
        "defaultMessage": "!!!Yes, I’ve written it down",
        "description": "Label for button \"Yes, I’ve written it down\" on wallet backup dialog",
        "end": {
          "column": 3,
          "line": 27
        },
        "file": "source/renderer/app/components/wallet/backup-recovery/WalletRecoveryPhraseDisplayDialog.js",
        "id": "wallet.backup.recovery.phrase.display.dialog.button.label.iHaveWrittenItDown",
        "start": {
          "column": 33,
          "line": 21
        }
      }
    ],
    "path": "source/renderer/app/components/wallet/backup-recovery/WalletRecoveryPhraseDisplayDialog.json"
  },
  {
    "descriptors": [
      {
        "defaultMessage": "!!!Tap each word in the correct order to verify your recovery phrase",
        "description": "Instructions for verifying wallet recovery phrase on dialog for entering wallet recovery phrase.",
        "end": {
          "column": 3,
          "line": 25
        },
        "file": "source/renderer/app/components/wallet/backup-recovery/WalletRecoveryPhraseEntryDialog.js",
        "id": "wallet.backup.recovery.phrase.entry.dialog.verification.instructions",
        "start": {
          "column": 28,
          "line": 19
        }
      },
      {
        "defaultMessage": "!!!Confirm",
        "description": "Label for button \"Confirm\" on wallet backup dialog",
        "end": {
          "column": 3,
          "line": 30
        },
        "file": "source/renderer/app/components/wallet/backup-recovery/WalletRecoveryPhraseEntryDialog.js",
        "id": "wallet.recovery.phrase.show.entry.dialog.button.labelConfirm",
        "start": {
          "column": 22,
          "line": 26
        }
      },
      {
        "defaultMessage": "!!!Clear",
        "description": "Label for button \"Clear\" on wallet backup dialog",
        "end": {
          "column": 3,
          "line": 35
        },
        "file": "source/renderer/app/components/wallet/backup-recovery/WalletRecoveryPhraseEntryDialog.js",
        "id": "wallet.recovery.phrase.show.entry.dialog.button.labelClear",
        "start": {
          "column": 20,
          "line": 31
        }
      },
      {
        "defaultMessage": "!!!I understand that my money are held securely on this device only, not on the company servers",
        "description": "Term and condition on wallet backup dialog describing that wallet is on a users device, not on company servers",
        "end": {
          "column": 3,
          "line": 42
        },
        "file": "source/renderer/app/components/wallet/backup-recovery/WalletRecoveryPhraseEntryDialog.js",
        "id": "wallet.backup.recovery.phrase.entry.dialog.terms.and.condition.device",
        "start": {
          "column": 14,
          "line": 36
        }
      },
      {
        "defaultMessage": "!!!I understand that if this application is moved to another device or deleted, my money can\n    be only recovered with the backup phrase which were written down in a secure place",
        "description": "Term and condition on wallet backup dialog describing that wallet can only be recovered with a security phrase",
        "end": {
          "column": 3,
          "line": 50
        },
        "file": "source/renderer/app/components/wallet/backup-recovery/WalletRecoveryPhraseEntryDialog.js",
        "id": "wallet.backup.recovery.phrase.entry.dialog.terms.and.condition.recovery",
        "start": {
          "column": 16,
          "line": 43
        }
      }
    ],
    "path": "source/renderer/app/components/wallet/backup-recovery/WalletRecoveryPhraseEntryDialog.json"
  },
  {
    "descriptors": [
      {
        "defaultMessage": "!!!Import Wallet",
        "description": "headline for \"Import wallet from file\" dialog.",
        "end": {
          "column": 3,
          "line": 30
        },
        "file": "source/renderer/app/components/wallet/file-import/WalletFileImportDialog.js",
        "id": "wallet.file.import.dialog.headline",
        "start": {
          "column": 12,
          "line": 26
        }
      },
      {
        "defaultMessage": "!!!Import file",
        "description": "Label \"Import file\" on the dialog for importing a wallet from a file.",
        "end": {
          "column": 3,
          "line": 36
        },
        "file": "source/renderer/app/components/wallet/file-import/WalletFileImportDialog.js",
        "id": "wallet.file.import.dialog.walletFileLabel",
        "start": {
          "column": 19,
          "line": 31
        }
      },
      {
        "defaultMessage": "!!!Drop file here or click to choose",
        "description": "Hint for the file upload field on the dialog for importing a wallet from a file.",
        "end": {
          "column": 3,
          "line": 42
        },
        "file": "source/renderer/app/components/wallet/file-import/WalletFileImportDialog.js",
        "id": "wallet.file.import.dialog.walletFileHint",
        "start": {
          "column": 18,
          "line": 37
        }
      },
      {
        "defaultMessage": "!!!Wallet name",
        "description": "Label for the \"wallet name\" input in the wallet file import dialog.",
        "end": {
          "column": 3,
          "line": 48
        },
        "file": "source/renderer/app/components/wallet/file-import/WalletFileImportDialog.js",
        "id": "wallet.file.import.dialog.wallet.name.input.label",
        "start": {
          "column": 24,
          "line": 43
        }
      },
      {
        "defaultMessage": "!!!e.g: Shopping Wallet",
        "description": "Hint for the \"Wallet name\" in the wallet file import dialog.",
        "end": {
          "column": 3,
          "line": 53
        },
        "file": "source/renderer/app/components/wallet/file-import/WalletFileImportDialog.js",
        "id": "wallet.file.import.dialog.wallet.name.input.hint",
        "start": {
          "column": 23,
          "line": 49
        }
      },
      {
        "defaultMessage": "!!!Import wallet",
        "description": "Label \"Import wallet\" submit button on the dialog for importing a wallet from a file.",
        "end": {
          "column": 3,
          "line": 59
        },
        "file": "source/renderer/app/components/wallet/file-import/WalletFileImportDialog.js",
        "id": "wallet.file.import.dialog.submitLabel",
        "start": {
          "column": 15,
          "line": 54
        }
      },
      {
        "defaultMessage": "!!!Activate to create password",
        "description": "Text for the \"Activate to create password\" switch in the wallet file import dialog.",
        "end": {
          "column": 3,
          "line": 65
        },
        "file": "source/renderer/app/components/wallet/file-import/WalletFileImportDialog.js",
        "id": "wallet.file.import.dialog.passwordSwitchPlaceholder",
        "start": {
          "column": 29,
          "line": 60
        }
      },
      {
        "defaultMessage": "!!!Password",
        "description": "Label for the \"Activate to create password\" switch in the wallet file import dialog.",
        "end": {
          "column": 3,
          "line": 71
        },
        "file": "source/renderer/app/components/wallet/file-import/WalletFileImportDialog.js",
        "id": "wallet.file.import.dialog.passwordSwitchLabel",
        "start": {
          "column": 23,
          "line": 66
        }
      },
      {
        "defaultMessage": "!!!Wallet password",
        "description": "Label for the \"Wallet password\" input in the wallet file import dialog.",
        "end": {
          "column": 3,
          "line": 77
        },
        "file": "source/renderer/app/components/wallet/file-import/WalletFileImportDialog.js",
        "id": "wallet.file.import.dialog.spendingPasswordLabel",
        "start": {
          "column": 25,
          "line": 72
        }
      },
      {
        "defaultMessage": "!!!Repeat password",
        "description": "Label for the \"Repeat password\" input in the wallet file import dialog.",
        "end": {
          "column": 3,
          "line": 83
        },
        "file": "source/renderer/app/components/wallet/file-import/WalletFileImportDialog.js",
        "id": "wallet.file.import.dialog.repeatPasswordLabel",
        "start": {
          "column": 23,
          "line": 78
        }
      },
      {
        "defaultMessage": "!!!Password",
        "description": "Placeholder for the \"Password\" inputs in the wallet file import dialog.",
        "end": {
          "column": 3,
          "line": 89
        },
        "file": "source/renderer/app/components/wallet/file-import/WalletFileImportDialog.js",
        "id": "wallet.file.import.dialog.passwordFieldPlaceholder",
        "start": {
          "column": 28,
          "line": 84
        }
      }
    ],
    "path": "source/renderer/app/components/wallet/file-import/WalletFileImportDialog.json"
  },
  {
    "descriptors": [
      {
        "defaultMessage": "!!!Summary",
        "description": "Label for the \"Summary\" nav button in the wallet navigation.",
        "end": {
          "column": 3,
          "line": 18
        },
        "file": "source/renderer/app/components/wallet/navigation/WalletNavigation.js",
        "id": "wallet.navigation.summary",
        "start": {
          "column": 11,
          "line": 14
        }
      },
      {
        "defaultMessage": "!!!Send",
        "description": "Label for the \"Send\" nav button in the wallet navigation.",
        "end": {
          "column": 3,
          "line": 23
        },
        "file": "source/renderer/app/components/wallet/navigation/WalletNavigation.js",
        "id": "wallet.navigation.send",
        "start": {
          "column": 8,
          "line": 19
        }
      },
      {
        "defaultMessage": "!!!Receive",
        "description": "Label for the \"Receive\" nav button in the wallet navigation.",
        "end": {
          "column": 3,
          "line": 28
        },
        "file": "source/renderer/app/components/wallet/navigation/WalletNavigation.js",
        "id": "wallet.navigation.receive",
        "start": {
          "column": 11,
          "line": 24
        }
      },
      {
        "defaultMessage": "!!!Transactions",
        "description": "Label for the \"Transactions\" nav button in the wallet navigation.",
        "end": {
          "column": 3,
          "line": 34
        },
        "file": "source/renderer/app/components/wallet/navigation/WalletNavigation.js",
        "id": "wallet.navigation.transactions",
        "start": {
          "column": 16,
          "line": 29
        }
      },
      {
        "defaultMessage": "!!!Settings",
        "description": "Label for the \"Settings\" nav button in the wallet navigation.",
        "end": {
          "column": 3,
          "line": 40
        },
        "file": "source/renderer/app/components/wallet/navigation/WalletNavigation.js",
        "id": "wallet.navigation.settings",
        "start": {
          "column": 12,
          "line": 35
        }
      }
    ],
    "path": "source/renderer/app/components/wallet/navigation/WalletNavigation.json"
  },
  {
    "descriptors": [
      {
        "defaultMessage": "!!!Paper wallet certificate",
        "description": "Headline for the \"Paper wallet create certificate completion dialog\" headline.",
        "end": {
          "column": 3,
          "line": 22
        },
        "file": "source/renderer/app/components/wallet/paper-wallet-certificate/CompletionDialog.js",
        "id": "paper.wallet.create.certificate.completion.dialog.headline",
        "start": {
          "column": 12,
          "line": 17
        }
      },
      {
        "defaultMessage": "!!!You may wish to fold your paper wallet certificate and glue together the edges to store it securely. Please keep your certificate safe.",
        "description": "Headline for the \"Paper wallet create certificate completion dialog\" subtitle.",
        "end": {
          "column": 3,
          "line": 29
        },
        "file": "source/renderer/app/components/wallet/paper-wallet-certificate/CompletionDialog.js",
        "id": "paper.wallet.create.certificate.completion.dialog.subtitle",
        "start": {
          "column": 12,
          "line": 23
        }
      },
      {
        "defaultMessage": "!!!When you wish to import your wallet back into Daedalus crop any glued edges of the certificate to open it.\n      To check your balance on the paper wallet at any time, you may use the link below. Copy or save the URL to your browser bookmarks to do this easily",
        "description": "Headline for the \"Paper wallet create certificate completion dialog\" link instructions.",
        "end": {
          "column": 3,
          "line": 36
        },
        "file": "source/renderer/app/components/wallet/paper-wallet-certificate/CompletionDialog.js",
        "id": "paper.wallet.create.certificate.completion.dialog.linkInstructions",
        "start": {
          "column": 20,
          "line": 30
        }
      },
      {
        "defaultMessage": "!!!To receive funds to your paper wallet simply share your wallet address with others.",
        "description": "Headline for the \"Paper wallet create certificate completion dialog\" address instructions.",
        "end": {
          "column": 3,
          "line": 43
        },
        "file": "source/renderer/app/components/wallet/paper-wallet-certificate/CompletionDialog.js",
        "id": "paper.wallet.create.certificate.completion.dialog.addressInstructions",
        "start": {
          "column": 23,
          "line": 37
        }
      },
      {
        "defaultMessage": "!!!Cardano explorer link",
        "description": "\"Paper wallet create certificate completion dialog\" cardano link label.",
        "end": {
          "column": 3,
          "line": 49
        },
        "file": "source/renderer/app/components/wallet/paper-wallet-certificate/CompletionDialog.js",
        "id": "paper.wallet.create.certificate.completion.dialog.cardanoLinkLabel",
        "start": {
          "column": 20,
          "line": 44
        }
      },
      {
        "defaultMessage": "!!!copied",
        "description": "\"Paper wallet create certificate completion dialog\" address copied.",
        "end": {
          "column": 3,
          "line": 55
        },
        "file": "source/renderer/app/components/wallet/paper-wallet-certificate/CompletionDialog.js",
        "id": "paper.wallet.create.certificate.completion.dialog.addressCopiedLabel",
        "start": {
          "column": 22,
          "line": 50
        }
      },
      {
        "defaultMessage": "!!!Wallet address",
        "description": "\"Paper wallet create certificate completion dialog\" wallet address label.",
        "end": {
          "column": 3,
          "line": 61
        },
        "file": "source/renderer/app/components/wallet/paper-wallet-certificate/CompletionDialog.js",
        "id": "paper.wallet.create.certificate.completion.dialog.addressLabel",
        "start": {
          "column": 16,
          "line": 56
        }
      },
      {
        "defaultMessage": "!!!Finish",
        "description": "\"Paper wallet create certificate completion dialog\" finish button label.",
        "end": {
          "column": 3,
          "line": 67
        },
        "file": "source/renderer/app/components/wallet/paper-wallet-certificate/CompletionDialog.js",
        "id": "paper.wallet.create.certificate.completion.dialog.finishButtonLabel",
        "start": {
          "column": 21,
          "line": 62
        }
      }
    ],
    "path": "source/renderer/app/components/wallet/paper-wallet-certificate/CompletionDialog.json"
  },
  {
    "descriptors": [
      {
        "defaultMessage": "!!!Abort paper wallet certificate creation?",
        "description": "Headline for the paper wallet certificate cancellation confirmation dialog.",
        "end": {
          "column": 3,
          "line": 15
        },
        "file": "source/renderer/app/components/wallet/paper-wallet-certificate/ConfirmationDialog.js",
        "id": "paper.wallet.create.certificate.confirmation.dialog.headline",
        "start": {
          "column": 12,
          "line": 10
        }
      },
      {
        "defaultMessage": "!!!At this point, your paper wallet certificate is not complete and verifications steps are not yet done.",
        "description": "Content for the paper wallet certificate cancellation confirmation dialog.",
        "end": {
          "column": 3,
          "line": 22
        },
        "file": "source/renderer/app/components/wallet/paper-wallet-certificate/ConfirmationDialog.js",
        "id": "paper.wallet.create.certificate.confirmation.dialog.contentPart1",
        "start": {
          "column": 12,
          "line": 16
        }
      },
      {
        "defaultMessage": "!!!At this point, your paper wallet certificate is not complete and verifications steps are not yet done.",
        "description": "Content for the paper wallet certificate cancellation confirmation dialog.",
        "end": {
          "column": 3,
          "line": 29
        },
        "file": "source/renderer/app/components/wallet/paper-wallet-certificate/ConfirmationDialog.js",
        "id": "paper.wallet.create.certificate.confirmation.dialog.contentPart2",
        "start": {
          "column": 12,
          "line": 23
        }
      },
      {
        "defaultMessage": "!!!Back",
        "description": "\"Cancel\" button label for the paper wallet certificate cancellation confirmation dialog.",
        "end": {
          "column": 3,
          "line": 35
        },
        "file": "source/renderer/app/components/wallet/paper-wallet-certificate/ConfirmationDialog.js",
        "id": "paper.wallet.create.certificate.confirmation.dialog.button.backLabel",
        "start": {
          "column": 21,
          "line": 30
        }
      },
      {
        "defaultMessage": "!!!Abort",
        "description": "\"Abort\" button label for the paper wallet certificate cancellation confirmation dialog.",
        "end": {
          "column": 3,
          "line": 41
        },
        "file": "source/renderer/app/components/wallet/paper-wallet-certificate/ConfirmationDialog.js",
        "id": "paper.wallet.create.certificate.confirmation.dialog.button.abortLabel",
        "start": {
          "column": 22,
          "line": 36
        }
      }
    ],
    "path": "source/renderer/app/components/wallet/paper-wallet-certificate/ConfirmationDialog.json"
  },
  {
    "descriptors": [
      {
        "defaultMessage": "!!!Create a paper wallet certificate",
        "description": "Headline for the \"Paper wallet create certificate instructions dialog\".",
        "end": {
          "column": 3,
          "line": 23
        },
        "file": "source/renderer/app/components/wallet/paper-wallet-certificate/InstructionsDialog.js",
        "id": "paper.wallet.create.certificate.instructions.dialog.headline",
        "start": {
          "column": 12,
          "line": 18
        }
      },
      {
        "defaultMessage": "!!!Create a paper wallet certificate to store funds offline.",
        "description": "Subtitle for the \"Paper wallet create certificate instructions dialog\".",
        "end": {
          "column": 3,
          "line": 30
        },
        "file": "source/renderer/app/components/wallet/paper-wallet-certificate/InstructionsDialog.js",
        "id": "paper.wallet.create.certificate.instructions.dialog.subtitle",
        "start": {
          "column": 12,
          "line": 24
        }
      },
      {
        "defaultMessage": "!!!The paper wallet certificate will not be associated with any of your existing wallets. A new, empty wallet will be created.",
        "description": "subtitle2 for the \"Paper wallet create certificate instructions dialog\".",
        "end": {
          "column": 3,
          "line": 37
        },
        "file": "source/renderer/app/components/wallet/paper-wallet-certificate/InstructionsDialog.js",
        "id": "paper.wallet.create.certificate.instructions.dialog.subtitle2",
        "start": {
          "column": 13,
          "line": 31
        }
      },
      {
        "defaultMessage": "!!!Instructions",
        "description": "Instructions list label for the \"Paper wallet create certificate instructions dialog\".",
        "end": {
          "column": 3,
          "line": 44
        },
        "file": "source/renderer/app/components/wallet/paper-wallet-certificate/InstructionsDialog.js",
        "id": "paper.wallet.create.certificate.instructions.dialog.instructionsList.label",
        "start": {
          "column": 25,
          "line": 38
        }
      },
      {
        "defaultMessage": "!!!Your printed certificate will include your paper wallet recovery phrase\n      of {paperWalletRecoveryPhraseWordCount} words. Note that your paper wallet recovery phrase is\n      different to the {walletRecoveryPhraseWordCount}-word recovery phrases used to restore your\n      regular Daedalus wallet.",
        "description": "Wallet certificate create instructions dialog definition 1.",
        "end": {
          "column": 3,
          "line": 53
        },
        "file": "source/renderer/app/components/wallet/paper-wallet-certificate/InstructionsDialog.js",
        "id": "paper.wallet.create.certificate.instructions.dialog.instructionsList.definition1",
        "start": {
          "column": 31,
          "line": 45
        }
      },
      {
        "defaultMessage": "!!!For security reasons, the last {paperWalletWrittenWordsCount} words of your\n      paper wallet recovery phrase will not be printed on the paper wallet certificate itself. You\n      will need to write them on your certificate by hand in a moment.",
        "description": "Wallet certificate create instructions dialog definition 2.",
        "end": {
          "column": 3,
          "line": 61
        },
        "file": "source/renderer/app/components/wallet/paper-wallet-certificate/InstructionsDialog.js",
        "id": "paper.wallet.create.certificate.instructions.dialog.instructionsList.definition2",
        "start": {
          "column": 31,
          "line": 54
        }
      },
      {
        "defaultMessage": "!!!Use the address on your certificate to send funds to your paper wallet.",
        "description": "Wallet certificate create instructions dialog definition 3.",
        "end": {
          "column": 3,
          "line": 68
        },
        "file": "source/renderer/app/components/wallet/paper-wallet-certificate/InstructionsDialog.js",
        "id": "paper.wallet.create.certificate.instructions.dialog.instructionsList.definition3",
        "start": {
          "column": 31,
          "line": 62
        }
      },
      {
        "defaultMessage": "!!!Your paper wallet will be offline so will not be held in Daedalus.\n      To check the balance of the wallet, input the address on the certificate into",
        "description": "Wallet certificate create instructions dialog definition 4.",
        "end": {
          "column": 3,
          "line": 75
        },
        "file": "source/renderer/app/components/wallet/paper-wallet-certificate/InstructionsDialog.js",
        "id": "paper.wallet.create.certificate.instructions.dialog.instructionsList.definition4",
        "start": {
          "column": 31,
          "line": 69
        }
      },
      {
        "defaultMessage": "!!!Store your certificate containing your paper wallet recovery phrase in a safe place.",
        "description": "Wallet certificate create instructions dialog definition 5.",
        "end": {
          "column": 3,
          "line": 82
        },
        "file": "source/renderer/app/components/wallet/paper-wallet-certificate/InstructionsDialog.js",
        "id": "paper.wallet.create.certificate.instructions.dialog.instructionsList.definition5",
        "start": {
          "column": 31,
          "line": 76
        }
      },
      {
        "defaultMessage": "!!!When you click “Save PDF file for printing” you will be prompted\n      to choose a location on your computer where the PDF file will be saved. After that\n      open the saved PDF file and print it.",
        "description": "Wallet certificate create instructions dialog - printing instructions.",
        "end": {
          "column": 3,
          "line": 91
        },
        "file": "source/renderer/app/components/wallet/paper-wallet-certificate/InstructionsDialog.js",
        "id": "paper.wallet.create.certificate.instructions.dialog.printingInstructions",
        "start": {
          "column": 24,
          "line": 83
        }
      },
      {
        "defaultMessage": "!!!Cardano Explorer",
        "description": "Wallet certificate create instructions dialog \"Cardano Explorer\" label",
        "end": {
          "column": 3,
          "line": 97
        },
        "file": "source/renderer/app/components/wallet/paper-wallet-certificate/InstructionsDialog.js",
        "id": "paper.wallet.create.certificate.instructions.dialog.cardanoExplorer",
        "start": {
          "column": 19,
          "line": 92
        }
      },
      {
        "defaultMessage": "!!!Save PDF file for printing",
        "description": "\"Wallet certificate create instructions dialog\" print button label.",
        "end": {
          "column": 3,
          "line": 103
        },
        "file": "source/renderer/app/components/wallet/paper-wallet-certificate/InstructionsDialog.js",
        "id": "paper.wallet.create.certificate.instructions.dialog.button.printLabel",
        "start": {
          "column": 20,
          "line": 98
        }
      }
    ],
    "path": "source/renderer/app/components/wallet/paper-wallet-certificate/InstructionsDialog.json"
  },
  {
    "descriptors": [
      {
        "defaultMessage": "!!!Verify printed certificate",
        "description": "Headline for the \"Paper wallet create certificate print dialog\".",
        "end": {
          "column": 3,
          "line": 23
        },
        "file": "source/renderer/app/components/wallet/paper-wallet-certificate/PrintDialog.js",
        "id": "paper.wallet.create.certificate.print.dialog.headline",
        "start": {
          "column": 12,
          "line": 18
        }
      },
      {
        "defaultMessage": "!!!Check your paper wallet certificate and make sure everything\n      is readable and correctly printed. You can test this by scanning the QR code with\n      a QR scanner application on your mobile phone.",
        "description": "\"Paper wallet create certificate print dialog\" subtitle.",
        "end": {
          "column": 3,
          "line": 30
        },
        "file": "source/renderer/app/components/wallet/paper-wallet-certificate/PrintDialog.js",
        "id": "paper.wallet.create.certificate.print.dialog.subtitle",
        "start": {
          "column": 12,
          "line": 24
        }
      },
      {
        "defaultMessage": "!!!Your certificate is not yet complete and does not contain all\n      the data needed to restore your paper wallet. In the next step, you will need to\n      write down an additional {paperWalletWrittenWordsCount} words to your paper wallet recovery phrase.",
        "description": "\"Paper wallet create certificate print dialog\" info.",
        "end": {
          "column": 3,
          "line": 37
        },
        "file": "source/renderer/app/components/wallet/paper-wallet-certificate/PrintDialog.js",
        "id": "paper.wallet.create.certificate.print.dialog.info",
        "start": {
          "column": 8,
          "line": 31
        }
      },
      {
        "defaultMessage": "!!!Yes, the paper wallet certificate printed successfully.",
        "description": "\"Paper wallet create certificate print dialog\" certificate printed confirmation.",
        "end": {
          "column": 3,
          "line": 45
        },
        "file": "source/renderer/app/components/wallet/paper-wallet-certificate/PrintDialog.js",
        "id": "paper.wallet.create.certificate.print.dialog.certificatePrintedConfirmation",
        "start": {
          "column": 39,
          "line": 38
        }
      },
      {
        "defaultMessage": "!!!Yes, first {paperWalletPrintedWordsCount} words of the paper wallet recovery phrase are readable.",
        "description": "\"Paper wallet create certificate print dialog\" certificate readable confirmation.",
        "end": {
          "column": 3,
          "line": 53
        },
        "file": "source/renderer/app/components/wallet/paper-wallet-certificate/PrintDialog.js",
        "id": "paper.wallet.create.certificate.print.dialog.certificateReadableConfirmation",
        "start": {
          "column": 40,
          "line": 46
        }
      },
      {
        "defaultMessage": "!!!Yes, the QR code is scannable.",
        "description": "\"Paper wallet create certificate print dialog\" QR scannable confirmation.",
        "end": {
          "column": 3,
          "line": 59
        },
        "file": "source/renderer/app/components/wallet/paper-wallet-certificate/PrintDialog.js",
        "id": "paper.wallet.create.certificate.print.dialog.qrScannableConfirmation",
        "start": {
          "column": 32,
          "line": 54
        }
      }
    ],
    "path": "source/renderer/app/components/wallet/paper-wallet-certificate/PrintDialog.json"
  },
  {
    "descriptors": [
      {
        "defaultMessage": "!!!Complete your certificate",
        "description": "Headline for the \"Paper wallet create certificate securing password dialog\".",
        "end": {
          "column": 3,
          "line": 21
        },
        "file": "source/renderer/app/components/wallet/paper-wallet-certificate/SecuringPasswordDialog.js",
        "id": "paper.wallet.create.certificate.securingPassword.dialog.headline",
        "start": {
          "column": 12,
          "line": 16
        }
      },
      {
        "defaultMessage": "!!!To complete your paper wallet certificate you will need to\n      write the remaining {paperWalletWrittenWordsCount} words of your paper wallet recovery\n      phrase on your certificate.",
        "description": "\"Paper wallet create certificate securing password dialog\" first info label.",
        "end": {
          "column": 3,
          "line": 29
        },
        "file": "source/renderer/app/components/wallet/paper-wallet-certificate/SecuringPasswordDialog.js",
        "id": "paper.wallet.create.certificate.securingPassword.dialog.infoLabel1",
        "start": {
          "column": 14,
          "line": 22
        }
      },
      {
        "defaultMessage": "!!!The password can optionally be written on the certificate or kept securely in other location. Here is the placeholder on the certificate intended for your password.",
        "description": "You may write the remaining words here:",
        "end": {
          "column": 3,
          "line": 35
        },
        "file": "source/renderer/app/components/wallet/paper-wallet-certificate/SecuringPasswordDialog.js",
        "id": "paper.wallet.create.certificate.securingPassword.dialog.infoLabel2",
        "start": {
          "column": 14,
          "line": 30
        }
      },
      {
        "defaultMessage": "!!!I have written the remaining {paperWalletWrittenWordsCount} words on the certificate.",
        "description": "\"Paper wallet create certificate securing password dialog\" secure password confirmation.",
        "end": {
          "column": 3,
          "line": 43
        },
        "file": "source/renderer/app/components/wallet/paper-wallet-certificate/SecuringPasswordDialog.js",
        "id": "paper.wallet.create.certificate.securingPassword.dialog.securingPasswordConfirmation",
        "start": {
          "column": 32,
          "line": 36
        }
      }
    ],
    "path": "source/renderer/app/components/wallet/paper-wallet-certificate/SecuringPasswordDialog.json"
  },
  {
    "descriptors": [
      {
        "defaultMessage": "!!!Verify certificate",
        "description": "Headline for the \"Paper wallet create certificate verification dialog\".",
        "end": {
          "column": 3,
          "line": 30
        },
        "file": "source/renderer/app/components/wallet/paper-wallet-certificate/VerificationDialog.js",
        "id": "paper.wallet.create.certificate.verification.dialog.headline",
        "start": {
          "column": 12,
          "line": 25
        }
      },
      {
        "defaultMessage": "!!!Enter your paper wallet recovery phrase to verify your paper wallet certificate.",
        "description": "\"Paper wallet create certificate verification dialog\" subtitle.",
        "end": {
          "column": 3,
          "line": 37
        },
        "file": "source/renderer/app/components/wallet/paper-wallet-certificate/VerificationDialog.js",
        "id": "paper.wallet.create.certificate.verification.dialog.subtitle",
        "start": {
          "column": 12,
          "line": 31
        }
      },
      {
        "defaultMessage": "!!!Make sure you enter all {fullPhraseWordCount} words for the paper wallet recovery phrase,\n     first {printedWordCount} words printed on the certificate followed by the {writtenWordCount} words you wrote by hand.",
        "description": "\"Paper wallet create certificate verification dialog\" subtitle.",
        "end": {
          "column": 3,
          "line": 44
        },
        "file": "source/renderer/app/components/wallet/paper-wallet-certificate/VerificationDialog.js",
        "id": "paper.wallet.create.certificate.verification.dialog.instructions",
        "start": {
          "column": 16,
          "line": 38
        }
      },
      {
        "defaultMessage": "!!!Paper wallet recovery phrase",
        "description": "\"Paper wallet create certificate verification dialog\" recovery phrase label.",
        "end": {
          "column": 3,
          "line": 51
        },
        "file": "source/renderer/app/components/wallet/paper-wallet-certificate/VerificationDialog.js",
        "id": "paper.wallet.create.certificate.verification.dialog.recoveryPhrase.label",
        "start": {
          "column": 23,
          "line": 45
        }
      },
      {
        "defaultMessage": "!!!Enter recovery phrase",
        "description": "\"Paper wallet create certificate verification dialog\" recovery phrase hint.",
        "end": {
          "column": 3,
          "line": 58
        },
        "file": "source/renderer/app/components/wallet/paper-wallet-certificate/VerificationDialog.js",
        "id": "paper.wallet.create.certificate.verification.dialog.recoveryPhrase.hint",
        "start": {
          "column": 22,
          "line": 52
        }
      },
      {
        "defaultMessage": "!!!No results",
        "description": "\"Paper wallet create certificate verification dialog\" recovery phrase no results label.",
        "end": {
          "column": 3,
          "line": 65
        },
        "file": "source/renderer/app/components/wallet/paper-wallet-certificate/VerificationDialog.js",
        "id": "paper.wallet.create.certificate.verification.dialog.recoveryPhrase.noResults",
        "start": {
          "column": 27,
          "line": 59
        }
      },
      {
        "defaultMessage": "!!!Clear",
        "description": "\"Paper wallet create certificate verification dialog\" button clear label.",
        "end": {
          "column": 3,
          "line": 71
        },
        "file": "source/renderer/app/components/wallet/paper-wallet-certificate/VerificationDialog.js",
        "id": "paper.wallet.create.certificate.verification.dialog.button.clearLabel",
        "start": {
          "column": 20,
          "line": 66
        }
      },
      {
        "defaultMessage": "!!!I understand that the paper wallet I create will not be stored in Daedalus.",
        "description": "\"Paper wallet create certificate verification dialog\" storing understandance confirmation.",
        "end": {
          "column": 3,
          "line": 79
        },
        "file": "source/renderer/app/components/wallet/paper-wallet-certificate/VerificationDialog.js",
        "id": "paper.wallet.create.certificate.verification.dialog.storingUnderstandanceConfirmationLabel",
        "start": {
          "column": 30,
          "line": 72
        }
      },
      {
        "defaultMessage": "!!!I understand that my paper wallet can be recovered only by using my paper wallet certificate.",
        "description": "\"Paper wallet create certificate verification dialog\" recovering understandance confirmation.",
        "end": {
          "column": 3,
          "line": 87
        },
        "file": "source/renderer/app/components/wallet/paper-wallet-certificate/VerificationDialog.js",
        "id": "paper.wallet.create.certificate.verification.dialog.recoveringUnderstandanceConfirmationLabel",
        "start": {
          "column": 33,
          "line": 80
        }
      }
    ],
    "path": "source/renderer/app/components/wallet/paper-wallet-certificate/VerificationDialog.json"
  },
  {
    "descriptors": [
      {
        "defaultMessage": "!!!Your wallet address",
        "description": "Label for wallet address on the wallet \"Receive page\"",
        "end": {
          "column": 3,
          "line": 33
        },
        "file": "source/renderer/app/components/wallet/receive/WalletReceive.js",
        "id": "wallet.receive.page.walletAddressLabel",
        "start": {
          "column": 22,
          "line": 29
        }
      },
      {
        "defaultMessage": "!!!Share this wallet address to receive payments. To protect your privacy generate new addresses for receiving payments instead of reusing existing ones.",
        "description": "Wallet receive payments instructions on the wallet \"Receive page\"",
        "end": {
          "column": 3,
          "line": 40
        },
        "file": "source/renderer/app/components/wallet/receive/WalletReceive.js",
        "id": "wallet.receive.page.walletReceiveInstructions",
        "start": {
          "column": 29,
          "line": 34
        }
      },
      {
        "defaultMessage": "!!!Generate new address",
        "description": "Label for \"Generate new address\" button on the wallet \"Receive page\"",
        "end": {
          "column": 3,
          "line": 46
        },
        "file": "source/renderer/app/components/wallet/receive/WalletReceive.js",
        "id": "wallet.receive.page.generateNewAddressButtonLabel",
        "start": {
          "column": 33,
          "line": 41
        }
      },
      {
        "defaultMessage": "!!!Generated addresses",
        "description": "\"Generated addresses\" section title on the wallet \"Receive page\"",
        "end": {
          "column": 3,
          "line": 52
        },
        "file": "source/renderer/app/components/wallet/receive/WalletReceive.js",
        "id": "wallet.receive.page.generatedAddressesSectionTitle",
        "start": {
          "column": 34,
          "line": 47
        }
      },
      {
        "defaultMessage": "!!!show used",
        "description": "Label for \"show used\" wallet addresses link on the wallet \"Receive page\"",
        "end": {
          "column": 3,
          "line": 58
        },
        "file": "source/renderer/app/components/wallet/receive/WalletReceive.js",
        "id": "wallet.receive.page.showUsedLabel",
        "start": {
          "column": 17,
          "line": 53
        }
      },
      {
        "defaultMessage": "!!!Password",
        "description": "Placeholder for \"spending password\" on the wallet \"Receive page\"",
        "end": {
          "column": 3,
          "line": 64
        },
        "file": "source/renderer/app/components/wallet/receive/WalletReceive.js",
        "id": "wallet.receive.page.spendingPasswordPlaceholder",
        "start": {
          "column": 31,
          "line": 59
        }
      },
      {
        "defaultMessage": "!!!Copy address",
        "description": "Label for \"Copy address\" link on the wallet \"Receive page\"",
        "end": {
          "column": 3,
          "line": 69
        },
        "file": "source/renderer/app/components/wallet/receive/WalletReceive.js",
        "id": "wallet.receive.page.copyAddressLabel",
        "start": {
          "column": 20,
          "line": 65
        }
      }
    ],
    "path": "source/renderer/app/components/wallet/receive/WalletReceive.json"
  },
  {
    "descriptors": [
      {
        "defaultMessage": "!!!Password",
        "description": "Title for the \"Change wallet password\" dialog when there is no password set.",
        "end": {
          "column": 3,
          "line": 30
        },
        "file": "source/renderer/app/components/wallet/settings/ChangeSpendingPasswordDialog.js",
        "id": "wallet.settings.changePassword.dialog.title.setPassword",
        "start": {
          "column": 26,
          "line": 25
        }
      },
      {
        "defaultMessage": "!!!Change password",
        "description": "Title for the \"Change wallet password\" dialog when there is already password set.",
        "end": {
          "column": 3,
          "line": 36
        },
        "file": "source/renderer/app/components/wallet/settings/ChangeSpendingPasswordDialog.js",
        "id": "wallet.settings.changePassword.dialog.title.changePassword",
        "start": {
          "column": 29,
          "line": 31
        }
      },
      {
        "defaultMessage": "!!!Spending password",
        "description": "Label for the \"Spending password\" input in the change wallet password dialog.",
        "end": {
          "column": 3,
          "line": 42
        },
        "file": "source/renderer/app/components/wallet/settings/ChangeSpendingPasswordDialog.js",
        "id": "wallet.settings.changePassword.dialog.spendingPasswordLabel",
        "start": {
          "column": 25,
          "line": 37
        }
      },
      {
        "defaultMessage": "!!!Current password",
        "description": "Label for the \"Current password\" input in the change wallet password dialog.",
        "end": {
          "column": 3,
          "line": 48
        },
        "file": "source/renderer/app/components/wallet/settings/ChangeSpendingPasswordDialog.js",
        "id": "wallet.settings.changePassword.dialog.currentPasswordLabel",
        "start": {
          "column": 24,
          "line": 43
        }
      },
      {
        "defaultMessage": "!!!New password",
        "description": "Label for the \"New password\" input in the change wallet password dialog.",
        "end": {
          "column": 3,
          "line": 54
        },
        "file": "source/renderer/app/components/wallet/settings/ChangeSpendingPasswordDialog.js",
        "id": "wallet.settings.changePassword.dialog.newPasswordLabel",
        "start": {
          "column": 20,
          "line": 49
        }
      },
      {
        "defaultMessage": "!!!Repeat password",
        "description": "Label for the \"Repeat password\" input in the change wallet password dialog.",
        "end": {
          "column": 3,
          "line": 60
        },
        "file": "source/renderer/app/components/wallet/settings/ChangeSpendingPasswordDialog.js",
        "id": "wallet.settings.changePassword.dialog.repeatPasswordLabel",
        "start": {
          "column": 23,
          "line": 55
        }
      },
      {
        "defaultMessage": "!!!Type current password",
        "description": "Placeholder for the \"Current password\" inputs in the change wallet password dialog.",
        "end": {
          "column": 3,
          "line": 66
        },
        "file": "source/renderer/app/components/wallet/settings/ChangeSpendingPasswordDialog.js",
        "id": "wallet.settings.changePassword.dialog.currentPasswordFieldPlaceholder",
        "start": {
          "column": 35,
          "line": 61
        }
      },
      {
        "defaultMessage": "!!!Type new password",
        "description": "Placeholder for the \"New password\" inputs in the change wallet password dialog.",
        "end": {
          "column": 3,
          "line": 72
        },
        "file": "source/renderer/app/components/wallet/settings/ChangeSpendingPasswordDialog.js",
        "id": "wallet.settings.changePassword.dialog.newPasswordFieldPlaceholder",
        "start": {
          "column": 31,
          "line": 67
        }
      },
      {
        "defaultMessage": "!!!Repeat new password",
        "description": "Placeholder for the \"Repeat password\" inputs in the change wallet password dialog.",
        "end": {
          "column": 3,
          "line": 78
        },
        "file": "source/renderer/app/components/wallet/settings/ChangeSpendingPasswordDialog.js",
        "id": "wallet.settings.changePassword.dialog.repeatPasswordFieldPlaceholder",
        "start": {
          "column": 34,
          "line": 73
        }
      },
      {
        "defaultMessage": "!!!Remove password",
        "description": "Label for the \"Check to deactivate password\" switch in the change wallet password dialog.",
        "end": {
          "column": 3,
          "line": 84
        },
        "file": "source/renderer/app/components/wallet/settings/ChangeSpendingPasswordDialog.js",
        "id": "wallet.settings.changePassword.dialog.passwordSwitchLabel",
        "start": {
          "column": 23,
          "line": 79
        }
      },
      {
        "defaultMessage": "!!!Check to deactivate password",
        "description": "Text for the \"Check to deactivate password\" switch in the change wallet password dialog.",
        "end": {
          "column": 3,
          "line": 90
        },
        "file": "source/renderer/app/components/wallet/settings/ChangeSpendingPasswordDialog.js",
        "id": "wallet.settings.changePassword.dialog.passwordSwitchPlaceholder",
        "start": {
          "column": 29,
          "line": 85
        }
      }
    ],
    "path": "source/renderer/app/components/wallet/settings/ChangeSpendingPasswordDialog.json"
  },
  {
    "descriptors": [
      {
        "defaultMessage": "!!!Delete wallet",
        "description": "Label for the delete button on wallet settings",
        "end": {
          "column": 3,
          "line": 11
        },
        "file": "source/renderer/app/components/wallet/settings/DeleteWalletButton.js",
        "id": "wallet.settings.deleteWalletButtonLabel",
        "start": {
          "column": 9,
          "line": 7
        }
      }
    ],
    "path": "source/renderer/app/components/wallet/settings/DeleteWalletButton.json"
  },
  {
    "descriptors": [
      {
        "defaultMessage": "!!!Delete Wallet",
        "description": "Title for the \"Delete wallet\" dialog.",
        "end": {
          "column": 3,
          "line": 22
        },
        "file": "source/renderer/app/components/wallet/settings/DeleteWalletConfirmationDialog.js",
        "id": "wallet.settings.delete.dialog.title",
        "start": {
          "column": 15,
          "line": 18
        }
      },
      {
        "defaultMessage": "!!!Delete",
        "description": "Label for the \"Delete (x)\" button in the delete wallet dialog.",
        "end": {
          "column": 3,
          "line": 28
        },
        "file": "source/renderer/app/components/wallet/settings/DeleteWalletConfirmationDialog.js",
        "id": "wallet.settings.delete.dialog.confirmButtonLabel",
        "start": {
          "column": 22,
          "line": 23
        }
      },
      {
        "defaultMessage": "!!!Do you really want to delete <strong>{walletName}</strong> wallet?",
        "description": "Question if the user really wants to delete the wallet.",
        "end": {
          "column": 3,
          "line": 34
        },
        "file": "source/renderer/app/components/wallet/settings/DeleteWalletConfirmationDialog.js",
        "id": "wallet.settings.delete.dialog.wantToDeleteWalletQuestion",
        "start": {
          "column": 30,
          "line": 29
        }
      },
      {
        "defaultMessage": "!!!Make sure you have access to backup before continuing. Otherwise, you will lose all your funds connected to this wallet.",
        "description": "Notice to confirm if the user has made a backup of his wallet",
        "end": {
          "column": 3,
          "line": 41
        },
        "file": "source/renderer/app/components/wallet/settings/DeleteWalletConfirmationDialog.js",
        "id": "wallet.settings.delete.dialog.confirmBackupNotice",
        "start": {
          "column": 23,
          "line": 35
        }
      },
      {
        "defaultMessage": "!!!Enter the name of the wallet to confirm deletion:",
        "description": "Instruction for recovery word on delete wallet dialog",
        "end": {
          "column": 3,
          "line": 46
        },
        "file": "source/renderer/app/components/wallet/settings/DeleteWalletConfirmationDialog.js",
        "id": "wallet.settings.delete.dialog.enterRecoveryWordLabel",
        "start": {
          "column": 26,
          "line": 42
        }
      }
    ],
    "path": "source/renderer/app/components/wallet/settings/DeleteWalletConfirmationDialog.json"
  },
  {
    "descriptors": [
      {
        "defaultMessage": "!!!Export Wallet",
        "description": "headline for \"export wallet to file\" dialog.",
        "end": {
          "column": 3,
          "line": 23
        },
        "file": "source/renderer/app/components/wallet/settings/ExportWalletToFileDialog.js",
        "id": "wallet.settings.exportToFile.dialog.headline",
        "start": {
          "column": 12,
          "line": 19
        }
      },
      {
        "defaultMessage": "!!!You are exporting <strong>{walletName}</strong> to a file.",
        "description": "headline for \"export wallet to file\" dialog.",
        "end": {
          "column": 3,
          "line": 29
        },
        "file": "source/renderer/app/components/wallet/settings/ExportWalletToFileDialog.js",
        "id": "wallet.settings.exportToFile.dialog.introduction",
        "start": {
          "column": 16,
          "line": 24
        }
      },
      {
        "defaultMessage": "!!!Export",
        "description": "Label for export wallet to file submit button.",
        "end": {
          "column": 3,
          "line": 34
        },
        "file": "source/renderer/app/components/wallet/settings/ExportWalletToFileDialog.js",
        "id": "wallet.settings.exportToFile.dialog.submit.label",
        "start": {
          "column": 21,
          "line": 30
        }
      }
    ],
    "path": "source/renderer/app/components/wallet/settings/ExportWalletToFileDialog.json"
  },
  {
    "descriptors": [
      {
        "defaultMessage": "!!!+ {amount} of fees",
        "description": "Label for the \"+ 12.042481 of fees\" message above amount input field.",
        "end": {
          "column": 3,
          "line": 14
        },
        "file": "source/renderer/app/components/wallet/skins/AmountInputSkin.js",
        "id": "wallet.amountInput.feesLabel",
        "start": {
          "column": 13,
          "line": 9
        }
      }
    ],
    "path": "source/renderer/app/components/wallet/skins/AmountInputSkin.json"
  },
  {
    "descriptors": [
      {
        "defaultMessage": "!!!Outgoing pending confirmation",
        "description": "\"Outgoing pending confirmation\" label on Wallet summary page",
        "end": {
          "column": 3,
          "line": 20
        },
        "file": "source/renderer/app/components/wallet/summary/WalletSummary.js",
        "id": "wallet.summary.page.pendingOutgoingConfirmationLabel",
        "start": {
          "column": 36,
          "line": 16
        }
      },
      {
        "defaultMessage": "!!!Incoming pending confirmation",
        "description": "\"Incoming pending confirmation\" label on Wallet summary page",
        "end": {
          "column": 3,
          "line": 25
        },
        "file": "source/renderer/app/components/wallet/summary/WalletSummary.js",
        "id": "wallet.summary.page.pendingIncomingConfirmationLabel",
        "start": {
          "column": 36,
          "line": 21
        }
      },
      {
        "defaultMessage": "!!!Number of transactions",
        "description": "\"Number of transactions\" label on Wallet summary page",
        "end": {
          "column": 3,
          "line": 30
        },
        "file": "source/renderer/app/components/wallet/summary/WalletSummary.js",
        "id": "wallet.summary.page.transactionsLabel",
        "start": {
          "column": 21,
          "line": 26
        }
      }
    ],
    "path": "source/renderer/app/components/wallet/summary/WalletSummary.json"
  },
  {
    "descriptors": [
      {
        "defaultMessage": "!!!Card payment",
        "description": "Transaction type shown for credit card payments.",
        "end": {
          "column": 3,
          "line": 27
        },
        "file": "source/renderer/app/components/wallet/transactions/Transaction.js",
        "id": "wallet.transaction.type.card",
        "start": {
          "column": 8,
          "line": 23
        }
      },
      {
        "defaultMessage": "!!!{currency} transaction",
        "description": "Transaction type shown for {currency} transactions.",
        "end": {
          "column": 3,
          "line": 32
        },
        "file": "source/renderer/app/components/wallet/transactions/Transaction.js",
        "id": "wallet.transaction.type",
        "start": {
          "column": 8,
          "line": 28
        }
      },
      {
        "defaultMessage": "!!!Exchange",
        "description": "Transaction type shown for money exchanges between currencies.",
        "end": {
          "column": 3,
          "line": 38
        },
        "file": "source/renderer/app/components/wallet/transactions/Transaction.js",
        "id": "wallet.transaction.type.exchange",
        "start": {
          "column": 12,
          "line": 33
        }
      },
      {
        "defaultMessage": "!!!Transaction assurance level",
        "description": "Transaction assurance level.",
        "end": {
          "column": 3,
          "line": 43
        },
        "file": "source/renderer/app/components/wallet/transactions/Transaction.js",
        "id": "wallet.transaction.assuranceLevel",
        "start": {
          "column": 18,
          "line": 39
        }
      },
      {
        "defaultMessage": "!!!confirmations",
        "description": "Transaction confirmations.",
        "end": {
          "column": 3,
          "line": 48
        },
        "file": "source/renderer/app/components/wallet/transactions/Transaction.js",
        "id": "wallet.transaction.confirmations",
        "start": {
          "column": 17,
          "line": 44
        }
      },
      {
        "defaultMessage": "!!!Transaction ID",
        "description": "Transaction ID.",
        "end": {
          "column": 3,
          "line": 53
        },
        "file": "source/renderer/app/components/wallet/transactions/Transaction.js",
        "id": "wallet.transaction.transactionId",
        "start": {
          "column": 17,
          "line": 49
        }
      },
      {
        "defaultMessage": "!!!Conversion rate",
        "description": "Conversion rate.",
        "end": {
          "column": 3,
          "line": 58
        },
        "file": "source/renderer/app/components/wallet/transactions/Transaction.js",
        "id": "wallet.transaction.conversion.rate",
        "start": {
          "column": 18,
          "line": 54
        }
      },
      {
        "defaultMessage": "!!!{currency} sent",
        "description": "Label \"{currency} sent\" for the transaction.",
        "end": {
          "column": 3,
          "line": 63
        },
        "file": "source/renderer/app/components/wallet/transactions/Transaction.js",
        "id": "wallet.transaction.sent",
        "start": {
          "column": 8,
          "line": 59
        }
      },
      {
        "defaultMessage": "!!!{currency} received",
        "description": "Label \"{currency} received\" for the transaction.",
        "end": {
          "column": 3,
          "line": 68
        },
        "file": "source/renderer/app/components/wallet/transactions/Transaction.js",
        "id": "wallet.transaction.received",
        "start": {
          "column": 12,
          "line": 64
        }
      },
      {
        "defaultMessage": "!!!From address",
        "description": "From address",
        "end": {
          "column": 3,
          "line": 73
        },
        "file": "source/renderer/app/components/wallet/transactions/Transaction.js",
        "id": "wallet.transaction.address.from",
        "start": {
          "column": 15,
          "line": 69
        }
      },
      {
        "defaultMessage": "!!!From addresses",
        "description": "From addresses",
        "end": {
          "column": 3,
          "line": 78
        },
        "file": "source/renderer/app/components/wallet/transactions/Transaction.js",
        "id": "wallet.transaction.addresses.from",
        "start": {
          "column": 17,
          "line": 74
        }
      },
      {
        "defaultMessage": "!!!To address",
        "description": "To address",
        "end": {
          "column": 3,
          "line": 83
        },
        "file": "source/renderer/app/components/wallet/transactions/Transaction.js",
        "id": "wallet.transaction.address.to",
        "start": {
          "column": 13,
          "line": 79
        }
      },
      {
        "defaultMessage": "!!!To addresses",
        "description": "To addresses",
        "end": {
          "column": 3,
          "line": 88
        },
        "file": "source/renderer/app/components/wallet/transactions/Transaction.js",
        "id": "wallet.transaction.addresses.to",
        "start": {
          "column": 15,
          "line": 84
        }
      },
      {
        "defaultMessage": "!!!Transaction amount",
        "description": "Transaction amount.",
        "end": {
          "column": 3,
          "line": 93
        },
        "file": "source/renderer/app/components/wallet/transactions/Transaction.js",
        "id": "wallet.transaction.transactionAmount",
        "start": {
          "column": 21,
          "line": 89
        }
      },
      {
        "defaultMessage": "!!!low",
        "description": "Transaction assurance level \"low\".",
        "end": {
          "column": 3,
          "line": 101
        },
        "file": "source/renderer/app/components/wallet/transactions/Transaction.js",
        "id": "wallet.transaction.assuranceLevel.low",
        "start": {
          "column": 34,
          "line": 97
        }
      },
      {
        "defaultMessage": "!!!medium",
        "description": "Transaction assurance level \"medium\".",
        "end": {
          "column": 3,
          "line": 106
        },
        "file": "source/renderer/app/components/wallet/transactions/Transaction.js",
        "id": "wallet.transaction.assuranceLevel.medium",
        "start": {
          "column": 37,
          "line": 102
        }
      },
      {
        "defaultMessage": "!!!high",
        "description": "Transaction assurance level \"high\".",
        "end": {
          "column": 3,
          "line": 111
        },
        "file": "source/renderer/app/components/wallet/transactions/Transaction.js",
        "id": "wallet.transaction.assuranceLevel.high",
        "start": {
          "column": 35,
          "line": 107
        }
      },
      {
        "defaultMessage": "!!!Transaction pending",
        "description": "Transaction state \"pending\"",
        "end": {
          "column": 3,
          "line": 119
        },
        "file": "source/renderer/app/components/wallet/transactions/Transaction.js",
        "id": "wallet.transaction.state.pending",
        "start": {
          "column": 31,
          "line": 115
        }
      },
      {
        "defaultMessage": "!!!Transaction failed",
        "description": "Transaction state \"pending\"",
        "end": {
          "column": 3,
          "line": 124
        },
        "file": "source/renderer/app/components/wallet/transactions/Transaction.js",
        "id": "wallet.transaction.state.failed",
        "start": {
          "column": 30,
          "line": 120
        }
      }
    ],
    "path": "source/renderer/app/components/wallet/transactions/Transaction.json"
  },
  {
    "descriptors": [
      {
        "defaultMessage": "!!!Today",
        "description": "Label for the \"Today\" label on the wallet summary page.",
        "end": {
          "column": 3,
          "line": 27
        },
        "file": "source/renderer/app/components/wallet/transactions/WalletTransactionsList.js",
        "id": "wallet.summary.page.todayLabel",
        "start": {
          "column": 9,
          "line": 23
        }
      },
      {
        "defaultMessage": "!!!Yesterday",
        "description": "Label for the \"Yesterday\" label on the wallet summary page.",
        "end": {
          "column": 3,
          "line": 32
        },
        "file": "source/renderer/app/components/wallet/transactions/WalletTransactionsList.js",
        "id": "wallet.summary.page.yesterdayLabel",
        "start": {
          "column": 13,
          "line": 28
        }
      },
      {
        "defaultMessage": "!!!Show more transactions",
        "description": "Label for the \"Show more transactions\" button on the wallet summary page.",
        "end": {
          "column": 3,
          "line": 38
        },
        "file": "source/renderer/app/components/wallet/transactions/WalletTransactionsList.js",
        "id": "wallet.summary.page.showMoreTransactionsButtonLabel",
        "start": {
          "column": 35,
          "line": 33
        }
      },
      {
        "defaultMessage": "!!!Your transaction history for this wallet is being synced with the blockchain.",
        "description": "Syncing transactions message on async wallet restore.",
        "end": {
          "column": 3,
          "line": 44
        },
        "file": "source/renderer/app/components/wallet/transactions/WalletTransactionsList.js",
        "id": "wallet.summary.page.syncingTransactionsMessage",
        "start": {
          "column": 30,
          "line": 39
        }
      }
    ],
    "path": "source/renderer/app/components/wallet/transactions/WalletTransactionsList.json"
  },
  {
    "descriptors": [
      {
        "defaultMessage": "!!!Add wallet",
        "description": "Label for the \"Add wallet\" title on the wallet add dialog.",
        "end": {
          "column": 3,
          "line": 19
        },
        "file": "source/renderer/app/components/wallet/WalletAdd.js",
        "id": "wallet.add.dialog.title.label",
        "start": {
          "column": 9,
          "line": 15
        }
      },
      {
        "defaultMessage": "!!!Create",
        "description": "Label for the \"Create\" button on the wallet add dialog.",
        "end": {
          "column": 3,
          "line": 24
        },
        "file": "source/renderer/app/components/wallet/WalletAdd.js",
        "id": "wallet.add.dialog.create.label",
        "start": {
          "column": 15,
          "line": 20
        }
      },
      {
        "defaultMessage": "!!!Create a new wallet",
        "description": "Description for the \"Create\" button on the wallet add dialog.",
        "end": {
          "column": 3,
          "line": 30
        },
        "file": "source/renderer/app/components/wallet/WalletAdd.js",
        "id": "wallet.add.dialog.create.description",
        "start": {
          "column": 21,
          "line": 25
        }
      },
      {
        "defaultMessage": "!!!Join",
        "description": "Label for the \"Join\" button on the wallet add dialog.",
        "end": {
          "column": 3,
          "line": 35
        },
        "file": "source/renderer/app/components/wallet/WalletAdd.js",
        "id": "wallet.add.dialog.join.label",
        "start": {
          "column": 13,
          "line": 31
        }
      },
      {
        "defaultMessage": "!!!Join a shared wallet with up to 5 people",
        "description": "Description for the \"Join\" button on the wallet add dialog.",
        "end": {
          "column": 3,
          "line": 40
        },
        "file": "source/renderer/app/components/wallet/WalletAdd.js",
        "id": "wallet.add.dialog.join.description",
        "start": {
          "column": 19,
          "line": 36
        }
      },
      {
        "defaultMessage": "!!!Restore",
        "description": "Label for the \"Restore\" button on the wallet add dialog.",
        "end": {
          "column": 3,
          "line": 45
        },
        "file": "source/renderer/app/components/wallet/WalletAdd.js",
        "id": "wallet.add.dialog.restore.label",
        "start": {
          "column": 16,
          "line": 41
        }
      },
      {
        "defaultMessage": "!!!Restore using backup-recovery phrase or paper wallet certificate.",
        "description": "Description for the \"Restore\" button with paper wallet certificate on the wallet add dialog.",
        "end": {
          "column": 3,
          "line": 52
        },
        "file": "source/renderer/app/components/wallet/WalletAdd.js",
        "id": "wallet.add.dialog.restore.withCertificate.description",
        "start": {
          "column": 37,
          "line": 46
        }
      },
      {
        "defaultMessage": "!!!Restore wallet from backup",
        "description": "Description for the \"Restore\" button without paper wallet certificate on the wallet add dialog.",
        "end": {
          "column": 3,
          "line": 58
        },
        "file": "source/renderer/app/components/wallet/WalletAdd.js",
        "id": "wallet.add.dialog.restore.withoutCertificate.description",
        "start": {
          "column": 40,
          "line": 53
        }
      },
      {
        "defaultMessage": "!!!Import",
        "description": "Label for the \"Import\" button on the wallet add dialog.",
        "end": {
          "column": 3,
          "line": 63
        },
        "file": "source/renderer/app/components/wallet/WalletAdd.js",
        "id": "wallet.add.dialog.import.label",
        "start": {
          "column": 15,
          "line": 59
        }
      },
      {
        "defaultMessage": "!!!Import wallet from a file",
        "description": "Description for the \"Import\" button on the wallet add dialog.",
        "end": {
          "column": 3,
          "line": 69
        },
        "file": "source/renderer/app/components/wallet/WalletAdd.js",
        "id": "wallet.add.dialog.import.description",
        "start": {
          "column": 21,
          "line": 64
        }
      },
      {
        "defaultMessage": "!!!Wallet restoration is currently in progress. Until it completes, it is not possible to restore or import new wallets.",
        "description": "Restore notification message shown during async wallet restore on the wallet add screen.",
        "end": {
          "column": 3,
          "line": 76
        },
        "file": "source/renderer/app/components/wallet/WalletAdd.js",
        "id": "wallet.add.dialog.restoreNotificationMessage",
        "start": {
          "column": 30,
          "line": 70
        }
      },
      {
        "defaultMessage": "!!!You have reached the maximum of 50 wallets.<br>No more wallets can be added.",
        "description": "\"Maximum number of wallets reached\" notification message shown on the wallet add screen if user has 50 wallets.",
        "end": {
          "column": 3,
          "line": 83
        },
        "file": "source/renderer/app/components/wallet/WalletAdd.js",
        "id": "wallet.add.dialog.maxNumberOfWalletsNotificationMessage",
        "start": {
          "column": 41,
          "line": 77
        }
      }
    ],
    "path": "source/renderer/app/components/wallet/WalletAdd.json"
  },
  {
    "descriptors": [
      {
        "defaultMessage": "!!!Create a new wallet",
        "description": "Title \"Create a new wallet\" in the wallet create form.",
        "end": {
          "column": 3,
          "line": 29
        },
        "file": "source/renderer/app/components/wallet/WalletCreateDialog.js",
        "id": "wallet.create.dialog.title",
        "start": {
          "column": 15,
          "line": 25
        }
      },
      {
        "defaultMessage": "!!!Wallet Name",
        "description": "Label for the \"Wallet Name\" text input in the wallet create form.",
        "end": {
          "column": 3,
          "line": 35
        },
        "file": "source/renderer/app/components/wallet/WalletCreateDialog.js",
        "id": "wallet.create.dialog.name.label",
        "start": {
          "column": 14,
          "line": 30
        }
      },
      {
        "defaultMessage": "!!!e.g: Shopping Wallet",
        "description": "Hint for the \"Wallet Name\" text input in the wallet create form.",
        "end": {
          "column": 3,
          "line": 41
        },
        "file": "source/renderer/app/components/wallet/WalletCreateDialog.js",
        "id": "wallet.create.dialog.walletNameHint",
        "start": {
          "column": 18,
          "line": 36
        }
      },
      {
        "defaultMessage": "!!!Create personal wallet",
        "description": "Label for the \"Create personal wallet\" button on create wallet dialog.",
        "end": {
          "column": 3,
          "line": 47
        },
        "file": "source/renderer/app/components/wallet/WalletCreateDialog.js",
        "id": "wallet.create.dialog.create.personal.wallet.button.label",
        "start": {
          "column": 24,
          "line": 42
        }
      },
      {
        "defaultMessage": "!!!Keep your private keys safely encrypted by setting the spending password",
        "description": "Text for the \"Activate to create password\" switch in the create wallet dialog.",
        "end": {
          "column": 3,
          "line": 54
        },
        "file": "source/renderer/app/components/wallet/WalletCreateDialog.js",
        "id": "wallet.create.dialog.passwordSwitchPlaceholder",
        "start": {
          "column": 29,
          "line": 48
        }
      },
      {
        "defaultMessage": "!!!Spending password",
        "description": "Label for the \"Activate to create password\" switch in the create wallet dialog.",
        "end": {
          "column": 3,
          "line": 60
        },
        "file": "source/renderer/app/components/wallet/WalletCreateDialog.js",
        "id": "wallet.create.dialog.passwordSwitchLabel",
        "start": {
          "column": 23,
          "line": 55
        }
      },
      {
        "defaultMessage": "!!!Enter password",
        "description": "Label for the \"Wallet password\" input in the create wallet dialog.",
        "end": {
          "column": 3,
          "line": 66
        },
        "file": "source/renderer/app/components/wallet/WalletCreateDialog.js",
        "id": "wallet.create.dialog.spendingPasswordLabel",
        "start": {
          "column": 25,
          "line": 61
        }
      },
      {
        "defaultMessage": "!!!Repeat password",
        "description": "Label for the \"Repeat password\" input in the create wallet dialog.",
        "end": {
          "column": 3,
          "line": 72
        },
        "file": "source/renderer/app/components/wallet/WalletCreateDialog.js",
        "id": "wallet.create.dialog.repeatPasswordLabel",
        "start": {
          "column": 23,
          "line": 67
        }
      },
      {
        "defaultMessage": "!!!Password",
        "description": "Placeholder for the \"Password\" inputs in the create wallet dialog.",
        "end": {
          "column": 3,
          "line": 78
        },
        "file": "source/renderer/app/components/wallet/WalletCreateDialog.js",
        "id": "wallet.create.dialog.passwordFieldPlaceholder",
        "start": {
          "column": 28,
          "line": 73
        }
      }
    ],
    "path": "source/renderer/app/components/wallet/WalletCreateDialog.json"
  },
  {
    "descriptors": [
      {
        "defaultMessage": "!!!Restore a wallet",
        "description": "Label \"Restore wallet\" on the wallet restore dialog.",
        "end": {
          "column": 3,
          "line": 42
        },
        "file": "source/renderer/app/components/wallet/WalletRestoreDialog.js",
        "id": "wallet.restore.dialog.title.label",
        "start": {
          "column": 9,
          "line": 38
        }
      },
      {
        "defaultMessage": "!!!Wallet name",
        "description": "Label for the wallet name input on the wallet restore dialog.",
        "end": {
          "column": 3,
          "line": 48
        },
        "file": "source/renderer/app/components/wallet/WalletRestoreDialog.js",
        "id": "wallet.restore.dialog.wallet.name.input.label",
        "start": {
          "column": 24,
          "line": 43
        }
      },
      {
        "defaultMessage": "!!!Name the wallet you are restoring",
        "description": "Hint \"Name the wallet you are restoring\" for the wallet name input on the wallet restore dialog.",
        "end": {
          "column": 3,
          "line": 54
        },
        "file": "source/renderer/app/components/wallet/WalletRestoreDialog.js",
        "id": "wallet.restore.dialog.wallet.name.input.hint",
        "start": {
          "column": 23,
          "line": 49
        }
      },
      {
        "defaultMessage": "!!!Recovery phrase",
        "description": "Label for the recovery phrase input on the wallet restore dialog.",
        "end": {
          "column": 3,
          "line": 60
        },
        "file": "source/renderer/app/components/wallet/WalletRestoreDialog.js",
        "id": "wallet.restore.dialog.recovery.phrase.input.label",
        "start": {
          "column": 28,
          "line": 55
        }
      },
      {
        "defaultMessage": "!!!Enter recovery phrase",
        "description": "Hint \"Enter recovery phrase\" for the recovery phrase input on the wallet restore dialog.",
        "end": {
          "column": 3,
          "line": 66
        },
        "file": "source/renderer/app/components/wallet/WalletRestoreDialog.js",
        "id": "wallet.restore.dialog.recovery.phrase.input.hint",
        "start": {
          "column": 27,
          "line": 61
        }
      },
      {
        "defaultMessage": "!!!No results",
        "description": "\"No results\" message for the recovery phrase input search results.",
        "end": {
          "column": 3,
          "line": 72
        },
        "file": "source/renderer/app/components/wallet/WalletRestoreDialog.js",
        "id": "wallet.restore.dialog.recovery.phrase.input.noResults",
        "start": {
          "column": 27,
          "line": 67
        }
      },
      {
        "defaultMessage": "!!!Restore wallet",
        "description": "Label for the \"Restore wallet\" button on the wallet restore dialog.",
        "end": {
          "column": 3,
          "line": 78
        },
        "file": "source/renderer/app/components/wallet/WalletRestoreDialog.js",
        "id": "wallet.restore.dialog.restore.wallet.button.label",
        "start": {
          "column": 21,
          "line": 73
        }
      },
      {
        "defaultMessage": "!!!Invalid recovery phrase",
        "description": "Error message shown when invalid recovery phrase was entered.",
        "end": {
          "column": 3,
          "line": 84
        },
        "file": "source/renderer/app/components/wallet/WalletRestoreDialog.js",
        "id": "wallet.restore.dialog.form.errors.invalidRecoveryPhrase",
        "start": {
          "column": 25,
          "line": 79
        }
      },
      {
        "defaultMessage": "!!!Keep your private keys safely encrypted by setting the spending password",
        "description": "Text for the \"Spending password\" switch in the wallet restore dialog.",
        "end": {
          "column": 3,
          "line": 91
        },
        "file": "source/renderer/app/components/wallet/WalletRestoreDialog.js",
        "id": "wallet.restore.dialog.passwordSwitchPlaceholder",
        "start": {
          "column": 29,
          "line": 85
        }
      },
      {
        "defaultMessage": "!!!Spending password",
        "description": "Label for the \"Spending password\" switch in the wallet restore dialog.",
        "end": {
          "column": 3,
          "line": 97
        },
        "file": "source/renderer/app/components/wallet/WalletRestoreDialog.js",
        "id": "wallet.restore.dialog.passwordSwitchLabel",
        "start": {
          "column": 23,
          "line": 92
        }
      },
      {
        "defaultMessage": "!!!Enter password",
        "description": "Label for the \"Wallet password\" input in the wallet restore dialog.",
        "end": {
          "column": 3,
          "line": 103
        },
        "file": "source/renderer/app/components/wallet/WalletRestoreDialog.js",
        "id": "wallet.restore.dialog.spendingPasswordLabel",
        "start": {
          "column": 25,
          "line": 98
        }
      },
      {
        "defaultMessage": "!!!Repeat password",
        "description": "Label for the \"Repeat password\" input in the wallet restore dialog.",
        "end": {
          "column": 3,
          "line": 109
        },
        "file": "source/renderer/app/components/wallet/WalletRestoreDialog.js",
        "id": "wallet.restore.dialog.repeatPasswordLabel",
        "start": {
          "column": 23,
          "line": 104
        }
      },
      {
        "defaultMessage": "!!!Password",
        "description": "Placeholder for the \"Password\" inputs in the wallet restore dialog.",
        "end": {
          "column": 3,
          "line": 115
        },
        "file": "source/renderer/app/components/wallet/WalletRestoreDialog.js",
        "id": "wallet.restore.dialog.passwordFieldPlaceholder",
        "start": {
          "column": 28,
          "line": 110
        }
      },
      {
        "defaultMessage": "!!!Backup recovery phrase",
        "description": "Tab title \"Backup recovery phrase\" in the wallet restore dialog.",
        "end": {
          "column": 3,
          "line": 121
        },
        "file": "source/renderer/app/components/wallet/WalletRestoreDialog.js",
        "id": "wallet.restore.dialog.tab.title.recoveryPhrase",
        "start": {
          "column": 26,
          "line": 116
        }
      },
      {
        "defaultMessage": "!!!Paper wallet certificate",
        "description": "Tab title \"Paper wallet certificate\" in the wallet restore dialog.",
        "end": {
          "column": 3,
          "line": 127
        },
        "file": "source/renderer/app/components/wallet/WalletRestoreDialog.js",
        "id": "wallet.restore.dialog.tab.title.certificate",
        "start": {
          "column": 23,
          "line": 122
        }
      },
      {
        "defaultMessage": "!!!Paper wallet recovery phrase",
        "description": "Label for the shielded recovery phrase input on the wallet restore dialog.",
        "end": {
          "column": 3,
          "line": 133
        },
        "file": "source/renderer/app/components/wallet/WalletRestoreDialog.js",
        "id": "wallet.restore.dialog.shielded.recovery.phrase.input.label",
        "start": {
          "column": 36,
          "line": 128
        }
      },
      {
        "defaultMessage": "!!!Enter the recovery phrase from your paper wallet certificate",
        "description": "Hint \"Enter shielded recovery phrase\" for the recovery phrase input on the wallet restore dialog.",
        "end": {
          "column": 3,
          "line": 140
        },
        "file": "source/renderer/app/components/wallet/WalletRestoreDialog.js",
        "id": "wallet.restore.dialog.shielded.recovery.phrase.input.hint",
        "start": {
          "column": 35,
          "line": 134
        }
      }
    ],
    "path": "source/renderer/app/components/wallet/WalletRestoreDialog.json"
  },
  {
    "descriptors": [
      {
        "defaultMessage": "!!!Confirm transaction",
        "description": "Title for the \"Confirm transaction\" dialog.",
        "end": {
          "column": 3,
          "line": 23
        },
        "file": "source/renderer/app/components/wallet/WalletSendConfirmationDialog.js",
        "id": "wallet.send.confirmationDialog.title",
        "start": {
          "column": 15,
          "line": 19
        }
      },
      {
        "defaultMessage": "!!!Spending password",
        "description": "Label for the \"Spending password\" input in the wallet send confirmation dialog.",
        "end": {
          "column": 3,
          "line": 29
        },
        "file": "source/renderer/app/components/wallet/WalletSendConfirmationDialog.js",
        "id": "wallet.send.confirmationDialog.spendingPasswordLabel",
        "start": {
          "column": 25,
          "line": 24
        }
      },
      {
        "defaultMessage": "!!!To",
        "description": "Label for the \"To\" in the wallet send confirmation dialog.",
        "end": {
          "column": 3,
          "line": 34
        },
        "file": "source/renderer/app/components/wallet/WalletSendConfirmationDialog.js",
        "id": "wallet.send.confirmationDialog.addressToLabel",
        "start": {
          "column": 18,
          "line": 30
        }
      },
      {
        "defaultMessage": "!!!Amount",
        "description": "Label for the \"Amount\" in the wallet send confirmation dialog.",
        "end": {
          "column": 3,
          "line": 40
        },
        "file": "source/renderer/app/components/wallet/WalletSendConfirmationDialog.js",
        "id": "wallet.send.confirmationDialog.amountLabel",
        "start": {
          "column": 15,
          "line": 35
        }
      },
      {
        "defaultMessage": "!!!Fees",
        "description": "Label for the \"Fees\" in the wallet send confirmation dialog.",
        "end": {
          "column": 3,
          "line": 45
        },
        "file": "source/renderer/app/components/wallet/WalletSendConfirmationDialog.js",
        "id": "wallet.send.confirmationDialog.feesLabel",
        "start": {
          "column": 13,
          "line": 41
        }
      },
      {
        "defaultMessage": "!!!Total",
        "description": "Label for the \"Total\" in the wallet send confirmation dialog.",
        "end": {
          "column": 3,
          "line": 51
        },
        "file": "source/renderer/app/components/wallet/WalletSendConfirmationDialog.js",
        "id": "wallet.send.confirmationDialog.totalLabel",
        "start": {
          "column": 14,
          "line": 46
        }
      },
      {
        "defaultMessage": "!!!Type your spending password",
        "description": "Placeholder for the \"Spending password\" inputs in the wallet send confirmation dialog.",
        "end": {
          "column": 3,
          "line": 57
        },
        "file": "source/renderer/app/components/wallet/WalletSendConfirmationDialog.js",
        "id": "wallet.send.confirmationDialog.spendingPasswordFieldPlaceholder",
        "start": {
          "column": 36,
          "line": 52
        }
      },
      {
        "defaultMessage": "!!!Send",
        "description": "Label for the send button in the wallet send confirmation dialog.",
        "end": {
          "column": 3,
          "line": 63
        },
        "file": "source/renderer/app/components/wallet/WalletSendConfirmationDialog.js",
        "id": "wallet.send.confirmationDialog.submit",
        "start": {
          "column": 19,
          "line": 58
        }
      },
      {
        "defaultMessage": "!!!Back",
        "description": "Label for the back button in the wallet send confirmation dialog.",
        "end": {
          "column": 3,
          "line": 69
        },
        "file": "source/renderer/app/components/wallet/WalletSendConfirmationDialog.js",
        "id": "wallet.send.confirmationDialog.back",
        "start": {
          "column": 19,
          "line": 64
        }
      }
    ],
    "path": "source/renderer/app/components/wallet/WalletSendConfirmationDialog.json"
  },
  {
    "descriptors": [
      {
        "defaultMessage": "!!!Title",
        "description": "Label for the \"Title\" text input in the wallet send form.",
        "end": {
          "column": 3,
          "line": 35
        },
        "file": "source/renderer/app/components/wallet/WalletSendForm.js",
        "id": "wallet.send.form.title.label",
        "start": {
          "column": 14,
          "line": 31
        }
      },
      {
        "defaultMessage": "!!!E.g: Money for Frank",
        "description": "Hint inside the \"Receiver\" text input in the wallet send form.",
        "end": {
          "column": 3,
          "line": 41
        },
        "file": "source/renderer/app/components/wallet/WalletSendForm.js",
        "id": "wallet.send.form.title.hint",
        "start": {
          "column": 13,
          "line": 36
        }
      },
      {
        "defaultMessage": "!!!Receiver",
        "description": "Label for the \"Receiver\" text input in the wallet send form.",
        "end": {
          "column": 3,
          "line": 46
        },
        "file": "source/renderer/app/components/wallet/WalletSendForm.js",
        "id": "wallet.send.form.receiver.label",
        "start": {
          "column": 17,
          "line": 42
        }
      },
      {
        "defaultMessage": "!!!Wallet Address",
        "description": "Hint inside the \"Receiver\" text input in the wallet send form.",
        "end": {
          "column": 3,
          "line": 52
        },
        "file": "source/renderer/app/components/wallet/WalletSendForm.js",
        "id": "wallet.send.form.receiver.hint",
        "start": {
          "column": 16,
          "line": 47
        }
      },
      {
        "defaultMessage": "!!!Amount",
        "description": "Label for the \"Amount\" number input in the wallet send form.",
        "end": {
          "column": 3,
          "line": 57
        },
        "file": "source/renderer/app/components/wallet/WalletSendForm.js",
        "id": "wallet.send.form.amount.label",
        "start": {
          "column": 15,
          "line": 53
        }
      },
      {
        "defaultMessage": "!!!Description",
        "description": "Label for the \"description\" text area in the wallet send form.",
        "end": {
          "column": 3,
          "line": 63
        },
        "file": "source/renderer/app/components/wallet/WalletSendForm.js",
        "id": "wallet.send.form.description.label",
        "start": {
          "column": 20,
          "line": 58
        }
      },
      {
        "defaultMessage": "!!!You can add a message if you want",
        "description": "Hint in the \"description\" text area in the wallet send form.",
        "end": {
          "column": 3,
          "line": 68
        },
        "file": "source/renderer/app/components/wallet/WalletSendForm.js",
        "id": "wallet.send.form.description.hint",
        "start": {
          "column": 19,
          "line": 64
        }
      },
      {
        "defaultMessage": "!!!Next",
        "description": "Label for the next button on the wallet send form.",
        "end": {
          "column": 3,
          "line": 73
        },
        "file": "source/renderer/app/components/wallet/WalletSendForm.js",
        "id": "wallet.send.form.next",
        "start": {
          "column": 19,
          "line": 69
        }
      },
      {
        "defaultMessage": "!!!Please enter a valid address.",
        "description": "Error message shown when invalid address was entered.",
        "end": {
          "column": 3,
          "line": 78
        },
        "file": "source/renderer/app/components/wallet/WalletSendForm.js",
        "id": "wallet.send.form.errors.invalidAddress",
        "start": {
          "column": 18,
          "line": 74
        }
      },
      {
        "defaultMessage": "!!!Please enter a valid amount.",
        "description": "Error message shown when invalid amount was entered.",
        "end": {
          "column": 3,
          "line": 83
        },
        "file": "source/renderer/app/components/wallet/WalletSendForm.js",
        "id": "wallet.send.form.errors.invalidAmount",
        "start": {
          "column": 17,
          "line": 79
        }
      },
      {
        "defaultMessage": "!!!Please enter a title with at least 3 characters.",
        "description": "Error message shown when invalid transaction title was entered.",
        "end": {
          "column": 3,
          "line": 89
        },
        "file": "source/renderer/app/components/wallet/WalletSendForm.js",
        "id": "wallet.send.form.errors.invalidTitle",
        "start": {
          "column": 16,
          "line": 84
        }
      },
      {
        "defaultMessage": "!!!This wallet is currently being synced with the blockchain. While synchronisation is in progress transacting is not possible and transaction history is not complete.",
        "description": "Syncing transactions message shown during async wallet restore in the wallet send form.",
        "end": {
          "column": 3,
          "line": 96
        },
        "file": "source/renderer/app/components/wallet/WalletSendForm.js",
        "id": "wallet.send.form.syncingTransactionsMessage",
        "start": {
          "column": 30,
          "line": 90
        }
      }
    ],
    "path": "source/renderer/app/components/wallet/WalletSendForm.json"
  },
  {
    "descriptors": [
      {
        "defaultMessage": "!!!Name",
        "description": "Label for the \"Name\" text input on the wallet settings page.",
        "end": {
          "column": 3,
          "line": 25
        },
        "file": "source/renderer/app/components/wallet/WalletSettings.js",
        "id": "wallet.settings.name.label",
        "start": {
          "column": 8,
          "line": 21
        }
      },
      {
        "defaultMessage": "!!!Transaction assurance security level",
        "description": "Label for the \"Transaction assurance security level\" dropdown.",
        "end": {
          "column": 3,
          "line": 31
        },
        "file": "source/renderer/app/components/wallet/WalletSettings.js",
        "id": "wallet.settings.assurance",
        "start": {
          "column": 23,
          "line": 26
        }
      },
      {
        "defaultMessage": "!!!Password",
        "description": "Label for the \"Password\" field.",
        "end": {
          "column": 3,
          "line": 36
        },
        "file": "source/renderer/app/components/wallet/WalletSettings.js",
        "id": "wallet.settings.password",
        "start": {
          "column": 17,
          "line": 32
        }
      },
      {
        "defaultMessage": "!!!Last updated",
        "description": "Last updated X time ago message.",
        "end": {
          "column": 3,
          "line": 41
        },
        "file": "source/renderer/app/components/wallet/WalletSettings.js",
        "id": "wallet.settings.passwordLastUpdated",
        "start": {
          "column": 23,
          "line": 37
        }
      },
      {
        "defaultMessage": "!!!You still don't have password",
        "description": "You still don't have password set message.",
        "end": {
          "column": 3,
          "line": 46
        },
        "file": "source/renderer/app/components/wallet/WalletSettings.js",
        "id": "wallet.settings.passwordNotSet",
        "start": {
          "column": 18,
          "line": 42
        }
      },
      {
        "defaultMessage": "!!!Export wallet",
        "description": "Label for the export button on wallet settings.",
        "end": {
          "column": 3,
          "line": 51
        },
        "file": "source/renderer/app/components/wallet/WalletSettings.js",
        "id": "wallet.settings.exportWalletButtonLabel",
        "start": {
          "column": 21,
          "line": 47
        }
      }
    ],
    "path": "source/renderer/app/components/wallet/WalletSettings.json"
  },
  {
    "descriptors": [
      {
        "defaultMessage": "!!!Drop file here",
        "description": "Label \"Drop file here\" on the file upload widget.",
        "end": {
          "column": 3,
          "line": 12
        },
        "file": "source/renderer/app/components/widgets/forms/ImageUploadWidget.js",
        "id": "ImageUploadWidget.dropFileHint",
        "start": {
          "column": 16,
          "line": 8
        }
      },
      {
        "defaultMessage": "!!!or click to upload",
        "description": "Label \"or click to upload\" on the file upload widget.",
        "end": {
          "column": 3,
          "line": 17
        },
        "file": "source/renderer/app/components/widgets/forms/ImageUploadWidget.js",
        "id": "ImageUploadWidget.clickToUploadLabel",
        "start": {
          "column": 19,
          "line": 13
        }
      }
    ],
    "path": "source/renderer/app/components/widgets/forms/ImageUploadWidget.json"
  },
  {
    "descriptors": [
      {
        "defaultMessage": "!!!Your changes have been saved",
        "description": "Message \"Your changes have been saved\" for inline editing (eg. on Wallet Settings page).",
        "end": {
          "column": 3,
          "line": 16
        },
        "file": "source/renderer/app/components/widgets/forms/InlineEditingDropdown.js",
        "id": "inline.editing.dropdown.changesSaved",
        "start": {
          "column": 16,
          "line": 11
        }
      }
    ],
    "path": "source/renderer/app/components/widgets/forms/InlineEditingDropdown.json"
  },
  {
    "descriptors": [
      {
        "defaultMessage": "!!!change",
        "description": "Label \"change\" on inline editing inputs in inactive state.",
        "end": {
          "column": 3,
          "line": 17
        },
        "file": "source/renderer/app/components/widgets/forms/InlineEditingInput.js",
        "id": "inline.editing.input.change.label",
        "start": {
          "column": 10,
          "line": 13
        }
      },
      {
        "defaultMessage": "!!!cancel",
        "description": "Label \"cancel\" on inline editing inputs in inactive state.",
        "end": {
          "column": 3,
          "line": 22
        },
        "file": "source/renderer/app/components/widgets/forms/InlineEditingInput.js",
        "id": "inline.editing.input.cancel.label",
        "start": {
          "column": 10,
          "line": 18
        }
      },
      {
        "defaultMessage": "!!!Your changes have been saved",
        "description": "Message \"Your changes have been saved\" for inline editing (eg. on Profile Settings page).",
        "end": {
          "column": 3,
          "line": 28
        },
        "file": "source/renderer/app/components/widgets/forms/InlineEditingInput.js",
        "id": "inline.editing.input.changesSaved",
        "start": {
          "column": 16,
          "line": 23
        }
      }
    ],
    "path": "source/renderer/app/components/widgets/forms/InlineEditingInput.json"
  },
  {
    "descriptors": [
      {
        "defaultMessage": "!!!Blocks synced {percentage}%",
        "description": "Label for the blocks synced info overlay on node sync status icon.",
        "end": {
          "column": 3,
          "line": 15
        },
        "file": "source/renderer/app/components/widgets/NodeSyncStatusIcon.js",
        "id": "cardano.node.sync.status.blocksSynced",
        "start": {
          "column": 16,
          "line": 10
        }
      }
    ],
    "path": "source/renderer/app/components/widgets/NodeSyncStatusIcon.json"
  },
  {
    "descriptors": [
      {
        "defaultMessage": "!!!Staging vx",
        "description": "Label for staging network with version.",
        "end": {
          "column": 3,
          "line": 12
        },
        "file": "source/renderer/app/components/widgets/WalletTestEnvironmentLabel.js",
        "id": "test.environment.stagingLabel",
        "start": {
          "column": 11,
          "line": 8
        }
      },
      {
        "defaultMessage": "!!!Testnet vx",
        "description": "Label for testnet with version.",
        "end": {
          "column": 3,
          "line": 17
        },
        "file": "source/renderer/app/components/widgets/WalletTestEnvironmentLabel.js",
        "id": "test.environment.testnetLabel",
        "start": {
          "column": 11,
          "line": 13
        }
      },
      {
        "defaultMessage": "!!!Development vx",
        "description": "Label for development with version.",
        "end": {
          "column": 3,
          "line": 22
        },
        "file": "source/renderer/app/components/widgets/WalletTestEnvironmentLabel.js",
        "id": "test.environment.developmentLabel",
        "start": {
          "column": 15,
          "line": 18
        }
      }
    ],
    "path": "source/renderer/app/components/widgets/WalletTestEnvironmentLabel.json"
  },
  {
    "descriptors": [
      {
        "defaultMessage": "!!!Loading wallet data",
        "description": "Message \"Loading wallet data\" on the loading screen.",
        "end": {
          "column": 3,
          "line": 20
        },
        "file": "source/renderer/app/containers/LoadingPage.js",
        "id": "loading.screen.loadingWalletData",
        "start": {
          "column": 21,
          "line": 16
        }
      },
      {
        "defaultMessage": "!!!https://iohk.zendesk.com/hc/en-us/requests/new/",
        "description": "Link to Open Support page",
        "end": {
          "column": 3,
          "line": 25
        },
        "file": "source/renderer/app/containers/LoadingPage.js",
        "id": "loading.screen.reportIssue.reportIssueButtonUrl",
        "start": {
          "column": 24,
          "line": 21
        }
      },
      {
        "defaultMessage": "!!!Logs successfully downloaded",
        "description": "Success message for download logs.",
        "end": {
          "column": 3,
          "line": 30
        },
        "file": "source/renderer/app/containers/LoadingPage.js",
        "id": "loading.screen.reportIssue.downloadLogsSuccessMessage",
        "start": {
          "column": 23,
          "line": 26
        }
      },
      {
        "defaultMessage": "!!!Preparing logs for download...",
        "description": "Progress message for download logs.",
        "end": {
          "column": 3,
          "line": 35
        },
        "file": "source/renderer/app/containers/LoadingPage.js",
        "id": "loading.screen.reportIssue.downloadLogsProgressMessage",
        "start": {
          "column": 24,
          "line": 31
        }
      }
    ],
    "path": "source/renderer/app/containers/LoadingPage.json"
  },
  {
    "descriptors": [
      {
        "defaultMessage": "!!!https://iohk.zendesk.com/hc/en-us/requests/new/",
        "description": "\"submit a support request\" link URL in the \"Report a problem\" section on the support settings page.",
        "end": {
          "column": 3,
<<<<<<< HEAD
          "line": 17
=======
          "line": 19
>>>>>>> a1262c2b
        },
        "file": "source/renderer/app/containers/settings/categories/SupportSettingsPage.js",
        "id": "settings.support.reportProblem.linkUrl",
        "start": {
          "column": 25,
          "line": 13
        }
      },
      {
        "defaultMessage": "!!!Logs successfully downloaded",
        "description": "Success message for download logs.",
        "end": {
          "column": 3,
<<<<<<< HEAD
          "line": 22
=======
          "line": 24
>>>>>>> a1262c2b
        },
        "file": "source/renderer/app/containers/settings/categories/SupportSettingsPage.js",
        "id": "settings.support.reportProblem.downloadLogsSuccessMessage",
        "start": {
          "column": 23,
<<<<<<< HEAD
          "line": 18
        }
      },
      {
        "defaultMessage": "!!!Preparing logs for download...",
        "description": "Progress message for download logs.",
        "end": {
          "column": 3,
          "line": 27
        },
        "file": "source/renderer/app/containers/settings/categories/SupportSettingsPage.js",
        "id": "settings.support.reportProblem.downloadLogsProgressMessage",
        "start": {
          "column": 24,
          "line": 23
=======
          "line": 20
>>>>>>> a1262c2b
        }
      }
    ],
    "path": "source/renderer/app/containers/settings/categories/SupportSettingsPage.json"
  },
  {
    "descriptors": [
      {
        "defaultMessage": "!!!You have successfully copied wallet address",
        "description": "Message for the wallet address copy success notification.",
        "end": {
          "column": 3,
          "line": 19
        },
        "file": "source/renderer/app/containers/wallet/WalletReceivePage.js",
        "id": "wallet.receive.page.addressCopyNotificationMessage",
        "start": {
          "column": 11,
          "line": 15
        }
      }
    ],
    "path": "source/renderer/app/containers/wallet/WalletReceivePage.json"
  },
  {
    "descriptors": [
      {
        "defaultMessage": "!!!No recent transactions",
        "description": "Message shown when wallet has no transactions on wallet summary page.",
        "end": {
          "column": 3,
          "line": 22
        },
        "file": "source/renderer/app/containers/wallet/WalletSummaryPage.js",
        "id": "wallet.summary.no.transactions",
        "start": {
          "column": 18,
          "line": 17
        }
      }
    ],
    "path": "source/renderer/app/containers/wallet/WalletSummaryPage.json"
  },
  {
    "descriptors": [
      {
        "defaultMessage": "!!!No transactions",
        "description": "Message shown when wallet has no transactions yet.",
        "end": {
          "column": 3,
          "line": 19
        },
        "file": "source/renderer/app/containers/wallet/WalletTransactionsPage.js",
        "id": "wallet.transactions.no.transactions",
        "start": {
          "column": 18,
          "line": 15
        }
      },
      {
        "defaultMessage": "!!!No transactions found",
        "description": "Message shown when wallet transaction search returns zero results.",
        "end": {
          "column": 3,
          "line": 25
        },
        "file": "source/renderer/app/containers/wallet/WalletTransactionsPage.js",
        "id": "wallet.transactions.no.transactions.found",
        "start": {
          "column": 23,
          "line": 20
        }
      }
    ],
    "path": "source/renderer/app/containers/wallet/WalletTransactionsPage.json"
  },
  {
    "descriptors": [
      {
        "defaultMessage": "!!!This field is required.",
        "description": "Error message when required fields are left empty.",
        "end": {
          "column": 3,
          "line": 8
        },
        "file": "source/renderer/app/i18n/global-messages.js",
        "id": "global.errors.fieldIsRequired",
        "start": {
          "column": 19,
          "line": 4
        }
      },
      {
        "defaultMessage": "!!!Please enter all {expected} words.",
        "description": "Error message shown when incomplete bip39 mnemonic was entered.",
        "end": {
          "column": 3,
          "line": 14
        },
        "file": "source/renderer/app/i18n/global-messages.js",
        "id": "global.errors.incompleteMnemonic",
        "start": {
          "column": 22,
          "line": 9
        }
      },
      {
        "defaultMessage": "!!!Invalid phrase entered, please check.",
        "description": "Error message shown when invalid bip39 mnemonic was entered.",
        "end": {
          "column": 3,
          "line": 19
        },
        "file": "source/renderer/app/i18n/global-messages.js",
        "id": "global.errors.invalidMnemonic",
        "start": {
          "column": 19,
          "line": 15
        }
      },
      {
        "defaultMessage": "!!!Invalid email entered, please check.",
        "description": "Error message shown when invalid email was entered.",
        "end": {
          "column": 3,
          "line": 24
        },
        "file": "source/renderer/app/i18n/global-messages.js",
        "id": "global.errors.invalidEmail",
        "start": {
          "column": 16,
          "line": 20
        }
      },
      {
        "defaultMessage": "!!!The ada redemption code could not be parsed from the given document.",
        "description": "Error message shown when invalid Ada redemption certificate was uploaded.",
        "end": {
          "column": 3,
          "line": 31
        },
        "file": "source/renderer/app/i18n/global-messages.js",
        "id": "global.errors.AdaRedemptionCertificateParseError",
        "start": {
          "column": 35,
          "line": 25
        }
      },
      {
        "defaultMessage": "!!!The ada redemption code could not be parsed, please check your passphrase.",
        "description": "Error message shown when invalid Ada redemption encrypted certificate was uploaded.",
        "end": {
          "column": 3,
          "line": 38
        },
        "file": "source/renderer/app/i18n/global-messages.js",
        "id": "global.errors.AdaRedemptionEncryptedCertificateParseError",
        "start": {
          "column": 44,
          "line": 32
        }
      },
      {
        "defaultMessage": "!!!Wallet name requires at least 3 and at most 40 letters.",
        "description": "Error message shown when invalid wallet name was entered in create wallet dialog.",
        "end": {
          "column": 3,
          "line": 45
        },
        "file": "source/renderer/app/i18n/global-messages.js",
        "id": "global.errors.invalidWalletName",
        "start": {
          "column": 21,
          "line": 39
        }
      },
      {
        "defaultMessage": "!!!Invalid password",
        "description": "Error message shown when invalid wallet password was entered in create wallet dialog.",
        "end": {
          "column": 3,
          "line": 51
        },
        "file": "source/renderer/app/i18n/global-messages.js",
        "id": "global.errors.invalidSpendingPassword",
        "start": {
          "column": 27,
          "line": 46
        }
      },
      {
        "defaultMessage": "!!!Doesn't match.",
        "description": "Error message shown when wallet password and repeat passwords don't match in create wallet dialog.",
        "end": {
          "column": 3,
          "line": 57
        },
        "file": "source/renderer/app/i18n/global-messages.js",
        "id": "global.errors.invalidRepeatPassword",
        "start": {
          "column": 25,
          "line": 52
        }
      },
      {
        "defaultMessage": "!!!Note that password needs to be at least 7 characters long, and have at least 1 uppercase, 1 lowercase letter and 1 number.",
        "description": "Password instructions note.",
        "end": {
          "column": 3,
          "line": 63
        },
        "file": "source/renderer/app/i18n/global-messages.js",
        "id": "global.passwordInstructions",
        "start": {
          "column": 24,
          "line": 58
        }
      },
      {
        "defaultMessage": "!!!Cancel",
        "description": "The word \"cancel\" reused at several places (like cancel buttons)",
        "end": {
          "column": 3,
          "line": 69
        },
        "file": "source/renderer/app/i18n/global-messages.js",
        "id": "global.labels.cancel",
        "start": {
          "column": 10,
          "line": 64
        }
      },
      {
        "defaultMessage": "!!!Change",
        "description": "The word \"change\" reused at several places (like change buttons)",
        "end": {
          "column": 3,
          "line": 75
        },
        "file": "source/renderer/app/i18n/global-messages.js",
        "id": "global.labels.change",
        "start": {
          "column": 10,
          "line": 70
        }
      },
      {
        "defaultMessage": "!!!Create",
        "description": "The word \"create\" reused at several places (like create buttons)",
        "end": {
          "column": 3,
          "line": 81
        },
        "file": "source/renderer/app/i18n/global-messages.js",
        "id": "global.labels.create",
        "start": {
          "column": 10,
          "line": 76
        }
      },
      {
        "defaultMessage": "!!!Remove",
        "description": "The word \"remove\" reused at several places (like remove buttons)",
        "end": {
          "column": 3,
          "line": 87
        },
        "file": "source/renderer/app/i18n/global-messages.js",
        "id": "global.labels.remove",
        "start": {
          "column": 10,
          "line": 82
        }
      },
      {
        "defaultMessage": "!!!Save",
        "description": "The word \"save\" reused at several places (like save buttons)",
        "end": {
          "column": 3,
          "line": 92
        },
        "file": "source/renderer/app/i18n/global-messages.js",
        "id": "global.labels.save",
        "start": {
          "column": 8,
          "line": 88
        }
      },
      {
        "defaultMessage": "!!!English",
        "description": "Language name for \"English\" language.",
        "end": {
          "column": 3,
          "line": 97
        },
        "file": "source/renderer/app/i18n/global-messages.js",
        "id": "global.language.english",
        "start": {
          "column": 19,
          "line": 93
        }
      },
      {
        "defaultMessage": "!!!Japanese",
        "description": "Language name for \"Japanese\" language.",
        "end": {
          "column": 3,
          "line": 102
        },
        "file": "source/renderer/app/i18n/global-messages.js",
        "id": "global.language.japanese",
        "start": {
          "column": 20,
          "line": 98
        }
      },
      {
        "defaultMessage": "!!!Chinese",
        "description": "Language name for \"Chinese\" language.",
        "end": {
          "column": 3,
          "line": 107
        },
        "file": "source/renderer/app/i18n/global-messages.js",
        "id": "global.language.chinese",
        "start": {
          "column": 19,
          "line": 103
        }
      },
      {
        "defaultMessage": "!!!Korean",
        "description": "Language name for \"Korean\" language.",
        "end": {
          "column": 3,
          "line": 112
        },
        "file": "source/renderer/app/i18n/global-messages.js",
        "id": "global.language.korean",
        "start": {
          "column": 18,
          "line": 108
        }
      },
      {
        "defaultMessage": "!!!German",
        "description": "Language name for \"German\" language.",
        "end": {
          "column": 3,
          "line": 117
        },
        "file": "source/renderer/app/i18n/global-messages.js",
        "id": "global.language.german",
        "start": {
          "column": 18,
          "line": 113
        }
      },
      {
        "defaultMessage": "!!!Croatian",
        "description": "Language name for \"Croatian\" language.",
        "end": {
          "column": 3,
          "line": 122
        },
        "file": "source/renderer/app/i18n/global-messages.js",
        "id": "global.language.croatian",
        "start": {
          "column": 20,
          "line": 118
        }
      },
      {
        "defaultMessage": "!!!Normal",
        "description": "Name for \"Normal\" transaction assurance security level.",
        "end": {
          "column": 3,
          "line": 127
        },
        "file": "source/renderer/app/i18n/global-messages.js",
        "id": "global.assuranceLevel.normal",
        "start": {
          "column": 24,
          "line": 123
        }
      },
      {
        "defaultMessage": "!!!Strict",
        "description": "Name for \"Strict\" transaction assurance security level.",
        "end": {
          "column": 3,
          "line": 132
        },
        "file": "source/renderer/app/i18n/global-messages.js",
        "id": "global.assuranceLevel.strict",
        "start": {
          "column": 24,
          "line": 128
        }
      },
      {
        "defaultMessage": "!!!ADA",
        "description": "Name for \"ADA\" unit.",
        "end": {
          "column": 3,
          "line": 137
        },
        "file": "source/renderer/app/i18n/global-messages.js",
        "id": "global.unit.ada",
        "start": {
          "column": 11,
          "line": 133
        }
      },
      {
        "defaultMessage": "!!!Recovery phrase",
        "description": "Title for the \"Recovery Phrase\" dialog.",
        "end": {
          "column": 3,
          "line": 142
        },
        "file": "source/renderer/app/i18n/global-messages.js",
        "id": "wallet.backup.recovery.phrase.dialog.title",
        "start": {
          "column": 29,
          "line": 138
        }
      },
      {
        "defaultMessage": "!!!Spending Password",
        "description": "Label for the \"Wallet password\" input in the create wallet dialog.",
        "end": {
          "column": 3,
          "line": 148
        },
        "file": "source/renderer/app/i18n/global-messages.js",
        "id": "global.spendingPasswordLabel",
        "start": {
          "column": 25,
          "line": 143
        }
      },
      {
        "defaultMessage": "!!!Password",
        "description": "Placeholder for the \"Password\" inputs in the create wallet dialog.",
        "end": {
          "column": 3,
          "line": 154
        },
        "file": "source/renderer/app/i18n/global-messages.js",
        "id": "global.spendingPasswordPlaceholder",
        "start": {
          "column": 31,
          "line": 149
        }
      },
      {
        "defaultMessage": "!!!Continue",
        "description": "Label \"Continue\" in dialogs.",
        "end": {
          "column": 3,
          "line": 159
        },
        "file": "source/renderer/app/i18n/global-messages.js",
        "id": "global.dialog.button.continue",
        "start": {
          "column": 29,
          "line": 155
        }
      },
      {
        "defaultMessage": "!!!https://iohk.zendesk.com/hc/en-us/articles/360011451693",
        "description": "URL for the \"Known Issues\" link in the \"Help and support\" section on the support settings page",
        "end": {
          "column": 3,
          "line": 166
        },
        "file": "source/renderer/app/i18n/global-messages.js",
        "id": "settings.support.faq.faqLinkURL",
        "start": {
          "column": 14,
          "line": 160
        }
      },
      {
        "defaultMessage": "!!!ADA",
        "description": "Name for \"Ada\" unit.",
        "end": {
          "column": 3,
          "line": 171
        },
        "file": "source/renderer/app/i18n/global-messages.js",
        "id": "environment.currency.ada",
        "start": {
          "column": 12,
          "line": 167
        }
      },
      {
        "defaultMessage": "!!!Cardano",
        "description": "Name for \"Cardano\" client.",
        "end": {
          "column": 3,
          "line": 176
        },
        "file": "source/renderer/app/i18n/global-messages.js",
        "id": "environment.apiName.cardano",
        "start": {
          "column": 11,
          "line": 172
        }
      }
    ],
    "path": "source/renderer/app/i18n/global-messages.json"
  },
  {
    "descriptors": [
      {
        "defaultMessage": "!!!Wallet address",
        "description": "Paper wallet pdf \"Wallet address\" label.",
        "end": {
          "column": 3,
          "line": 10
        },
        "file": "source/renderer/app/utils/paperWalletPdfGenerator.js",
        "id": "paper.wallet.pdf.walletAddress.label",
        "start": {
          "column": 22,
          "line": 6
        }
      },
      {
        "defaultMessage": "!!!Paper wallet recovery phrase",
        "description": "Paper wallet pdf \"Paper wallet recovery phrase\" label.",
        "end": {
          "column": 3,
          "line": 15
        },
        "file": "source/renderer/app/utils/paperWalletPdfGenerator.js",
        "id": "paper.wallet.pdf.recoveryPhrase.label",
        "start": {
          "column": 23,
          "line": 11
        }
      },
      {
        "defaultMessage": "!!!Password",
        "description": "Paper wallet pdf \"Password\" label.",
        "end": {
          "column": 3,
          "line": 20
        },
        "file": "source/renderer/app/utils/paperWalletPdfGenerator.js",
        "id": "paper.wallet.pdf.password.label",
        "start": {
          "column": 17,
          "line": 16
        }
      },
      {
        "defaultMessage": "!!!Daedalus paper wallet certificate",
        "description": "PDF title",
        "end": {
          "column": 3,
          "line": 25
        },
        "file": "source/renderer/app/utils/paperWalletPdfGenerator.js",
        "id": "paper.wallet.pdf.info.title",
        "start": {
          "column": 13,
          "line": 21
        }
      },
      {
        "defaultMessage": "!!!Daedalus wallet",
        "description": "PDF author",
        "end": {
          "column": 3,
          "line": 30
        },
        "file": "source/renderer/app/utils/paperWalletPdfGenerator.js",
        "id": "paper.wallet.pdf.info.author",
        "start": {
          "column": 14,
          "line": 26
        }
      }
    ],
    "path": "source/renderer/app/utils/paperWalletPdfGenerator.json"
  }
]<|MERGE_RESOLUTION|>--- conflicted
+++ resolved
@@ -5125,11 +5125,7 @@
         "description": "\"submit a support request\" link URL in the \"Report a problem\" section on the support settings page.",
         "end": {
           "column": 3,
-<<<<<<< HEAD
-          "line": 17
-=======
-          "line": 19
->>>>>>> a1262c2b
+          "line": 18
         },
         "file": "source/renderer/app/containers/settings/categories/SupportSettingsPage.js",
         "id": "settings.support.reportProblem.linkUrl",
@@ -5143,18 +5139,13 @@
         "description": "Success message for download logs.",
         "end": {
           "column": 3,
-<<<<<<< HEAD
-          "line": 22
-=======
-          "line": 24
->>>>>>> a1262c2b
+          "line": 23
         },
         "file": "source/renderer/app/containers/settings/categories/SupportSettingsPage.js",
         "id": "settings.support.reportProblem.downloadLogsSuccessMessage",
         "start": {
           "column": 23,
-<<<<<<< HEAD
-          "line": 18
+          "line": 19
         }
       },
       {
@@ -5162,16 +5153,13 @@
         "description": "Progress message for download logs.",
         "end": {
           "column": 3,
-          "line": 27
+          "line": 28
         },
         "file": "source/renderer/app/containers/settings/categories/SupportSettingsPage.js",
         "id": "settings.support.reportProblem.downloadLogsProgressMessage",
         "start": {
           "column": 24,
-          "line": 23
-=======
-          "line": 20
->>>>>>> a1262c2b
+          "line": 24
         }
       }
     ],
