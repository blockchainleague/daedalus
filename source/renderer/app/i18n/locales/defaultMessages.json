--- conflicted
+++ resolved
@@ -4816,28 +4816,13 @@
         "description": "Message \"Loading wallet data\" on the loading screen.",
         "end": {
           "column": 3,
-<<<<<<< HEAD
           "line": 21
-=======
-          "line": 18
->>>>>>> 19b2e5be
         },
         "file": "source/renderer/app/containers/LoadingPage.js",
         "id": "loading.screen.loadingWalletData",
         "start": {
           "column": 21,
-<<<<<<< HEAD
           "line": 17
-        }
-      },
-      {
-        "defaultMessage": "!!!https://iohk.zendesk.com/hc/en-us/categories/360000877653-Daedalus-wallet-mainnet",
-        "description": "Link to Open Support page",
-        "end": {
-          "column": 3,
-          "line": 26
-=======
-          "line": 14
         }
       },
       {
@@ -4845,14 +4830,12 @@
         "description": "Link to Open Support page",
         "end": {
           "column": 3,
-          "line": 23
->>>>>>> 19b2e5be
+          "line": 26
         },
         "file": "source/renderer/app/containers/LoadingPage.js",
         "id": "loading.screen.reportIssue.reportIssueButtonUrl",
         "start": {
           "column": 24,
-<<<<<<< HEAD
           "line": 22
         }
       },
@@ -4868,9 +4851,6 @@
         "start": {
           "column": 23,
           "line": 27
-=======
-          "line": 19
->>>>>>> 19b2e5be
         }
       }
     ],
@@ -4879,25 +4859,16 @@
   {
     "descriptors": [
       {
-<<<<<<< HEAD
-        "defaultMessage": "!!!https://iohk.zendesk.com/hc/en-us/categories/360000877653-Daedalus-wallet-mainnet",
-        "description": "\"Support request\" link URL in the \"Report a problem\" section on the support settings page.",
-        "end": {
-          "column": 3,
-          "line": 18
-=======
         "defaultMessage": "!!!https://iohk.zendesk.com/hc/en-us/requests/new/",
         "description": "\"Support request\" link URL in the \"Report a problem\" section on the support settings page.",
         "end": {
           "column": 3,
-          "line": 15
->>>>>>> 19b2e5be
+          "line": 18
         },
         "file": "source/renderer/app/containers/settings/categories/SupportSettingsPage.js",
         "id": "settings.support.reportProblem.linkUrl",
         "start": {
           "column": 25,
-<<<<<<< HEAD
           "line": 14
         }
       },
@@ -4913,9 +4884,6 @@
         "start": {
           "column": 23,
           "line": 19
-=======
-          "line": 11
->>>>>>> 19b2e5be
         }
       }
     ],
