--- conflicted
+++ resolved
@@ -2,7 +2,7 @@
   {
     "descriptors": [
       {
-        "defaultMessage": "!!!An error occurred, please try again later.",
+        "defaultMessage": "!!!An error occurred.",
         "description": "Generic error message.",
         "end": {
           "column": 3,
@@ -166,27 +166,8 @@
   {
     "descriptors": [
       {
-<<<<<<< HEAD
         "defaultMessage": "!!!Wallet you are trying to restore already exists.",
         "description": "\"Wallet you are trying to restore already exists.\" error message.",
-=======
-        "defaultMessage": "!!!An error occurred.",
-        "description": "Generic error message.",
-        "end": {
-          "column": 3,
-          "line": 11
-        },
-        "file": "source/renderer/app/api/common.js",
-        "id": "api.errors.GenericApiError",
-        "start": {
-          "column": 19,
-          "line": 7
-        }
-      },
-      {
-        "defaultMessage": "!!!Incorrect wallet password.",
-        "description": "\"Incorrect wallet password.\" error message.",
->>>>>>> b128475e
         "end": {
           "column": 3,
           "line": 9
