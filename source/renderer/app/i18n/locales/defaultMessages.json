--- conflicted
+++ resolved
@@ -278,8 +278,6 @@
   {
     "descriptors": [
       {
-<<<<<<< HEAD
-=======
         "defaultMessage": "!!!Software update available!",
         "description": "\"title\" for the App Update Overlay",
         "end": {
@@ -495,26 +493,6 @@
   {
     "descriptors": [
       {
-        "defaultMessage": "!!!Summary",
-        "description": "Label for the \"Summary\" nav button in the wallet navigation.",
-        "end": {
-          "column": 3,
-          "line": 22
-        },
-        "file": "source/renderer/app/components/hardware-wallet/navigation/HardwareWalletNavigation.js",
-        "id": "wallet.navigation.summary",
-        "start": {
-          "column": 11,
-          "line": 18
-        }
-      }
-    ],
-    "path": "source/renderer/app/components/hardware-wallet/navigation/HardwareWalletNavigation.json"
-  },
-  {
-    "descriptors": [
-      {
->>>>>>> d2dc7518
         "defaultMessage": "!!!Hardware wallet",
         "description": "Hardware wallet title.",
         "end": {
@@ -12161,13 +12139,13 @@
         "description": "Title for the \"Confirm transaction\" dialog.",
         "end": {
           "column": 3,
-          "line": 28
+          "line": 29
         },
         "file": "source/renderer/app/components/wallet/WalletSendConfirmationDialog.js",
         "id": "wallet.send.confirmationDialog.title",
         "start": {
           "column": 15,
-          "line": 24
+          "line": 25
         }
       },
       {
@@ -12175,13 +12153,13 @@
         "description": "Label for the \"Spending password\" input in the wallet send confirmation dialog.",
         "end": {
           "column": 3,
-          "line": 34
+          "line": 35
         },
         "file": "source/renderer/app/components/wallet/WalletSendConfirmationDialog.js",
         "id": "wallet.send.confirmationDialog.passphraseLabel",
         "start": {
           "column": 19,
-          "line": 29
+          "line": 30
         }
       },
       {
@@ -12189,13 +12167,13 @@
         "description": "Label for the \"To\" in the wallet send confirmation dialog.",
         "end": {
           "column": 3,
-          "line": 39
+          "line": 40
         },
         "file": "source/renderer/app/components/wallet/WalletSendConfirmationDialog.js",
         "id": "wallet.send.confirmationDialog.addressToLabel",
         "start": {
           "column": 18,
-          "line": 35
+          "line": 36
         }
       },
       {
@@ -12203,13 +12181,13 @@
         "description": "Label for the \"Amount\" in the wallet send confirmation dialog.",
         "end": {
           "column": 3,
-          "line": 45
+          "line": 46
         },
         "file": "source/renderer/app/components/wallet/WalletSendConfirmationDialog.js",
         "id": "wallet.send.confirmationDialog.amountLabel",
         "start": {
           "column": 15,
-          "line": 40
+          "line": 41
         }
       },
       {
@@ -12217,13 +12195,13 @@
         "description": "Label for the \"Fees\" in the wallet send confirmation dialog.",
         "end": {
           "column": 3,
-          "line": 50
+          "line": 51
         },
         "file": "source/renderer/app/components/wallet/WalletSendConfirmationDialog.js",
         "id": "wallet.send.confirmationDialog.feesLabel",
         "start": {
           "column": 13,
-          "line": 46
+          "line": 47
         }
       },
       {
@@ -12231,13 +12209,13 @@
         "description": "Label for the \"Total\" in the wallet send confirmation dialog.",
         "end": {
           "column": 3,
-          "line": 56
+          "line": 57
         },
         "file": "source/renderer/app/components/wallet/WalletSendConfirmationDialog.js",
         "id": "wallet.send.confirmationDialog.totalLabel",
         "start": {
           "column": 14,
-          "line": 51
+          "line": 52
         }
       },
       {
@@ -12245,13 +12223,13 @@
         "description": "Placeholder for the \"Spending password\" inputs in the wallet send confirmation dialog.",
         "end": {
           "column": 3,
-          "line": 62
+          "line": 63
         },
         "file": "source/renderer/app/components/wallet/WalletSendConfirmationDialog.js",
         "id": "wallet.send.confirmationDialog.passphraseFieldPlaceholder",
         "start": {
           "column": 30,
-          "line": 57
+          "line": 58
         }
       },
       {
@@ -12259,13 +12237,13 @@
         "description": "Text for the \"Flight candidate\" warning in the wallet send confirmation dialog.",
         "end": {
           "column": 3,
-          "line": 69
+          "line": 70
         },
         "file": "source/renderer/app/components/wallet/WalletSendConfirmationDialog.js",
         "id": "wallet.send.confirmationDialog.flightCandidateWarning",
         "start": {
           "column": 26,
-          "line": 63
+          "line": 64
         }
       },
       {
@@ -12273,13 +12251,13 @@
         "description": "Label for the \"Flight candidate\" warning checkbox in the wallet send confirmation dialog.",
         "end": {
           "column": 3,
-          "line": 76
+          "line": 77
         },
         "file": "source/renderer/app/components/wallet/WalletSendConfirmationDialog.js",
         "id": "wallet.send.confirmationDialog.flightCandidateCheckboxLabel",
         "start": {
           "column": 32,
-          "line": 70
+          "line": 71
         }
       },
       {
@@ -12287,13 +12265,13 @@
         "description": "Label for the send button in the wallet send confirmation dialog.",
         "end": {
           "column": 3,
-          "line": 82
+          "line": 83
         },
         "file": "source/renderer/app/components/wallet/WalletSendConfirmationDialog.js",
         "id": "wallet.send.confirmationDialog.submit",
         "start": {
           "column": 19,
-          "line": 77
+          "line": 78
         }
       },
       {
@@ -12301,13 +12279,13 @@
         "description": "Label for the back button in the wallet send confirmation dialog.",
         "end": {
           "column": 3,
-          "line": 88
+          "line": 89
         },
         "file": "source/renderer/app/components/wallet/WalletSendConfirmationDialog.js",
         "id": "wallet.send.confirmationDialog.back",
         "start": {
           "column": 19,
-          "line": 83
+          "line": 84
         }
       },
       {
@@ -12315,13 +12293,13 @@
         "description": "Label for password error in the wallet send confirmation dialog.",
         "end": {
           "column": 3,
-          "line": 94
+          "line": 95
         },
         "file": "source/renderer/app/components/wallet/WalletSendConfirmationDialog.js",
         "id": "wallet.send.confirmationDialog.passwordError",
         "start": {
           "column": 24,
-          "line": 89
+          "line": 90
         }
       }
     ],
@@ -14093,6 +14071,20 @@
           "column": 8,
           "line": 69
         }
+      },
+      {
+        "defaultMessage": "!!!Follow instructions and manually update",
+        "description": "Follow instructions and manually update description.",
+        "end": {
+          "column": 3,
+          "line": 78
+        },
+        "file": "storybook/stories/common/Widgets.stories.js",
+        "id": "manualUpdate.button.label",
+        "start": {
+          "column": 22,
+          "line": 74
+        }
       }
     ],
     "path": "storybook/stories/common/Widgets.stories.json"
