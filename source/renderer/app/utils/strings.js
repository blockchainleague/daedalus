--- conflicted
+++ resolved
@@ -1,9 +1,5 @@
 // @flow
-<<<<<<< HEAD
-export const ellipsis = (str:string, minCharsInit:number, minCharsEnd?: number) => {
-=======
 export const ellipsis = (str: string, minCharsInit: number, minCharsEnd?: number) => {
->>>>>>> ae26cef8
   if (str.length <= minCharsInit) return str;
 
   const initStr = str.substr(0, minCharsInit);
@@ -11,11 +7,5 @@
   const endStr = minCharsEnd && shouldHaveEndStr()
     ? str.substr(str.length - minCharsEnd)
     : '';
-<<<<<<< HEAD
-
   return initStr + '\u2026' + endStr;
-
-=======
-  return initStr + '\u2026' + endStr;
->>>>>>> ae26cef8
 };