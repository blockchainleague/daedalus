// @flow
import {
  MAINNET_EXPLORER_URL,
  STAGING_EXPLORER_URL,
  TESTNET_EXPLORER_URL,
  DEVELOPMENT_EKG_URL,
  STAGING_EKG_URL,
  TESTNET_EKG_URL,
} from '../config/urlsConfig';
import serialize from './serialize';
import { MAINNET, STAGING, TESTNET } from '../../../common/types/environment.types';

const localesFillForm = {
  'en-US': 'English',
  'ja-JP': 'Japanese',
};

const {
<<<<<<< HEAD
  version, os, API_VERSION, NETWORK,
=======
  version, os, apiVersion, network: NETWORK,
>>>>>>> 19b2e5be
  build, buildNumber, installerVersion
} = global.environment;

export const getNetworkExplorerUrl = (network: string): string => {
  // sets default to mainnet in case env.NETWORK is undefined
  let explorerUrl = MAINNET_EXPLORER_URL;
  if (network === MAINNET) { explorerUrl = MAINNET_EXPLORER_URL; }
  if (network === STAGING) { explorerUrl = STAGING_EXPLORER_URL; }
  if (network === TESTNET) { explorerUrl = TESTNET_EXPLORER_URL; }
  return explorerUrl; // sets default to mainnet incase env.NETWORK is undefined
};

export const getNetworkEkgUrl = (env: {
  isDev: boolean,
  isStaging: boolean,
  isTestnet: boolean
}) => {
  // sets default to development in case env.NETWORK is undefined
  let ekgUrl = DEVELOPMENT_EKG_URL;
  if (env.isDev) { ekgUrl = DEVELOPMENT_EKG_URL; }
  if (env.isStaging) { ekgUrl = STAGING_EKG_URL; }
  if (env.isTestnet) { ekgUrl = TESTNET_EKG_URL; }
  return ekgUrl;
};

export const getSupportUrl = async (baseUrl: string, locale: string) => {
  const network = NETWORK === 'development' ? 'staging' : NETWORK;
  const info = {
    frontendVersion: version,
<<<<<<< HEAD
    backendVersion: API_VERSION,
=======
    backendVersion: apiVersion,
>>>>>>> 19b2e5be
    network,
    build,
    installerVersion,
    os,
    locale,
    product: `Daedalus wallet - ${network}`,
    supportLanguage: localesFillForm[locale],
    productVersion: `Daedalus ${version}+Cardano ${buildNumber}`,
  };
  return `${baseUrl}?${serialize(info)}`;
<<<<<<< HEAD
};
=======
};
>>>>>>> 19b2e5be
<|MERGE_RESOLUTION|>--- conflicted
+++ resolved
@@ -16,11 +16,7 @@
 };
 
 const {
-<<<<<<< HEAD
-  version, os, API_VERSION, NETWORK,
-=======
   version, os, apiVersion, network: NETWORK,
->>>>>>> 19b2e5be
   build, buildNumber, installerVersion
 } = global.environment;
 
@@ -50,11 +46,7 @@
   const network = NETWORK === 'development' ? 'staging' : NETWORK;
   const info = {
     frontendVersion: version,
-<<<<<<< HEAD
-    backendVersion: API_VERSION,
-=======
     backendVersion: apiVersion,
->>>>>>> 19b2e5be
     network,
     build,
     installerVersion,
@@ -65,8 +57,4 @@
     productVersion: `Daedalus ${version}+Cardano ${buildNumber}`,
   };
   return `${baseUrl}?${serialize(info)}`;
-<<<<<<< HEAD
-};
-=======
-};
->>>>>>> 19b2e5be
+};