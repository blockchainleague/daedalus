// @flow
import {
  MAINNET_EXPLORER_URL,
  STAGING_EXPLORER_URL,
  TESTNET_EXPLORER_URL,
  DEVELOPMENT_EKG_URL,
  STAGING_EKG_URL,
  TESTNET_EKG_URL,
} from '../config/urlsConfig';
import serialize from './serialize';
import { MAINNET, STAGING, TESTNET } from '../../../common/types/environment.types';

<<<<<<< HEAD
const localesFillForm = {
  'en-US': 'English',
  'ja-JP': 'Japanese',
};

const {
  isStaging, isTestnet, isDevelopment,
  version, os, API_VERSION, NETWORK, build, buildNumber, installerVersion
} = global.environment;

=======
>>>>>>> 513d90fd
export const getNetworkExplorerUrl = (network: string): string => {
  // sets default to mainnet in case env.NETWORK is undefined
  let explorerUrl = MAINNET_EXPLORER_URL;
  if (network === MAINNET) { explorerUrl = MAINNET_EXPLORER_URL; }
  if (network === STAGING) { explorerUrl = STAGING_EXPLORER_URL; }
  if (network === TESTNET) { explorerUrl = TESTNET_EXPLORER_URL; }
  return explorerUrl; // sets default to mainnet incase env.NETWORK is undefined
};

export const getNetworkEkgUrl = (env: {
  isDev: boolean,
  isStaging: boolean,
  isTestnet: boolean
}) => {
  // sets default to development in case env.NETWORK is undefined
  let ekgUrl = DEVELOPMENT_EKG_URL;
  if (env.isDev) { ekgUrl = DEVELOPMENT_EKG_URL; }
  if (env.isStaging) { ekgUrl = STAGING_EKG_URL; }
  if (env.isTestnet) { ekgUrl = TESTNET_EKG_URL; }
  return ekgUrl;
};

export const getSupportUrl = async (baseUrl: string, locale: string) => {
  const network = NETWORK === 'development' ? 'staging' : NETWORK;
  const info = {
    frontendVersion: version,
    backendVersion: API_VERSION,
    network,
    build,
    installerVersion,
    os,
    locale,
    product: `Daedalus wallet - ${network}`,
    supportLanguage: localesFillForm[locale],
    productVersion: `Daedalus ${version}+Cardano ${buildNumber}`,
  };
  return `${baseUrl}?${serialize(info)}`;
};
<|MERGE_RESOLUTION|>--- conflicted
+++ resolved
@@ -10,7 +10,6 @@
 import serialize from './serialize';
 import { MAINNET, STAGING, TESTNET } from '../../../common/types/environment.types';
 
-<<<<<<< HEAD
 const localesFillForm = {
   'en-US': 'English',
   'ja-JP': 'Japanese',
@@ -21,8 +20,6 @@
   version, os, API_VERSION, NETWORK, build, buildNumber, installerVersion
 } = global.environment;
 
-=======
->>>>>>> 513d90fd
 export const getNetworkExplorerUrl = (network: string): string => {
   // sets default to mainnet in case env.NETWORK is undefined
   let explorerUrl = MAINNET_EXPLORER_URL;
