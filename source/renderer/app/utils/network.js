// @flow
import {
  MAINNET_EXPLORER_URL,
  STAGING_EXPLORER_URL,
  TESTNET_EXPLORER_URL,
  DEVELOPMENT_EKG_URL,
  STAGING_EKG_URL,
  TESTNET_EKG_URL,
} from '../config/urlsConfig';
import { MAINNET} from '../../../common/types/environment.types';
import { STAGING, TESTNET } from '../../../common/types/environment.types';

<<<<<<< HEAD
export const getNetworkExplorerUrl = (network: string): string => {
  let explorerUrl = MAINNET_EXPLORER_URL;
  if (network === MAINNET) { explorerUrl = MAINNET_EXPLORER_URL; }
  if (network === STAGING) { explorerUrl = STAGING_EXPLORER_URL; }
  if (network === TESTNET) { explorerUrl = TESTNET_EXPLORER_URL; }
  return explorerUrl; // sets default to mainnet incase env.NETWORK is undefined
=======
const { isMainnet, isStaging, isTestnet, isDevelopment } = environment;

export const getNetworkExplorerUrl = () => {
  // sets default to mainnet in case env.NETWORK is undefined
  let explorerUrl = MAINNET_EXPLORER_URL;
  if (isMainnet()) { explorerUrl = MAINNET_EXPLORER_URL; }
  if (isStaging()) { explorerUrl = STAGING_EXPLORER_URL; }
  if (isTestnet()) { explorerUrl = TESTNET_EXPLORER_URL; }
  return explorerUrl;
};

export const getNetworkEkgUrl = () => {
  // sets default to development in case env.NETWORK is undefined
  let ekgUrl = DEVELOPMENT_EKG_URL;
  if (isDevelopment()) { ekgUrl = DEVELOPMENT_EKG_URL; }
  if (isStaging()) { ekgUrl = STAGING_EKG_URL; }
  if (isTestnet()) { ekgUrl = TESTNET_EKG_URL; }
  return ekgUrl;
>>>>>>> bcc5983a
};<|MERGE_RESOLUTION|>--- conflicted
+++ resolved
@@ -7,34 +7,24 @@
   STAGING_EKG_URL,
   TESTNET_EKG_URL,
 } from '../config/urlsConfig';
-import { MAINNET} from '../../../common/types/environment.types';
-import { STAGING, TESTNET } from '../../../common/types/environment.types';
+import { MAINNET, STAGING, TESTNET } from '../../../common/types/environment.types';
 
-<<<<<<< HEAD
+const { isStaging, isTestnet, isDevelopment } = global.environment;
+
 export const getNetworkExplorerUrl = (network: string): string => {
+  // sets default to mainnet in case env.NETWORK is undefined
   let explorerUrl = MAINNET_EXPLORER_URL;
   if (network === MAINNET) { explorerUrl = MAINNET_EXPLORER_URL; }
   if (network === STAGING) { explorerUrl = STAGING_EXPLORER_URL; }
   if (network === TESTNET) { explorerUrl = TESTNET_EXPLORER_URL; }
   return explorerUrl; // sets default to mainnet incase env.NETWORK is undefined
-=======
-const { isMainnet, isStaging, isTestnet, isDevelopment } = environment;
-
-export const getNetworkExplorerUrl = () => {
-  // sets default to mainnet in case env.NETWORK is undefined
-  let explorerUrl = MAINNET_EXPLORER_URL;
-  if (isMainnet()) { explorerUrl = MAINNET_EXPLORER_URL; }
-  if (isStaging()) { explorerUrl = STAGING_EXPLORER_URL; }
-  if (isTestnet()) { explorerUrl = TESTNET_EXPLORER_URL; }
-  return explorerUrl;
 };
 
 export const getNetworkEkgUrl = () => {
   // sets default to development in case env.NETWORK is undefined
   let ekgUrl = DEVELOPMENT_EKG_URL;
-  if (isDevelopment()) { ekgUrl = DEVELOPMENT_EKG_URL; }
-  if (isStaging()) { ekgUrl = STAGING_EKG_URL; }
-  if (isTestnet()) { ekgUrl = TESTNET_EKG_URL; }
+  if (isDevelopment) { ekgUrl = DEVELOPMENT_EKG_URL; }
+  if (isStaging) { ekgUrl = STAGING_EKG_URL; }
+  if (isTestnet) { ekgUrl = TESTNET_EKG_URL; }
   return ekgUrl;
->>>>>>> bcc5983a
 };