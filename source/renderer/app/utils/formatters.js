--- conflicted
+++ resolved
@@ -230,7 +230,6 @@
   return formattedResult;
 };
 
-<<<<<<< HEAD
 export const formattedDateTime = (
   dateTime: Date,
   {
@@ -255,7 +254,6 @@
 
   return `${dateFormatted}${timeFormatted}`;
 };
-=======
+
 export const getMultiplierFromDecimalPlaces = (decimalPlaces: number) =>
-  '1'.padEnd(decimalPlaces + 1, '0');
->>>>>>> 1c9a7462
+  '1'.padEnd(decimalPlaces + 1, '0');