--- conflicted
+++ resolved
@@ -1,10 +1,6 @@
 // @flow
 import BigNumber from 'bignumber.js';
-<<<<<<< HEAD
-import { LOVELACES_PER_ADA } from '../config/numbersConfig';
-=======
-import { DECIMAL_PLACES_IN_ADA } from '../config/numbersConfig';
->>>>>>> 19c7ab75
+import { DECIMAL_PLACES_IN_ADA, LOVELACES_PER_ADA } from '../config/numbersConfig';
 
 export const formattedWalletAmount = (
   amount: BigNumber,
