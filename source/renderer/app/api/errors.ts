--- conflicted
+++ resolved
@@ -111,8 +111,6 @@
     defaultMessage: '!!!This URL is not a valid SMASH server',
     description: '"This URL is not a valid SMASH server" error message',
   },
-<<<<<<< HEAD
-=======
   cannotLeaveWalletEmpty: {
     id: 'api.errors.NotEnoughFundsForTransactionFeesErrorWithTokens',
     defaultMessage:
@@ -120,5 +118,4 @@
     description:
       '"Balance after transaction would not leave enough ada in the wallet to support tokens remaining in wallet',
   },
->>>>>>> 5dfe3f6d
 });