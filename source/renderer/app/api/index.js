// @flow
<<<<<<< HEAD
import AdaApi from './ada/index';
import LocalStorageApi from './localStorage/index';
=======
import { remote } from 'electron';
import AdaApi from './api';
import LocalStorageApi from './utils/localStorage';
>>>>>>> 14072b74
import environment from '../../../common/environment';

export type Api = {
  ada: AdaApi,
  localStorage: LocalStorageApi,
};

export const setupApi = (): Api => ({
  ada: new AdaApi(environment.isTest(), {
    port: 8090,
    ca: Uint8Array.from([]),
    key: Uint8Array.from([]),
    cert: Uint8Array.from([]),
  }),
  localStorage: new LocalStorageApi(),
});<|MERGE_RESOLUTION|>--- conflicted
+++ resolved
@@ -1,12 +1,6 @@
 // @flow
-<<<<<<< HEAD
-import AdaApi from './ada/index';
-import LocalStorageApi from './localStorage/index';
-=======
-import { remote } from 'electron';
 import AdaApi from './api';
 import LocalStorageApi from './utils/localStorage';
->>>>>>> 14072b74
 import environment from '../../../common/environment';
 
 export type Api = {
