// @flow
import { remote } from 'electron';
import AdaApi from './ada/index';
import LocalStorageApi from './localStorage/index';
import environment from '../../../common/environment';

export type Api = {
  ada: AdaApi,
  localStorage: LocalStorageApi,
};

export const setupApi = (): Api => ({
<<<<<<< HEAD
  ada: new AdaApi(),
=======
  ada: new AdaApi(environment.isTest(), {
    port: environment.WALLET_PORT,
    ca: remote.getGlobal('ca'),
  }),
  etc: new EtcApi(),
>>>>>>> 38f86fef
  localStorage: new LocalStorageApi(),
});<|MERGE_RESOLUTION|>--- conflicted
+++ resolved
@@ -10,14 +10,9 @@
 };
 
 export const setupApi = (): Api => ({
-<<<<<<< HEAD
-  ada: new AdaApi(),
-=======
   ada: new AdaApi(environment.isTest(), {
     port: environment.WALLET_PORT,
     ca: remote.getGlobal('ca'),
   }),
-  etc: new EtcApi(),
->>>>>>> 38f86fef
   localStorage: new LocalStorageApi(),
 });