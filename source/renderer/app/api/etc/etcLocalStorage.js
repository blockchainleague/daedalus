// @flow
import Store from 'electron-store';
<<<<<<< HEAD
import type { AssuranceModeOption, AssuranceModeOptionV0 } from '../../types/transactionAssuranceTypes';
=======
import type { AssuranceModeOption, AssuranceModeOptionV1 } from '../../types/transactionAssuranceTypes';
>>>>>>> c99a9545
import environment from '../../../../common/environment';

const store = new Store();

const networkForLocalStorage = String(environment.NETWORK);
const storageKeys = {
  WALLETS: networkForLocalStorage + '-ETC-WALLETS',
};

/**
 * This api layer provides access to the electron local storage
 * for account/wallet properties that are not synced with ETC backend.
 */

export type EtcWalletData = {
  id: string,
  name: string,
<<<<<<< HEAD
  assurance: AssuranceModeOption | AssuranceModeOptionV0, // TODO Remove after v1
=======
  assurance: AssuranceModeOption | AssuranceModeOptionV1,
>>>>>>> c99a9545
  hasPassword: boolean,
  passwordUpdateDate: ?Date,
};

export const getEtcWalletData = (
  walletId: string
): Promise<EtcWalletData> => new Promise((resolve, reject) => {
  try {
    const walletData = store.get(`${storageKeys.WALLETS}.${walletId}`);
    resolve(walletData);
  } catch (error) {
    return reject(error);
  }
});

export const setEtcWalletData = (
  walletData: EtcWalletData
): Promise<void> => new Promise((resolve, reject) => {
  try {
    const walletId = walletData.id;
    store.set(`${storageKeys.WALLETS}.${walletId}`, walletData);
    resolve();
  } catch (error) {
    return reject(error);
  }
});

export const updateEtcWalletData = (
  updatedWalletData: {
    id: string,
    name?: string,
    assurance?: AssuranceModeOption | AssuranceModeOptionV0, // TODO Remove after v1
    hasPassword?: boolean,
    passwordUpdateDate?: ?Date,
  }
): Promise<void> => new Promise(async (resolve, reject) => {
  const walletId = updatedWalletData.id;
  const walletData = await getEtcWalletData(walletId);
  Object.assign(walletData, updatedWalletData);
  try {
    store.set(`${storageKeys.WALLETS}.${walletId}`, walletData);
    resolve();
  } catch (error) {
    return reject(error);
  }
});

export const unsetEtcWalletData = (
  walletId: string
): Promise<void> => new Promise((resolve, reject) => {
  try {
    store.delete(`${storageKeys.WALLETS}.${walletId}`);
    resolve();
  } catch (error) {
    return reject(error);
  }
});

export const unsetEtcWalletsData = (): Promise<void> => new Promise((resolve) => {
  try {
    store.delete(storageKeys.WALLETS);
    resolve();
  } catch (error) {} // eslint-disable-line
});

// ======= DUMMY DATA =======

export const ETC_WALLETS_DATA = [
  {
    id: '0xafe149dce151dc829008779820cc4a947ab2257e',
    name: 'Wallet 1',
    assurance: 'CWANormal',
    hasPassword: true,
    passwordUpdateDate: new Date('2017-10-01'),
  },
  {
    id: '0x6f71adcdb471af7f7623d7e4ff27d9e5de4fd3b1',
    name: 'Wallet 2',
    assurance: 'CWANormal',
    hasPassword: true,
    passwordUpdateDate: new Date('2017-10-01'),
  },
  {
    id: '0xde81f296a5c102ce0a4ac2b98f203f6763895185',
    name: 'Wallet 3',
    assurance: 'CWANormal',
    hasPassword: true,
    passwordUpdateDate: new Date('2017-10-01'),
  },
  {
    id: '0xbe1f71291cb65c6aadd025427e9f60e8f9c95ffc',
    name: 'Wallet 4',
    assurance: 'CWANormal',
    hasPassword: true,
    passwordUpdateDate: new Date('2017-10-01'),
  },
  {
    id: '0x31d3500eaff3f8e6a3cfa1ab0523abe2e7910424',
    name: 'Wallet 5',
    assurance: 'CWANormal',
    hasPassword: false,
    passwordUpdateDate: null,
  },
  {
    id: '0xf5c12ec7f63d6a134366c886bcf9e70777107fd8',
    name: 'Wallet 6',
    assurance: 'CWANormal',
    hasPassword: true,
    passwordUpdateDate: new Date('2017-10-01'),
  },
  {
    id: '0xa492e4770faf26399df9cfb3f1c07f08cd69a3f1',
    name: 'Wallet 7',
    assurance: 'CWANormal',
    hasPassword: true,
    passwordUpdateDate: new Date('2017-10-01'),
  },
  {
    id: '0x37c0762a7b9dad03d7934353abf28daa31947e4e',
    name: 'Wallet 8',
    assurance: 'CWANormal',
    hasPassword: true,
    passwordUpdateDate: new Date('2017-10-01'),
  },
  {
    id: '0x7864deb4fe7808eb09cb11c4b22effc21b75dc05',
    name: 'Wallet 9',
    assurance: 'CWANormal',
    hasPassword: true,
    passwordUpdateDate: new Date('2017-10-01'),
  },
  {
    id: '0x0a61652996de1b8051cc2b0dfc6e671ac5f4e624',
    name: 'Wallet 10',
    assurance: 'CWANormal',
    hasPassword: false,
    passwordUpdateDate: null,
  },
  {
    id: '0x2ba43ca4dc0788ae2b09a3e75e4c1ff191a84279',
    name: 'Wallet 11',
    assurance: 'CWANormal',
    hasPassword: false,
    passwordUpdateDate: null,
  },
  {
    id: '0x9a62039f33d6ade11d00a127a30ba5fee4c969cb',
    name: 'Wallet 12',
    assurance: 'CWANormal',
    hasPassword: false,
    passwordUpdateDate: null,
  },
  {
    id: '0xf39c9ed4abd09e18abc3ba40a53d7c65e2e6c25f',
    name: 'Wallet 13',
    assurance: 'CWANormal',
    hasPassword: false,
    passwordUpdateDate: null,
  },
  {
    id: '0x2fecc6a10ab19719f7a4cd493e018742d119f945',
    name: 'Wallet 14',
    assurance: 'CWANormal',
    hasPassword: false,
    passwordUpdateDate: null,
  },
];

export const initEtcWalletsDummyData = (): Promise<void> => new Promise(async (resolve, reject) => {
  try {
    ETC_WALLETS_DATA.forEach(async (dummyWalletData) => {
      const walletId = dummyWalletData.id;
      const walletData = await getEtcWalletData(walletId);
      if (!walletData) await setEtcWalletData(dummyWalletData);
    });
    resolve();
  } catch (error) {
    return reject(error);
  }
});<|MERGE_RESOLUTION|>--- conflicted
+++ resolved
@@ -1,10 +1,6 @@
 // @flow
 import Store from 'electron-store';
-<<<<<<< HEAD
-import type { AssuranceModeOption, AssuranceModeOptionV0 } from '../../types/transactionAssuranceTypes';
-=======
-import type { AssuranceModeOption, AssuranceModeOptionV1 } from '../../types/transactionAssuranceTypes';
->>>>>>> c99a9545
+import type { AssuranceModeOptionV1, AssuranceModeOptionV0 } from '../../types/transactionAssuranceTypes';
 import environment from '../../../../common/environment';
 
 const store = new Store();
@@ -22,11 +18,7 @@
 export type EtcWalletData = {
   id: string,
   name: string,
-<<<<<<< HEAD
-  assurance: AssuranceModeOption | AssuranceModeOptionV0, // TODO Remove after v1
-=======
-  assurance: AssuranceModeOption | AssuranceModeOptionV1,
->>>>>>> c99a9545
+  assurance: AssuranceModeOptionV1 | AssuranceModeOptionV0, // TODO Remove after v1
   hasPassword: boolean,
   passwordUpdateDate: ?Date,
 };
@@ -58,7 +50,7 @@
   updatedWalletData: {
     id: string,
     name?: string,
-    assurance?: AssuranceModeOption | AssuranceModeOptionV0, // TODO Remove after v1
+    assurance?: AssuranceModeOptionV1 | AssuranceModeOptionV0, // TODO Remove after v1
     hasPassword?: boolean,
     passwordUpdateDate?: ?Date,
   }
