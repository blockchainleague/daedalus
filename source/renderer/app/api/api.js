--- conflicted
+++ resolved
@@ -614,21 +614,6 @@
     }
   }
 
-<<<<<<< HEAD
-=======
-  async sendBugReport({ requestFormData, environmentData }: SendBugReportRequest): Promise<any> {
-    Logger.debug('AdaApi::sendBugReport called: ' + stringifyData({ requestFormData, environmentData }));
-    try {
-      await sendBugReport({ requestFormData, environmentData });
-      Logger.debug('AdaApi::sendBugReport success');
-      return true;
-    } catch (error) {
-      Logger.error('AdaApi::sendBugReport error: ' + stringifyError(error));
-      throw new ReportRequestError();
-    }
-  }
-
->>>>>>> 65588b1a
   nextUpdate = async (): Promise<NodeSoftware | null> => {
     Logger.debug('AdaApi::nextUpdate called');
     try {
