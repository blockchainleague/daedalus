--- conflicted
+++ resolved
@@ -180,15 +180,11 @@
     const { walletId } = request;
     try {
       const accounts: Accounts = await getAccounts(this.config, { walletId });
-<<<<<<< HEAD
-      Logger.debug('AdaApi::getAddresses success', { accounts });
-=======
-
-      const responseStats = accounts.map(account => (
+
+      const response = accounts.map(account => (
         Object.assign({}, account, { addresses: account.addresses.length })
       ));
-      Logger.debug(`AdaApi::getAddresses success: ${stringifyData(responseStats)}`);
->>>>>>> 87c5cdbb
+      Logger.debug('AdaApi::getAddresses success', { response });
 
       if (!accounts || !accounts.length) {
         return new Promise(resolve => resolve({ accountIndex: null, addresses: [] }));
@@ -206,15 +202,11 @@
   };
 
   getTransactions = async (request: GetTransactionsRequest): Promise<GetTransactionsResponse> => {
-<<<<<<< HEAD
-    Logger.debug('AdaApi::searchHistory called', { parameters: request });
-    const { walletId, skip, limit } = request;
-=======
     const requestTimestamp = moment();
     const requestStats = Object.assign({}, request, {
       cachedTransactions: request.cachedTransactions.length,
     });
-    Logger.debug(`AdaApi::searchHistory called: ${stringifyData(requestStats)}`);
+    Logger.debug('AdaApi::searchHistory called', { parameters: requestStats });
     const {
       walletId, skip, limit,
       isFirstLoad, // during first load we fetch all wallet's transactions
@@ -222,7 +214,6 @@
       isRestoreCompleted, // once restoration is done we fetch potentially missing transactions
       cachedTransactions,
     } = request;
->>>>>>> 87c5cdbb
     const accounts: Accounts = await getAccounts(this.config, { walletId });
 
     if (!accounts.length || !accounts[0].index) {
@@ -306,9 +297,6 @@
       if (!shouldLoadAll) transactions.splice(limit);
 
       const total = transactions.length;
-<<<<<<< HEAD
-      Logger.debug('AdaApi::searchHistory success', { txnHistory });
-=======
 
       const responseStats = {
         apiRequested: limit || 'all',
@@ -321,9 +309,7 @@
         daedalusTotal: total,
         requestDurationInMs: moment.duration(moment().diff(requestTimestamp)).as('milliseconds'),
       };
-      // eslint-disable-next-line max-len
-      Logger.debug(`AdaApi::searchHistory success: ${total} transactions loaded ${stringifyData(responseStats)}`);
->>>>>>> 87c5cdbb
+      Logger.debug(`AdaApi::searchHistory success: ${total} transactions loaded`, { ...responseStats });
       return new Promise(resolve => resolve({ transactions, total }));
     } catch (error) {
       Logger.error('AdaApi::searchHistory error', { error: `${stringifyError(error)}` });
