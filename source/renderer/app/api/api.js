--- conflicted
+++ resolved
@@ -210,14 +210,9 @@
     }
 
     const params = {
-<<<<<<< HEAD
-      accountIndex: accounts[0].index,
-      page: skip === 0 ? 1 : skip + 1,
-=======
       wallet_id: walletId,
       account_index: accounts[0].index,
-      page: skip === 0 ? 1 : (skip / limit) + 1,
->>>>>>> 948c8a58
+      page: skip === 0 ? 1 : skip + 1,
       per_page: perPage,
       sort_by: 'DES[created_at]',
     };
