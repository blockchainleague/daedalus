--- conflicted
+++ resolved
@@ -577,14 +577,9 @@
     }
   };
 
-<<<<<<< HEAD
   redeemAda = async (
     request: RedeemAdaParams
   ): Promise<WalletTransaction> => {
-=======
-  /* :: redeemAda: Function */
-  async redeemAda(request: RedeemAdaParams): Promise<WalletTransaction> {
->>>>>>> 4c672c4f
     Logger.debug('AdaApi::redeemAda called');
     const { spendingPassword: passwordString } = request;
     const spendingPassword = passwordString ? encryptPassphrase(passwordString) : '';
@@ -603,12 +598,7 @@
     }
   };
 
-<<<<<<< HEAD
   redeemPaperVendedAda = async (
-=======
-  /* :: redeemPaperVendedAda: Function */
-  async redeemPaperVendedAda(
->>>>>>> 4c672c4f
     request: RedeemPaperVendedAdaParams
   ): Promise<WalletTransaction> => {
     Logger.debug('AdaApi::redeemAdaPaperVend called');
