--- conflicted
+++ resolved
@@ -975,13 +975,9 @@
   getLocalTimeDifference: Function;
   setLocalTimeDifference: Function;
   setNextUpdate: Function;
-<<<<<<< HEAD
   setSubscriptionStatus: Function;
   setLocalBlockHeight: Function;
   setNetworkBlockHeight: Function;
-
-=======
->>>>>>> e03eaa39
 }
 
 // ========== TRANSFORM SERVER DATA INTO FRONTEND MODELS =========
