--- conflicted
+++ resolved
@@ -307,11 +307,7 @@
           queryParams
         );
       } else if (!isLegacy) {
-<<<<<<< HEAD
         response = await getAddresses(this.config, rawWalletId, queryParams);
-=======
-        response = await getAddresses(this.config, walletId, queryParams);
->>>>>>> d2dc7518
         response.reverse();
       }
       logger.debug('AdaApi::getAddresses success', { addresses: response });
