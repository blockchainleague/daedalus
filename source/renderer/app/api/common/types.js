// @flow
export type RequestConfig = {
  port: number,
  ca: Uint8Array,
  cert: Uint8Array,
  key: Uint8Array,
};

export type ResponseBase = {
  status: ResponseStatus,
  meta: Pagination
};

export type ResponseStatus = 'success' | 'fail' | 'error';

export type Pagination = {
  pagination: {
    totalPages: number,
    page: number,
    perPage: number,
    totalEntries: number
  }
};

export type SendBugReportRequest = {
<<<<<<< HEAD
  requestFormData: {
    email: string,
    subject: string,
    problem: string,
    logs: Array<string>,
  },
  environmentData: {
    network: string,
    version: string,
    os: string,
    apiVersion: string,
    build: string,
    installerVersion: string,
    reportURL: string,
  }
=======
  email: string,
  subject: string,
  problem: string,
  compressedLogsFile: string,
>>>>>>> bd6231a4
};<|MERGE_RESOLUTION|>--- conflicted
+++ resolved
@@ -23,12 +23,11 @@
 };
 
 export type SendBugReportRequest = {
-<<<<<<< HEAD
   requestFormData: {
     email: string,
     subject: string,
     problem: string,
-    logs: Array<string>,
+    compressedLogsFile: string,
   },
   environmentData: {
     network: string,
@@ -39,10 +38,4 @@
     installerVersion: string,
     reportURL: string,
   }
-=======
-  email: string,
-  subject: string,
-  problem: string,
-  compressedLogsFile: string,
->>>>>>> bd6231a4
 };