--- conflicted
+++ resolved
@@ -387,13 +387,8 @@
     return isValidMnemonic(mnemonic, 9);
   }
 
-<<<<<<< HEAD
-  isValidCertificateMnemonic(mnemonic: string): Promise<boolean> {
-    return isValidMnemonic(mnemonic, 15);
-=======
   isValidCertificateMnemonic(mnemonic: string): boolean {
     return mnemonic.split(' ').length === 15;
->>>>>>> 60cc9a4d
   }
 
   getWalletRecoveryPhrase(): Promise<GetWalletRecoveryPhraseResponse> {
