--- conflicted
+++ resolved
@@ -236,16 +236,10 @@
     const { walletId, skip, limit } = request;
     const accounts: AdaAccounts = await getAdaWalletAccounts(this.config, { walletId });
 
-<<<<<<< HEAD
-    const accountIndex = accounts[0].index;
-    const page = skip === 0 ? 1 : (skip / limit) + 1;
-    const perPage = limit > 50 ? 50 : limit;
-=======
     let perPage = limit;
     if (limit === null || limit > MAX_TRANSACTIONS_PER_PAGE) {
       perPage = MAX_TRANSACTIONS_PER_PAGE;
     }
->>>>>>> 99a546a3
 
     const params = {
       accountIndex: accounts[0].index,
