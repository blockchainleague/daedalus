--- conflicted
+++ resolved
@@ -154,27 +154,7 @@
   spendingPassword: ?string,
   walletName: ?string,
 };
-<<<<<<< HEAD
-export type ImportWalletFromFileResponse = AdaWalletV0;
-=======
 export type ImportWalletFromFileResponse = AdaWallet;
-export type NodeSettings = {
-  slotDuration: {
-    quantity: number,
-    unit?: 'milliseconds'
-  },
-  softwareInfo: {
-    version: number,
-    applicationName: string
-  },
-  projectVersion: string,
-  gitRevision: string
-};
-export type NextUpdateResponse = ?{
-  data?: NodeSettings,
-  ...ResponseBaseV1
-};
->>>>>>> f36ae60f
 export type PostponeUpdateResponse = Promise<void>;
 export type ApplyUpdateResponse = Promise<void>;
 export type TransactionRequest = {
