// @flow
import { split } from 'lodash';
import { action } from 'mobx';
import { ipcRenderer, remote } from 'electron';
import BigNumber from 'bignumber.js';
import { Logger, stringifyData, stringifyError } from '../../../../common/logging';
import { unixTimestampToDate } from './lib/utils';
import { encryptPassphrase } from './lib/encryptPassphrase';
import Wallet from '../../domains/Wallet';
import WalletTransaction, { transactionTypes } from '../../domains/WalletTransaction';
import WalletAddress from '../../domains/WalletAddress';
import { isValidMnemonic } from '../../../../common/decrypt';
import { isValidRedemptionKey, isValidPaperVendRedemptionKey } from '../../../../common/redemption-key-validation';
import { LOVELACES_PER_ADA } from '../../config/numbersConfig';
import { getAdaSyncProgress } from './getAdaSyncProgress';
import environment from '../../../../common/environment';
import patchAdaApi from './mocks/patchAdaApi';

import { getAdaWallets } from './getAdaWallets';
import { changeAdaWalletPassphrase } from './changeAdaWalletPassphrase';
import { deleteAdaWallet } from './deleteAdaWallet';
import { newAdaWallet } from './newAdaWallet';
import { newAdaWalletAddress } from './newAdaWalletAddress';
import { restoreAdaWallet } from './restoreAdaWallet';
import { updateAdaWallet } from './updateAdaWallet';
import { exportAdaBackupJSON } from './exportAdaBackupJSON';
import { importAdaBackupJSON } from './importAdaBackupJSON';
import { importAdaWallet } from './importAdaWallet';
import { getAdaWalletAccounts } from './getAdaWalletAccounts';
import { isValidAdaAddress } from './isValidAdaAddress';
import { adaTxFee } from './adaTxFee';
import { newAdaPayment } from './newAdaPayment';
import { redeemAda } from './redeemAda';
import { redeemAdaPaperVend } from './redeemAdaPaperVend';
import { nextAdaUpdate } from './nextAdaUpdate';
import { postponeAdaUpdate } from './postponeAdaUpdate';
import { applyAdaUpdate } from './applyAdaUpdate';
import { adaTestReset } from './adaTestReset';
import { getAdaHistoryByWallet } from './getAdaHistoryByWallet';
import { getAdaAccountRecoveryPhrase } from './getAdaAccountRecoveryPhrase';
import { getAdaWalletCertificateAdditionalMnemonics } from './getAdaWalletCertificateAdditionalMnemonics';
import { getAdaWalletCertificateRecoveryPhrase } from './getAdaWalletCertificateRecoveryPhrase';
import { getAdaWalletRecoveryPhraseFromCertificate } from './getAdaWalletRecoveryPhraseFromCertificate';
import { getAdaLocalTimeDifference } from './getAdaLocalTimeDifference';
import { sendAdaBugReport } from './sendAdaBugReport';

import type {
  AdaLocalTimeDifference,
  AdaSyncProgressResponse,
  AdaAddress,
  AdaAccounts,
  AdaTransaction,
  AdaTransactionFee,
  AdaTransactions,
  AdaWalletV0,
  AdaWallet,
  AdaV1Wallet,
  AdaV1Wallets,
  AdaWalletRecoveryPhraseResponse,
  AdaWalletCertificateAdditionalMnemonicsResponse,
  AdaWalletCertificateRecoveryPhraseResponse,
  GetWalletCertificateAdditionalMnemonicsResponse,
  GetWalletCertificateRecoveryPhraseResponse,
  GetWalletRecoveryPhraseFromCertificateResponse,
  ResponseBaseV1,
  AdaV1Assurance
} from './types';

import type {
  CreateWalletRequest,
  CreateWalletResponse,
  CreateTransactionResponse,
  DeleteWalletRequest,
  DeleteWalletResponse,
  GetLocalTimeDifferenceResponse,
  GetSyncProgressResponse,
  GetTransactionsRequest,
  GetTransactionsResponse,
  GetWalletRecoveryPhraseResponse,
  GetWalletsResponse,
  RestoreWalletRequest,
  RestoreWalletResponse,
  SendBugReportRequest,
  SendBugReportResponse,
  UpdateWalletResponse,
  UpdateWalletPasswordRequest,
  UpdateWalletPasswordResponse,
} from '../common';

import {
  GenericApiError,
  IncorrectWalletPasswordError,
  WalletAlreadyRestoredError,
  ReportRequestError, InvalidMnemonicError,
} from '../common';

import {
  AllFundsAlreadyAtReceiverAddressError,
  NotAllowedToSendMoneyToRedeemAddressError,
  NotAllowedToSendMoneyToSameAddressError,
  NotEnoughFundsForTransactionFeesError,
  NotEnoughMoneyToSendError,
  RedeemAdaError,
  WalletAlreadyImportedError,
  WalletFileImportError,
} from './errors';

import {
  ADA_CERTIFICATE_MNEMONIC_LENGHT,
  ADA_REDEMPTION_PASSPHRASE_LENGHT,
  WALLET_RECOVERY_PHRASE_WORD_COUNT
} from '../../config/cryptoConfig';

/**
 * The api layer that is used for all requests to the
 * cardano backend when working with the ADA coin.
 */

const ca = remote.getGlobal('ca');

// ADA specific Request / Response params
export type GetAddressesResponse = {
  accountId: ?string,
  addresses: Array<WalletAddress>,
};
export type GetAddressesRequest = {
  walletId: string,
};
export type CreateAddressResponse = WalletAddress;
export type CreateAddressRequest = {
  accountId: string,
  password: ?string,
};

export type CreateTransactionRequest = {
  sender: string,
  receiver: string,
  amount: string,
  password?: ?string,
};
export type UpdateWalletRequest = {
  walletId: string,
  assuranceLevel: AdaV1Assurance,
  name: string
};
export type RedeemAdaRequest = {
  redemptionCode: string,
  accountId: string,
  walletPassword: ?string,
};
export type RedeemAdaResponse = Wallet;
export type RedeemPaperVendedAdaRequest = {
  shieldedRedemptionKey: string,
  mnemonics: string,
  accountId: string,
  walletPassword: ?string,
};
export type RedeemPaperVendedAdaResponse = RedeemPaperVendedAdaRequest;
export type ImportWalletFromKeyRequest = {
  filePath: string,
  walletPassword: ?string,
};
export type ImportWalletFromKeyResponse = AdaWalletV0;
export type ImportWalletFromFileRequest = {
  filePath: string,
  walletPassword: ?string,
  walletName: ?string,
};
<<<<<<< HEAD
export type ImportWalletFromFileResponse = Wallet;

export type NodeSettings = {
  slotDuration: {
    quantity: number,
    unit?: 'milliseconds'
  },
  softwareInfo: {
    version: number,
    applicationName: string
  },
  projectVersion: string,
  gitRevision: string
};
=======
export type ImportWalletFromFileResponse = AdaWalletV0;
>>>>>>> c99a9545
export type NextUpdateResponse = ?{
  data?: NodeSettings,
  ...ResponseBaseV1
};
export type PostponeUpdateResponse = Promise<void>;
export type ApplyUpdateResponse = Promise<void>;

export type TransactionFeeRequest = {
  sender: string,
  receiver: string,
  amount: string,
};
export type TransactionFeeResponse = BigNumber;
export type ExportWalletToFileRequest = {
  walletId: string,
  filePath: string,
  password: ?string
};
export type ExportWalletToFileResponse = [];
export type GetWalletCertificateRecoveryPhraseRequest = {
  passphrase: string,
  input: string,
};
export type GetWalletRecoveryPhraseFromCertificateRequest = {
  passphrase: string,
  scrambledInput: string,
};

// const notYetImplemented = () => new Promise((_, reject) => {
//   reject(new ApiMethodNotYetImplementedError());
// });

// Commented out helper code for testing async APIs
// (async () => {
//   const result = await ClientApi.nextUpdate();
//   console.log('nextUpdate', result);
// })();

// Commented out helper code for testing sync APIs
// (() => {
//   const result = ClientApi.isValidRedeemCode('HSoXEnt9X541uHvtzBpy8vKfTo1C9TkAX3wat2c6ikg=');
//   console.log('isValidRedeemCode', result);
// })();


export default class AdaApi {

  constructor() {
    if (environment.isTest()) {
      patchAdaApi(this);
    }
  }

  async getWallets(): Promise<GetWalletsResponse> {
    Logger.debug('AdaApi::getWallets called');
    try {
      const response: AdaV1Wallets = await getAdaWallets({ ca });
      Logger.debug('AdaApi::getWallets success: ' + stringifyData(response));
      return response.map(data => _createWalletFromServerV1Data(data));
    } catch (error) {
      Logger.error('AdaApi::getWallets error: ' + stringifyError(error));
      throw new GenericApiError();
    }
  }

  async getAddresses(request: GetAddressesRequest): Promise<GetAddressesResponse> {
    Logger.debug('AdaApi::getAddresses called: ' + stringifyData(request));
    const { walletId } = request;
    try {
      const response: AdaAccounts = await getAdaWalletAccounts({ ca, walletId });
      Logger.debug('AdaApi::getAddresses success: ' + stringifyData(response));
      if (!response.length) {
        return new Promise((resolve) => resolve({ accountId: null, addresses: [] }));
      }
      // For now only the first wallet account is used
      const firstAccount = response[0];
      const firstAccountId = firstAccount.caId;
      const firstAccountAddresses = firstAccount.caAddresses;

      return new Promise((resolve) => resolve({
        accountId: firstAccountId,
        addresses: firstAccountAddresses.map(data => _createAddressFromServerData(data)),
      }));
    } catch (error) {
      Logger.error('AdaApi::getAddresses error: ' + stringifyError(error));
      throw new GenericApiError();
    }
  }

  async getTransactions(request: GetTransactionsRequest): Promise<GetTransactionsResponse> {
    Logger.debug('AdaApi::searchHistory called: ' + stringifyData(request));
    const { walletId, skip, limit } = request;
    try {
      const history: AdaTransactions = await getAdaHistoryByWallet({ ca, walletId, skip, limit });
      Logger.debug('AdaApi::searchHistory success: ' + stringifyData(history));
      return new Promise((resolve) => resolve({
        transactions: history[0].map(data => _createTransactionFromServerData(data)),
        total: history[1]
      }));
    } catch (error) {
      Logger.error('AdaApi::searchHistory error: ' + stringifyError(error));
      throw new GenericApiError();
    }
  }

  async createWallet(request: CreateWalletRequest): Promise<CreateWalletResponse> {
    Logger.debug('AdaApi::createWallet called');
    const { name, mnemonic, spendingPassword: passwordString } = request;
    const assuranceLevel = 'normal';
    const spendingPassword = encryptPassphrase(passwordString);
    try {
      const walletInitData = {
        operation: 'create',
        backupPhrase: split(mnemonic, ' '),
        assuranceLevel,
        name,
        spendingPassword,
      };
      const wallet: AdaWallet = await newAdaWallet({ ca, walletInitData });
      Logger.debug('AdaApi::createWallet success');
      return _createWalletFromServerV1Data(wallet);
    } catch (error) {
      Logger.error('AdaApi::createWallet error: ' + stringifyError(error));
      throw new GenericApiError();
    }
  }

  async deleteWallet(request: DeleteWalletRequest): Promise<DeleteWalletResponse> {
    Logger.debug('AdaApi::deleteWallet called: ' + stringifyData(request));
    try {
      const { walletId } = request;
      const response = await deleteAdaWallet({ ca, walletId });
      Logger.debug('AdaApi::deleteWallet success: ' + stringifyData(response));
      return true;
    } catch (error) {
      Logger.error('AdaApi::deleteWallet error: ' + stringifyError(error));
      throw new GenericApiError();
    }
  }

  async createTransaction(request: CreateTransactionRequest): Promise<CreateTransactionResponse> {
    Logger.debug('AdaApi::createTransaction called');
    const { sender, receiver, amount, password } = request;
    // sender must be set as accountId (account.caId) and not walletId
    try {
      // default value. Select (OptimizeForSecurity | OptimizeForSize) will be implemented
      const groupingPolicy = 'OptimizeForSecurity';
      const response: AdaTransaction = await newAdaPayment(
        { ca, sender, receiver, amount, groupingPolicy, password }
      );
      Logger.debug('AdaApi::createTransaction success: ' + stringifyData(response));
      return _createTransactionFromServerData(response);
    } catch (error) {
      Logger.debug('AdaApi::createTransaction error: ' + stringifyError(error));
      // eslint-disable-next-line max-len
      if (error.message.includes('It\'s not allowed to send money to the same address you are sending from')) {
        throw new NotAllowedToSendMoneyToSameAddressError();
      }
      if (error.message.includes('Destination address can\'t be redeem address')) {
        throw new NotAllowedToSendMoneyToRedeemAddressError();
      }
      if (error.message.includes('Not enough money')) {
        throw new NotEnoughMoneyToSendError();
      }
      if (error.message.includes('Passphrase doesn\'t match')) {
        throw new IncorrectWalletPasswordError();
      }
      throw new GenericApiError();
    }
  }

  async calculateTransactionFee(request: TransactionFeeRequest): Promise<TransactionFeeResponse> {
    Logger.debug('AdaApi::calculateTransactionFee called');
    const { sender, receiver, amount } = request;
    try {
      // default value. Select (OptimizeForSecurity | OptimizeForSize) will be implemented
      const groupingPolicy = 'OptimizeForSecurity';
      const response: adaTxFee = await adaTxFee(
        { ca, sender, receiver, amount, groupingPolicy }
      );
      Logger.debug('AdaApi::calculateTransactionFee success: ' + stringifyData(response));
      return _createTransactionFeeFromServerData(response);
    } catch (error) {
      Logger.debug('AdaApi::calculateTransactionFee error: ' + stringifyError(error));
      // eslint-disable-next-line max-len
      if (error.message.includes('not enough money on addresses which are not included in output addresses set')) {
        throw new AllFundsAlreadyAtReceiverAddressError();
      }
      if (error.message.includes('not enough money')) {
        throw new NotEnoughFundsForTransactionFeesError();
      }
      throw new GenericApiError();
    }
  }

  async createAddress(request: CreateAddressRequest): Promise<CreateAddressResponse> {
    Logger.debug('AdaApi::createAddress called');
    const { accountId, password } = request;
    try {
      const response: AdaAddress = await newAdaWalletAddress(
        { ca, password, accountId }
      );
      Logger.debug('AdaApi::createAddress success: ' + stringifyData(response));
      return _createAddressFromServerData(response);
    } catch (error) {
      Logger.debug('AdaApi::createAddress error: ' + stringifyError(error));
      if (error.message.includes('Passphrase doesn\'t match')) {
        throw new IncorrectWalletPasswordError();
      }
      throw new GenericApiError();
    }
  }

  isValidAddress(address: string): Promise<boolean> {
    return isValidAdaAddress({ ca, address });
  }

  isValidMnemonic(mnemonic: string): Promise<boolean> {
    return isValidMnemonic(mnemonic, WALLET_RECOVERY_PHRASE_WORD_COUNT);
  }

  isValidRedemptionKey(mnemonic: string): Promise<boolean> {
    return isValidRedemptionKey(mnemonic);
  }

  isValidPaperVendRedemptionKey(mnemonic: string): Promise<boolean> {
    return isValidPaperVendRedemptionKey(mnemonic);
  }

  isValidRedemptionMnemonic(mnemonic: string): Promise<boolean> {
    return isValidMnemonic(mnemonic, ADA_REDEMPTION_PASSPHRASE_LENGHT);
  }

  isValidCertificateMnemonic(mnemonic: string): boolean {
    return mnemonic.split(' ').length === ADA_CERTIFICATE_MNEMONIC_LENGHT;
  }

  getWalletRecoveryPhrase(): Promise<GetWalletRecoveryPhraseResponse> {
    Logger.debug('AdaApi::getWalletRecoveryPhrase called');
    try {
      const response: Promise<AdaWalletRecoveryPhraseResponse> = new Promise(
        (resolve) => resolve(getAdaAccountRecoveryPhrase())
      );
      Logger.debug('AdaApi::getWalletRecoveryPhrase success');
      return response;
    } catch (error) {
      Logger.error('AdaApi::getWalletRecoveryPhrase error: ' + stringifyError(error));
      throw new GenericApiError();
    }
  }

  // eslint-disable-next-line max-len
  getWalletCertificateAdditionalMnemonics(): Promise<GetWalletCertificateAdditionalMnemonicsResponse> {
    Logger.debug('AdaApi::getWalletCertificateAdditionalMnemonics called');
    try {
      const response: Promise<AdaWalletCertificateAdditionalMnemonicsResponse> = new Promise(
        (resolve) => resolve(getAdaWalletCertificateAdditionalMnemonics())
      );
      Logger.debug('AdaApi::getWalletCertificateAdditionalMnemonics success');
      return response;
    } catch (error) {
      Logger.error('AdaApi::getWalletCertificateAdditionalMnemonics error: ' + stringifyError(error));
      throw new GenericApiError();
    }
  }

  getWalletCertificateRecoveryPhrase(
    request: GetWalletCertificateRecoveryPhraseRequest
  ): Promise<GetWalletCertificateRecoveryPhraseResponse> {
    Logger.debug('AdaApi::getWalletCertificateRecoveryPhrase called');
    const { passphrase, input } = request;
    try {
      const response: Promise<AdaWalletCertificateRecoveryPhraseResponse> = new Promise(
        (resolve) => resolve(getAdaWalletCertificateRecoveryPhrase({
          passphrase,
          scrambledInput: input,
        }))
      );
      Logger.debug('AdaApi::getWalletCertificateRecoveryPhrase success');
      return response;
    } catch (error) {
      Logger.error('AdaApi::getWalletCertificateRecoveryPhrase error: ' + stringifyError(error));
      throw new GenericApiError();
    }
  }

  getWalletRecoveryPhraseFromCertificate(
    request: GetWalletRecoveryPhraseFromCertificateRequest
  ): Promise<GetWalletRecoveryPhraseFromCertificateResponse> {
    Logger.debug('AdaApi::getWalletRecoveryPhraseFromCertificate called');
    const { passphrase, scrambledInput } = request;
    try {
      const response = getAdaWalletRecoveryPhraseFromCertificate({ passphrase, scrambledInput });
      Logger.debug('AdaApi::getWalletRecoveryPhraseFromCertificate success');
      return Promise.resolve(response);
    } catch (error) {
      Logger.debug('AdaApi::getWalletRecoveryPhraseFromCertificate error: ' + stringifyError(error));
      return Promise.reject(new InvalidMnemonicError());
    }
  }

  async restoreWallet(request: RestoreWalletRequest): Promise<RestoreWalletResponse> {
    Logger.debug('AdaApi::restoreWallet called');
    const { recoveryPhrase, walletName, walletPassword } = request;
    const assuranceLevel = 'normal';
    const spendingPassword = encryptPassphrase(walletPassword);
    const walletInitData = {
      operation: 'restore',
      backupPhrase: split(recoveryPhrase, ' '),
      assuranceLevel,
      name: walletName,
      spendingPassword
    };

    try {
      const wallet: AdaWallet = await restoreAdaWallet({ ca, walletInitData });
      Logger.debug('AdaApi::restoreWallet success');
      return _createWalletFromServerData(wallet);
    } catch (error) {
      Logger.debug('AdaApi::restoreWallet error: ' + stringifyError(error));
      // TODO: backend will return something different here, if multiple wallets
      // are restored from the key and if there are duplicate wallets we will get
      // some kind of error and present the user with message that some wallets
      // where not imported/restored if some where. if no wallets are imported
      // we will error out completely with throw block below
      if (error.message.includes('Wallet with that mnemonics already exists')) {
        throw new WalletAlreadyRestoredError();
      }
      // We don't know what the problem was -> throw generic error
      throw new GenericApiError();
    }
  }

  async importWalletFromKey(
    request: ImportWalletFromKeyRequest
  ): Promise<ImportWalletFromKeyResponse> {
    Logger.debug('AdaApi::importWalletFromKey called');
    const { filePath, walletPassword } = request;
    try {
      const importedWallet: AdaWalletV0 = await importAdaWallet(
        { ca, walletPassword, filePath }
      );
      Logger.debug('AdaApi::importWalletFromKey success');
      return _createWalletFromServerDataV0(importedWallet);
    } catch (error) {
      Logger.debug('AdaApi::importWalletFromKey error: ' + stringifyError(error));
      if (error.message.includes('already exists')) {
        throw new WalletAlreadyImportedError();
      }
      throw new WalletFileImportError();
    }
  }

  async importWalletFromFile(
    request: ImportWalletFromFileRequest
  ): Promise<ImportWalletFromFileResponse> {
    Logger.debug('AdaApi::importWalletFromFile called');
    const { filePath, walletPassword } = request;
    const isKeyFile = filePath.split('.').pop().toLowerCase() === 'key';
    try {
      const importedWallet: AdaWalletV0 = isKeyFile ? (
        await importAdaWallet({ ca, walletPassword, filePath })
      ) : (
        await importAdaBackupJSON({ ca, filePath })
      );
      Logger.debug('AdaApi::importWalletFromFile success');
      return _createWalletFromServerDataV0(importedWallet);
    } catch (error) {
      Logger.debug('AdaApi::importWalletFromFile error: ' + stringifyError(error));
      if (error.message.includes('already exists')) {
        throw new WalletAlreadyImportedError();
      }
      throw new WalletFileImportError();
    }
  }

  async redeemAda(request: RedeemAdaRequest): Promise<RedeemAdaResponse> {
    Logger.debug('AdaApi::redeemAda called');
    const { redemptionCode, accountId, walletPassword } = request;
    try {
      const walletRedeemData = {
        crWalletId: accountId,
        crSeed: redemptionCode,
      };

      const response: AdaTransaction = await redeemAda(
        { ca, walletPassword, walletRedeemData }
      );

      Logger.debug('AdaApi::redeemAda success');
      return _createTransactionFromServerData(response);
    } catch (error) {
      Logger.debug('AdaApi::redeemAda error: ' + stringifyError(error));
      if (error.message.includes('Passphrase doesn\'t match')) {
        throw new IncorrectWalletPasswordError();
      }
      throw new RedeemAdaError();
    }
  }

  async redeemPaperVendedAda(
    request: RedeemPaperVendedAdaRequest
  ): Promise<RedeemPaperVendedAdaResponse> {
    Logger.debug('AdaApi::redeemAdaPaperVend called');
    const { shieldedRedemptionKey, mnemonics, accountId, walletPassword } = request;
    try {
      const redeemPaperVendedData = {
        pvWalletId: accountId,
        pvSeed: shieldedRedemptionKey,
        pvBackupPhrase: {
          bpToList: split(mnemonics),
        }
      };

      const response: AdaTransaction = await redeemAdaPaperVend(
        { ca, walletPassword, redeemPaperVendedData }
      );

      Logger.debug('AdaApi::redeemAdaPaperVend success');
      return _createTransactionFromServerData(response);
    } catch (error) {
      Logger.debug('AdaApi::redeemAdaPaperVend error: ' + stringifyError(error));
      if (error.message.includes('Passphrase doesn\'t match')) {
        throw new IncorrectWalletPasswordError();
      }
      throw new RedeemAdaError();
    }
  }

  async sendBugReport(request: SendBugReportRequest): Promise<SendBugReportResponse> {
    Logger.debug('AdaApi::sendBugReport called: ' + stringifyData(request));
    try {
      await sendAdaBugReport({ requestFormData: request, application: 'cardano-node' });
      Logger.debug('AdaApi::sendBugReport success');
      return true;
    } catch (error) {
      Logger.error('AdaApi::sendBugReport error: ' + stringifyError(error));
      throw new ReportRequestError();
    }
  }

  async nextUpdate(): Promise<NextUpdateResponse> {
    Logger.debug('AdaApi::nextUpdate called');
    let nextUpdate = null;
    try {
      const response = await nextAdaUpdate({ ca });
      const { projectVersion, softwareInfo } = response;
      const { version, applicationName } = softwareInfo;

      Logger.debug('AdaApi::nextUpdate success: ' + stringifyData(response));
      if (version > projectVersion) {
        nextUpdate = {
          version,
          name: applicationName
        };
      }
    } catch (error) {
      if (error.message.includes('No updates available')) {
        Logger.debug('AdaApi::nextUpdate success: No updates available');
      } else {
        Logger.error('AdaApi::nextUpdate error: ' + stringifyError(error));
      }
      // throw new GenericApiError();
    }
    return nextUpdate;
    // TODO: remove hardcoded response after node update is tested
    // nextUpdate = {
    //   cuiSoftwareVersion: {
    //     svAppName: {
    //       getApplicationName: 'cardano'
    //     },
    //     svNumber: 1
    //   },
    //   cuiBlockVesion: {
    //     bvMajor: 0,
    //     bvMinor: 1,
    //     bvAlt: 0
    //   },
    //   cuiScriptVersion: 1,
    //   cuiImplicit: false,
    //   cuiVotesFor: 2,
    //   cuiVotesAgainst: 0,
    //   cuiPositiveStake: {
    //     getCoin: 66666
    //   },
    //   cuiNegativeStake: {
    //     getCoin: 0
    //   }
    // };
    // if (nextUpdate && nextUpdate.cuiSoftwareVersion && nextUpdate.cuiSoftwareVersion.svNumber) {
    //   return { version: nextUpdate.cuiSoftwareVersion.svNumber };
    // } else if (nextUpdate) {
    //   return { version: null };
    // }
    // return null;
  }

  async postponeUpdate(): PostponeUpdateResponse {
    Logger.debug('AdaApi::postponeUpdate called');
    try {
      const response: Promise<any> = await postponeAdaUpdate({ ca });
      Logger.debug('AdaApi::postponeUpdate success: ' + stringifyData(response));
    } catch (error) {
      Logger.error('AdaApi::postponeUpdate error: ' + stringifyError(error));
      throw new GenericApiError();
    }
  }

  async applyUpdate(): ApplyUpdateResponse {
    Logger.debug('AdaApi::applyUpdate called');
    try {
      const response: Promise<any> = await applyAdaUpdate({ ca });
      Logger.debug('AdaApi::applyUpdate success: ' + stringifyData(response));
      ipcRenderer.send('kill-process');
    } catch (error) {
      Logger.error('AdaApi::applyUpdate error: ' + stringifyError(error));
      throw new GenericApiError();
    }
  }

  getSyncProgress = async (): Promise<GetSyncProgressResponse> => {
    Logger.debug('AdaApi::syncProgress called');
    try {
      const response: AdaSyncProgressResponse = await getAdaSyncProgress({ ca });
      Logger.debug('AdaApi::syncProgress success: ' + stringifyData(response));
      const localDifficulty = response._spLocalCD.getChainDifficulty.getBlockCount;
      // In some cases we dont get network difficulty & we need to wait for it from the notify API
      let networkDifficulty = null;
      if (response._spNetworkCD) {
        networkDifficulty = response._spNetworkCD.getChainDifficulty.getBlockCount;
      }
      return { localDifficulty, networkDifficulty };
    } catch (error) {
      Logger.debug('AdaApi::syncProgress error: ' + stringifyError(error));
      throw new GenericApiError();
    }
  };

  async updateWallet(request: UpdateWalletRequest): Promise<UpdateWalletResponse> {
    Logger.debug('AdaApi::updateWallet called: ' + stringifyData(request));
    const { walletId, assuranceLevel, name } = request;
    try {
      const wallet: AdaV1Wallet = await updateAdaWallet({ ca, walletId, assuranceLevel, name });
      Logger.debug('AdaApi::updateWallet success: ' + stringifyData(wallet));
      return _createWalletFromServerV1Data(wallet);
    } catch (error) {
      Logger.error('AdaApi::updateWallet error: ' + stringifyError(error));
      throw new GenericApiError();
    }
  }

  async updateWalletPassword(
    request: UpdateWalletPasswordRequest
  ): Promise<UpdateWalletPasswordResponse> {
    Logger.debug('AdaApi::updateWalletPassword called');
    const { walletId, oldPassword, newPassword } = request;
    try {
      await changeAdaWalletPassphrase({ ca, walletId, oldPassword, newPassword });
      Logger.debug('AdaApi::updateWalletPassword success');
      return true;
    } catch (error) {
      Logger.debug('AdaApi::updateWalletPassword error: ' + stringifyError(error));
      if (error.message.includes('Invalid old passphrase given')) {
        throw new IncorrectWalletPasswordError();
      }
      throw new GenericApiError();
    }
  }

  async exportWalletToFile(
    request: ExportWalletToFileRequest
  ): Promise<ExportWalletToFileResponse> {
    const { walletId, filePath } = request;
    Logger.debug('AdaApi::exportWalletToFile called');
    try {
      const response: Promise<[]> = await exportAdaBackupJSON({ ca, walletId, filePath });
      Logger.debug('AdaApi::exportWalletToFile success: ' + stringifyData(response));
      return response;
    } catch (error) {
      Logger.error('AdaApi::exportWalletToFile error: ' + stringifyError(error));
      throw new GenericApiError();
    }
  }

  async testReset(): Promise<void> {
    Logger.debug('AdaApi::testReset called');
    try {
      const response: Promise<void> = await adaTestReset({ ca });
      Logger.debug('AdaApi::testReset success: ' + stringifyData(response));
      return response;
    } catch (error) {
      Logger.error('AdaApi::testReset error: ' + stringifyError(error));
      throw new GenericApiError();
    }
  }

  async getLocalTimeDifference(): Promise<GetLocalTimeDifferenceResponse> {
    Logger.debug('AdaApi::getLocalTimeDifference called');
    try {
      const response: AdaLocalTimeDifference = await getAdaLocalTimeDifference({ ca });
      Logger.debug('AdaApi::getLocalTimeDifference success: ' + stringifyData(response));
      return Math.abs(response); // time offset direction is irrelevant to the UI
    } catch (error) {
      Logger.error('AdaApi::getLocalTimeDifference error: ' + stringifyError(error));
      throw new GenericApiError();
    }
  }
}

// ========== TRANSFORM SERVER DATA INTO FRONTEND MODELS =========

const _createWalletFromServerData = action(
  'AdaApi::_createWalletFromServerData', (data: AdaWallet) => (
    new Wallet({
      id: data.id,
      amount: BigNumber(data.balance).dividedBy(LOVELACES_PER_ADA),
      name: data.name,
      assurance: data.assuranceLevel,
      hasPassword: data.hasSpendingPassword,
      passwordUpdateDate: unixTimestampToDate(data.spendingPasswordLastUpdate),
    })
  )
);

const _createWalletFromServerDataV0 = action(
  'AdaApi::_createWalletFromServerData', (data: AdaWalletV0) => (
    new Wallet({
      id: data.cwId,
      amount: new BigNumber(data.cwAmount.getCCoin).dividedBy(LOVELACES_PER_ADA),
      name: data.cwMeta.cwName,
      assurance: data.cwMeta.cwAssurance,
      hasPassword: data.cwHasPassphrase,
      passwordUpdateDate: unixTimestampToDate(data.cwPassphraseLU),
    })
  )
);

const _createAddressFromServerData = action(
  'AdaApi::_createAddressFromServerData', (data: AdaAddress) => (
    new WalletAddress({
      id: data.cadId,
      amount: new BigNumber(data.cadAmount.getCCoin).dividedBy(LOVELACES_PER_ADA),
      isUsed: data.cadIsUsed,
    })
  )
);

const _conditionToTxState = (condition: string) => {
  switch (condition) {
    case 'CPtxApplying': return 'pending';
    case 'CPtxWontApply': return 'failed';
    default: return 'ok'; // CPtxInBlocks && CPtxNotTracked
  }
};

const _createTransactionFromServerData = action(
  'AdaApi::_createTransactionFromServerData', (data: AdaTransaction) => {
    const coins = data.ctAmount.getCCoin;
    const { ctmTitle, ctmDescription, ctmDate } = data.ctMeta;
    return new WalletTransaction({
      id: data.ctId,
      title: ctmTitle || data.ctIsOutgoing ? 'Ada sent' : 'Ada received',
      type: data.ctIsOutgoing ? transactionTypes.EXPEND : transactionTypes.INCOME,
      amount: new BigNumber(data.ctIsOutgoing ? -1 * coins : coins).dividedBy(LOVELACES_PER_ADA),
      date: unixTimestampToDate(ctmDate),
      description: ctmDescription || '',
      numberOfConfirmations: data.ctConfirmations,
      addresses: {
        from: data.ctInputs.map(address => address[0]),
        to: data.ctOutputs.map(address => address[0]),
      },
      state: _conditionToTxState(data.ctCondition),
    });
  }
);

const _createTransactionFeeFromServerData = action(
  'AdaApi::_createTransactionFeeFromServerData', (data: AdaTransactionFee) => {
    const coins = data.getCCoin;
    return new BigNumber(coins).dividedBy(LOVELACES_PER_ADA);
  }
);


// ========== V1 API =========

const _createWalletFromServerV1Data = action(
  'AdaApi::_createWalletFromServerV1Data', (data: AdaV1Wallet) => {
    const {
      id, balance, name, assuranceLevel,
      hasSpendingPassword, spendingPasswordLastUpdate,
      syncState,
    } = data;

    return new Wallet({
      id,
      amount: new BigNumber(balance).dividedBy(LOVELACES_PER_ADA),
      name,
      assurance: assuranceLevel,
      hasPassword: hasSpendingPassword,
      passwordUpdateDate: new Date(`${spendingPasswordLastUpdate}Z`),
      syncState,
    });
  }
);<|MERGE_RESOLUTION|>--- conflicted
+++ resolved
@@ -166,9 +166,7 @@
   walletPassword: ?string,
   walletName: ?string,
 };
-<<<<<<< HEAD
-export type ImportWalletFromFileResponse = Wallet;
-
+export type ImportWalletFromFileResponse = AdaWalletV0;
 export type NodeSettings = {
   slotDuration: {
     quantity: number,
@@ -181,9 +179,6 @@
   projectVersion: string,
   gitRevision: string
 };
-=======
-export type ImportWalletFromFileResponse = AdaWalletV0;
->>>>>>> c99a9545
 export type NextUpdateResponse = ?{
   data?: NodeSettings,
   ...ResponseBaseV1
