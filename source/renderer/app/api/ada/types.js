--- conflicted
+++ resolved
@@ -167,8 +167,6 @@
   NORMAL: 'normal', STRICT: 'strict',
 };
 
-<<<<<<< HEAD
-=======
 export type AdaAccountV1 = {
   data: [
     {
@@ -246,7 +244,6 @@
 
 export type AdaTxFeeParams = AdaTransactionParams;
 
->>>>>>> 40a75cd9
 export type Pagination = {
   pagination: {
     totalPages: number,
@@ -256,14 +253,9 @@
   }
 };
 
-<<<<<<< HEAD
 export type ResponseStatus = 'success' | 'fail' | 'error';
 
 export type ResponseBaseV1 = {
   status: ResponseStatus,
-=======
-export type ResponseBaseV1 = {
-  status: string,
->>>>>>> 40a75cd9
   meta: Pagination
 };