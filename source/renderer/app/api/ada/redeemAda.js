// @flow
<<<<<<< HEAD
import type { AdaTransactionV1 } from './types';
import { request } from './lib/v1/request';
import environment from '../../../../common/environment';

export type RedeemAdaParams = {
  ca: string,
  redemptionCode: string,
  mnemonic: ?Array<string>,
  spendingPassword: string,
  walletId: string,
  accountIndex: number
};

export const redeemAda = (
  { ca, ...rest }: RedeemAdaParams
): Promise<AdaTransactionV1> => (
  request({
    hostname: 'localhost',
    method: 'POST',
    path: '/api/v1/transactions/certificates',
    port: environment.WALLET_PORT,
    ca,
  }, {}, rest)
=======
import type { AdaTransaction, RequestConfig } from './types';
import { request } from './lib/request';

export type RedeemAdaParams = {
  walletPassword: ?string,
  walletRedeemData: {
    crWalletId: string,
    crSeed: string,
  }
};

export const redeemAda = (
  config: RequestConfig,
  { walletPassword, walletRedeemData }: RedeemAdaParams
): Promise<AdaTransaction> => (
  request({
    hostname: 'localhost',
    method: 'POST',
    path: '/api/redemptions/ada',
    ...config,
  }, { passphrase: walletPassword }, walletRedeemData)
>>>>>>> f36ae60f
);<|MERGE_RESOLUTION|>--- conflicted
+++ resolved
@@ -1,49 +1,16 @@
 // @flow
-<<<<<<< HEAD
-import type { AdaTransactionV1 } from './types';
+import type { AdaTransactionV1, RequestConfig } from './types';
+import type { RedeemAdaRequest } from './';
 import { request } from './lib/v1/request';
-import environment from '../../../../common/environment';
-
-export type RedeemAdaParams = {
-  ca: string,
-  redemptionCode: string,
-  mnemonic: ?Array<string>,
-  spendingPassword: string,
-  walletId: string,
-  accountIndex: number
-};
 
 export const redeemAda = (
-  { ca, ...rest }: RedeemAdaParams
+  config: RequestConfig,
+  redemptionData: RedeemAdaRequest
 ): Promise<AdaTransactionV1> => (
   request({
     hostname: 'localhost',
     method: 'POST',
     path: '/api/v1/transactions/certificates',
-    port: environment.WALLET_PORT,
-    ca,
-  }, {}, rest)
-=======
-import type { AdaTransaction, RequestConfig } from './types';
-import { request } from './lib/request';
-
-export type RedeemAdaParams = {
-  walletPassword: ?string,
-  walletRedeemData: {
-    crWalletId: string,
-    crSeed: string,
-  }
-};
-
-export const redeemAda = (
-  config: RequestConfig,
-  { walletPassword, walletRedeemData }: RedeemAdaParams
-): Promise<AdaTransaction> => (
-  request({
-    hostname: 'localhost',
-    method: 'POST',
-    path: '/api/redemptions/ada',
-    ...config,
-  }, { passphrase: walletPassword }, walletRedeemData)
->>>>>>> f36ae60f
+    ...config
+  }, {}, redemptionData)
 );