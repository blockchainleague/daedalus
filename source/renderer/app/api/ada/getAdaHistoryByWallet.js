// @flow
<<<<<<< HEAD
import type { AdaTransactionsV1 } from './types';
import { request } from './lib/v1/request';

export type GetAdaHistoryByWalletParams = {
  ca: string,
  wallet_id: string,
  page: number,
  per_page: number,
  accountIndex: number,
  sort_by: string,
};

export const getAdaHistoryByWallet = (
  { ca, ...requestParams }:
    GetAdaHistoryByWalletParams
): Promise<AdaTransactionsV1> => (
  request({
    hostname: 'localhost',
    method: 'GET',
    path: '/api/v1/transactions',
    port: 8090,
    ca,
  }, requestParams)
=======
import type { AdaTransactions, RequestConfig } from './types';
import { request } from './lib/request';

export type GetAdaHistoryByWalletParams = {
  walletId: string,
  skip: number,
  limit: number,
};

export const getAdaHistoryByWallet = (
  config: RequestConfig,
  { walletId, skip, limit }: GetAdaHistoryByWalletParams
): Promise<AdaTransactions> => (
  request({
    hostname: 'localhost',
    method: 'GET',
    path: '/api/txs/histories',
    ...config
  }, { walletId, skip, limit })
>>>>>>> 19c7ab75
);<|MERGE_RESOLUTION|>--- conflicted
+++ resolved
@@ -1,10 +1,8 @@
 // @flow
-<<<<<<< HEAD
-import type { AdaTransactionsV1 } from './types';
+import type { AdaTransactionsV1, RequestConfig } from './types';
 import { request } from './lib/v1/request';
 
 export type GetAdaHistoryByWalletParams = {
-  ca: string,
   wallet_id: string,
   page: number,
   per_page: number,
@@ -13,35 +11,13 @@
 };
 
 export const getAdaHistoryByWallet = (
-  { ca, ...requestParams }:
-    GetAdaHistoryByWalletParams
+  config: RequestConfig,
+  { ...requestParams }: GetAdaHistoryByWalletParams
 ): Promise<AdaTransactionsV1> => (
   request({
     hostname: 'localhost',
     method: 'GET',
     path: '/api/v1/transactions',
-    port: 8090,
-    ca,
+    ...config,
   }, requestParams)
-=======
-import type { AdaTransactions, RequestConfig } from './types';
-import { request } from './lib/request';
-
-export type GetAdaHistoryByWalletParams = {
-  walletId: string,
-  skip: number,
-  limit: number,
-};
-
-export const getAdaHistoryByWallet = (
-  config: RequestConfig,
-  { walletId, skip, limit }: GetAdaHistoryByWalletParams
-): Promise<AdaTransactions> => (
-  request({
-    hostname: 'localhost',
-    method: 'GET',
-    path: '/api/txs/histories',
-    ...config
-  }, { walletId, skip, limit })
->>>>>>> 19c7ab75
 );