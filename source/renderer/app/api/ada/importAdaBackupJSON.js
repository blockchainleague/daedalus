// @flow
<<<<<<< HEAD
import type { AdaWalletV0 } from './types';
=======
import type { AdaWallet, RequestConfig } from './types';
>>>>>>> 19c7ab75
import { request } from './lib/request';

export type ImportAdaBackupJSONParams = {
  filePath: string,
};

export const importAdaBackupJSON = (
<<<<<<< HEAD
  { ca, filePath }: ImportAdaBackupJSONParams,
): Promise<AdaWalletV0> => (
=======
  config: RequestConfig,
  { filePath }: ImportAdaBackupJSONParams,
): Promise<AdaWallet> => (
>>>>>>> 19c7ab75
  request({
    hostname: 'localhost',
    method: 'POST',
    path: '/api/backup/import',
    ...config
  }, {}, filePath)
);<|MERGE_RESOLUTION|>--- conflicted
+++ resolved
@@ -1,9 +1,5 @@
 // @flow
-<<<<<<< HEAD
-import type { AdaWalletV0 } from './types';
-=======
-import type { AdaWallet, RequestConfig } from './types';
->>>>>>> 19c7ab75
+import type { AdaWalletV0, RequestConfig } from './types';
 import { request } from './lib/request';
 
 export type ImportAdaBackupJSONParams = {
@@ -11,18 +7,13 @@
 };
 
 export const importAdaBackupJSON = (
-<<<<<<< HEAD
-  { ca, filePath }: ImportAdaBackupJSONParams,
+  config: RequestConfig,
+  { filePath }: ImportAdaBackupJSONParams
 ): Promise<AdaWalletV0> => (
-=======
-  config: RequestConfig,
-  { filePath }: ImportAdaBackupJSONParams,
-): Promise<AdaWallet> => (
->>>>>>> 19c7ab75
   request({
     hostname: 'localhost',
     method: 'POST',
     path: '/api/backup/import',
-    ...config
+    ...config,
   }, {}, filePath)
 );