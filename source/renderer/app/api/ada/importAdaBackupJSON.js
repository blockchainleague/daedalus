--- conflicted
+++ resolved
@@ -1,26 +1,11 @@
 // @flow
-<<<<<<< HEAD
-import type { AdaWallet } from './types';
+import type { AdaWallet, RequestConfig } from './types';
 import { request } from './lib/v1/request';
-import environment from '../../../../common/environment';
-=======
-import type { AdaWalletV0, RequestConfig } from './types';
-import { request } from './lib/request';
->>>>>>> 05b19136
-
-export type ImportAdaBackupJSONParams = {
-  filePath: string,
-};
 
 export const importAdaBackupJSON = (
-<<<<<<< HEAD
-  { ca, filePath }: ImportAdaBackupJSONParams,
+  config: RequestConfig,
+  filePath: string,
 ): Promise<AdaWallet> => (
-=======
-  config: RequestConfig,
-  { filePath }: ImportAdaBackupJSONParams
-): Promise<AdaWalletV0> => (
->>>>>>> 05b19136
   request({
     hostname: 'localhost',
     method: 'POST',
