// @flow
import type { AdaWallet, AdaWalletInitData } from './types';
<<<<<<< HEAD
import { request } from './lib/v1/request';
=======
import { request } from './lib/request';
import environment from '../../../../common/environment';
>>>>>>> 50973ad7

export type RestoreAdaWalletParams = {
  ca: string,
  walletInitData: AdaWalletInitData
};

export const restoreAdaWallet = (
  { ca, walletInitData }: RestoreAdaWalletParams
): Promise<AdaWallet> => (
  request({
    hostname: 'localhost',
    method: 'POST',
<<<<<<< HEAD
    path: '/api/v1/wallets',
    port: 8090,
=======
    path: '/api/wallets/restore',
    port: environment.WALLET_PORT,
>>>>>>> 50973ad7
    ca,
  }, {}, walletInitData)
);
<|MERGE_RESOLUTION|>--- conflicted
+++ resolved
@@ -1,11 +1,6 @@
 // @flow
 import type { AdaWallet, AdaWalletInitData } from './types';
-<<<<<<< HEAD
 import { request } from './lib/v1/request';
-=======
-import { request } from './lib/request';
-import environment from '../../../../common/environment';
->>>>>>> 50973ad7
 
 export type RestoreAdaWalletParams = {
   ca: string,
@@ -18,13 +13,8 @@
   request({
     hostname: 'localhost',
     method: 'POST',
-<<<<<<< HEAD
     path: '/api/v1/wallets',
     port: 8090,
-=======
-    path: '/api/wallets/restore',
-    port: environment.WALLET_PORT,
->>>>>>> 50973ad7
     ca,
   }, {}, walletInitData)
-);
+);