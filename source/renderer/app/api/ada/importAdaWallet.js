--- conflicted
+++ resolved
@@ -1,42 +1,20 @@
 // @flow
-<<<<<<< HEAD
-import type { AdaWallet } from './types';
+import type { AdaWallet, RequestConfig } from './types';
 import { request } from './lib/v1/request';
-import environment from '../../../../common/environment';
 
 export type ImportAdaWalletParams = {
-  ca: string,
-  walletImportData: {},
+  filePath: string,
+  spendingPassword: ?string,
 };
 
 export const importAdaWallet = (
-  { ca, walletImportData }: ImportAdaWalletParams
+  config: RequestConfig,
+  walletImportData: ImportAdaWalletParams
 ): Promise<AdaWallet> => (
   request({
     hostname: 'localhost',
     method: 'POST',
     path: '/api/internal/import-wallet',
-    port: environment.WALLET_PORT,
-    ca,
+    ...config,
   }, {}, walletImportData)
-=======
-import type { AdaWalletV0, RequestConfig } from './types';
-import { request } from './lib/request';
-
-export type ImportAdaWalletParams = {
-  filePath: string,
-  walletPassword: ?string,
-};
-
-export const importAdaWallet = (
-  config: RequestConfig,
-  { walletPassword, filePath }: ImportAdaWalletParams
-): Promise<AdaWalletV0> => (
-  request({
-    hostname: 'localhost',
-    method: 'POST',
-    path: '/api/wallets/keys',
-    ...config,
-  }, { passphrase: walletPassword }, filePath)
->>>>>>> 05b19136
 );