--- conflicted
+++ resolved
@@ -1,39 +1,19 @@
 // @flow
-<<<<<<< HEAD
-import type { AdaWallet, AdaWalletInitData } from './types';
+import type { AdaWallet, AdaWalletInitData, RequestConfig } from './types';
 import { request } from './lib/v1/request';
 
 export type NewAdaWalletParams = {
-  ca: string,
-=======
-import type { AdaWallet, AdaWalletInitData, RequestConfig } from './types';
-import { request } from './lib/request';
-
-export type NewAdaWalletParams = {
-  password: ?string,
->>>>>>> 19c7ab75
   walletInitData: AdaWalletInitData
 };
 
 export const newAdaWallet = (
-<<<<<<< HEAD
-  { ca, walletInitData }: NewAdaWalletParams
-=======
   config: RequestConfig,
-  { password, walletInitData }: NewAdaWalletParams
->>>>>>> 19c7ab75
+  { walletInitData }: NewAdaWalletParams
 ): Promise<AdaWallet> => (
   request({
     hostname: 'localhost',
     method: 'POST',
-<<<<<<< HEAD
     path: '/api/v1/wallets',
-    port: 8090,
-    ca,
+    ...config,
   }, {}, walletInitData)
-=======
-    path: '/api/wallets/new',
-    ...config
-  }, { passphrase: password }, walletInitData)
->>>>>>> 19c7ab75
 );