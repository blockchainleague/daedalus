// @flow
import moment from 'moment';
import url from 'url';
import { request } from '../lib/reportRequest';
import environment from '../../../../common/environment';

export type SendAdaBugReportRequestParams = {
  requestFormData: {
    email: string,
    subject: string,
    problem: string,
    compressedLog: string,
  },
};

export const sendAdaBugReport = (
  { requestFormData }: SendAdaBugReportRequestParams
): Promise<{}> => {
  const { email, subject, problem, compressedLog } = requestFormData;
<<<<<<< HEAD
  const { version, API_VERSION, NETWORK, build, getInstallerVersion, REPORT_URL } = environment;
  const reportUrl = url.parse(REPORT_URL);

  let platform;
  switch (environment.platform) {
    case 'darwin':
      platform = 'macOS';
      break;
    case 'win32':
      platform = 'Windows';
      break;
    case 'linux':
      platform = 'Linux';
      break;
    default:
      platform = '';
  }
=======
  const { version, os, buildNumber, REPORT_URL } = environment;
  const reportUrl = url.parse(REPORT_URL);
>>>>>>> c4bee671

  return request({
    hostname: reportUrl.hostname,
    method: 'POST',
    path: '/report',
    port: reportUrl.port,
  }, {
<<<<<<< HEAD
    product: 'Cardano Wallet',
    frontendVersion: version,
    backendVersion: API_VERSION,
    network: NETWORK,
    build,
    installerVersion: getInstallerVersion(),
    os: platform,
=======
    application,
    version,
    build: buildNumber,
    os,
>>>>>>> c4bee671
    compressedLog,
    date: moment().format('YYYY-MM-DDTHH:mm:ss'),
    magic: 2000000000,
    type: {
      type: 'customreport',
      email,
      subject,
      problem,
    }
  });
};<|MERGE_RESOLUTION|>--- conflicted
+++ resolved
@@ -17,28 +17,8 @@
   { requestFormData }: SendAdaBugReportRequestParams
 ): Promise<{}> => {
   const { email, subject, problem, compressedLog } = requestFormData;
-<<<<<<< HEAD
-  const { version, API_VERSION, NETWORK, build, getInstallerVersion, REPORT_URL } = environment;
+  const { version, os, API_VERSION, NETWORK, build, getInstallerVersion, REPORT_URL } = environment;
   const reportUrl = url.parse(REPORT_URL);
-
-  let platform;
-  switch (environment.platform) {
-    case 'darwin':
-      platform = 'macOS';
-      break;
-    case 'win32':
-      platform = 'Windows';
-      break;
-    case 'linux':
-      platform = 'Linux';
-      break;
-    default:
-      platform = '';
-  }
-=======
-  const { version, os, buildNumber, REPORT_URL } = environment;
-  const reportUrl = url.parse(REPORT_URL);
->>>>>>> c4bee671
 
   return request({
     hostname: reportUrl.hostname,
@@ -46,20 +26,13 @@
     path: '/report',
     port: reportUrl.port,
   }, {
-<<<<<<< HEAD
     product: 'Cardano Wallet',
     frontendVersion: version,
     backendVersion: API_VERSION,
     network: NETWORK,
     build,
     installerVersion: getInstallerVersion(),
-    os: platform,
-=======
-    application,
-    version,
-    build: buildNumber,
     os,
->>>>>>> c4bee671
     compressedLog,
     date: moment().format('YYYY-MM-DDTHH:mm:ss'),
     magic: 2000000000,
