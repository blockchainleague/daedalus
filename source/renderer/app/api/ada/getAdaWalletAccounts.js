--- conflicted
+++ resolved
@@ -1,11 +1,6 @@
 // @flow
-<<<<<<< HEAD
-import type { AdaAccounts } from './types';
+import type { AdaAccounts, RequestConfig } from './types';
 import { request } from './lib/v1/request';
-=======
-import type { AdaAccounts, RequestConfig } from './types';
-import { request } from './lib/request';
->>>>>>> 19c7ab75
 
 export type GetAdaWalletAccountsParams = {
   walletId: string,
@@ -18,14 +13,7 @@
   request({
     hostname: 'localhost',
     method: 'GET',
-<<<<<<< HEAD
     path: `/api/v1/wallets/${walletId}/accounts`,
-    port: 8090,
-    ca,
+    ...config,
   })
-=======
-    path: '/api/accounts',
-    ...config
-  }, { accountId: walletId })
->>>>>>> 19c7ab75
 );