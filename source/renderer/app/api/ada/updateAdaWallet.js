// @flow
<<<<<<< HEAD
import type { AdaV1Wallet, AdaV1Assurance } from './types';
import { request } from './lib/v1/request';
=======
import type { AdaWallet, RequestConfig } from './types';
import { request } from './lib/request';
>>>>>>> 19c7ab75

export type UpdateAdaWalletParams = {
  walletId: string,
  assuranceLevel: AdaV1Assurance,
  name: string
};

export const updateAdaWallet = (
<<<<<<< HEAD
  { ca, walletId, assuranceLevel, name }: UpdateAdaWalletParams
): Promise<AdaV1Wallet> => (
  request({
    hostname: 'localhost',
    method: 'PUT',
    path: `/api/v1/wallets/${walletId}`,
    port: 8090,
    ca,
  }, {}, { assuranceLevel, name })
=======
  config: RequestConfig,
  { walletId, walletMeta }: UpdateAdaWalletParams
): Promise<AdaWallet> => (
  request({
    hostname: 'localhost',
    method: 'PUT',
    path: `/api/wallets/${walletId}`,
    ...config
  }, {}, walletMeta)
>>>>>>> 19c7ab75
);<|MERGE_RESOLUTION|>--- conflicted
+++ resolved
@@ -1,11 +1,6 @@
 // @flow
-<<<<<<< HEAD
-import type { AdaV1Wallet, AdaV1Assurance } from './types';
+import type { AdaV1Wallet, AdaV1Assurance, RequestConfig } from './types';
 import { request } from './lib/v1/request';
-=======
-import type { AdaWallet, RequestConfig } from './types';
-import { request } from './lib/request';
->>>>>>> 19c7ab75
 
 export type UpdateAdaWalletParams = {
   walletId: string,
@@ -14,25 +9,13 @@
 };
 
 export const updateAdaWallet = (
-<<<<<<< HEAD
-  { ca, walletId, assuranceLevel, name }: UpdateAdaWalletParams
+  config: RequestConfig,
+  { walletId, assuranceLevel, name }: UpdateAdaWalletParams
 ): Promise<AdaV1Wallet> => (
   request({
     hostname: 'localhost',
     method: 'PUT',
     path: `/api/v1/wallets/${walletId}`,
-    port: 8090,
-    ca,
+    ...config,
   }, {}, { assuranceLevel, name })
-=======
-  config: RequestConfig,
-  { walletId, walletMeta }: UpdateAdaWalletParams
-): Promise<AdaWallet> => (
-  request({
-    hostname: 'localhost',
-    method: 'PUT',
-    path: `/api/wallets/${walletId}`,
-    ...config
-  }, {}, walletMeta)
->>>>>>> 19c7ab75
 );