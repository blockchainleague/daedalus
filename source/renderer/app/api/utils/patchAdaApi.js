// @flow
import BigNumber from 'bignumber.js';
import { get } from 'lodash';
import AdaApi from '../api';
import { getNodeInfo } from '../nodes/requests/getNodeInfo';
import { getNodeSettings } from '../nodes/requests/getNodeSettings';
import { GenericApiError } from '../common/errors';
import { Logger } from '../../utils/logging';
import { RedeemAdaError } from '../transactions/errors';
import type { RedeemAdaParams } from '../transactions/requests/redeemAda';
import type { RedeemPaperVendedAdaParams } from '../transactions/requests/redeemPaperVendedAda';
import type { NodeInfoQueryParams } from '../nodes/requests/getNodeInfo';
import type {
  NodeInfoResponse,
  GetNetworkStatusResponse,
  NodeSettingsResponse,
  GetNodeSettingsResponse,
} from '../nodes/types';

// ========== LOGGING =========

let LOCAL_TIME_DIFFERENCE = 0;
let NEXT_ADA_UPDATE = null;
<<<<<<< HEAD
let NODE_SUBSCRIPTION_STATUS = null;
=======
let SUBSCRIPTION_STATUS = null;
let LOCAL_BLOCK_HEIGHT = null;
let NETWORK_BLOCK_HEIGHT = null;
>>>>>>> af1d3902

export default (api: AdaApi) => {
  // Since we cannot test ada redemption in dev mode, just resolve the requests
  api.redeemAda = (request: RedeemAdaParams): Promise<any> =>
    new Promise(resolve => {
      try {
        Logger.debug('AdaApi::redeemAda (PATCHED) called', { request });
        const { redemptionCode } = request;
        const isValidRedemptionCode = api.isValidRedemptionKey(redemptionCode);
        if (!isValidRedemptionCode) {
          Logger.debug(
            'AdaApi::redeemAda (PATCHED) failed: not a valid redemption key!'
          );
          throw new RedeemAdaError();
        }
        Logger.debug('AdaApi::redeemAda (PATCHED) success');
        resolve({ amount: new BigNumber(1000) });
      } catch (error) {
        Logger.error('AdaApi::redeemAda (PATCHED) error', { error });
        throw new RedeemAdaError();
      }
    });

  api.redeemPaperVendedAda = (
    request: RedeemPaperVendedAdaParams
  ): Promise<any> =>
    new Promise(resolve => {
      try {
        Logger.debug('AdaApi::redeemPaperVendedAda (PATCHED) called', {
          request,
        });
        const { redemptionCode, mnemonic } = request;
        const isValidKey = api.isValidPaperVendRedemptionKey(redemptionCode);
        const isValidMnemonic = api.isValidRedemptionMnemonic(
          mnemonic.join(' ')
        );
        if (!isValidKey)
          Logger.debug(
            'AdaApi::redeemPaperVendedAda (PATCHED) failed: not a valid redemption key!'
          );
        if (!isValidMnemonic)
          Logger.debug(
            'AdaApi::redeemPaperVendedAda (PATCHED) failed: not a valid mnemonic!'
          );
        if (!isValidKey || !isValidMnemonic) {
          throw new RedeemAdaError();
        }
        Logger.debug('AdaApi::redeemPaperVendedAda (PATCHED) success');
        resolve({ amount: new BigNumber(1000) });
      } catch (error) {
        Logger.error('AdaApi::redeemPaperVendedAda (PATCHED) error', { error });
        throw new RedeemAdaError();
      }
    });

  api.getLocalTimeDifference = async () =>
    Promise.resolve(LOCAL_TIME_DIFFERENCE);

  api.getNetworkStatus = async (
    queryInfoParams?: NodeInfoQueryParams
  ): Promise<GetNetworkStatusResponse> => {
    Logger.debug('AdaApi::getNetworkStatus (PATCHED) called');
    try {
      const nodeInfo: NodeInfoResponse = await getNodeInfo(
        api.config,
        queryInfoParams
      );
      Logger.debug('AdaApi::getNetworkStatus (PATCHED) success', {
        nodeInfo,
      });

      const {
        blockchainHeight,
        subscriptionStatus,
        syncProgress,
        localBlockchainHeight,
      } = nodeInfo;

      // extract relevant data before sending to NetworkStatusStore
<<<<<<< HEAD
      return {
        subscriptionStatus: NODE_SUBSCRIPTION_STATUS || subscriptionStatus,
=======
      const response = {
        subscriptionStatus: SUBSCRIPTION_STATUS || subscriptionStatus,
>>>>>>> af1d3902
        syncProgress: syncProgress.quantity,
        blockchainHeight:
          NETWORK_BLOCK_HEIGHT || get(blockchainHeight, 'quantity', 0),
        localBlockchainHeight:
          LOCAL_BLOCK_HEIGHT || localBlockchainHeight.quantity,
        localTimeInformation: {
          status: 'available',
          difference: LOCAL_TIME_DIFFERENCE,
        },
      };

      // Since in test environment we run multiple NTP force-checks
      // we need to protect ourselves from getting punished by the NTP
      // service which results in 30 second delay in NTP check response.
      // In order to simulate NTP force-check we use 250ms timeout.
      const isForcedTimeDifferenceCheck = !!queryInfoParams;
      return isForcedTimeDifferenceCheck
        ? new Promise(resolve => {
            setTimeout(() => resolve(response), 250);
          })
        : response;
    } catch (error) {
      Logger.error('AdaApi::getNetworkStatus (PATCHED) error', { error });
      throw new GenericApiError();
    }
  };

  api.getNodeSettings = async (): Promise<GetNodeSettingsResponse> => {
    Logger.debug('AdaApi::getNodeSettings (PATCHED) called');
    try {
      const nodeSettings: NodeSettingsResponse = await getNodeSettings(
        api.config
      );
      if (api.setFaultyNodeSettingsApi) {
        const error = new Error('getNodeSettings forced error');
        Logger.error('AdaApi::getNodeSettings (PATCHED) forced error', {
          error,
        });
        throw new GenericApiError(error);
      }
      Logger.debug('AdaApi::getNodeSettings (PATCHED) success', {
        nodeSettings,
      });
      const { slotId } = nodeSettings;
      return { slotId };
    } catch (error) {
      Logger.error('AdaApi::getNodeSettings (PATCHED) error', { error });
      throw new GenericApiError(error);
    }
  };

  api.setFaultyNodeSettingsApi = false;

  api.setLocalTimeDifference = async timeDifference => {
    LOCAL_TIME_DIFFERENCE = timeDifference;
  };

  api.nextUpdate = async () => Promise.resolve(NEXT_ADA_UPDATE);

  api.setNextUpdate = async nextUpdate => {
    NEXT_ADA_UPDATE = nextUpdate;
  };

<<<<<<< HEAD
  api.unsubscribeNode = async () => {
    NODE_SUBSCRIPTION_STATUS = {};
  };

  api.getLatestAppVersionInfo = async () => ({
    platforms: {
      windows: {
        version: '0.14.0',
      },
      darwin: {
        version: '0.14.0',
      },
      linux: {
        version: '0.14.0',
      },
    }
  });
=======
  api.setSubscriptionStatus = async (subscriptionStatus: Object) => {
    SUBSCRIPTION_STATUS = subscriptionStatus;
  };

  api.setLocalBlockHeight = async (height: number) => {
    LOCAL_BLOCK_HEIGHT = height;
  };

  api.setNetworkBlockHeight = async (height: number) => {
    NETWORK_BLOCK_HEIGHT = height;
  };
>>>>>>> af1d3902
};<|MERGE_RESOLUTION|>--- conflicted
+++ resolved
@@ -4,6 +4,7 @@
 import AdaApi from '../api';
 import { getNodeInfo } from '../nodes/requests/getNodeInfo';
 import { getNodeSettings } from '../nodes/requests/getNodeSettings';
+import { getLatestAppVersion } from '../nodes/requests/getLatestAppVersion';
 import { GenericApiError } from '../common/errors';
 import { Logger } from '../../utils/logging';
 import { RedeemAdaError } from '../transactions/errors';
@@ -11,23 +12,20 @@
 import type { RedeemPaperVendedAdaParams } from '../transactions/requests/redeemPaperVendedAda';
 import type { NodeInfoQueryParams } from '../nodes/requests/getNodeInfo';
 import type {
+  LatestAppVersionInfoResponse,
   NodeInfoResponse,
   GetNetworkStatusResponse,
   NodeSettingsResponse,
   GetNodeSettingsResponse,
+  GetLatestAppVersionResponse,
 } from '../nodes/types';
 
-// ========== LOGGING =========
-
+let LATEST_APP_VERSION = null;
 let LOCAL_TIME_DIFFERENCE = 0;
-let NEXT_ADA_UPDATE = null;
-<<<<<<< HEAD
-let NODE_SUBSCRIPTION_STATUS = null;
-=======
-let SUBSCRIPTION_STATUS = null;
 let LOCAL_BLOCK_HEIGHT = null;
 let NETWORK_BLOCK_HEIGHT = null;
->>>>>>> af1d3902
+let NEXT_ADA_UPDATE = null;
+let SUBSCRIPTION_STATUS = null;
 
 export default (api: AdaApi) => {
   // Since we cannot test ada redemption in dev mode, just resolve the requests
@@ -107,13 +105,8 @@
       } = nodeInfo;
 
       // extract relevant data before sending to NetworkStatusStore
-<<<<<<< HEAD
-      return {
-        subscriptionStatus: NODE_SUBSCRIPTION_STATUS || subscriptionStatus,
-=======
       const response = {
         subscriptionStatus: SUBSCRIPTION_STATUS || subscriptionStatus,
->>>>>>> af1d3902
         syncProgress: syncProgress.quantity,
         blockchainHeight:
           NETWORK_BLOCK_HEIGHT || get(blockchainHeight, 'quantity', 0),
@@ -177,26 +170,34 @@
     NEXT_ADA_UPDATE = nextUpdate;
   };
 
-<<<<<<< HEAD
-  api.unsubscribeNode = async () => {
-    NODE_SUBSCRIPTION_STATUS = {};
-  };
-
-  api.getLatestAppVersionInfo = async () => ({
-    platforms: {
-      windows: {
-        version: '0.14.0',
-      },
-      darwin: {
-        version: '0.14.0',
-      },
-      linux: {
-        version: '0.14.0',
-      },
+  api.getLatestAppVersion = async (): Promise<GetLatestAppVersionResponse> => {
+    Logger.debug('AdaApi::getLatestAppVersion (PATCHED) called');
+    try {
+      const latestAppVersionInfo: LatestAppVersionInfoResponse = await getLatestAppVersion();
+      const latestAppVersionPath = `platforms.${
+        global.environment.platform
+      }.version`;
+      const latestAppVersion = get(
+        latestAppVersionInfo,
+        latestAppVersionPath,
+        null
+      );
+      Logger.debug('AdaApi::getLatestAppVersion success', {
+        latestAppVersion,
+        latestAppVersionInfo,
+      });
+      return { latestAppVersion: LATEST_APP_VERSION || latestAppVersion };
+    } catch (error) {
+      Logger.error('AdaApi::getLatestAppVersion (PATCHED) error', { error });
+      throw new GenericApiError();
     }
-  });
-=======
-  api.setSubscriptionStatus = async (subscriptionStatus: Object) => {
+  };
+
+  api.setLatestAppVersion = async (latestAppVersion: ?string) => {
+    LATEST_APP_VERSION = latestAppVersion;
+  };
+
+  api.setSubscriptionStatus = async (subscriptionStatus: ?Object) => {
     SUBSCRIPTION_STATUS = subscriptionStatus;
   };
 
@@ -207,5 +208,4 @@
   api.setNetworkBlockHeight = async (height: number) => {
     NETWORK_BLOCK_HEIGHT = height;
   };
->>>>>>> af1d3902
 };