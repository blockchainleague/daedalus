--- conflicted
+++ resolved
@@ -5,22 +5,18 @@
 import { includes, without } from 'lodash';
 import { electronStoreConversation } from '../../ipc/electronStoreConversation';
 import { WalletMigrationStatuses } from '../../stores/WalletMigrationStore';
-<<<<<<< HEAD
+import {
+  STORAGE_TYPES as types,
+  STORAGE_KEYS as keys,
+} from '../../../../common/config/electron-store.config';
+
 import type { NewsTimestamp } from '../news/types';
 import type { WalletMigrationStatus } from '../../stores/WalletMigrationStore';
 import type {
   TransportDevice,
   ExtendedPublicKey,
 } from '../../stores/HardwareWalletsStore';
-=======
-import {
-  STORAGE_TYPES as types,
-  STORAGE_KEYS as keys,
-} from '../../../../common/config/electron-store.config';
-import type { NewsTimestamp } from '../news/types';
-import type { WalletMigrationStatus } from '../../stores/WalletMigrationStore';
 import type { StorageKey } from '../../../../common/types/electron-store.types';
->>>>>>> 3f8a5737
 
 export type WalletLocalData = {
   id: string,
@@ -28,8 +24,7 @@
   creationDate: Date,
 };
 export type WalletsLocalData = {
-<<<<<<< HEAD
-  [key: string]: WalletLocalData,
+  [key: StorageKey]: WalletLocalData,
 };
 
 export type SetHardwareWalletLocalDataRequestType = {
@@ -50,13 +45,6 @@
 
 export type HardwareWalletsLocalData = {
   [key: string]: HardwareWalletLocalData,
-};
-
-type StorageKeys = {
-  [key: string]: string,
-=======
-  [key: StorageKey]: WalletLocalData,
->>>>>>> 3f8a5737
 };
 
 /**
@@ -100,34 +88,10 @@
     });
   };
 
-<<<<<<< HEAD
-  storageKeys: StorageKeys;
-
-  constructor(NETWORK: string) {
-    const storageKeysRaw = [
-      'USER_LOCALE',
-      'USER_NUMBER_FORMAT',
-      'USER_DATE_FORMAT_ENGLISH',
-      'USER_DATE_FORMAT_JAPANESE',
-      'USER_TIME_FORMAT',
-      'TERMS_OF_USE_ACCEPTANCE',
-      'THEME',
-      'DATA_LAYER_MIGRATION_ACCEPTANCE',
-      'READ_NEWS',
-      'WALLETS',
-      'WALLET_MIGRATION_STATUS',
-      'HARDWARE_WALLETS',
-    ];
-    this.storageKeys = {};
-    storageKeysRaw.forEach(key => {
-      const keyStr = key.replace(new RegExp('_', 'g'), '-');
-      this.storageKeys[key] = `${NETWORK}-${keyStr}`;
-=======
   static reset = async (): Promise<void> => {
     await electronStoreConversation.request({
       type: types.RESET,
       key: keys.RESET,
->>>>>>> 3f8a5737
     });
   };
 
@@ -312,20 +276,6 @@
     LocalStorageApi.unset(this.storageKeys.HARDWARE_WALLETS);
 
   reset = async () => {
-<<<<<<< HEAD
-    await this.unsetUserLocale();
-    await this.unsetUserNumberFormat();
-    await this.unsetUserDateFormatEnglish();
-    await this.unsetUserDateFormatJapanese();
-    await this.unsetUserTimeFormat();
-    await this.unsetTermsOfUseAcceptance();
-    await this.unsetUserTheme();
-    await this.unsetDataLayerMigrationAcceptance();
-    await this.unsetReadNews();
-    await this.unsetWalletMigrationStatus();
-    await this.unsetHardwareWalletLocalDataAll();
-=======
     await LocalStorageApi.reset();
->>>>>>> 3f8a5737
   };
 }