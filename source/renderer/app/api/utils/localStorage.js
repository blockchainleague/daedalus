// @flow

/* eslint-disable consistent-return */

import { includes, without } from 'lodash';
import { electronStoreConversation } from '../../ipc/electronStoreConversation';
import { WalletMigrationStatuses } from '../../stores/WalletMigrationStore';
import {
  STORAGE_TYPES as types,
  STORAGE_KEYS as keys,
} from '../../../../common/config/electron-store.config';

import type { NewsTimestamp } from '../news/types';
import type { WalletMigrationStatus } from '../../stores/WalletMigrationStore';
import type { TransportDevice, HardwareWalletExtendedPublicKeyResponse } from '../../../../common/types/hardware-wallets.types';
import type { StorageKey } from '../../../../common/types/electron-store.types';

export type WalletLocalData = {
  id: string,
  recoveryPhraseVerificationDate?: ?Date,
  creationDate: Date,
};
export type WalletsLocalData = {
  [key: StorageKey]: WalletLocalData,
};

export type SetHardwareWalletLocalDataRequestType = {
  walletId: string,
  data: {
    device?: TransportDevice,
    extendedPublicKey?: HardwareWalletExtendedPublicKeyResponse,
    disconnected?: boolean,
  },
};

export type HardwareWalletLocalData = {
  id: string,
  device: TransportDevice,
  extendedPublicKey: HardwareWalletExtendedPublicKeyResponse,
  disconnected: boolean,
};

export type HardwareWalletsLocalData = {
  [key: string]: HardwareWalletLocalData,
};

/**
 * This api layer provides access to the electron local storage
 * for user settings that are not synced with any coin backend.
 */

export default class LocalStorageApi {
  static get = async (
    key: StorageKey,
    fallbackValue?: any,
    id?: string
  ): Promise<any> => {
    const value = await electronStoreConversation.request({
      type: types.GET,
      key,
      id,
    });
    if (!value) return fallbackValue || '';
    return value;
  };

  static set = async (
    key: StorageKey,
    data: any,
    id?: string
  ): Promise<void> => {
    await electronStoreConversation.request({
      type: types.SET,
      key,
      data,
      id,
    });
  };

  static unset = async (key: StorageKey, id?: string): Promise<void> => {
    await electronStoreConversation.request({
      type: types.DELETE,
      key,
      id,
    });
  };

  static reset = async (): Promise<void> => {
    await electronStoreConversation.request({
      type: types.RESET,
      key: keys.RESET,
    });
  };

  getUserLocale = (): Promise<string> => LocalStorageApi.get(keys.USER_LOCALE);

  setUserLocale = (locale: string): Promise<void> =>
    LocalStorageApi.set(keys.USER_LOCALE, locale);

  unsetUserLocale = (): Promise<void> =>
    LocalStorageApi.unset(keys.USER_LOCALE);

  getUserNumberFormat = (): Promise<string> =>
    LocalStorageApi.get(keys.USER_NUMBER_FORMAT);

  setUserNumberFormat = (numberFormat: string): Promise<void> =>
    LocalStorageApi.set(keys.USER_NUMBER_FORMAT, numberFormat);

  unsetUserNumberFormat = (): Promise<void> =>
    LocalStorageApi.unset(keys.USER_NUMBER_FORMAT);

  getUserDateFormatEnglish = (): Promise<string> =>
    LocalStorageApi.get(keys.USER_DATE_FORMAT_ENGLISH);

  setUserDateFormatEnglish = (dateFormat: string): Promise<void> =>
    LocalStorageApi.set(keys.USER_DATE_FORMAT_ENGLISH, dateFormat);

  unsetUserDateFormatEnglish = (): Promise<void> =>
    LocalStorageApi.unset(keys.USER_DATE_FORMAT_ENGLISH);

  getUserDateFormatJapanese = (): Promise<string> =>
    LocalStorageApi.get(keys.USER_DATE_FORMAT_JAPANESE);

  setUserDateFormatJapanese = (dateFormat: string): Promise<void> =>
    LocalStorageApi.set(keys.USER_DATE_FORMAT_JAPANESE, dateFormat);

  unsetUserDateFormatJapanese = (): Promise<void> =>
    LocalStorageApi.unset(keys.USER_DATE_FORMAT_JAPANESE);

  getUserTimeFormat = (): Promise<string> =>
    LocalStorageApi.get(keys.USER_TIME_FORMAT);

  setUserTimeFormat = (timeFormat: string): Promise<void> =>
    LocalStorageApi.set(keys.USER_TIME_FORMAT, timeFormat);

  unsetUserTimeFormat = (): Promise<void> =>
    LocalStorageApi.unset(keys.USER_TIME_FORMAT);

  getTermsOfUseAcceptance = (): Promise<boolean> =>
    LocalStorageApi.get(keys.TERMS_OF_USE_ACCEPTANCE, false);

  setTermsOfUseAcceptance = (): Promise<void> =>
    LocalStorageApi.set(keys.TERMS_OF_USE_ACCEPTANCE, true);

  unsetTermsOfUseAcceptance = (): Promise<void> =>
    LocalStorageApi.unset(keys.TERMS_OF_USE_ACCEPTANCE);

  getUserTheme = (): Promise<string> => LocalStorageApi.get(keys.THEME);

  setUserTheme = (theme: string): Promise<void> =>
    LocalStorageApi.set(keys.THEME, theme);

  unsetUserTheme = (): Promise<void> => LocalStorageApi.unset(keys.THEME);

  getDataLayerMigrationAcceptance = (): Promise<boolean> =>
    LocalStorageApi.get(keys.DATA_LAYER_MIGRATION_ACCEPTANCE, false);

  setDataLayerMigrationAcceptance = (): Promise<void> =>
    LocalStorageApi.set(keys.DATA_LAYER_MIGRATION_ACCEPTANCE, true);

  unsetDataLayerMigrationAcceptance = (): Promise<void> =>
    LocalStorageApi.unset(keys.DATA_LAYER_MIGRATION_ACCEPTANCE);

  getWalletsLocalData = (): Promise<Object> =>
    LocalStorageApi.get(keys.WALLETS, {});

  getWalletLocalData = (walletId: string): Promise<WalletLocalData> =>
    LocalStorageApi.get(
      keys.WALLETS,
      {
        id: walletId,
      },
      walletId
    );

  setWalletLocalData = async (
    walletId: string,
    updatedWalletData?: Object
  ): Promise<WalletLocalData> => {
    const currentWalletData = await this.getWalletLocalData(walletId);
    const defaultData = { creationDate: new Date() };
    const unmutableData = { id: walletId };
    const walletData = Object.assign(
      {},
      defaultData,
      currentWalletData,
      updatedWalletData,
      unmutableData
    );
    await LocalStorageApi.set(keys.WALLETS, walletData, walletId);
    return walletData;
  };

  unsetWalletLocalData = (walletId: string): Promise<void> =>
    LocalStorageApi.unset(keys.WALLETS, walletId);

  getReadNews = (): Promise<NewsTimestamp[]> =>
    LocalStorageApi.get(keys.READ_NEWS, []);

  markNewsAsRead = async (
    newsTimestamps: NewsTimestamp[]
  ): Promise<NewsTimestamp[]> => {
    const readNews = (await LocalStorageApi.get(keys.READ_NEWS)) || [];
    if (!includes(readNews, newsTimestamps[0])) {
      await LocalStorageApi.set(
        keys.READ_NEWS,
        readNews.concat(newsTimestamps)
      );
    }
    return readNews;
  };

  markNewsAsUnread = async (
    newsTimestamp: NewsTimestamp
  ): Promise<NewsTimestamp[]> => {
    const readNews = (await LocalStorageApi.get(keys.READ_NEWS)) || [];
    if (includes(readNews, newsTimestamp)) {
      await LocalStorageApi.set(
        keys.READ_NEWS,
        without(readNews, newsTimestamp)
      );
    }
    return readNews;
  };

  unsetReadNews = (): Promise<void> => LocalStorageApi.unset(keys.READ_NEWS);

  getWalletMigrationStatus = (): Promise<WalletMigrationStatus> =>
    LocalStorageApi.get(
      keys.WALLET_MIGRATION_STATUS,
      WalletMigrationStatuses.UNSTARTED
    );

  setWalletMigrationStatus = (status: WalletMigrationStatus): Promise<void> =>
    LocalStorageApi.set(keys.WALLET_MIGRATION_STATUS, status);

  unsetWalletMigrationStatus = (): Promise<void> =>
    LocalStorageApi.unset(keys.WALLET_MIGRATION_STATUS);

<<<<<<< HEAD
  getHardwareWalletsLocalData = (): Promise<HardwareWalletsLocalData> =>
    LocalStorageApi.get(keys.HARDWARE_WALLETS, {});

  getHardwareWalletLocalData = (
    walletId: string
  ): Promise<HardwareWalletLocalData> =>
    LocalStorageApi.get(
      keys.HARDWARE_WALLETS,
      {
        id: walletId,
      },
      walletId
    );

  setHardwareWalletLocalData = async (
    walletId: string,
    data?: Object
  ): Promise<HardwareWalletLocalData> => {
    const currentWalletData = await this.getHardwareWalletLocalData(walletId);
    const unmutableData = { id: walletId };
    const walletData = Object.assign(
      {},
      currentWalletData,
      data,
      unmutableData
    );
    await LocalStorageApi.set(keys.HARDWARE_WALLETS, walletData, walletId);
    return walletData;
  };

  unsetHardwareWalletLocalData = (walletId: string): Promise<void> =>
    LocalStorageApi.unset(keys.HARDWARE_WALLETS, walletId);

  unsetHardwareWalletLocalDataAll = (): Promise<void> =>
    LocalStorageApi.unset(keys.HARDWARE_WALLETS);
=======
  getAppAutomaticUpdateFailed = (): Promise<boolean> =>
    LocalStorageApi.get(keys.APP_AUTOMATIC_UPDATE_FAILED, false);

  setAppAutomaticUpdateFailed = (): Promise<void> =>
    LocalStorageApi.set(keys.APP_AUTOMATIC_UPDATE_FAILED, true);

  unsetAppAutomaticUpdateFailed = (): Promise<void> =>
    LocalStorageApi.unset(keys.APP_AUTOMATIC_UPDATE_FAILED);

  getAppUpdateCompleted = (): Promise<string> =>
    LocalStorageApi.get(keys.APP_UPDATE_COMPLETED, false);

  setAppUpdateCompleted = (verstion: string): Promise<void> =>
    LocalStorageApi.set(keys.APP_UPDATE_COMPLETED, verstion, '');

  unsetAppUpdateCompleted = (): Promise<void> =>
    LocalStorageApi.unset(keys.APP_UPDATE_COMPLETED);
>>>>>>> d2dc7518

  reset = async () => {
    await LocalStorageApi.reset();
  };
}<|MERGE_RESOLUTION|>--- conflicted
+++ resolved
@@ -237,8 +237,25 @@
   unsetWalletMigrationStatus = (): Promise<void> =>
     LocalStorageApi.unset(keys.WALLET_MIGRATION_STATUS);
 
-<<<<<<< HEAD
-  getHardwareWalletsLocalData = (): Promise<HardwareWalletsLocalData> =>
+  getAppAutomaticUpdateFailed = (): Promise<boolean> =>
+    LocalStorageApi.get(keys.APP_AUTOMATIC_UPDATE_FAILED, false);
+
+  setAppAutomaticUpdateFailed = (): Promise<void> =>
+    LocalStorageApi.set(keys.APP_AUTOMATIC_UPDATE_FAILED, true);
+
+  unsetAppAutomaticUpdateFailed = (): Promise<void> =>
+    LocalStorageApi.unset(keys.APP_AUTOMATIC_UPDATE_FAILED);
+
+  getAppUpdateCompleted = (): Promise<string> =>
+    LocalStorageApi.get(keys.APP_UPDATE_COMPLETED, false);
+
+  setAppUpdateCompleted = (verstion: string): Promise<void> =>
+    LocalStorageApi.set(keys.APP_UPDATE_COMPLETED, verstion, '');
+
+  unsetAppUpdateCompleted = (): Promise<void> =>
+    LocalStorageApi.unset(keys.APP_UPDATE_COMPLETED);
+
+    getHardwareWalletsLocalData = (): Promise<HardwareWalletsLocalData> =>
     LocalStorageApi.get(keys.HARDWARE_WALLETS, {});
 
   getHardwareWalletLocalData = (
@@ -273,25 +290,6 @@
 
   unsetHardwareWalletLocalDataAll = (): Promise<void> =>
     LocalStorageApi.unset(keys.HARDWARE_WALLETS);
-=======
-  getAppAutomaticUpdateFailed = (): Promise<boolean> =>
-    LocalStorageApi.get(keys.APP_AUTOMATIC_UPDATE_FAILED, false);
-
-  setAppAutomaticUpdateFailed = (): Promise<void> =>
-    LocalStorageApi.set(keys.APP_AUTOMATIC_UPDATE_FAILED, true);
-
-  unsetAppAutomaticUpdateFailed = (): Promise<void> =>
-    LocalStorageApi.unset(keys.APP_AUTOMATIC_UPDATE_FAILED);
-
-  getAppUpdateCompleted = (): Promise<string> =>
-    LocalStorageApi.get(keys.APP_UPDATE_COMPLETED, false);
-
-  setAppUpdateCompleted = (verstion: string): Promise<void> =>
-    LocalStorageApi.set(keys.APP_UPDATE_COMPLETED, verstion, '');
-
-  unsetAppUpdateCompleted = (): Promise<void> =>
-    LocalStorageApi.unset(keys.APP_UPDATE_COMPLETED);
->>>>>>> d2dc7518
 
   reset = async () => {
     await LocalStorageApi.reset();
