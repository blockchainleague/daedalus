// @flow
import React, { Component } from 'react';
import classnames from 'classnames';
import { observer } from 'mobx-react';
import { Button, Select } from 'react-polymorph/lib/components';
import { ButtonSkin, SelectSkin } from 'react-polymorph/lib/skins/simple';
import { defineMessages, intlShape } from 'react-intl';
import ReactToolboxMobxForm from '../../../utils/ReactToolboxMobxForm';
import LocalizableError from '../../../i18n/LocalizableError';
import styles from './LanguageSelectionForm.scss';
import type { ReactIntlMessage } from '../../../types/i18nTypes';

const messages = defineMessages({
  languageSelectLabel: {
    id: 'profile.languageSelect.form.languageSelectLabel',
    defaultMessage: '!!!Select your language',
    description: 'Label for the language select.'
  },
  submitLabel: {
    id: 'profile.languageSelect.form.submitLabel',
    defaultMessage: '!!!Continue',
    description: 'Label for the "Language select" form submit button.'
  },
});

type Props = {
  languages: Array<{ value: string, label: ReactIntlMessage }>,
  onSubmit: Function,
  isSubmitting: boolean,
  error?: ?LocalizableError,
};

@observer
export default class LanguageSelectionForm extends Component<Props> {

  static contextTypes = {
    intl: intlShape.isRequired,
  };

  submit = () => {
    this.form.submit({
      onSuccess: (form) => {
        const { languageId } = form.values();
        this.props.onSubmit({ locale: languageId });
      },
      onError: () => {}
    });
  };

  form = new ReactToolboxMobxForm({
    fields: {
      languageId: {
        label: this.context.intl.formatMessage(messages.languageSelectLabel),
        value: this.props.languages[0].value,
      }
    }
  }, {
    options: {
      validateOnChange: false,
    },
  });

  render() {
    const { intl } = this.context;
    const { form } = this;
    const { languages, isSubmitting, error } = this.props;
    const languageId = form.$('languageId');
    const languageOptions = languages.map(language => ({
      value: language.value,
      label: intl.formatMessage(language.label)
    }));
    const buttonClasses = classnames([
      'primary',
      isSubmitting ? styles.submitButtonSpinning : styles.submitButton,
    ]);

    return (
      <div className={styles.component}>
        <div className={styles.centeredBox}>

          <Select
            className={styles.languageSelect}
            options={languageOptions}
            {...languageId.bind()}
            skin={SelectSkin}
          />

          {error && <p className={styles.error}>{intl.formatMessage(error)}</p>}

          <Button
            className={buttonClasses}
            label={intl.formatMessage(messages.submitLabel)}
<<<<<<< HEAD
            onMouseUp={this.submit}
            skin={ButtonSkin}
=======
            onClick={this.submit}
            skin={<SimpleButtonSkin />}
>>>>>>> 7718ceae
          />

        </div>
      </div>
    );
  }

}<|MERGE_RESOLUTION|>--- conflicted
+++ resolved
@@ -90,13 +90,8 @@
           <Button
             className={buttonClasses}
             label={intl.formatMessage(messages.submitLabel)}
-<<<<<<< HEAD
-            onMouseUp={this.submit}
             skin={ButtonSkin}
-=======
             onClick={this.submit}
-            skin={<SimpleButtonSkin />}
->>>>>>> 7718ceae
           />
 
         </div>
