// @flow
import React, { Component } from 'react';
import { map, get } from 'lodash';
import { observer } from 'mobx-react';
import { isEmail, isEmpty } from 'validator';
import classnames from 'classnames';
import { defineMessages, intlShape, FormattedHTMLMessage } from 'react-intl';
import { Input } from 'react-polymorph/lib/components/Input';
import { TextArea } from 'react-polymorph/lib/components/TextArea';
import { Checkbox } from 'react-polymorph/lib/components/Checkbox';
import { InputSkin } from 'react-polymorph/lib/skins/simple/InputSkin';
import { TextAreaSkin } from 'react-polymorph/lib/skins/simple/TextAreaSkin';
import { SwitchSkin } from 'react-polymorph/lib/skins/simple/SwitchSkin';
import { IDENTIFIERS } from 'react-polymorph/lib/themes/API';
import ReactToolboxMobxForm from '../../../utils/ReactToolboxMobxForm';
import DialogCloseButton from '../../widgets/DialogCloseButton';
import Dialog from '../../widgets/Dialog';
import { InvalidEmailError, FieldRequiredError } from '../../../i18n/errors';
import LocalizableError from '../../../i18n/LocalizableError';
import styles from './BugReportDialog.scss';
import type { LogFiles } from '../../../types/LogTypes';
import { FORM_VALIDATION_DEBOUNCE_WAIT } from '../../../config/timingConfig';
import { submitOnEnter } from '../../../utils/form';

const messages = defineMessages({
  title: {
    id: 'bugReport.dialog.title',
    defaultMessage: '!!!Support request',
    description: 'Title for the "Settings support" dialog.',
  },
  emailLabel: {
    id: 'bugReport.dialog.emailLabel',
    defaultMessage: '!!!Your e-mail',
    description: 'Label for the "Email" input on the wallet settings support dialog.',
  },
  emailPlaceholder: {
    id: 'bugReport.dialog.emailPlaceholder',
    defaultMessage: '!!!Enter your e-mail here, so we can answer you',
    description: 'Placeholder for the "Email" input on the wallet settings support dialog.',
  },
  subjectLabel: {
    id: 'bugReport.dialog.subjectLabel',
    defaultMessage: '!!!Subject',
    description: 'Label for the "Subject" input on the wallet settings support dialog.',
  },
  subjectPlaceholder: {
    id: 'bugReport.dialog.subjectPlaceholder',
    defaultMessage: '!!!Enter subject of your problem',
    description: 'Placeholder for the "Subject" input on the wallet settings support dialog.',
  },
  problemLabel: {
    id: 'bugReport.dialog.problemLabel',
    defaultMessage: '!!!Problem',
    description: 'Label for the "Problem" text area on the wallet settings support dialog.',
  },
  problemPlaceholder: {
    id: 'bugReport.dialog.problemPlaceholder',
    defaultMessage: '!!!Describe steps which got you to problem',
    description: 'Placeholder for the "Problem" text area on the wallet settings support dialog.',
  },
  logsSwitchLabel: {
    id: 'bugReport.dialog.logsSwitchLabel',
    defaultMessage: '!!!Attach logs',
    description: 'Label for the "Attach logs" switch on the wallet settings support dialog.',
  },
  logsSwitchPlaceholder: {
    id: 'bugReport.dialog.logsSwitchPlaceholder',
    defaultMessage: '!!!Logs will help to find out problem you are describing',
    description: 'Text for the "Attach logs" switch on the wallet settings support dialog.',
  },
  submitButtonLabel: {
    id: 'bugReport.dialog.button.label',
    defaultMessage: '!!!Send request',
    description: 'Label for the "Send request" button on the wallet settings support dialog.'
  },
  alternativeDescription: {
    id: 'bugReport.dialog.alternative.description',
    defaultMessage: `!!!Alternatively, to help the development team investigate the issue you are experiencing,
    you can send your support request manually. You should first download your logs.
    Please take the following steps to submit your support request:`,
    description: 'Bug report dialog alternative description text.'
  },
  alternativeErrorMessage: {
    id: 'bugReport.dialog.alternative.errorMessage',
    defaultMessage: '!!!There was a problem sending the support request.',
    description: 'Bug report dialog alternative error message.'
  },
  alternativeInstructionsStep1: {
    id: 'bugReport.dialog.alternative.instructions.step1',
    defaultMessage: '!!!Click the Download logs button to retrieve your archived logs, and save the file on your desktop.',
    description: 'Bug report dialog alternative instructions step one.'
  },
  alternativeInstructionsStep2: {
    id: 'bugReport.dialog.alternative.instructions.step2',
    defaultMessage: '!!!Click the Submit manually button, which will take you to the issue-reporting page on the Daedalus website.',
    description: 'Bug report dialog alternative instructions step two.'
  },
  alternativeInstructionsStep3: {
    id: 'bugReport.dialog.alternative.instructions.step3',
    defaultMessage: '!!!Attach the logs to your support request, fill in your details, and submit the form.',
    description: 'Bug report dialog alternative instructions step three.'
  },
  submitManuallyButtonLabel: {
    id: 'bugReport.dialog.alternative.submitManually.button.label',
    defaultMessage: '!!!Submit manually',
    description: 'Label for the "Submit manually" button on the wallet settings support dialog.'
  },
  submitManuallyLink: {
    id: 'bugReport.dialog.alternative.submitManually.link',
    defaultMessage: '!!!daedaluswallet.io/problem',
    description: 'Link to Daedalus website "Problem" page'
  },
  downloadButtonLabel: {
    id: 'bugReport.dialog.alternative.download.button.label',
    defaultMessage: '!!!Download',
    description: 'Label for the "Download" button on the wallet settings support dialog.'
  },
});

type Props = {
  logFiles: LogFiles,
  onCancel: Function,
  onSubmit: Function,
  onSubmitManually: Function,
  onDownload: Function,
  onGetLogs: Function,
  onGetLogsAndCompress: Function,
  isDownloading?: boolean,
  isSubmittingBugReport?: boolean,
  error: ?LocalizableError,
};

type State = {
  attachLogs: boolean,
  compressedLogsFile: ?string,
};

@observer
export default class BugReportDialog extends Component<Props, State> {

  static contextTypes = {
    intl: intlShape.isRequired,
  };

  state = {
    attachLogs: true,
    compressedLogsFile: null,
  };

  componentWillMount() {
    this.props.onGetLogs();
  }

  componentWillReceiveProps(nextProps: Object) {
    const compressedLogsFileChanged = (
      !this.props.compressedLogsFile &&
      !!nextProps.compressedLogsFile
    );
    const { compressedLogsFile } = this.state;
    if (compressedLogsFile) return false;
    if (nextProps.compressedLogsFile && compressedLogsFileChanged && !nextProps.isDownloading) {
      this.setState({ compressedLogsFile: nextProps.compressedLogsFile }, this.submit);
    }
  }

  form = new ReactToolboxMobxForm({
    fields: {
      email: {
        label: this.context.intl.formatMessage(messages.emailLabel),
        placeholder: this.context.intl.formatMessage(messages.emailPlaceholder),
        value: '',
        validators: [({ field }) => {
          const email = field.value;
          return [
            isEmail(email),
            this.context.intl.formatMessage(new InvalidEmailError())
          ];
        }]
      },
      subject: {
        label: this.context.intl.formatMessage(messages.subjectLabel),
        placeholder: this.context.intl.formatMessage(messages.subjectPlaceholder),
        value: '',
        validators: [({ field }) => {
          const subject = field.value;
          return [
            !isEmpty(subject),
            this.context.intl.formatMessage(new FieldRequiredError())
          ];
        }]
      },
      problem: {
        label: this.context.intl.formatMessage(messages.problemLabel),
        placeholder: this.context.intl.formatMessage(messages.problemPlaceholder),
        value: '',
        validators: [({ field }) => {
          const problem = field.value;
          return [
            !isEmpty(problem),
            this.context.intl.formatMessage(new FieldRequiredError())
          ];
        }]
      },
    },
  }, {
    options: {
      validateOnChange: true,
      validationDebounceWait: FORM_VALIDATION_DEBOUNCE_WAIT,
    },
  });

  submit = () => {
    this.form.submit({
      onSuccess: (form) => {
        const { attachLogs, compressedLogsFile } = this.state;
        if (attachLogs && !compressedLogsFile) {
          this.props.onGetLogsAndCompress();
          return false;
        }
        const { email, subject, problem } = form.values();
        const data = {
          email, subject, problem, compressedLogsFile
        };
        this.props.onSubmit(data);
      },
      onError: () => {},
    });
  };

  handleLogsSwitchToggle = (value: boolean) => {
    this.setState({ attachLogs: value });
  };

  onClose = () => !this.props.isSubmittingBugReport && this.props.onCancel();

  render() {
    const { intl } = this.context;
    const { attachLogs } = this.state;
    const { form } = this;
    const {
      logFiles, error, onDownload, isDownloading, isSubmittingBugReport
    } = this.props;

    const submitManuallyLink = intl.formatMessage(messages.submitManuallyLink);

    const logsExist = get(logFiles, ['files'], []).length > 0;
    const logsPath = get(logFiles, 'path');
    const fileNames = get(logFiles, 'files');

    const attachedLogsClasses = classnames([
      styles.attachedLogs,
      (attachLogs && logFiles) ? styles.show : null,
    ]);

    const submitButtonClasses = classnames([
      'submitButton',
      isSubmittingBugReport ? styles.isSubmitting : null,
    ]);

    const downloadButtonClasses = classnames([
      'downloadButton',
      isDownloading ? styles.isSubmitting : null,
    ]);

    const emailField = form.$('email');
    const subjectField = form.$('subject');
    const problemField = form.$('problem');

    const actions = [
      {
        className: submitButtonClasses,
        label: this.context.intl.formatMessage(messages.submitButtonLabel),
        primary: true,
        disabled: isSubmittingBugReport,
        onClick: this.submit,
      },
    ];

    const alternativeActions = [
      {
        className: downloadButtonClasses,
        label: this.context.intl.formatMessage(messages.downloadButtonLabel),
        primary: true,
        disabled: isDownloading,
        onClick: onDownload.bind(this),
      },
      {
        className: 'submitManuallyButton',
        label: this.context.intl.formatMessage(messages.submitManuallyButtonLabel),
        primary: true,
        onClick: this.onSubmitManually.bind(this, submitManuallyLink),
      },
    ];

    return (
      <Dialog
        className={styles.dialog}
        title={intl.formatMessage(messages.title)}
        actions={!error ? actions : alternativeActions}
        closeOnOverlayClick
        onClose={this.onClose}
        closeButton={
          <DialogCloseButton
            disabled={isSubmittingBugReport}
            onClose={this.onClose}
          />
        }
      >
        {error ? (
          <div>
            <p className={styles.error}>{intl.formatMessage(messages.alternativeErrorMessage)}</p>
            <div className={styles.bugReportAlternativeText}>
              <p><FormattedHTMLMessage {...messages.alternativeDescription} /></p>
              <ol>
                <li><FormattedHTMLMessage {...messages.alternativeInstructionsStep1} /></li>
                <li><FormattedHTMLMessage {...messages.alternativeInstructionsStep2} /></li>
                <li><FormattedHTMLMessage {...messages.alternativeInstructionsStep3} /></li>
              </ol>
            </div>
          </div>
        ) : (
          <div>
            <div className={styles.emailInput}>
              <Input
                className="email"
                {...emailField.bind()}
                error={emailField.error}
                skin={InputSkin}
                onKeyPress={submitOnEnter.bind(this, this.submit)}
              />
            </div>

            <div className={styles.subjectInput}>
              <Input
                className="subject"
                {...subjectField.bind()}
                error={subjectField.error}
                skin={InputSkin}
                onKeyPress={submitOnEnter.bind(this, this.submit)}
              />
            </div>

            <div className={styles.problemTextarea}>
              <TextArea
                className="problemDescription"
                autoResize={false}
                rows={3}
                {...problemField.bind()}
                error={problemField.error}
                skin={TextAreaSkin}
              />
            </div>

            <div className={styles.logsWrapper}>
              <div className={styles.logsSwitch}>
                <div className={styles.logsSwitchlabel}>
                  {intl.formatMessage(messages.logsSwitchLabel)}
                </div>

                <Checkbox
                  themeId={IDENTIFIERS.SWITCH}
                  onChange={this.handleLogsSwitchToggle}
                  label={intl.formatMessage(messages.logsSwitchPlaceholder)}
<<<<<<< HEAD
                  checked={showLogs}
                  skin={SwitchSkin}
=======
                  checked={attachLogs}
                  skin={<SimpleSwitchSkin />}
>>>>>>> 077a1821
                />
              </div>

              {logsExist && (
                <div className={attachedLogsClasses}>
                  <p className={styles.logPath}>{logsPath}</p>
                  {map(fileNames, (fileName) => (
                    <p className={styles.logFileName} key={fileName}>{fileName}</p>
                  ))}
                </div>
              )}
            </div>
          </div>
        )}
      </Dialog>
    );
  }

  onSubmitManually = (link: string) => {
    this.props.onSubmitManually(link);
  };
}<|MERGE_RESOLUTION|>--- conflicted
+++ resolved
@@ -361,13 +361,8 @@
                   themeId={IDENTIFIERS.SWITCH}
                   onChange={this.handleLogsSwitchToggle}
                   label={intl.formatMessage(messages.logsSwitchPlaceholder)}
-<<<<<<< HEAD
-                  checked={showLogs}
+                  checked={attachLogs}
                   skin={SwitchSkin}
-=======
-                  checked={attachLogs}
-                  skin={<SimpleSwitchSkin />}
->>>>>>> 077a1821
                 />
               </div>
 
