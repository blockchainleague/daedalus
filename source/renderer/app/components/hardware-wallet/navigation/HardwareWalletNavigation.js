--- conflicted
+++ resolved
@@ -127,14 +127,8 @@
     ].filter(
       item =>
         !(
-<<<<<<< HEAD
-          isIncentivizedTestnet &&
-          isLegacy &&
-          includes(ITN_LEGACY_WALLET_EXCLUDED_NAV_ITEMS, item.id)
-=======
           global.isIncentivizedTestnet &&
           includes(LEGACY_WALLET_EXCLUDED_NAV_ITEMS, item.id)
->>>>>>> 3f8a5737
         )
     );
     return (
