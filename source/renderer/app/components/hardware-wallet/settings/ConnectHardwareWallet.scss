.component {
  align-items: center;
  display: flex;
  flex-direction: column;
  justify-content: center;
  min-height: 100%;
  width: 100%;

  .hardwareWalletContainer {
    font-family: var(--font-regular);
    height: 100%;
    width: 100%;

    .hardwareWalletWrapper {
      align-items: center;
      display: flex;
      flex-direction: column;
      height: 100%;
      justify-content: center;

      .hardwareWalletUnknown {
        display: flex;

        .unknownDeviceIcon {
          height: 138px;
          object-fit: contain;
          width: 325.5px;
        }

        svg > path {
          stroke: var(--theme-hardware-wallet-title-color);

          > g {
            fill: var(--theme-hardware-wallet-title-color);
          }
        }
      }

      .hardwareWalletLedger {
        display: flex;
        flex-direction: column;

        .ledgerIcon {
          height: 78px;
          object-fit: contain;
          width: 250px;
        }

        .ledgerXIcon {
          height: 75px;
          object-fit: contain;
          width: 250px;
        }

        svg > path {
          stroke: var(--theme-hardware-wallet-title-color);

          > g {
            fill: var(--theme-hardware-wallet-title-color);
          }
        }
      }

      .hardwareWalletTrezor {
        display: flex;
        flex-direction: column;

        .trezorIcon {
          height: 138px;
          object-fit: contain;
          width: 70.5px;
        }

        svg > path {
          stroke: var(--theme-hardware-wallet-title-color);

          > g {
            fill: var(--theme-hardware-wallet-title-color);
          }
        }
      }

      .hardwareWalletTitle {
        color: var(--theme-hardware-wallet-title-color);
        font-size: 20px;
        font-weight: 500;
        line-height: 1.4;
        padding-top: 36px;
        text-align: center;
      }

      .hardwareWalletMessage {
        color: var(--theme-hardware-wallet-message-color);
        font-size: 16px;
        font-weight: 300;
        line-height: 1.38;
        max-width: 670px;
        opacity: 0.7;
        padding-top: 11px;
        text-align: center;
      }

      .hardwareWalletStepsWrapper {
        max-width: 640px;
        padding-top: 30px;
        width: 100%;
<<<<<<< HEAD
=======

        .hardwareWalletStep {
          align-items: center;
          background-color: var(--theme-hardware-wallet-step-background-color);
          display: flex;
          height: 72px;
          justify-content: space-between;
          padding: 20px;

          &:first-child {
            border-left: 1px solid
              var(--theme-hardware-wallet-step-border-color);
            border-radius: 4px 4px 0 0;
            border-right: 1px solid
              var(--theme-hardware-wallet-step-border-color);
            border-top: 1px solid var(--theme-hardware-wallet-step-border-color);
          }

          &:nth-child(2) {
            border-bottom: 1px solid
              var(--theme-hardware-wallet-step-border-color);
            border-left: 1px solid
              var(--theme-hardware-wallet-step-border-color);
            border-radius: 0 0 4px 4px;
            border-right: 1px solid
              var(--theme-hardware-wallet-step-border-color);
          }

          .hardwareWalletInnerStep {
            align-items: center;
            display: flex;

            .ledgerSmallIcon {
              height: 32px;
              margin-right: 20px;
              object-fit: contain;
              width: 32px;
            }

            .exportIcon {
              cursor: pointer;
              height: 24px;
              margin-right: 29px;
              object-fit: contain;
              width: 24px;
            }
          }

          span {
            color: var(--theme-hardware-wallet-step-color);
            font-family: var(--font-light);
            font-size: 16px;
            font-weight: 300;
            line-height: 1.38;

            span {
              font-family: var(--font-medium);
              font-weight: 500;
            }
          }

          .checkIcon {
            height: 16px;
            margin-top: -5px;
            object-fit: contain;
            width: 16px;

            svg > g > path {
              stroke-width: 5px;
            }
          }

          .clearIcon {
            height: 14px;
            margin-top: -4px;
            object-fit: contain;
            width: 14px;
          }

          &.isActiveFetchingDevice,
          &.isActiveExport {
            border: 1px solid
              var(--theme-hardware-wallet-step-border-active-color);
          }

          &.isErrorDevice,
          &.isErrorExport {
            border: 1px solid var(--rp-theme-color-error);
          }
        }
      }
    }
  }

  :global {
    .LoadingSpinner_component {
      height: 24px;
      margin: initial;
      width: 24px;

      .LoadingSpinner_icon svg path {
        fill: var(--theme-hardware-wallet-message-color) !important;
        opacity: 0.5;
>>>>>>> 03ac65ee
      }
    }
  }
}<|MERGE_RESOLUTION|>--- conflicted
+++ resolved
@@ -104,8 +104,6 @@
         max-width: 640px;
         padding-top: 30px;
         width: 100%;
-<<<<<<< HEAD
-=======
 
         .hardwareWalletStep {
           align-items: center;
@@ -209,7 +207,6 @@
       .LoadingSpinner_icon svg path {
         fill: var(--theme-hardware-wallet-message-color) !important;
         opacity: 0.5;
->>>>>>> 03ac65ee
       }
     }
   }
