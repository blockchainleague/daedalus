// @flow
import React, { Component } from 'react';
import { observer } from 'mobx-react';
import { defineMessages, intlShape, FormattedMessage } from 'react-intl';
import styles from './SupportSettings.scss';
import globalMessages from '../../../i18n/global-messages.js';

const messages = defineMessages({
  faqTitle: {
    id: 'settings.support.faq.title',
    defaultMessage: '!!!Help and support',
    description: 'Title "Help and support" on the support settings page.',
  },
  faqContent: {
    id: 'settings.support.faq.content',
    defaultMessage: '!!!If you are experiencing issues, for guidance please see the {faqLink} article in the Support Portal.',
    description: 'Content for the "Help and support" section on the support settings page.',
  },
  faqLink: {
    id: 'settings.support.faq.faqLink',
    defaultMessage: '!!!Known Issues',
    description: '"Known Issues" link in the "Help and support" section on the support settings page',
  },
  reportProblemTitle: {
    id: 'settings.support.reportProblem.title',
    defaultMessage: '!!!Reporting a problem',
    description: 'Title "Reporting a problem" on the support settings page.',
  },
  reportProblemContent: {
    id: 'settings.support.reportProblem.content',
    defaultMessage: '!!!If the FAQ does not solve the issue you are experiencing, please use our {supportRequestLink} feature.',
    description: 'Content for the "Reporting a problem" section on the support settings page.',
  },
  supportRequestLink: {
    id: 'settings.support.reportProblem.link',
    defaultMessage: '!!!Support request',
    description: '"Support request" link in the "Report a problem" section on the support settings page.',
  },
  logsTitle: {
    id: 'settings.support.logs.title',
    defaultMessage: '!!!Logs',
    description: 'Title "Logs" on the support settings page.',
  },
  logsContent: {
    id: 'settings.support.logs.content',
    defaultMessage: '!!!If you want to inspect logs, you can {downloadLogsLink}. Logs do not contain sensitive information, and it would be helpful to attach them to problem reports to help the team investigate the issue you are experiencing. Logs can be attached automatically when using the bug reporting feature.',
    description: 'Content for the "Logs" section on the support settings page.',
  },
  downloadLogsLink: {
    id: 'settings.support.logs.downloadLogsLink',
    defaultMessage: '!!!download them here',
    description: '"download them here" link in the Logs section on the support settings page',
  },
});

type Props = {
  onExternalLinkClick: Function,
  onSupportRequestClick: Function,
  onDownloadLogs: Function,
};

@observer
export default class SupportSettings extends Component<Props> {

  static contextTypes = {
    intl: intlShape.isRequired,
  };

  render() {
    const { onExternalLinkClick, onSupportRequestClick, onDownloadLogs } = this.props;
    const { intl } = this.context;
    const faqLinkUrl = intl.formatMessage(globalMessages.faqLinkUrl);

    const faqLink = (
      <a
        href={faqLinkUrl}
<<<<<<< HEAD
        onClick={() => onExternalLinkClick(faqLinkUrl)}
=======
        onClick={event => onExternalLinkClick(faqLinkUrl, event)}
>>>>>>> 19b2e5be
      >
        {intl.formatMessage(messages.faqLink)}
      </a>
    );

    const supportRequestLink = (
      <button onClick={onSupportRequestClick}>
        {intl.formatMessage(messages.supportRequestLink)}
      </button>
    );

    const downloadLogsLink = (
      <button onClick={onDownloadLogs}>
        {intl.formatMessage(messages.downloadLogsLink)}
      </button>
    );

    return (
      <div className={styles.component}>

        <h1>{intl.formatMessage(messages.faqTitle)}</h1>

        <p><FormattedMessage {...messages.faqContent} values={{ faqLink }} /></p>

        <h1>{intl.formatMessage(messages.reportProblemTitle)}</h1>

        <p>
          <FormattedMessage {...messages.reportProblemContent} values={{ supportRequestLink }} />
        </p>

        <h1>{intl.formatMessage(messages.logsTitle)}</h1>

        <p><FormattedMessage {...messages.logsContent} values={{ downloadLogsLink }} /></p>

      </div>
    );
  }

}<|MERGE_RESOLUTION|>--- conflicted
+++ resolved
@@ -74,11 +74,7 @@
     const faqLink = (
       <a
         href={faqLinkUrl}
-<<<<<<< HEAD
-        onClick={() => onExternalLinkClick(faqLinkUrl)}
-=======
         onClick={event => onExternalLinkClick(faqLinkUrl, event)}
->>>>>>> 19b2e5be
       >
         {intl.formatMessage(messages.faqLink)}
       </a>
