--- conflicted
+++ resolved
@@ -59,13 +59,7 @@
       height: 10px;
       width: 9px;
       & > g > g {
-<<<<<<< HEAD
-        stroke: var(
-          --theme-icon-ada-summary-wallet-pending-confirmation-symbol-color
-        );
-=======
         stroke: var(--theme-icon-ada-summary-wallet-pending-confirmation-symbol-color);
->>>>>>> 1c6a18b8
       }
     }
   }
