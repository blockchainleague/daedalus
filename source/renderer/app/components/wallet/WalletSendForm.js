// @flow
import React, { Component } from 'react';
import { observer } from 'mobx-react';
import classnames from 'classnames';
import { Button, Input, NumericInput } from 'react-polymorph/lib/components';
import { ButtonSkin, InputSkin } from 'react-polymorph/lib/skins/simple';
import { defineMessages, intlShape } from 'react-intl';
import BigNumber from 'bignumber.js';
import ReactToolboxMobxForm from '../../utils/ReactToolboxMobxForm';
import { submitOnEnter } from '../../utils/form';
import AmountInputSkin from './skins/AmountInputSkin';
import BorderedBox from '../widgets/BorderedBox';
import LoadingSpinner from '../widgets/LoadingSpinner';
import styles from './WalletSendForm.scss';
import globalMessages from '../../i18n/global-messages';
import WalletSendConfirmationDialog from './WalletSendConfirmationDialog';
import WalletSendConfirmationDialogContainer from '../../containers/wallet/dialogs/WalletSendConfirmationDialogContainer';
import { formattedAmountToBigNumber, formattedAmountToNaturalUnits } from '../../utils/formatters';
import { FORM_VALIDATION_DEBOUNCE_WAIT } from '../../config/timingConfig';

export const messages = defineMessages({
  titleLabel: {
    id: 'wallet.send.form.title.label',
    defaultMessage: '!!!Title',
    description: 'Label for the "Title" text input in the wallet send form.'
  },
  titleHint: {
    id: 'wallet.send.form.title.hint',
    defaultMessage: '!!!E.g: Money for Frank',
    description: 'Hint inside the "Receiver" text input in the wallet send form.'
  },
  receiverLabel: {
    id: 'wallet.send.form.receiver.label',
    defaultMessage: '!!!Receiver',
    description: 'Label for the "Receiver" text input in the wallet send form.'
  },
  receiverHint: {
    id: 'wallet.send.form.receiver.hint',
    defaultMessage: '!!!Wallet Address',
    description: 'Hint inside the "Receiver" text input in the wallet send form.'
  },
  amountLabel: {
    id: 'wallet.send.form.amount.label',
    defaultMessage: '!!!Amount',
    description: 'Label for the "Amount" number input in the wallet send form.'
  },
  equalsAdaHint: {
    id: 'wallet.send.form.amount.equalsAda',
    defaultMessage: '!!!equals {amount} ADA',
    description: 'Convertion hint for the "Amount" number input in the wallet send form.'
  },
  descriptionLabel: {
    id: 'wallet.send.form.description.label',
    defaultMessage: '!!!Description',
    description: 'Label for the "description" text area in the wallet send form.'
  },
  descriptionHint: {
    id: 'wallet.send.form.description.hint',
    defaultMessage: '!!!You can add a message if you want',
    description: 'Hint in the "description" text area in the wallet send form.'
  },
  nextButtonLabel: {
    id: 'wallet.send.form.next',
    defaultMessage: '!!!Next',
    description: 'Label for the next button on the wallet send form.'
  },
  invalidAddress: {
    id: 'wallet.send.form.errors.invalidAddress',
    defaultMessage: '!!!Please enter a valid address.',
    description: 'Error message shown when invalid address was entered.'
  },
  invalidAmount: {
    id: 'wallet.send.form.errors.invalidAmount',
    defaultMessage: '!!!Please enter a valid amount.',
    description: 'Error message shown when invalid amount was entered.',
  },
  invalidTitle: {
    id: 'wallet.send.form.errors.invalidTitle',
    defaultMessage: '!!!Please enter a title with at least 3 characters.',
    description: 'Error message shown when invalid transaction title was entered.',
  },
  transactionFeeError: {
    id: 'wallet.send.form.transactionFeeError',
    defaultMessage: '!!!Not enough Ada for fees. Try sending a smaller amount.',
    description: '"Not enough Ada for fees. Try sending a smaller amount." error message',
  },
  syncingTransactionsMessage: {
    id: 'wallet.send.form.syncingTransactionsMessage',
    defaultMessage: '!!!This wallet is currently being synced with the blockchain. While synchronisation is in progress transacting is not possible and transaction history is not complete.',
    description: 'Syncing transactions message shown during async wallet restore in the wallet send form.',
  },
});

messages.fieldIsRequired = globalMessages.fieldIsRequired;

type Props = {
  currencyUnit: string,
  currencyMaxIntegerDigits?: number,
  currencyMaxFractionalDigits: number,
  validateAmount: (amountInNaturalUnits: string) => Promise<boolean>,
  calculateTransactionFee: (receiver: string, amount: string) => Promise<BigNumber>,
  addressValidator: Function,
  openDialogAction: Function,
  isDialogOpen: Function,
  isRestoreActive: boolean,
};

type State = {
  isTransactionFeeCalculated: boolean,
  transactionFee: BigNumber,
  transactionFeeError: ?string,
};

@observer
export default class WalletSendForm extends Component<Props, State> {

  static contextTypes = {
    intl: intlShape.isRequired,
  };

  state = {
    isTransactionFeeCalculated: false,
    transactionFee: new BigNumber(0),
    transactionFeeError: null,
  };

  // We need to track the fee calculation state in order to disable
  // the "Submit" button as soon as either receiver or amount field changes.
  // This is required as we are using debounced validation and we need to
  // disable the "Submit" button as soon as the value changes and then wait for
  // the validation to end in order to see if the button should be enabled or not.
  _isCalculatingFee = false;

  // We need to track the mounted state in order to avoid calling
  // setState promise handling code after the component was already unmounted:
  // Read more: https://facebook.github.io/react/blog/2015/12/16/ismounted-antipattern.html
  _isMounted = false;

  componentDidMount() {
    this._isMounted = true;
  }

  componentWillUnmount() {
    this._isMounted = false;
  }

  handleOnSubmit = () => {
    this.props.openDialogAction({
      dialog: WalletSendConfirmationDialog,
    });
  }

  // FORM VALIDATION
  form = new ReactToolboxMobxForm({
    fields: {
      receiver: {
        label: this.context.intl.formatMessage(messages.receiverLabel),
        placeholder: this.context.intl.formatMessage(messages.receiverHint),
        value: '',
        validators: [async ({ field, form }) => {
          const value = field.value;
          if (value === '') {
            this._resetTransactionFee();
            return [false, this.context.intl.formatMessage(messages.fieldIsRequired)];
          }
          const isValid = await this.props.addressValidator(value);
          const amountField = form.$('amount');
          const amountValue = amountField.value;
          const isAmountValid = amountField.isValid;
          if (isValid && isAmountValid) {
            await this._calculateTransactionFee(value, amountValue);
          } else {
            this._resetTransactionFee();
          }
          return [isValid, this.context.intl.formatMessage(messages.invalidAddress)];
        }],
      },
      amount: {
        label: this.context.intl.formatMessage(messages.amountLabel),
        placeholder: `0.${'0'.repeat(this.props.currencyMaxFractionalDigits)}`,
        value: '',
        validators: [async ({ field, form }) => {
          const amountValue = field.value;
          if (amountValue === '') {
            this._resetTransactionFee();
            return [false, this.context.intl.formatMessage(messages.fieldIsRequired)];
          }
          const isValid = await this.props.validateAmount(
            formattedAmountToNaturalUnits(amountValue)
          );
          const receiverField = form.$('receiver');
          const receiverValue = receiverField.value;
          const isReceiverValid = receiverField.isValid;
          if (isValid && isReceiverValid) {
            await this._calculateTransactionFee(receiverValue, amountValue);
          } else {
            this._resetTransactionFee();
          }
          return [isValid, this.context.intl.formatMessage(messages.invalidAmount)];
        }],
      },
    },
  }, {
    options: {
      validateOnBlur: false,
      validateOnChange: true,
      validationDebounceWait: FORM_VALIDATION_DEBOUNCE_WAIT,
    },
  });

  render() {
    const { form } = this;
    const { intl } = this.context;
    const {
      currencyUnit, currencyMaxIntegerDigits, currencyMaxFractionalDigits,
      isDialogOpen, isRestoreActive,
    } = this.props;
    const { isTransactionFeeCalculated, transactionFee, transactionFeeError } = this.state;
    const amountField = form.$('amount');
    const receiverField = form.$('receiver');
    const receiverFieldProps = receiverField.bind();
    const amountFieldProps = amountField.bind();
    const amount = formattedAmountToBigNumber(amountFieldProps.value);

    let fees = null;
    let total = null;
    if (isTransactionFeeCalculated) {
      fees = transactionFee.toFormat(currencyMaxFractionalDigits);
      total = amount.add(transactionFee).toFormat(currencyMaxFractionalDigits);
    }

    const buttonClasses = classnames([
      'primary',
      styles.nextButton,
    ]);

    return (
      <div className={styles.component}>

        {isRestoreActive ? (
          <div className={styles.syncingTransactionsWrapper}>
            <LoadingSpinner big />
            <p className={styles.syncingTransactionsText}>
              {intl.formatMessage(messages.syncingTransactionsMessage)}
            </p>
          </div>
        ) : (
          <BorderedBox>
            <div className="WalletSendForm">
              <div className={styles.receiverInput}>
                <Input
                  className="receiver"
                  label={intl.formatMessage(messages.receiverLabel)}
                  {...receiverField.bind()}
                  error={receiverField.error}
                  onChange={(value) => {
                    this._isCalculatingFee = true;
                    receiverField.onChange(value || '');
                  }}
<<<<<<< HEAD
                  skin={InputSkin}
=======
                  skin={<SimpleInputSkin />}
                  onKeyPress={submitOnEnter.bind(this, this.handleOnSubmit)}
>>>>>>> 7718ceae
                />
              </div>

              <div className={styles.amountInput}>
                <NumericInput
                  {...amountFieldProps}
                  className="amount"
                  label={intl.formatMessage(messages.amountLabel)}
                  maxBeforeDot={currencyMaxIntegerDigits}
                  maxAfterDot={currencyMaxFractionalDigits}
                  error={transactionFeeError || amountField.error}
                  onChange={(value) => {
                    this._isCalculatingFee = true;
                    amountField.onChange(value || '');
                  }}
                  // AmountInputSkin props
                  currency={currencyUnit}
                  fees={fees}
                  total={total}
<<<<<<< HEAD
                  skin={AmountInputSkin}
=======
                  skin={<AmountInputSkin />}
                  onKeyPress={submitOnEnter.bind(this, this.handleOnSubmit)}
>>>>>>> 7718ceae
                />
              </div>

              <Button
                className={buttonClasses}
                label={intl.formatMessage(messages.nextButtonLabel)}
                onClick={this.handleOnSubmit}
                disabled={this._isCalculatingFee || !isTransactionFeeCalculated}
                skin={ButtonSkin}
              />
            </div>
          </BorderedBox>
        )}

        {isDialogOpen(WalletSendConfirmationDialog) ? (
          <WalletSendConfirmationDialogContainer
            amount={amountFieldProps.value}
            receiver={receiverFieldProps.value}
            totalAmount={total}
            transactionFee={fees}
            amountToNaturalUnits={formattedAmountToNaturalUnits}
            currencyUnit={currencyUnit}
          />
        ) : null}

      </div>
    );
  }

  _resetTransactionFee() {
    if (this._isMounted) {
      this.setState({
        isTransactionFeeCalculated: false,
        transactionFee: new BigNumber(0),
        transactionFeeError: null,
      });
    }
  }

  async _calculateTransactionFee(receiver: string, amountValue: string) {
    const amount = formattedAmountToNaturalUnits(amountValue);
    try {
      const fee = await this.props.calculateTransactionFee(receiver, amount);
      if (this._isMounted) {
        this._isCalculatingFee = false;
        this.setState({
          isTransactionFeeCalculated: true,
          transactionFee: fee,
          transactionFeeError: null,
        });
      }
    } catch (error) {
      if (this._isMounted) {
        this._isCalculatingFee = false;
        this.setState({
          isTransactionFeeCalculated: false,
          transactionFee: new BigNumber(0),
          transactionFeeError: this.context.intl.formatMessage(error)
        });
      }
    }
  }
}<|MERGE_RESOLUTION|>--- conflicted
+++ resolved
@@ -148,7 +148,7 @@
     this.props.openDialogAction({
       dialog: WalletSendConfirmationDialog,
     });
-  }
+  };
 
   // FORM VALIDATION
   form = new ReactToolboxMobxForm({
@@ -257,12 +257,8 @@
                     this._isCalculatingFee = true;
                     receiverField.onChange(value || '');
                   }}
-<<<<<<< HEAD
                   skin={InputSkin}
-=======
-                  skin={<SimpleInputSkin />}
                   onKeyPress={submitOnEnter.bind(this, this.handleOnSubmit)}
->>>>>>> 7718ceae
                 />
               </div>
 
@@ -282,12 +278,8 @@
                   currency={currencyUnit}
                   fees={fees}
                   total={total}
-<<<<<<< HEAD
                   skin={AmountInputSkin}
-=======
-                  skin={<AmountInputSkin />}
                   onKeyPress={submitOnEnter.bind(this, this.handleOnSubmit)}
->>>>>>> 7718ceae
                 />
               </div>
 
