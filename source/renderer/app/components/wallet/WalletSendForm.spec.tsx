--- conflicted
+++ resolved
@@ -20,11 +20,8 @@
 import { BrowserLocalStorageBridge } from '../../features/local-storage';
 import { HwDeviceStatuses } from '../../domains/Wallet';
 import WalletTokenPicker from './tokens/wallet-token-picker/WalletTokenPicker';
-<<<<<<< HEAD
-import WalletSendForm from './WalletSendForm';
+import WalletSendForm, { FormData } from './WalletSendForm';
 import { noopAnalyticsTracker } from '../../analytics';
-=======
-import WalletSendForm, { FormData } from './WalletSendForm';
 
 jest.mock(
   '../../containers/wallet/dialogs/send-confirmation/SendConfirmation.container',
@@ -52,7 +49,6 @@
     };
   }
 );
->>>>>>> 97a168c1
 
 describe('wallet/Wallet Send Form', () => {
   beforeEach(() => addLocaleData([...en]));
@@ -133,13 +129,10 @@
                 walletName={faker.name.firstName()}
                 onTokenPickerDialogClose={() => setTokenPickerOpen(false)}
                 onTokenPickerDialogOpen={() => setTokenPickerOpen(true)}
-<<<<<<< HEAD
                 analyticsTracker={noopAnalyticsTracker}
-=======
                 confirmationDialogData={state.formData}
                 validationDebounceWait={validationDebounceWait}
                 onTransactionFeeChange={onTransactionFeeChange}
->>>>>>> 97a168c1
               />
             </MobxProvider>
           </DiscreetModeFeatureProvider>
