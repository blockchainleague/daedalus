// @flow
import React, { Component } from 'react';
import type { Node } from 'react';
import { observer } from 'mobx-react';
import { defineMessages, intlShape } from 'react-intl';
import moment from 'moment';
import LocalizableError from '../../i18n/LocalizableError';
import BorderedBox from '../widgets/BorderedBox';
import InlineEditingInput from '../widgets/forms/InlineEditingInput';
import InlineEditingDropdown from '../widgets/forms/InlineEditingDropdown';
import ReadOnlyInput from '../widgets/forms/ReadOnlyInput';
import DeleteWalletButton from './settings/DeleteWalletButton';
import DeleteWalletConfirmationDialog from './settings/DeleteWalletConfirmationDialog';
import ExportWalletToFileDialog from './settings/ExportWalletToFileDialog';
import type { ReactIntlMessage } from '../../types/i18nTypes';
import ChangeSpendingPasswordDialog from './settings/ChangeSpendingPasswordDialog';
import globalMessages from '../../i18n/global-messages';
import styles from './WalletSettings.scss';

export const messages = defineMessages({
  name: {
    id: 'wallet.settings.name.label',
    defaultMessage: '!!!Name',
    description: 'Label for the "Name" text input on the wallet settings page.',
  },
  assuranceLevelLabel: {
    id: 'wallet.settings.assurance',
    defaultMessage: '!!!Transaction assurance security level',
    description: 'Label for the "Transaction assurance security level" dropdown.',
  },
  passwordLabel: {
    id: 'wallet.settings.password',
    defaultMessage: '!!!Password',
    description: 'Label for the "Password" field.',
  },
  passwordLastUpdated: {
    id: 'wallet.settings.passwordLastUpdated',
    defaultMessage: '!!!Last updated',
    description: 'Last updated X time ago message.',
  },
  passwordNotSet: {
    id: 'wallet.settings.passwordNotSet',
    defaultMessage: '!!!You still don\'t have password',
    description: 'You still don\'t have password set message.',
  },
  exportButtonLabel: {
    id: 'wallet.settings.exportWalletButtonLabel',
    defaultMessage: '!!!Export wallet',
    description: 'Label for the export button on wallet settings.',
  },
});

type Props = {
  assuranceLevels: Array<{ value: string, label: ReactIntlMessage }>,
  walletName: string,
  walletAssurance: string,
  isSpendingPasswordSet: boolean,
  spendingPasswordUpdateDate: ?Date,
  error?: ?LocalizableError,
  openDialogAction: Function,
  isDialogOpen: Function,
  onFieldValueChange: Function,
  onStartEditing: Function,
  onStopEditing: Function,
  onCancelEditing: Function,
  nameValidator: Function,
  activeField: ?string,
  isSubmitting: boolean,
  isInvalid: boolean,
  isMainnet: boolean,
  lastUpdatedField: ?string,
  changeSpendingPasswordDialog: Node,
  deleteWalletDialogContainer: Node,
  exportWalletDialogContainer: Node,
};

@observer
export default class WalletSettings extends Component<Props> {

  static contextTypes = {
    intl: intlShape.isRequired,
  };

  static defaultProps = {
    isMainnet: false
  };

  componentWillUnmount() {
    // This call is used to prevent display of old successfully-updated messages
    this.props.onCancelEditing();
  }

  render() {
    const { intl } = this.context;
    const {
      assuranceLevels, walletAssurance,
      walletName, isSpendingPasswordSet,
      spendingPasswordUpdateDate, error,
      openDialogAction, isDialogOpen,
      onFieldValueChange, onStartEditing,
      onStopEditing, onCancelEditing,
      nameValidator, activeField,
      isSubmitting, isInvalid,
      lastUpdatedField, isMainnet,
      changeSpendingPasswordDialog,
      deleteWalletDialogContainer,
      exportWalletDialogContainer,
    } = this.props;

    const assuranceLevelOptions = assuranceLevels.map(assurance => ({
      value: assurance.value,
      label: intl.formatMessage(assurance.label),
    }));

    const passwordMessage = isSpendingPasswordSet ? (
      intl.formatMessage(messages.passwordLastUpdated, {
        lastUpdated: moment(spendingPasswordUpdateDate).fromNow(),
      })
    ) : intl.formatMessage(messages.passwordNotSet);

    const showExportLink = !environment.isMainnet() && !environment.isTestnet();

    return (
      <div className={styles.component}>

        <BorderedBox>

          <InlineEditingInput
            className="walletName"
            inputFieldLabel={intl.formatMessage(messages.name)}
            inputFieldValue={walletName}
            isActive={activeField === 'name'}
            onStartEditing={() => onStartEditing('name')}
            onStopEditing={onStopEditing}
            onCancelEditing={onCancelEditing}
            onSubmit={(value) => onFieldValueChange('name', value)}
            isValid={nameValidator}
            validationErrorMessage={intl.formatMessage(globalMessages.invalidWalletName)}
            successfullyUpdated={!isSubmitting && lastUpdatedField === 'name' && !isInvalid}
          />

          <InlineEditingDropdown
            className="walletAssuranceLevel"
            label={intl.formatMessage(messages.assuranceLevelLabel)}
            options={assuranceLevelOptions}
            value={walletAssurance}
            isActive={activeField === 'assurance'}
            onStartEditing={() => onStartEditing('assurance')}
            onStopEditing={onStopEditing}
            onSubmit={(value) => onFieldValueChange('assurance', value)}
            successfullyUpdated={!isSubmitting && lastUpdatedField === 'assurance'}
          />

          <ReadOnlyInput
            label={intl.formatMessage(messages.passwordLabel)}
            value={passwordMessage}
            isSet={isSpendingPasswordSet}
            onClick={() => openDialogAction({
              dialog: ChangeSpendingPasswordDialog,
            })}
          />

          {error && <p className={styles.error}>{intl.formatMessage(error)}</p>}

          <div className={styles.actionButtons}>
<<<<<<< HEAD
            {!isMainnet ? (
=======
            {showExportLink ? (
>>>>>>> 018ee6ae
              <button
                className={styles.exportLink}
                onClick={() => openDialogAction({
                  dialog: ExportWalletToFileDialog
                })}
              >
                {intl.formatMessage(messages.exportButtonLabel)}
              </button>
            ) : false}

            <DeleteWalletButton
              onClick={() => openDialogAction({
                dialog: DeleteWalletConfirmationDialog,
              })}
            />
          </div>

        </BorderedBox>

        {isDialogOpen(ChangeSpendingPasswordDialog) ? (
          changeSpendingPasswordDialog
        ) : false}

        {isDialogOpen(DeleteWalletConfirmationDialog) ? (
          deleteWalletDialogContainer
        ) : false}

        {isDialogOpen(ExportWalletToFileDialog) ? (
          exportWalletDialogContainer
        ) : false}

      </div>
    );
  }

}<|MERGE_RESOLUTION|>--- conflicted
+++ resolved
@@ -67,7 +67,7 @@
   activeField: ?string,
   isSubmitting: boolean,
   isInvalid: boolean,
-  isMainnet: boolean,
+  showExportLink: boolean,
   lastUpdatedField: ?string,
   changeSpendingPasswordDialog: Node,
   deleteWalletDialogContainer: Node,
@@ -82,7 +82,7 @@
   };
 
   static defaultProps = {
-    isMainnet: false
+    showExportLink: false
   };
 
   componentWillUnmount() {
@@ -101,7 +101,7 @@
       onStopEditing, onCancelEditing,
       nameValidator, activeField,
       isSubmitting, isInvalid,
-      lastUpdatedField, isMainnet,
+      lastUpdatedField, showExportLink,
       changeSpendingPasswordDialog,
       deleteWalletDialogContainer,
       exportWalletDialogContainer,
@@ -117,8 +117,6 @@
         lastUpdated: moment(spendingPasswordUpdateDate).fromNow(),
       })
     ) : intl.formatMessage(messages.passwordNotSet);
-
-    const showExportLink = !environment.isMainnet() && !environment.isTestnet();
 
     return (
       <div className={styles.component}>
@@ -163,11 +161,7 @@
           {error && <p className={styles.error}>{intl.formatMessage(error)}</p>}
 
           <div className={styles.actionButtons}>
-<<<<<<< HEAD
-            {!isMainnet ? (
-=======
             {showExportLink ? (
->>>>>>> 018ee6ae
               <button
                 className={styles.exportLink}
                 onClick={() => openDialogAction({
