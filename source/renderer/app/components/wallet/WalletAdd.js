// @flow
import React, { Component } from 'react';
import { observer } from 'mobx-react';
import classnames from 'classnames';
import { defineMessages, intlShape, FormattedHTMLMessage } from 'react-intl';
import styles from './WalletAdd.scss';
import BigButtonForDialogs from '../widgets/BigButtonForDialogs';
import createIcon from '../../assets/images/create-ic.inline.svg';
import importIcon from '../../assets/images/import-ic.inline.svg';
import joinSharedIcon from '../../assets/images/join-shared-ic.inline.svg';
import restoreIcon from '../../assets/images/restore-ic.inline.svg';
import { MAX_ADA_WALLETS_COUNT } from '../../config/numbersConfig';

const messages = defineMessages({
  title: {
    id: 'wallet.add.dialog.title.label',
    defaultMessage: '!!!Add wallet',
    description: 'Label for the "Add wallet" title on the wallet add dialog.',
  },
  createLabel: {
    id: 'wallet.add.dialog.create.label',
    defaultMessage: '!!!Create',
    description: 'Label for the "Create" button on the wallet add dialog.',
  },
  createDescription: {
    id: 'wallet.add.dialog.create.description',
    defaultMessage: '!!!Create a new wallet',
    description: 'Description for the "Create" button on the wallet add dialog.',
  },
  joinLabel: {
    id: 'wallet.add.dialog.join.label',
    defaultMessage: '!!!Join',
    description: 'Label for the "Join" button on the wallet add dialog.',
  },
  joinDescription: {
    id: 'wallet.add.dialog.join.description',
    defaultMessage: '!!!Join a shared wallet with up to 5 people',
    description: 'Description for the "Join" button on the wallet add dialog.',
  },
  restoreLabel: {
    id: 'wallet.add.dialog.restore.label',
    defaultMessage: '!!!Restore',
    description: 'Label for the "Restore" button on the wallet add dialog.',
  },
  restoreWithCertificateDescription: {
    id: 'wallet.add.dialog.restore.withCertificate.description',
    defaultMessage: '!!!Restore using backup-recovery phrase or paper wallet certificate.',
    description: 'Description for the "Restore" button with paper wallet certificate on the wallet add dialog.',
  },
  restoreWithoutCertificateDescription: {
    id: 'wallet.add.dialog.restore.withoutCertificate.description',
    defaultMessage: '!!!Restore wallet from backup',
    description: 'Description for the "Restore" button without paper wallet certificate on the wallet add dialog.',
  },
  importLabel: {
    id: 'wallet.add.dialog.import.label',
    defaultMessage: '!!!Import',
    description: 'Label for the "Import" button on the wallet add dialog.',
  },
  importDescription: {
    id: 'wallet.add.dialog.import.description',
    defaultMessage: '!!!Import wallet from a file',
    description: 'Description for the "Import" button on the wallet add dialog.',
  },
  restoreNotificationMessage: {
    id: 'wallet.add.dialog.restoreNotificationMessage',
    defaultMessage: '!!!Wallet restoration is currently in progress. Until it completes, it is not possible to restore or import new wallets.',
    description: 'Restore notification message shown during async wallet restore on the wallet add screen.',
  },
  maxNumberOfWalletsNotificationMessage: {
    id: 'wallet.add.dialog.maxNumberOfWalletsNotificationMessage',
    defaultMessage: '!!!You have reached the maximum of 50 wallets.<br>No more wallets can be added.',
    description: '"Maximum number of wallets reached" notification message shown on the wallet add screen if user has 50 wallets.',
  },
});

type Props = {
  onCreate: Function,
  onRestore: Function,
  onImportFile: Function,
  isRestoreActive: boolean,
  isMainnet: boolean,
  isMaxNumberOfWalletsReached: boolean,
};

@observer
export default class WalletAdd extends Component<Props> {

  static contextTypes = {
    intl: intlShape.isRequired
  };

  static defaultProps = {
    isMainnet: false
  };

  render() {
    const { intl } = this.context;
    const {
      onCreate, onRestore, onImportFile,
      isRestoreActive, isMaxNumberOfWalletsReached,
      isMainnet
    } = this.props;

    const componentClasses = classnames([styles.component, 'WalletAdd']);

    let activeNotification = null;
    if (isMaxNumberOfWalletsReached) {
      activeNotification = 'maxNumberOfWalletsNotificationMessage';
    } else if (isRestoreActive) {
      activeNotification = 'restoreNotificationMessage';
    }

    return (
      <div className={componentClasses}>
        <div className={styles.buttonsContainer}>
          <div className={styles.firstRow}>
            <BigButtonForDialogs
              className="createWalletButton"
              onClick={onCreate}
              icon={createIcon}
              label={intl.formatMessage(messages.createLabel)}
              description={intl.formatMessage(messages.createDescription)}
              isDisabled={isMaxNumberOfWalletsReached}
            />
            <BigButtonForDialogs
              className="joinWalletButton"
              icon={joinSharedIcon}
              label={intl.formatMessage(messages.joinLabel)}
              description={intl.formatMessage(messages.joinDescription)}
              isDisabled
            />
          </div>
          <div className={styles.secondRow}>
            <BigButtonForDialogs
              className="restoreWalletButton"
              onClick={onRestore}
              icon={restoreIcon}
              label={intl.formatMessage(messages.restoreLabel)}
              description={intl.formatMessage(messages.restoreWithCertificateDescription)}
              isDisabled={isMaxNumberOfWalletsReached || isRestoreActive}
            />
            <BigButtonForDialogs
              className="importWalletButton"
              onClick={onImportFile}
              icon={importIcon}
              label={intl.formatMessage(messages.importLabel)}
              description={intl.formatMessage(messages.importDescription)}
              isDisabled={
                isMaxNumberOfWalletsReached ||
                isRestoreActive ||
<<<<<<< HEAD
                isMainnet
=======
                environment.isMainnet() ||
                environment.isTestnet()
>>>>>>> 018ee6ae
              }
            />
          </div>
          {activeNotification ? (
            <div className={styles.notification}>
              <FormattedHTMLMessage
                {...messages[activeNotification]}
                values={{ maxWalletsCount: MAX_ADA_WALLETS_COUNT }}
              />
            </div>
          ) : null}
        </div>
      </div>
    );
  }

}<|MERGE_RESOLUTION|>--- conflicted
+++ resolved
@@ -80,6 +80,7 @@
   onImportFile: Function,
   isRestoreActive: boolean,
   isMainnet: boolean,
+  isTestnet: boolean,
   isMaxNumberOfWalletsReached: boolean,
 };
 
@@ -91,7 +92,8 @@
   };
 
   static defaultProps = {
-    isMainnet: false
+    isMainnet: false,
+    isTestnet: false
   };
 
   render() {
@@ -99,7 +101,7 @@
     const {
       onCreate, onRestore, onImportFile,
       isRestoreActive, isMaxNumberOfWalletsReached,
-      isMainnet
+      isMainnet, isTestnet
     } = this.props;
 
     const componentClasses = classnames([styles.component, 'WalletAdd']);
@@ -149,12 +151,8 @@
               isDisabled={
                 isMaxNumberOfWalletsReached ||
                 isRestoreActive ||
-<<<<<<< HEAD
-                isMainnet
-=======
-                environment.isMainnet() ||
-                environment.isTestnet()
->>>>>>> 018ee6ae
+                isMainnet ||
+                isTestnet
               }
             />
           </div>
