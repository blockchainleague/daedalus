// @flow
import React, { Component } from 'react';
import { observer } from 'mobx-react';
import classnames from 'classnames';
import Button from 'react-polymorph/lib/components/Button';
import SimpleButtonSkin from 'react-polymorph/lib/skins/simple/raw/ButtonSkin';
import { defineMessages, intlShape } from 'react-intl';
import moment from 'moment';
import styles from './WalletTransactionsList.scss';
import Transaction from './Transaction';
import WalletTransaction from '../../../domains/WalletTransaction';
import LoadingSpinner from '../../widgets/LoadingSpinner';
import type { AssuranceMode } from '../../../types/transactionAssuranceTypes';

const messages = defineMessages({
  today: {
    id: 'wallet.summary.page.todayLabel',
    defaultMessage: '!!!Today',
    description: 'Label for the "Today" label on the wallet summary page.',
  },
  yesterday: {
    id: 'wallet.summary.page.yesterdayLabel',
    defaultMessage: '!!!Yesterday',
    description: 'Label for the "Yesterday" label on the wallet summary page.',
  },
  showMoreTransactionsButtonLabel: {
    id: 'wallet.summary.page.showMoreTransactionsButtonLabel',
    defaultMessage: '!!!Show more transactions',
    description: 'Label for the "Show more transactions" button on the wallet summary page.',
  }
});

const dateFormat = 'YYYY-MM-DD';

type Props = {
  transactions: Array<WalletTransaction>,
  isLoadingTransactions: boolean,
  hasMoreToLoad: boolean,
  assuranceMode: AssuranceMode,
  walletId: string,
  formattedWalletAmount: Function,
<<<<<<< HEAD
  onOpenExternalLink: Function,
  showMoreTransactionsButton?: boolean,
  onShowMoreTransactions?: Function,
=======
  onOpenExternalLink?: Function,
>>>>>>> 78b974bd
};

@observer
export default class WalletTransactionsList extends Component<Props> {

  static contextTypes = {
    intl: intlShape.isRequired,
  };

  componentWillMount() {
    this.localizedDateFormat = moment.localeData().longDateFormat('L');
    // Localized dateFormat:
    // English - MM/DD/YYYY
    // Japanese - YYYY/MM/DD
  }

  list: HTMLElement;
  loadingSpinner: ?LoadingSpinner;
  localizedDateFormat: 'MM/DD/YYYY';

  groupTransactionsByDay(transactions: Array<WalletTransaction>) {
    const groups = [];
    for (const transaction of transactions) {
      const date = moment(transaction.date).format(dateFormat);
      let group = groups.find((g) => g.date === date);
      if (!group) {
        group = { date, transactions: [] };
        groups.push(group);
      }
      group.transactions.push(transaction);
    }
    return groups.sort(
      (a, b) => b.transactions[0].date.getTime() - a.transactions[0].date.getTime()
    );
  }

  isSpinnerVisible() {
    const spinner = this.loadingSpinner;
    if (spinner == null || spinner.root == null) return false;
    const spinnerRect = spinner.root.getBoundingClientRect();
    const clientHeight = document.documentElement ? document.documentElement.clientHeight : 0;
    const windowHeight = window.innerHeight;
    const viewHeight = Math.max(clientHeight, windowHeight);
    return !(spinnerRect.bottom < 0 || spinnerRect.top - viewHeight >= 0);
  }

  localizedDate(date: string) {
    const { intl } = this.context;
    const today = moment().format(dateFormat);
    if (date === today) return intl.formatMessage(messages.today);
    const yesterday = moment().subtract(1, 'days').format(dateFormat);
    if (date === yesterday) return intl.formatMessage(messages.yesterday);
    return moment(date).format(this.localizedDateFormat);
  }

  render() {
    const {
      transactions,
      isLoadingTransactions,
      hasMoreToLoad,
      assuranceMode,
      walletId,
      formattedWalletAmount,
      onOpenExternalLink,
      showMoreTransactionsButton,
    } = this.props;

    const { intl } = this.context;

    const transactionsGroups = this.groupTransactionsByDay(transactions);

    const loadingSpinner = isLoadingTransactions || hasMoreToLoad ? (
      <LoadingSpinner ref={(component) => { this.loadingSpinner = component; }} />
    ) : null;

    const buttonClasses = classnames([
      'primary',
      styles.showMoreTransactionsButton,
    ]);

    return (
      <div className={styles.component}>
        {transactionsGroups.map((group, groupIndex) => (
          <div className={styles.group} key={walletId + '-' + groupIndex}>
            <div className={styles.groupDate}>{this.localizedDate(group.date)}</div>
            <div className={styles.list}>
              {group.transactions.map((transaction, transactionIndex) => (
                <div key={walletId + '-' + transaction.id}>
                  <Transaction
                    data={transaction}
                    isLastInList={transactionIndex === group.transactions.length - 1}
                    state={transaction.state}
                    assuranceLevel={transaction.getAssuranceLevelForMode(assuranceMode)}
                    formattedWalletAmount={formattedWalletAmount}
                    onOpenExternalLink={onOpenExternalLink}
                  />
                </div>
              ))}
            </div>
          </div>
        ))}

        {loadingSpinner}

        {showMoreTransactionsButton &&
          <Button
            className={buttonClasses}
            label={intl.formatMessage(messages.showMoreTransactionsButtonLabel)}
            onClick={this.onShowMoreTransactions.bind(this, walletId)}
            skin={<SimpleButtonSkin />}
          />
        }
      </div>
    );
  }

  onShowMoreTransactions = (walletId: string) => {
    if (this.props.onShowMoreTransactions) {
      this.props.onShowMoreTransactions(walletId);
    }
  };
}<|MERGE_RESOLUTION|>--- conflicted
+++ resolved
@@ -39,13 +39,9 @@
   assuranceMode: AssuranceMode,
   walletId: string,
   formattedWalletAmount: Function,
-<<<<<<< HEAD
-  onOpenExternalLink: Function,
   showMoreTransactionsButton?: boolean,
   onShowMoreTransactions?: Function,
-=======
   onOpenExternalLink?: Function,
->>>>>>> 78b974bd
 };
 
 @observer
