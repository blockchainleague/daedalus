// @flow
import React, { Component } from 'react';
import { observer } from 'mobx-react';
import classnames from 'classnames';
import Button from 'react-polymorph/lib/components/Button';
import SimpleButtonSkin from 'react-polymorph/lib/skins/simple/raw/ButtonSkin';
import { defineMessages, intlShape } from 'react-intl';
import moment from 'moment';
import styles from './WalletTransactionsList.scss';
import Transaction from './Transaction';
import WalletTransaction from '../../../domains/WalletTransaction';
import LoadingSpinner from '../../widgets/LoadingSpinner';
import type { AssuranceMode } from '../../../types/transactionAssuranceTypes';

const messages = defineMessages({
  today: {
    id: 'wallet.summary.page.todayLabel',
    defaultMessage: '!!!Today',
    description: 'Label for the "Today" label on the wallet summary page.',
  },
  yesterday: {
    id: 'wallet.summary.page.yesterdayLabel',
    defaultMessage: '!!!Yesterday',
    description: 'Label for the "Yesterday" label on the wallet summary page.',
  },
<<<<<<< HEAD
  syncingTransactionsMessage: {
    id: 'wallet.summary.page.syncingTransactionsMessage',
    defaultMessage: '!!!Your transaction history for this wallet is being synced with the blockchain.',
    description: 'Syncing transactions message on async wallet restore.',
  },
=======
  showMoreTransactionsButtonLabel: {
    id: 'wallet.summary.page.showMoreTransactionsButtonLabel',
    defaultMessage: '!!!Show more transactions',
    description: 'Label for the "Show more transactions" button on the wallet summary page.',
  }
>>>>>>> b13bed26
});

const dateFormat = 'YYYY-MM-DD';

type Props = {
  transactions: Array<WalletTransaction>,
  isLoadingTransactions: boolean,
  isRestoreActive?: boolean,
  hasMoreToLoad: boolean,
  assuranceMode: AssuranceMode,
  walletId: string,
  formattedWalletAmount: Function,
  showMoreTransactionsButton?: boolean,
  onShowMoreTransactions?: Function,
  onOpenExternalLink?: Function,
};

@observer
export default class WalletTransactionsList extends Component<Props> {

  static contextTypes = {
    intl: intlShape.isRequired,
  };

  componentWillMount() {
    this.localizedDateFormat = moment.localeData().longDateFormat('L');
    // Localized dateFormat:
    // English - MM/DD/YYYY
    // Japanese - YYYY/MM/DD
  }

  list: HTMLElement;
  loadingSpinner: ?LoadingSpinner;
  localizedDateFormat: 'MM/DD/YYYY';

  groupTransactionsByDay(transactions: Array<WalletTransaction>) {
    const groups = [];
    for (const transaction of transactions) {
      const date = moment(transaction.date).format(dateFormat);
      let group = groups.find((g) => g.date === date);
      if (!group) {
        group = { date, transactions: [] };
        groups.push(group);
      }
      group.transactions.push(transaction);
    }
    return groups.sort(
      (a, b) => b.transactions[0].date.getTime() - a.transactions[0].date.getTime()
    );
  }

  isSpinnerVisible() {
    const spinner = this.loadingSpinner;
    if (spinner == null || spinner.root == null) return false;
    const spinnerRect = spinner.root.getBoundingClientRect();
    const clientHeight = document.documentElement ? document.documentElement.clientHeight : 0;
    const windowHeight = window.innerHeight;
    const viewHeight = Math.max(clientHeight, windowHeight);
    return !(spinnerRect.bottom < 0 || spinnerRect.top - viewHeight >= 0);
  }

  localizedDate(date: string) {
    const { intl } = this.context;
    const today = moment().format(dateFormat);
    if (date === today) return intl.formatMessage(messages.today);
    const yesterday = moment().subtract(1, 'days').format(dateFormat);
    if (date === yesterday) return intl.formatMessage(messages.yesterday);
    return moment(date).format(this.localizedDateFormat);
  }

  render() {
    const {
      transactions,
      isLoadingTransactions,
      hasMoreToLoad,
      assuranceMode,
      walletId,
      formattedWalletAmount,
<<<<<<< HEAD
      isRestoreActive,
=======
      onOpenExternalLink,
      showMoreTransactionsButton,
>>>>>>> b13bed26
    } = this.props;

    const { intl } = this.context;

    const transactionsGroups = this.groupTransactionsByDay(transactions);

    const loadingSpinner = isLoadingTransactions || hasMoreToLoad ? (
      <LoadingSpinner ref={(component) => { this.loadingSpinner = component; }} />
    ) : null;

<<<<<<< HEAD
    const syncingTransactionsSpinner = !isLoadingTransactions && isRestoreActive ? (
      <div className={styles.syncingTransactionsWrapper}>
        <LoadingSpinner />
        <p className={styles.syncingTransactionsText}>
          {intl.formatMessage(messages.syncingTransactionsMessage)}
        </p>
      </div>
    ) : null;
=======
    const buttonClasses = classnames([
      'primary',
      styles.showMoreTransactionsButton,
    ]);
>>>>>>> b13bed26

    return (
      <div className={styles.component}>
        {syncingTransactionsSpinner}
        {transactionsGroups.map((group, groupIndex) => (
          <div className={styles.group} key={walletId + '-' + groupIndex}>
            <div className={styles.groupDate}>{this.localizedDate(group.date)}</div>
            <div className={styles.list}>
              {group.transactions.map((transaction, transactionIndex) => (
                <div key={walletId + '-' + transaction.id}>
                  <Transaction
                    data={transaction}
                    isLastInList={transactionIndex === group.transactions.length - 1}
                    state={transaction.state}
                    assuranceLevel={transaction.getAssuranceLevelForMode(assuranceMode)}
                    formattedWalletAmount={formattedWalletAmount}
                    onOpenExternalLink={onOpenExternalLink}
                  />
                </div>
              ))}
            </div>
          </div>
        ))}

        {loadingSpinner}

        {showMoreTransactionsButton &&
          <Button
            className={buttonClasses}
            label={intl.formatMessage(messages.showMoreTransactionsButtonLabel)}
            onClick={this.onShowMoreTransactions.bind(this, walletId)}
            skin={<SimpleButtonSkin />}
          />
        }
      </div>
    );
  }

  onShowMoreTransactions = (walletId: string) => {
    if (this.props.onShowMoreTransactions) {
      this.props.onShowMoreTransactions(walletId);
    }
  };
}<|MERGE_RESOLUTION|>--- conflicted
+++ resolved
@@ -23,19 +23,16 @@
     defaultMessage: '!!!Yesterday',
     description: 'Label for the "Yesterday" label on the wallet summary page.',
   },
-<<<<<<< HEAD
+  showMoreTransactionsButtonLabel: {
+    id: 'wallet.summary.page.showMoreTransactionsButtonLabel',
+    defaultMessage: '!!!Show more transactions',
+    description: 'Label for the "Show more transactions" button on the wallet summary page.',
+  },
   syncingTransactionsMessage: {
     id: 'wallet.summary.page.syncingTransactionsMessage',
     defaultMessage: '!!!Your transaction history for this wallet is being synced with the blockchain.',
     description: 'Syncing transactions message on async wallet restore.',
   },
-=======
-  showMoreTransactionsButtonLabel: {
-    id: 'wallet.summary.page.showMoreTransactionsButtonLabel',
-    defaultMessage: '!!!Show more transactions',
-    description: 'Label for the "Show more transactions" button on the wallet summary page.',
-  }
->>>>>>> b13bed26
 });
 
 const dateFormat = 'YYYY-MM-DD';
@@ -114,12 +111,9 @@
       assuranceMode,
       walletId,
       formattedWalletAmount,
-<<<<<<< HEAD
-      isRestoreActive,
-=======
       onOpenExternalLink,
       showMoreTransactionsButton,
->>>>>>> b13bed26
+      isRestoreActive,
     } = this.props;
 
     const { intl } = this.context;
@@ -130,7 +124,6 @@
       <LoadingSpinner ref={(component) => { this.loadingSpinner = component; }} />
     ) : null;
 
-<<<<<<< HEAD
     const syncingTransactionsSpinner = !isLoadingTransactions && isRestoreActive ? (
       <div className={styles.syncingTransactionsWrapper}>
         <LoadingSpinner />
@@ -139,12 +132,11 @@
         </p>
       </div>
     ) : null;
-=======
+
     const buttonClasses = classnames([
       'primary',
       styles.showMoreTransactionsButton,
     ]);
->>>>>>> b13bed26
 
     return (
       <div className={styles.component}>
