// @flow
import React, { Component } from 'react';
import type { Node } from 'react';
import classNames from 'classnames';
import { observer } from 'mobx-react';
import { AutoSizer, List } from 'react-virtualized';
import { throttle, debounce } from 'lodash';
import { WalletTransaction } from '../../../../domains/WalletTransaction';
import type { ScrollContextType } from '../WalletTransactionsList';
import { WalletTransactionsListScrollContext } from '../WalletTransactionsList';
import type { Row } from '../types';
import { TransactionInfo, TransactionsGroup } from '../types';
import styles from './VirtualTransactionList.scss';

/* eslint-disable react/no-unused-prop-types */

type Props = {
  getExpandedTransactions: () => Array<any>,
  renderRow: Row => Node,
  rows: Row[],
  isLoadingSpinnerShown?: boolean,
  isSyncingSpinnerShown?: boolean,
};

type RowHeight = number;

const GROUP_DATE_HEIGHT = 26;
const TX_CONTRACTED_ROW_HEIGHT = 86;
const TX_EXPANDED_ROW_BASE_HEIGHT = 260 + 16;
const TX_LAST_IN_GROUP_MARGIN = 20;
const TX_BOTTOM_BORDER_MARGIN = 1;
const TX_ADDRESS_SELECTOR = '.Transaction_address';
const TX_ID_SELECTOR = '.Transaction_transactionId';

@observer
export class VirtualTransactionList extends Component<Props> {
  static defaultProps = {
    isLoadingSpinnerShown: false,
    isSyncingSpinnerShown: false,
  };

<<<<<<< HEAD
  // eslint-disable-next-line
  UNSAFE_componentWillReceiveProps(nextProps: Props) {
    // Recompute all row heights in case the number of rows has changed
    const prevNumberOfRows = this.props.rows.length;
    const nextNumberOfRows = nextProps.rows.length;
    if (prevNumberOfRows && prevNumberOfRows !== nextNumberOfRows) {
      this.rowHeights = this.estimateRowHeights(nextProps.rows);
      this.recomputeVirtualRowHeights();
    }
  }

  componentDidMount() {
    window.addEventListener('resize', this.onResize);
  }

  componentWillUnmount() {
    window.removeEventListener('resize', this.onResize);
  }

=======
>>>>>>> 9ffd1c05
  list: List;
  rowHeights: RowHeight[] = [];
  txAddressHeight: number = 0;
  txIdHeight: number = 0;
  visibleExpandedTx: Array<WalletTransaction>;

  componentDidUpdate(prevProps: Props) {
    // Recompute all row heights in case the number of rows has changed
    const prevNumberOfRows = prevProps.rows.length;
    const numberOfRows = this.props.rows.length;
    if (prevNumberOfRows && prevNumberOfRows !== numberOfRows) {
      this.rowHeights = this.estimateRowHeights(this.props.rows);
      this.recomputeVirtualRowHeights();
    }
  }

  /**
   * Returns the row index of a given tx.
   */
  findIndexForTx = (tx: WalletTransaction): number =>
    this.props.rows.findIndex(
      r => r instanceof TransactionInfo && r.tx.id === tx.id
    );

  /**
   * Recomputes virtual row heights only once per tick (debounced)
   */
  recomputeVirtualRowHeights = debounce((startIndex: number = 0): void => {
    const { list } = this;
    if (!list) return;
    list.recomputeRowHeights(startIndex);
  });

  /**
   * Calculates the number of lines of the addresses and id from the first expanded tx
   */
  updateAddressesAndIdHeights = (): void => {
    const firstTxAddress = document.querySelector(TX_ADDRESS_SELECTOR);
    const firstTxId = document.querySelector(TX_ID_SELECTOR);
    if (
      firstTxAddress instanceof HTMLElement &&
      firstTxId instanceof HTMLElement
    ) {
      this.txAddressHeight = firstTxAddress.offsetHeight;
      this.txIdHeight = firstTxId.offsetHeight;
    }
  };

  /**
   * Gets an Info expanded row height
   */
  estimateHeightOfTxExpandedRow = (row: Row, tx: WalletTransaction): number => {
    if (!this.txAddressHeight) this.updateAddressesAndIdHeights();
    const txSingleAddressHeight = this.txAddressHeight;
    const txIdHeightValue = this.txIdHeight;
    const { addresses } = tx;
    const txAddressesCount = addresses.from.length + addresses.to.length;
    const txAddressesHeight = txAddressesCount * txSingleAddressHeight;
    const txBottomMargin = row.isLastInGroup ? TX_LAST_IN_GROUP_MARGIN : 1;
    return (
      TX_EXPANDED_ROW_BASE_HEIGHT +
      txAddressesHeight +
      txIdHeightValue +
      txBottomMargin
    );
  };

  /**
   * Gets an Info contracted row height
   */
  estimateHeightOfTxContractedRow = (row: Row): number => {
    const txBottomMargin = row.isLastInGroup ? TX_LAST_IN_GROUP_MARGIN : 0;
    return TX_CONTRACTED_ROW_HEIGHT + txBottomMargin;
  };

  /**
   * Updates and recomputes row height
   */
  updateTxRowHeight = (
    tx: WalletTransaction,
    isExpanded: boolean,
    wasToggled: boolean // Is "true" when transaction is manually expanded/collapsed
  ): void => {
    const { rowHeights } = this;
    const txIndex = this.findIndexForTx(tx);
    const row = this.props.rows[txIndex];
    if (row instanceof TransactionsGroup) return;
    rowHeights[txIndex] = isExpanded
      ? this.estimateHeightOfTxExpandedRow(row, tx)
      : this.estimateHeightOfTxContractedRow(row);
    this.recomputeVirtualRowHeights();

    // In case transaction has just been manually expanded we need to schedule
    // another row height calculation if the transaction still isn't fully
    // expanded in the moment of the initial execution of this method
    if (isExpanded && wasToggled) {
      const isFullyExpanded = this.checkIfTxContentIsFullyExpanded(tx);
      if (isFullyExpanded) {
        const estimatedHeight = rowHeights[txIndex];
        this.correctExpandedTxHeightEstimationErrors(tx, estimatedHeight);
      } else {
        setTimeout(this.updateTxRowHeight, 1, tx, true, true);
      }
    }
  };

  /**
   * Gets a row height based on its type
   */
  estimateRowHeight = (row: Row): number =>
    row instanceof TransactionInfo
      ? this.estimateHeightOfTxContractedRow(row)
      : GROUP_DATE_HEIGHT;

  /**
   * Maps over all rows and returns array of calculated heights.
   */
  estimateRowHeights = (rows: Row[]): RowHeight[] =>
    rows.map(this.estimateRowHeight);

  /**
   * Returns the DOM element for given transaction id
   */
  getTxRowElementById = (id: string) => document.getElementById(`tx-${id}`);

  /**
   * Measures the exact height of a rendered tx content DOM element.
   */
  measureTxContentHeight = (tx: WalletTransaction): ?number => {
    const txRow = this.getTxRowElementById(tx.id);
    if (txRow) {
      const txElement = txRow.firstChild;
      const style = window.getComputedStyle(txElement, null);
      return parseInt(style.getPropertyValue('height'), 10);
    }
    return null;
  };

  /**
   * Checks if rendered tx content DOM element has been fully expanded.
   */
  checkIfTxContentIsFullyExpanded = (tx: WalletTransaction): boolean => {
    const txRow = this.getTxRowElementById(tx.id);
    const txElement = txRow && txRow.firstChild;
    return (
      txElement instanceof HTMLElement &&
      txElement.classList.contains('Transaction_expanded')
    );
  };

  /**
   * Corrects potential estimation errors that can happen due to various reasons.
   */
  correctExpandedTxHeightEstimationErrors = (
    tx: WalletTransaction,
    estimatedHeight: number
  ) => {
    const txContentHeight = this.measureTxContentHeight(tx);
    if (!txContentHeight) return;
    const { rows } = this.props;
    const txIndex = this.findIndexForTx(tx);
    const txInfo = rows[txIndex];
    if (txInfo instanceof TransactionInfo) {
      const margin = txInfo.isLastInGroup
        ? TX_LAST_IN_GROUP_MARGIN
        : TX_BOTTOM_BORDER_MARGIN;
      const requiredHeight = txContentHeight + margin;
      const estimationError = Math.abs(estimatedHeight - requiredHeight);
      if (estimationError > 1) {
        this.rowHeights[txIndex] = requiredHeight;
        this.recomputeVirtualRowHeights();
      }
    }
  };

  updateVisibleExpandedTxRowHeights = () => {
    this.visibleExpandedTx.forEach(tx => {
      this.updateTxRowHeight(tx, true, false);
      const estimatedHeight = this.rowHeights[this.findIndexForTx(tx)];
      this.correctExpandedTxHeightEstimationErrors(tx, estimatedHeight);
    });
  };

  /**
   * Since the transaction addresses are pretty long, they break into the next line on smaller
   * window sizes and the height of expanded tx rows in the list must be adjusted accordingly.
   */
  onResize = (): void => {
    // First load, calculates all the rows heights
    if (!this.rowHeights.length) {
      this.rowHeights = this.estimateRowHeights(this.props.rows);
      return;
    }

    // Subsequently resizes, updates the expanded rows heights if there is any expanded one
    const expandedTransactions = this.props.getExpandedTransactions();
    if (!expandedTransactions.length) return;
    this.updateAddressesAndIdHeights();
    this.updateVisibleExpandedTxRowHeights();
  };

  /**
   * Callback that gets invoked when virtual rows are rendered.
   * Used to update the array of visible expanded transactions and remeasure their height.
   */
  onRowsRendered = ({
    overscanStartIndex,
    overscanStopIndex,
  }: {
    overscanStartIndex: number,
    overscanStopIndex: number,
  }) => {
    const expandedRows = this.props.getExpandedTransactions();
    this.visibleExpandedTx = expandedRows.filter(tx => {
      const index = this.findIndexForTx(tx);
      return index >= overscanStartIndex && index <= overscanStopIndex;
    });
    this.updateVisibleExpandedTxRowHeights();
  };

  rowRenderer = ({
    key, // Unique key within array of rows
    index, // Index of row within collection
    style, // Style object to be applied to row (to position it)
  }: {
    key: string,
    index: number,
    style: string,
  }) => (
    <div key={key} style={style} className={styles.row}>
      {this.props.renderRow(this.props.rows[index])}
    </div>
  );

  onListScroll = (
    context: ScrollContextType,
    { scrollTop }: { scrollTop: number }
  ) => {
    context.setFilterButtonFaded(scrollTop > 10);
  };

  // =============== REACT LIFECYCLE ================= //

  render() {
    const { rows, isLoadingSpinnerShown, isSyncingSpinnerShown } = this.props;

    // Prevent List rendering if we have no rows to render
    if (!rows.length) return false;

    const componentStyles = classNames([
      styles.component,
      isLoadingSpinnerShown ? styles.withLoadingSpinner : null,
      isSyncingSpinnerShown ? styles.withSyncingSpinner : null,
    ]);

    return (
      <WalletTransactionsListScrollContext.Consumer>
        {context => (
          <div className={componentStyles}>
            <AutoSizer
              onResize={throttle(this.onResize, 100, {
                leading: true,
                trailing: true,
              })}
            >
              {({ width, height }) => (
                <List
                  className={styles.list}
                  ref={list => {
                    this.list = list;
                  }}
                  width={width}
                  height={height}
                  onRowsRendered={throttle(this.onRowsRendered, 100, {
                    leading: true,
                    trailing: true,
                  })}
                  rowCount={rows.length}
                  rowHeight={({ index }) =>
                    this.rowHeights[index] || TX_CONTRACTED_ROW_HEIGHT
                  }
                  rowRenderer={this.rowRenderer}
                  style={{ overflowY: 'scroll' }}
                  onScroll={param => this.onListScroll(context, param)}
                />
              )}
            </AutoSizer>
          </div>
        )}
      </WalletTransactionsListScrollContext.Consumer>
    );
  }
}<|MERGE_RESOLUTION|>--- conflicted
+++ resolved
@@ -39,7 +39,6 @@
     isSyncingSpinnerShown: false,
   };
 
-<<<<<<< HEAD
   // eslint-disable-next-line
   UNSAFE_componentWillReceiveProps(nextProps: Props) {
     // Recompute all row heights in case the number of rows has changed
@@ -59,8 +58,6 @@
     window.removeEventListener('resize', this.onResize);
   }
 
-=======
->>>>>>> 9ffd1c05
   list: List;
   rowHeights: RowHeight[] = [];
   txAddressHeight: number = 0;
