import React, { Component } from 'react';
import { defineMessages, intlShape } from 'react-intl';
import moment from 'moment';
import SVGInline from 'react-svg-inline';
import classNames from 'classnames';
import styles from './Transaction.scss';
import TransactionTypeIcon from './TransactionTypeIcon';
import adaSymbol from '../../../assets/images/ada-symbol.inline.svg';
import etcSymbol from '../../../assets/images/etc-symbol.inline.svg';
import WalletTransaction, { transactionStates, transactionTypes } from '../../../domains/WalletTransaction';
import { assuranceLevels } from '../../../config/transactionAssuranceConfig';
import { environmentSpecificMessages } from '../../../i18n/global-messages';
import type { TransactionState } from '../../../domains/WalletTransaction';
import environment from '../../../../../common/environment';

const messages = defineMessages({
  card: {
    id: 'wallet.transaction.type.card',
    defaultMessage: '!!!Card payment',
    description: 'Transaction type shown for credit card payments.',
  },
  type: {
    id: 'wallet.transaction.type',
    defaultMessage: '!!!{currency} transaction',
    description: 'Transaction type shown for {currency} transactions.',
  },
  exchange: {
    id: 'wallet.transaction.type.exchange',
    defaultMessage: '!!!Exchange',
    description: 'Transaction type shown for money exchanges between currencies.',
  },
  assuranceLevel: {
    id: 'wallet.transaction.assuranceLevel',
    defaultMessage: '!!!Transaction assurance level',
    description: 'Transaction assurance level.',
  },
  confirmations: {
    id: 'wallet.transaction.confirmations',
    defaultMessage: '!!!confirmations',
    description: 'Transaction confirmations.',
  },
  transactionId: {
    id: 'wallet.transaction.transactionId',
    defaultMessage: '!!!Transaction ID',
    description: 'Transaction ID.',
  },
  conversionRate: {
    id: 'wallet.transaction.conversion.rate',
    defaultMessage: '!!!Conversion rate',
    description: 'Conversion rate.',
  },
  sent: {
    id: 'wallet.transaction.sent',
    defaultMessage: '!!!{currency} sent',
    description: 'Label "{currency} sent" for the transaction.',
  },
  received: {
    id: 'wallet.transaction.received',
    defaultMessage: '!!!{currency} received',
    description: 'Label "{currency} received" for the transaction.',
  },
  fromAddress: {
    id: 'wallet.transaction.address.from',
    defaultMessage: '!!!From address',
    description: 'From address',
  },
  fromAddresses: {
    id: 'wallet.transaction.addresses.from',
    defaultMessage: '!!!From addresses',
    description: 'From addresses',
  },
  toAddress: {
    id: 'wallet.transaction.address.to',
    defaultMessage: '!!!To address',
    description: 'To address',
  },
  toAddresses: {
    id: 'wallet.transaction.addresses.to',
    defaultMessage: '!!!To addresses',
    description: 'To addresses',
  },
  transactionAmount: {
    id: 'wallet.transaction.transactionAmount',
    defaultMessage: '!!!Transaction amount',
    description: 'Transaction amount.',
  },
});

const assuranceLevelTranslations = defineMessages({
  [assuranceLevels.LOW]: {
    id: 'wallet.transaction.assuranceLevel.low',
    defaultMessage: '!!!low',
    description: 'Transaction assurance level "low".',
  },
  [assuranceLevels.MEDIUM]: {
    id: 'wallet.transaction.assuranceLevel.medium',
    defaultMessage: '!!!medium',
    description: 'Transaction assurance level "medium".',
  },
  [assuranceLevels.HIGH]: {
    id: 'wallet.transaction.assuranceLevel.high',
    defaultMessage: '!!!high',
    description: 'Transaction assurance level "high".',
  },
});

const stateTranslations = defineMessages({
  [transactionStates.PENDING]: {
    id: 'wallet.transaction.state.pending',
    defaultMessage: '!!!Transaction pending',
    description: 'Transaction state "pending"',
  },
  [transactionStates.FAILED]: {
    id: 'wallet.transaction.state.failed',
    defaultMessage: '!!!Transaction failed',
    description: 'Transaction state "pending"',
  },
});

type Props = {
  data: WalletTransaction,
  state: TransactionState,
  assuranceLevel: string,
  isLastInList: boolean,
  formattedWalletAmount: Function,
  onOpenExternalLink: ?Function,
};

type State = {
  isExpanded: boolean,
};

const ADA_EXPLORER_URL = 'https://cardanoexplorer.com';

export default class Transaction extends Component<Props, State> {

  static contextTypes = {
    intl: intlShape.isRequired,
  };

  state = {
    isExpanded: false
  };

  toggleDetails() {
    this.setState({ isExpanded: !this.state.isExpanded });
  }

  handleOpenExplorer(type, param, e) {
    if (this.props.onOpenExternalLink && environment.isAdaApi()) {
      e.stopPropagation();
      const link = `${ADA_EXPLORER_URL}/${type}/${param}`;
      this.props.onOpenExternalLink(link);
    }
  }

  render() {
<<<<<<< HEAD
    const { data, isLastInList, state, assuranceLevel, formattedWalletAmount } = this.props;
=======
    const {
      data,
      isLastInList,
      state,
      assuranceLevel,
      formattedWalletAmount,
      onOpenExternalLink,
    } = this.props;
>>>>>>> 78b974bd
    const { isExpanded } = this.state;
    const { intl } = this.context;

    const hasConfirmations = data.numberOfConfirmations > 0;
    const isFailedTransaction = state === transactionStates.FAILED;
<<<<<<< HEAD
    const isPendingTransaction = (state === transactionStates.PENDING) ||
      ((state === transactionStates.OK) && !hasConfirmations);

    // transaction state is mutated in order to capture zero-confirmations status as pending state
    const transactionState = isPendingTransaction ? transactionStates.PENDING : state;
=======
    const canOpenExplorer = onOpenExternalLink && environment.isAdaApi();
>>>>>>> 78b974bd

    const componentStyles = classNames([
      styles.component,
      isFailedTransaction ? styles.failed : null
    ]);

    const contentStyles = classNames([
      styles.content,
      isLastInList ? styles.last : null
    ]);

    const detailsStyles = classNames([
      styles.details,
      canOpenExplorer ? styles.clickable : null,
      isExpanded ? styles.expanded : styles.closed
    ]);

    const status = intl.formatMessage(assuranceLevelTranslations[assuranceLevel]);
    const currency = intl.formatMessage(environmentSpecificMessages[environment.API].currency);
    const symbol = environment.isAdaApi() ? adaSymbol : etcSymbol;

    return (
      <div
        className={componentStyles}
        onClick={this.toggleDetails.bind(this)}
        role="presentation"
        aria-hidden
      >

        <div className={styles.toggler}>
          <TransactionTypeIcon
            iconType={isFailedTransaction ? transactionStates.FAILED : data.type}
          />

          <div className={styles.togglerContent}>
            <div className={styles.header}>
              <div className={styles.title}>
                {data.type === transactionTypes.EXPEND ?
                  intl.formatMessage(messages.sent, { currency }) :
                  intl.formatMessage(messages.received, { currency })
                }
              </div>
              <div className={styles.amount}>
                {
                  // hide currency (we are showing symbol instead)
                  formattedWalletAmount(data.amount, false)
                }
                <SVGInline svg={symbol} className={styles.currencySymbol} />
              </div>
            </div>

            <div className={styles.details}>
              <div className={styles.type}>
                {intl.formatMessage(messages.type, { currency })}
                , {moment(data.date).format('hh:mm:ss A')}
              </div>

              {(transactionState === transactionStates.OK) ? (
                <div className={styles[assuranceLevel]}>{status}</div>
              ) : (
                <div className={styles[`${transactionState}Label`]}>
                  {intl.formatMessage(stateTranslations[transactionState])}
                </div>
              )}
            </div>
          </div>
        </div>

        {/* ==== Toggleable Transaction Details ==== */}
        <div className={contentStyles}>
          <div className={detailsStyles}>
            {data.exchange && data.conversionRate && (
              <div className={styles.conversion}>
                <div>
                  <h2>{intl.formatMessage(messages.exchange)}</h2>
                  <span>{data.exchange}</span>
                </div>
                <div className={styles.conversionRate}>
                  <h2>{intl.formatMessage(messages.conversionRate)}</h2>
                  <span>{data.conversionRate}</span>
                </div>
              </div>
            )}
            <div>
              <h2>
                {intl.formatMessage(messages[
                  environment.isEtcApi() ? 'fromAddress' : 'fromAddresses'
                ])}
              </h2>
              {data.addresses.from.map((address, addressIndex) => (
                <span
                  role="presentation"
                  aria-hidden
                  key={`${data.id}-from-${address}-${addressIndex}`}
                  className={styles.address}
                  onClick={this.handleOpenExplorer.bind(this, 'address', address)}
                >
                  {address}
                </span>
              ))}
              <h2>
                {intl.formatMessage(messages[
                  environment.isEtcApi() ? 'toAddress' : 'toAddresses'
                ])}
              </h2>
              {data.addresses.to.map((address, addressIndex) => (
                <span
                  role="presentation"
                  aria-hidden
                  key={`${data.id}-to-${address}-${addressIndex}`}
                  className={styles.address}
                  onClick={this.handleOpenExplorer.bind(this, 'address', address)}
                >
                  {address}
                </span>
              ))}

              {environment.isAdaApi() ? (
                <div className={styles.row}>
                  <h2>{intl.formatMessage(messages.assuranceLevel)}</h2>
                  {(transactionState === transactionStates.OK) ? (
                    <span>
                      <span className={styles.assuranceLevel}>{status}</span>
                      . {data.numberOfConfirmations} {intl.formatMessage(messages.confirmations)}.
                    </span>
                  ) : null}
                </div>
              ) : null}

              {environment.isEtcApi() ? (
                <div className={styles.row}>
                  <h2>{intl.formatMessage(messages.transactionAmount)}</h2>
                  <span>
                    {
                      // show currency and use long format (e.g. in ETC show all decimal places)
                      formattedWalletAmount(data.amount, true, true)
                    }
                  </span>
                </div>
              ) : null}

              <h2>{intl.formatMessage(messages.transactionId)}</h2>
              <span
                role="presentation"
                aria-hidden
                className={styles.transactionId}
                onClick={this.handleOpenExplorer.bind(this, 'tx', data.id)}
              >
                {data.id}
              </span>
            </div>
            {/*
            <div>
              <h2>Description</h2>
              <span>{data.description !== '' ? data.description : 'No description yet'}</span>
            </div>
            */}
          </div>
        </div>

      </div>
    );
  }
}<|MERGE_RESOLUTION|>--- conflicted
+++ resolved
@@ -155,32 +155,20 @@
   }
 
   render() {
-<<<<<<< HEAD
-    const { data, isLastInList, state, assuranceLevel, formattedWalletAmount } = this.props;
-=======
     const {
-      data,
-      isLastInList,
-      state,
-      assuranceLevel,
-      formattedWalletAmount,
-      onOpenExternalLink,
+      data, isLastInList, state, assuranceLevel,
+      formattedWalletAmount, onOpenExternalLink,
     } = this.props;
->>>>>>> 78b974bd
     const { isExpanded } = this.state;
     const { intl } = this.context;
 
     const hasConfirmations = data.numberOfConfirmations > 0;
     const isFailedTransaction = state === transactionStates.FAILED;
-<<<<<<< HEAD
     const isPendingTransaction = (state === transactionStates.PENDING) ||
       ((state === transactionStates.OK) && !hasConfirmations);
 
     // transaction state is mutated in order to capture zero-confirmations status as pending state
     const transactionState = isPendingTransaction ? transactionStates.PENDING : state;
-=======
-    const canOpenExplorer = onOpenExternalLink && environment.isAdaApi();
->>>>>>> 78b974bd
 
     const componentStyles = classNames([
       styles.component,
@@ -201,6 +189,8 @@
     const status = intl.formatMessage(assuranceLevelTranslations[assuranceLevel]);
     const currency = intl.formatMessage(environmentSpecificMessages[environment.API].currency);
     const symbol = environment.isAdaApi() ? adaSymbol : etcSymbol;
+
+    const canOpenExplorer = onOpenExternalLink && environment.isAdaApi();
 
     return (
       <div
