--- conflicted
+++ resolved
@@ -258,15 +258,10 @@
                   : intl.formatMessage(messages.received, { currency })}
               </div>
               <div className={styles.amount}>
-<<<<<<< HEAD
-                {// hide currency (we are showing symbol instead)
-                formattedWalletAmount(data.amount, false)}
-=======
                 {
                   // hide currency (we are showing symbol instead)
                   formattedWalletAmount(data.amount, false)
                 }
->>>>>>> 1c6a18b8
                 <SVGInline svg={symbol} className={styles.currencySymbol} />
               </div>
             </div>
