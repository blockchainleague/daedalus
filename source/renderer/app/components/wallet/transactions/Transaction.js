--- conflicted
+++ resolved
@@ -150,14 +150,9 @@
     this.setState({ isExpanded: !this.state.isExpanded });
   }
 
-<<<<<<< HEAD
-  handleOpenExplorer(type, param, e) {
-    if (this.props.onOpenExternalLink) {
-=======
   handleOpenExplorer(type: string, param: string, e: Event) {
     const { onOpenExternalLink } = this.props;
     if (onOpenExternalLink) {
->>>>>>> ae26cef8
       e.stopPropagation();
       const link = `${getNetworkExplorerUrl()}/${type}/${param}`;
       onOpenExternalLink(link);
@@ -208,7 +203,6 @@
     const status = intl.formatMessage(assuranceLevelTranslations[assuranceLevel]);
     const currency = intl.formatMessage(globalMessages.currency);
     const symbol = adaSymbol;
-<<<<<<< HEAD
 
     const transactionStateTag = () => {
       if (isRestoreActive) return;
@@ -222,8 +216,6 @@
         )
       );
     };
-=======
->>>>>>> ae26cef8
 
     return (
       <div
@@ -276,21 +268,6 @@
             role="presentation"
             aria-hidden
           >
-<<<<<<< HEAD
-            {data.exchange && data.conversionRate && (
-              <div className={styles.conversion}>
-                <div>
-                  <h2>{intl.formatMessage(messages.exchange)}</h2>
-                  <span>{data.exchange}</span>
-                </div>
-                <div className={styles.conversionRate}>
-                  <h2>{intl.formatMessage(messages.conversionRate)}</h2>
-                  <span>{data.conversionRate}</span>
-                </div>
-              </div>
-            )}
-=======
->>>>>>> ae26cef8
             <div>
               <h2>
                 {intl.formatMessage(messages.fromAddresses)}
@@ -323,11 +300,7 @@
 
               <div className={styles.row}>
                 <h2>{intl.formatMessage(messages.assuranceLevel)}</h2>
-<<<<<<< HEAD
                 {!isRestoreActive && (transactionState === transactionStates.OK) ? (
-=======
-                {(transactionState === transactionStates.OK) ? (
->>>>>>> ae26cef8
                   <span>
                     <span className={styles.assuranceLevel}>{status}</span>.&nbsp;
                     {data.numberOfConfirmations.toLocaleString()}&nbsp;
