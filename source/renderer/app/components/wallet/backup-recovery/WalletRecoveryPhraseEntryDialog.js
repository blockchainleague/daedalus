--- conflicted
+++ resolved
@@ -139,11 +139,7 @@
                   key={index}
                   word={word}
                   index={index}
-<<<<<<< HEAD
-                  isActive={isActive}
-=======
                   isActive={isActive != null ? isActive : false}
->>>>>>> ae26cef8
                   onClick={handleClick}
                 />
               );
