--- conflicted
+++ resolved
@@ -2,10 +2,6 @@
 @import '../../../themes/mixins/error-message';
 @import '../../../themes/mixins/place-form-field-error-below-input';
 
-<<<<<<< HEAD
-.spendingPassword {
-  .spendingPasswordSwitch {
-=======
 .component {
   :global {
     .Dialog_actions {
@@ -16,7 +12,6 @@
 
 .walletPassword {
   .walletPasswordSwitch {
->>>>>>> a6682936
     border-top: 1px solid var(--theme-separation-border-color);
     margin-top: 30px;
     padding-top: 20px;
