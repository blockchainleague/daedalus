--- conflicted
+++ resolved
@@ -54,8 +54,8 @@
   },
   instructionsRecoveryRegular: {
     id: 'wallet.redeem.dialog.instructions.recoveryRegular',
-    defaultMessage: `!!!<p>To redeem your Ada using the regularly vended certificate from the recovery service, please upload your encrypted certificate and enter a 9-word mnemonic passphrase.</p>
-  >After you upload your <strong>encrypted certificate</strong> and enter your <strong>9-word mnemonic passphrase</strong>, your redemption key will be automatically extracted and you will be able to redeem your Ada to the selected wallet.</p>`,
+    defaultMessage: `!!!<p>To redeem your Ada using the regularly vended certificate from the recovery service, please upload your encrypted certificate and enter a {adaRedemptionPassphraseLength}-word mnemonic passphrase.</p>
+  >After you upload your <strong>encrypted certificate</strong> and enter your <strong>{adaRedemptionPassphraseLength}-word mnemonic passphrase</strong>, your redemption key will be automatically extracted and you will be able to redeem your Ada to the selected wallet.</p>`,
     description: 'Detailed instructions for redeeming Ada from the regular vending via Recovery service',
   },
   instructionsRecoveryForceVended: {
@@ -438,35 +438,27 @@
     const selectedWallet = getSelectedWallet(walletId.value);
     const walletHasPassword = selectedWallet.hasPassword;
 
-<<<<<<< HEAD
-    const showUploadWidget = redemptionType !== 'paperVended';
-    const isRecovery = redemptionType === 'recoveryRegular' || redemptionType === 'recoveryForceVended';
-=======
     const showUploadWidget = redemptionType !== ADA_REDEMPTION_TYPES.PAPER_VENDED;
->>>>>>> 50c2f071
+    const isRecovery = (
+      redemptionType === ADA_REDEMPTION_TYPES.RECOVERY_REGULAR ||
+      redemptionType === ADA_REDEMPTION_TYPES.RECOVERY_FORCE_VENDED
+    );
 
     const passwordSubmittable = !walletHasPassword || walletPasswordField.value !== '';
 
     let canSubmit = false;
-<<<<<<< HEAD
-    if (
-      (redemptionType === 'regular' || redemptionType === 'recoveryRegular') &&
+    if ((
+      redemptionType === ADA_REDEMPTION_TYPES.REGULAR ||
+      redemptionType === ADA_REDEMPTION_TYPES.RECOVERY_REGULAR) &&
       redemptionCode !== '' &&
       passwordSubmittable
     ) canSubmit = true;
-    if (
-      (redemptionType === 'forceVended' || redemptionType === 'recoveryForceVended') &&
+    if ((
+      redemptionType === ADA_REDEMPTION_TYPES.FORCE_VENDED ||
+      redemptionType === ADA_REDEMPTION_TYPES.RECOVERY_FORCE_VENDED) &&
       redemptionCode !== '' &&
       passwordSubmittable
     ) canSubmit = true;
-=======
-    if (redemptionType === ADA_REDEMPTION_TYPES.REGULAR && redemptionCode !== '' && passwordSubmittable) {
-      canSubmit = true;
-    }
-    if (redemptionType === ADA_REDEMPTION_TYPES.FORCE_VENDED && redemptionCode !== '' && passwordSubmittable) {
-      canSubmit = true;
-    }
->>>>>>> 50c2f071
     if (
       redemptionType === ADA_REDEMPTION_TYPES.PAPER_VENDED &&
       shieldedRedemptionKeyField.isDirty &&
@@ -488,10 +480,11 @@
         instructionMessage = messages.instructionsPaperVended;
         instructionValues = { adaRedemptionPassphraseLength: ADA_REDEMPTION_PASSPHRASE_LENGHT };
         break;
-      case 'recoveryRegular':
+      case ADA_REDEMPTION_TYPES.RECOVERY_REGULAR:
         instructionMessage = messages.instructionsRecoveryRegular;
+        instructionValues = { adaRedemptionPassphraseLength: ADA_REDEMPTION_PASSPHRASE_LENGHT };
         break;
-      case 'recoveryForceVended':
+      case ADA_REDEMPTION_TYPES.RECOVERY_FORCE_VENDED:
         instructionMessage = messages.instructionsRecoveryForceVended;
         break;
       default:
