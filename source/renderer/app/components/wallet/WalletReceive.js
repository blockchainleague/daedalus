--- conflicted
+++ resolved
@@ -167,13 +167,8 @@
         <Button
           className={generateAddressButtonClasses}
           label={intl.formatMessage(messages.generateNewAddressButtonLabel)}
-<<<<<<< HEAD
-          onMouseUp={this.submit.bind(this)}
           skin={ButtonSkin}
-=======
           onClick={this.submit.bind(this)}
-          skin={<SimpleButtonSkin />}
->>>>>>> 7718ceae
         />
       </div>
     );
