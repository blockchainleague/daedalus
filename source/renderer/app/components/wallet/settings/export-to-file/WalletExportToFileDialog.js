// @flow
import React, { Component } from 'react';
import { observer } from 'mobx-react';
import classnames from 'classnames';
import { defineMessages, intlShape, FormattedHTMLMessage } from 'react-intl';
import { Input } from 'react-polymorph/lib/components';
import { InputSkin } from 'react-polymorph/lib/skins/simple';
import DialogCloseButton from '../../../widgets/DialogCloseButton';
import ReactToolboxMobxForm from '../../../../utils/ReactToolboxMobxForm';
import globalMessages from '../../../../i18n/global-messages';
import Dialog from '../../../widgets/Dialog';
import LocalizableError from '../../../../i18n/LocalizableError';
import styles from './WalletExportToFileDialog.scss';
import { FORM_VALIDATION_DEBOUNCE_WAIT } from '../../../../config/timingConfig';
import { submitOnEnter } from '../../../../utils/form';

const messages = defineMessages({
  headline: {
    id: 'wallet.exportToFile.dialog.headline',
    defaultMessage: '!!!Export Wallet',
    description: 'headline for "export wallet to file" dialog.'
  },
  introduction: {
    id: 'wallet.exportToFile.dialog.introduction',
    defaultMessage: '!!!You are exporting <strong>{walletName}</strong> to a file.',
    description: 'headline for "export wallet to file" dialog.'
  },
  exportButtonLabel: {
    id: 'wallet.exportToFile.dialog.submit.label',
    defaultMessage: '!!!Export',
    description: 'Label for export wallet to file submit button.'
  },
  // TODO: re-enable when we have full/readOnly exports
  // fullTabTitle: {
  //   id: 'wallet.export.choices.tab.title.full',
  //   defaultMessage: '!!!Full',
  //   description: 'Tab title "Full" on wallet export dialog.'
  // },
  // readOnlyTabTitle: {
  //   id: 'wallet.export.choices.tab.title.readOnly',
  //   defaultMessage: '!!!Read-only',
  //   description: 'Tab title "Read-only" on wallet export dialog.'
  // },
});

type ExportType = 'full' | 'readOnly';

const EXPORT_TYPE = {
  FULL: 'full',
  READ_ONLY: 'readOnly',
};

export type OnSubmitParams = {
  exportType: ExportType,
  password: ?string,
};

type Props = {
  walletName: string,
  hasSpendingPassword: boolean,
  isSubmitting: boolean,
  onSubmit: (OnSubmitParams) => void,
  onClose: () => void,
  error?: ?LocalizableError,
};

type State = {
  exportType: ExportType,
};

@observer
export default class WalletExportToFileDialog extends Component<Props, State> {

  static contextTypes = {
    intl: intlShape.isRequired,
  };

  constructor(props: any, children: any) {
    super(props, children);
    this.state = {
      exportType: EXPORT_TYPE.FULL,
    };
  }

  // onChangeExportType(exportType: ExportType) {
  //   this.setState({ exportType });
  // }

  form = new ReactToolboxMobxForm({
    fields: {
      spendingPassword: {
        type: 'password',
        label: this.context.intl.formatMessage(globalMessages.spendingPasswordLabel),
        placeholder: this.context.intl.formatMessage(globalMessages.spendingPasswordPlaceholder),
        value: '',
        validators: [({ field }) => {
          if (this.props.hasSpendingPassword && field.value === '') {
            return [false, this.context.intl.formatMessage(globalMessages.fieldIsRequired)];
          }
          return [true];
        }],
      },
    }
  }, {
    options: {
      validateOnChange: true,
      validationDebounceWait: FORM_VALIDATION_DEBOUNCE_WAIT,
    },
  });

  submit = () => {
    this.form.submit({
      onSuccess: (form) => {
        const { hasSpendingPassword } = this.props;
        const { spendingPassword } = form.values();
        const formData = {
          exportType: this.state.exportType,
          password: hasSpendingPassword ? spendingPassword : null,
        };
        this.props.onSubmit(formData);
      },
    });
  };

  render() {
    const { form } = this;
    const { intl } = this.context;
    const {
      onClose, walletName,
      hasSpendingPassword,
      isSubmitting, error,
    } = this.props;
    // const { exportType } = this.state;
    const dialogClasses = classnames([
      styles.component,
      'WalletExportDialog',
    ]);

    const actions = [
      {
        className: isSubmitting ? styles.isSubmitting : null,
        label: intl.formatMessage(messages.exportButtonLabel),
        primary: true,
        onClick: this.submit,
      }
    ];

    const spendingPasswordField = form.$('spendingPassword');

    return (
      <Dialog
        className={dialogClasses}
        title={intl.formatMessage(messages.headline)}
        actions={actions}
        closeOnOverlayClick
        onClose={onClose}
        closeButton={<DialogCloseButton />}
      >
        {/* TODO: re-enable when we have full/readOnly exports

        <div className={styles.choices}>
          <button
            className={exportType === 'full' ? styles.activeButton : ''}
            onClick={() => this.onChangeExportType('full')}
          >
            {intl.formatMessage(messages.fullTabTitle)}
          </button>
          <button
            disabled
            className={exportType === 'readOnly' ? styles.activeButton : ''}
            onClick={() => this.onChangeExportType('readOnly')}
          >
            {intl.formatMessage(messages.readOnlyTabTitle)}
          </button>
        </div>

        */}

        <div className={styles.introduction}>
          <FormattedHTMLMessage
            {...messages.introduction}
            values={{ walletName }}
          />
        </div>

        {hasSpendingPassword ? (
          <Input
            className={styles.spendingPassword}
            {...spendingPasswordField.bind()}
            error={spendingPasswordField.error}
<<<<<<< HEAD
            skin={InputSkin}
=======
            skin={<SimpleInputSkin />}
            onKeyPress={submitOnEnter.bind(this, this.submit)}
>>>>>>> 7718ceae
          />
        ) : null}

        {error && <p className={styles.error}>{intl.formatMessage(error)}</p>}

      </Dialog>
    );
  }

}<|MERGE_RESOLUTION|>--- conflicted
+++ resolved
@@ -188,12 +188,8 @@
             className={styles.spendingPassword}
             {...spendingPasswordField.bind()}
             error={spendingPasswordField.error}
-<<<<<<< HEAD
             skin={InputSkin}
-=======
-            skin={<SimpleInputSkin />}
             onKeyPress={submitOnEnter.bind(this, this.submit)}
->>>>>>> 7718ceae
           />
         ) : null}
 
