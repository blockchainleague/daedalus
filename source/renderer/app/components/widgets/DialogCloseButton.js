--- conflicted
+++ resolved
@@ -16,11 +16,7 @@
     const { onClose, icon, disabled } = this.props;
     return (
       <button
-<<<<<<< HEAD
-        onClick={onClose}
-=======
         onClick={onClose != null ? onClose : () => {}}
->>>>>>> ae26cef8
         className={!disabled ? styles.component : styles.disabled}
         tabIndex={-1}
       >
