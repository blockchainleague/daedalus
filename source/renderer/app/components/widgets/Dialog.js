--- conflicted
+++ resolved
@@ -70,14 +70,9 @@
                     label={action.label}
                     onClick={action.onClick}
                     disabled={action.disabled}
-<<<<<<< HEAD
                     skin={ButtonSkin}
-                    autoFocus={primaryButtonAutoFocus}
-=======
-                    skin={<SimpleButtonSkin />}
                     autoFocus={action.primary ? primaryButtonAutoFocus : false}
->>>>>>> 11c959c6
-                  />
+                    WalletSendForm.js           />
                 );
               })}
             </div>
