--- conflicted
+++ resolved
@@ -68,12 +68,8 @@
                     label={action.label}
                     onClick={action.onClick}
                     disabled={action.disabled}
-<<<<<<< HEAD
                     skin={ButtonSkin}
-=======
-                    skin={<SimpleButtonSkin />}
                     autoFocus={primaryButtonAutoFocus}
->>>>>>> 7718ceae
                   />
                 );
               })}
