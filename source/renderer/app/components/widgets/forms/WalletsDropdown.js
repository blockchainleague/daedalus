--- conflicted
+++ resolved
@@ -60,12 +60,9 @@
       detail,
       numberOfStakePools,
       delegatedStakePool,
-<<<<<<< HEAD
       isHardwareWallet,
-=======
       syncing,
       syncingLabel,
->>>>>>> 0f3b80a4
     }: WalletOption) => (
       <WalletsDropdownOption
         isSyncing={syncing}
@@ -73,11 +70,8 @@
         numberOfStakePools={numberOfStakePools}
         detail={detail}
         delegatedStakePool={delegatedStakePool}
-<<<<<<< HEAD
         isHardwareWallet={isHardwareWallet}
-=======
         syncingLabel={syncingLabel}
->>>>>>> 0f3b80a4
       />
     ),
     selectionRenderer: ({
@@ -85,12 +79,9 @@
       detail,
       numberOfStakePools,
       delegatedStakePool,
-<<<<<<< HEAD
       isHardwareWallet,
-=======
       syncing,
       syncingLabel,
->>>>>>> 0f3b80a4
     }: WalletOption) => (
       <WalletsDropdownOption
         selected
@@ -99,11 +90,8 @@
         numberOfStakePools={numberOfStakePools}
         detail={detail}
         delegatedStakePool={delegatedStakePool}
-<<<<<<< HEAD
         isHardwareWallet={isHardwareWallet}
-=======
         syncingLabel={syncingLabel}
->>>>>>> 0f3b80a4
       />
     ),
     skin: SelectSkin,
@@ -145,11 +133,8 @@
           value,
           numberOfStakePools,
           delegatedStakePool,
-<<<<<<< HEAD
           isHardwareWallet,
-=======
           syncingLabel: this.props.syncingLabel,
->>>>>>> 0f3b80a4
         };
       }
     );
