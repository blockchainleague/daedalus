--- conflicted
+++ resolved
@@ -1,5 +1,5 @@
 import cx from 'classnames';
-import React, { FC } from 'react';
+import React from 'react';
 import { intlShape } from 'react-intl';
 import { PopOver } from 'react-polymorph/lib/components/PopOver';
 import SVGInline from 'react-svg-inline';
@@ -80,49 +80,13 @@
             key={type}
             className={makePercentageCellStyles(props[type] === 100)}
           >
-            {Math.floor(props[type])}%
+            {props[type]}%
           </div>
         ))}
       </div>
     </div>
-<<<<<<< HEAD
   );
 }
-=======
-    <div className={messagesColumnStyles}>
-      {blockSyncTypesOrdered.map((type) => (
-        <div key={type} className={styles.cell}>
-          <span className={makeMainMessageStyles(props[type] === 100)}>
-            {intl.formatMessage(getProgressNameByBlockSyncType(type))}
-          </span>
-          <span>
-            <PopOver
-              content={intl.formatMessage(
-                getProgressDescriptionByBlockSyncType(type)
-              )}
-            >
-              <SVGInline
-                svg={questionMarkIcon}
-                className={questionMarkIconStyles}
-              />
-            </PopOver>
-          </span>
-        </div>
-      ))}
-    </div>
-    <div className={styles.column}>
-      {blockSyncTypesOrdered.map((type) => (
-        <div
-          key={type}
-          className={makePercentageCellStyles(props[type] === 100)}
-        >
-          {props[type]}%
-        </div>
-      ))}
-    </div>
-  </div>
-);
->>>>>>> e0fd21e2
 
 SyncingProgress.contextTypes = {
   intl: intlShape.isRequired,
