// @flow
import React, { Component } from 'react';
import humanizeDuration from 'humanize-duration';
import SVGInline from 'react-svg-inline';
import { observer } from 'mobx-react';
import { defineMessages, intlShape, FormattedMessage } from 'react-intl';
import attentionIcon from '../../assets/images/attention-big-light.inline.svg';
import { ALLOWED_TIME_DIFFERENCE } from '../../config/timingConfig';
import styles from './SystemTimeErrorOverlay.scss';

const messages = defineMessages({
  overlayTitle: {
    id: 'systemTime.error.overlayTitle',
    defaultMessage: '!!!Unable to sync - incorrect time',
    description: 'Title of Sync error overlay'
  },
  overlayTextP1: {
    id: 'systemTime.error.overlayTextP1',
    defaultMessage: '!!!Attention, Daedalus is unable to sync with the blockchain because the time on your machine is different from the global time. Your time is off by 2 hours 12 minutes 54 seconds.',
    description: 'First paragraph of Sync error overlay'
  },
  overlayTextP2: {
    id: 'systemTime.error.overlayTextP2',
    defaultMessage: '!!!To synchronise the time and fix the issue, please read our {supportPortalLink} article.',
    description: 'Second paragraph of Sync error overlay'
  },
  ntpUnreachableTextP1: {
    id: 'systemTime.error.ntpUnreachableTextP1',
    defaultMessage: '!!!Attention, Daedalus is unable to check if the clock on your computer is synchronized with global time because NTP (Network Time Protocol) servers are unreachable, possibly due to firewalls on your network.',
    description: 'Text of Sync error overlay when NTP service is unreachable'
  },
  ntpUnreachableTextP2: {
    id: 'systemTime.error.ntpUnreachableTextP2',
    defaultMessage: '!!!If your computer clock is off by more than 15 seconds, Daedalus will be unable to connect to the network. If you have this issue, please read our Support Portal article to synchronize the time on your machine.',
    description: 'Text of Sync error overlay when NTP service is unreachable'
  },
  supportPortalLink: {
    id: 'systemTime.error.supportPortalLink',
    defaultMessage: '!!!Support Portal',
    description: '"Support Portal" link text'
  },
  supportPortalLinkUrl: {
    id: 'systemTime.error.supportPortalLinkUrl',
    defaultMessage: '!!!https://iohk.zendesk.com/hc/en-us/articles/360010230873',
    description: 'Link to "Machine clock out of sync with Cardano network" support page'
  },
  onCheckTheTimeAgainLink: {
    id: 'systemTime.error.onCheckTheTimeAgainLink',
    defaultMessage: '!!!Check the time again',
    description: 'Text of Check the time again button'
  },
  onContinueWithoutClockSyncCheckLink: {
    id: 'systemTime.error.onContinueWithoutClockSyncCheckLink',
    defaultMessage: '!!!Continue without clock synchronization checks',
    description: 'Text of "Continue without clock synchronization checks" button'
  },
});

type Props = {
  localTimeDifference: ?number,
  currentLocale: string,
  onProblemSolutionClick: Function,
  onCheckTheTimeAgain: Function,
  onContinueWithoutClockSyncCheck: Function,
  isCheckingSystemTime: boolean,
};

@observer
export default class SystemTimeErrorOverlay extends Component<Props> {

  static contextTypes = {
    intl: intlShape.isRequired,
  };

  render() {
    const { intl } = this.context;
    const {
      localTimeDifference, currentLocale, isCheckingSystemTime,
      onCheckTheTimeAgain, onContinueWithoutClockSyncCheck,
    } = this.props;

<<<<<<< HEAD
    const supportPortalLink = (
      <a
        href={intl.formatMessage(messages.supportPortalLinkUrl)}
        onClick={event => this.onProblemSolutionClick(event)}
=======
    const supportPortalLinkUrl = intl.formatMessage(messages.supportPortalLinkUrl);
    const supportPortalLink = (
      <a
        href={supportPortalLinkUrl}
        onClick={event => this.onProblemSolutionClick(event, supportPortalLinkUrl)}
>>>>>>> ae26cef8
      >
        {intl.formatMessage(messages.supportPortalLink)}
      </a>
    );

    let humanizedDurationLanguage;
    switch (currentLocale) {
      case 'ja-JP':
        humanizedDurationLanguage = 'ja';
        break;
      case 'zh-CN':
        humanizedDurationLanguage = 'zh_CN';
        break;
      case 'ko-KR':
        humanizedDurationLanguage = 'ko';
        break;
      case 'de-DE':
        humanizedDurationLanguage = 'de';
        break;
      default:
        humanizedDurationLanguage = 'en';
    }

    const isNTPServiceReachable = !!localTimeDifference;
    const allowedTimeDifferenceInSeconds = ALLOWED_TIME_DIFFERENCE / 1000000;

    const timeOffset = humanizeDuration((localTimeDifference || 0) / 1000, {
      round: true, // round seconds to prevent e.g. 1 day 3 hours *11,56 seconds*
      language: humanizedDurationLanguage,
    }).replace(/,/g, ''); // replace 1 day, 3 hours, 12 seconds* to clean period without comma

    return (
      <div className={styles.component}>

        <SVGInline svg={attentionIcon} className={styles.icon} />

        {isNTPServiceReachable ? (
          <div>
            <p>
              <FormattedMessage
                {...messages.overlayTextP1}
                values={{ timeOffset }}
              />
            </p>

            <p>
              <FormattedMessage
                {...messages.overlayTextP2}
                values={{ supportPortalLink }}
              />
            </p>

            <button
              className={styles.checkLink}
              onClick={() => onCheckTheTimeAgain()}
              disabled={isCheckingSystemTime}
            >
              {intl.formatMessage(messages.onCheckTheTimeAgainLink)}
            </button>
          </div>
        ) : (
          <div>
            <p>
              <FormattedMessage
                {...messages.ntpUnreachableTextP1}
                values={{ timeOffset }}
              />
            </p>

            <p>
              <FormattedMessage
                {...messages.ntpUnreachableTextP2}
                values={{ supportPortalLink, allowedTimeDifferenceInSeconds }}
              />
            </p>

            <button
              className={styles.checkLink}
              onClick={() => onContinueWithoutClockSyncCheck()}
            >
              {intl.formatMessage(messages.onContinueWithoutClockSyncCheckLink)}
            </button>
          </div>
        )}

      </div>
    );
  }

<<<<<<< HEAD
  onProblemSolutionClick = (event: MouseEvent) => {
    event.preventDefault();
    if (event.target.href) this.props.onProblemSolutionClick(event.target.href);
=======
  onProblemSolutionClick = (event: MouseEvent, url: string) => {
    event.preventDefault();
    this.props.onProblemSolutionClick(url);
>>>>>>> ae26cef8
  };

}<|MERGE_RESOLUTION|>--- conflicted
+++ resolved
@@ -79,18 +79,11 @@
       onCheckTheTimeAgain, onContinueWithoutClockSyncCheck,
     } = this.props;
 
-<<<<<<< HEAD
-    const supportPortalLink = (
-      <a
-        href={intl.formatMessage(messages.supportPortalLinkUrl)}
-        onClick={event => this.onProblemSolutionClick(event)}
-=======
     const supportPortalLinkUrl = intl.formatMessage(messages.supportPortalLinkUrl);
     const supportPortalLink = (
       <a
         href={supportPortalLinkUrl}
         onClick={event => this.onProblemSolutionClick(event, supportPortalLinkUrl)}
->>>>>>> ae26cef8
       >
         {intl.formatMessage(messages.supportPortalLink)}
       </a>
@@ -180,15 +173,9 @@
     );
   }
 
-<<<<<<< HEAD
-  onProblemSolutionClick = (event: MouseEvent) => {
-    event.preventDefault();
-    if (event.target.href) this.props.onProblemSolutionClick(event.target.href);
-=======
   onProblemSolutionClick = (event: MouseEvent, url: string) => {
     event.preventDefault();
     this.props.onProblemSolutionClick(url);
->>>>>>> ae26cef8
   };
 
 }