--- conflicted
+++ resolved
@@ -8,11 +8,8 @@
 import { ButtonSkin } from 'react-polymorph/lib/skins/simple/ButtonSkin';
 import SystemTimeErrorOverlay from './SystemTimeErrorOverlay';
 import NoDiskSpaceOverlay from './NoDiskSpaceOverlay';
-<<<<<<< HEAD
 import ManualUpdateOverlay from './ManualUpdateOverlay';
-=======
 import StatusIcons from './StatusIcons';
->>>>>>> af1d3902
 import LoadingSpinner from '../widgets/LoadingSpinner';
 import daedalusLogo from '../../assets/images/daedalus-logo-loading-grey.inline.svg';
 import linkNewWindow from '../../assets/images/link-ic.inline.svg';
@@ -147,11 +144,8 @@
   onCheckTheTimeAgain: Function,
   onContinueWithoutClockSyncCheck: Function,
   onDownloadLogs: Function,
-<<<<<<< HEAD
   onGetAvailableVersions: Function,
-=======
   disableDownloadLogs: boolean,
->>>>>>> af1d3902
 };
 
 @observer
@@ -177,26 +171,15 @@
   }
 
   componentDidUpdate() {
-<<<<<<< HEAD
     const { syncingTime, connectingTime } = this.state;
     const {
-      isConnected, isSynced, isNotEnoughDiskSpace,
-      onGetAvailableVersions, isNewAppVersionLoading, availableAppVersion,
+      isConnected,
+      isSynced,
+      isNotEnoughDiskSpace,
+      onGetAvailableVersions,
+      isNewAppVersionLoading,
+      availableAppVersion,
     } = this.props;
-    const canResetSyncing = this._syncingTimerShouldStop(isSynced, isNotEnoughDiskSpace);
-    const canResetConnecting = this._connectingTimerShouldStop(isConnected, isNotEnoughDiskSpace);
-    if (canResetSyncing) { this._resetSyncingTime(); }
-    if (canResetConnecting) { this._resetConnectingTime(); }
-
-    const isAppLoadingStuck = (
-      (!isConnected && connectingTime >= REPORT_ISSUE_TIME_TRIGGER) ||
-      (isConnected && !isSynced && syncingTime >= REPORT_ISSUE_TIME_TRIGGER)
-    );
-    // If app loading is stuck, check if a newer version is available and set flag (state)
-    if (isAppLoadingStuck && !isNewAppVersionLoading && !availableAppVersion) {
-      onGetAvailableVersions();
-=======
-    const { isConnected, isSynced, isNotEnoughDiskSpace } = this.props;
     const canResetSyncing = this._syncingTimerShouldStop(
       isSynced,
       isNotEnoughDiskSpace
@@ -210,7 +193,13 @@
     }
     if (canResetConnecting) {
       this._resetConnectingTime();
->>>>>>> af1d3902
+    }
+    const isAppLoadingStuck =
+      (!isConnected && connectingTime >= REPORT_ISSUE_TIME_TRIGGER) ||
+      (isConnected && !isSynced && syncingTime >= REPORT_ISSUE_TIME_TRIGGER);
+    // If app loading is stuck, check if a newer version is available and set flag (state)
+    if (isAppLoadingStuck && !isNewAppVersionLoading && !availableAppVersion) {
+      onGetAvailableVersions();
     }
   }
 
@@ -422,20 +411,17 @@
       hasLoadedCurrentTheme,
       onReportIssueClick,
       onDownloadLogs,
-<<<<<<< HEAD
-      isNewAppVersionAvailable,
-      currentAppVersion,
-      availableAppVersion,
-      isNewAppVersionLoading,
-      onExternalLinkClick,
-=======
       disableDownloadLogs,
       isNodeResponding,
       isNodeSubscribed,
       isNodeSyncing,
       isNodeTimeCorrect,
       isCheckingSystemTime,
->>>>>>> af1d3902
+      isNewAppVersionAvailable,
+      currentAppVersion,
+      availableAppVersion,
+      isNewAppVersionLoading,
+      onExternalLinkClick,
     } = this.props;
 
     const { connectingTime, syncingTime } = this.state;
@@ -467,30 +453,16 @@
     const currencyLoadingLogo = currencyIcon;
     const apiLoadingLogo = apiIcon;
 
-<<<<<<< HEAD
-    const canReportConnectingIssue = (
-      !isConnected && (
-        connectingTime >= REPORT_ISSUE_TIME_TRIGGER ||
-        cardanoNodeState === CardanoNodeStates.UNRECOVERABLE
-      )
-    );
-    const canReportSyncingIssue = (
-      isConnected && !isSynced && syncingTime >= REPORT_ISSUE_TIME_TRIGGER
-    );
-
-    const showReportIssue = (
-      !isNewAppVersionAvailable && !isNewAppVersionLoading &&
-      (canReportConnectingIssue || canReportSyncingIssue)
-    );
-=======
     const canReportConnectingIssue =
       !isConnected &&
       (connectingTime >= REPORT_ISSUE_TIME_TRIGGER ||
         cardanoNodeState === CardanoNodeStates.UNRECOVERABLE);
     const canReportSyncingIssue =
       isConnected && !isSynced && syncingTime >= REPORT_ISSUE_TIME_TRIGGER;
-    const showReportIssue = canReportConnectingIssue || canReportSyncingIssue;
->>>>>>> af1d3902
+    const showReportIssue =
+      !isNewAppVersionAvailable &&
+      !isNewAppVersionLoading &&
+      (canReportConnectingIssue || canReportSyncingIssue);
 
     const buttonClasses = classNames(['primary', styles.reportIssueButton]);
 
@@ -537,7 +509,6 @@
           <SVGInline svg={apiLoadingLogo} className={apiLogoStyles} />
         </div>
         {hasLoadedCurrentLocale ? this._renderLoadingScreen() : null}
-<<<<<<< HEAD
         {isNewAppVersionAvailable && (
           <ManualUpdateOverlay
             currentAppVersion={currentAppVersion}
@@ -545,8 +516,6 @@
             onExternalLinkClick={onExternalLinkClick}
           />
         )}
-=======
-
         <StatusIcons
           nodeState={cardanoNodeState}
           isNodeResponding={isNodeResponding}
@@ -554,7 +523,6 @@
           isNodeTimeCorrect={isNodeTimeCheckedAndCorrect}
           isNodeSyncing={isNodeSyncing}
         />
->>>>>>> af1d3902
       </div>
     );
   }
