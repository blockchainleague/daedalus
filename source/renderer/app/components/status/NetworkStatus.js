// @flow
import React, { Component } from 'react';
import { observer } from 'mobx-react';
import { get, includes, upperFirst } from 'lodash';
import moment from 'moment';
import classNames from 'classnames';
import SVGInline from 'react-svg-inline';
import {
  LineChart, YAxis, XAxis, Line,
  CartesianGrid, Tooltip, Legend,
  ResponsiveContainer,
} from 'recharts';
import {
  ALLOWED_TIME_DIFFERENCE,
  MAX_ALLOWED_STALL_DURATION,
} from '../../config/timingConfig';
import { UNSYNCED_BLOCKS_ALLOWED } from '../../config/numbersConfig';
import { getNetworkEkgUrl } from '../../utils/network';
import closeCross from '../../assets/images/close-cross.inline.svg';
import LocalizableError from '../../i18n/LocalizableError';
<<<<<<< HEAD
import { CardanoNodeStates } from '../../../../common/types/cardano-node.types';
=======
import { CardanoNodeStates } from '../../../../common/types/cardanoNode.types';
import environment from '../../../../common/environment';
>>>>>>> bcc5983a
import styles from './NetworkStatus.scss';
import type { CardanoNodeState } from '../../../../common/types/cardano-node.types';

let syncingInterval = null;

type Props = {
  cardanoNodeState: ?CardanoNodeState,
  isNodeResponding: boolean,
  isNodeSubscribed: boolean,
  isNodeSyncing: boolean,
  isNodeInSync: boolean,
  isNodeTimeCorrect: boolean,
  nodeConnectionError: ?LocalizableError,
  isConnected: boolean,
  isSynced: boolean,
  syncPercentage: number,
  hasBeenConnected: boolean,
  localTimeDifference: ?number,
  isSystemTimeIgnored: boolean,
  isSystemTimeCorrect: boolean,
  isForceCheckingNodeTime: boolean,
  isSystemTimeChanged: boolean,
  mostRecentBlockTimestamp: number,
  localBlockHeight: number,
  networkBlockHeight: number,
  onForceCheckLocalTimeDifference: Function,
  onOpenExternalLink: Function,
  onRestartNode: Function,
  onClose: Function,
};

type State = {
  data: Array<{
    localBlockHeight: ?number,
    networkBlockHeight: ?number,
    time: number,
  }>,
  isNodeRestarting: boolean,
};

@observer
export default class NetworkStatus extends Component<Props, State> {

  constructor(props: Props) {
    super(props);
    let { localBlockHeight, networkBlockHeight } = props;
    localBlockHeight = localBlockHeight || null;
    networkBlockHeight = networkBlockHeight || null;
    this.state = {
      data: [
        { localBlockHeight, networkBlockHeight, time: moment(Date.now() - 20000).format('HH:mm:ss') },
        { localBlockHeight, networkBlockHeight, time: moment(Date.now() - 18000).format('HH:mm:ss') },
        { localBlockHeight, networkBlockHeight, time: moment(Date.now() - 16000).format('HH:mm:ss') },
        { localBlockHeight, networkBlockHeight, time: moment(Date.now() - 14000).format('HH:mm:ss') },
        { localBlockHeight, networkBlockHeight, time: moment(Date.now() - 12000).format('HH:mm:ss') },
        { localBlockHeight, networkBlockHeight, time: moment(Date.now() - 10000).format('HH:mm:ss') },
        { localBlockHeight, networkBlockHeight, time: moment(Date.now() - 8000).format('HH:mm:ss') },
        { localBlockHeight, networkBlockHeight, time: moment(Date.now() - 6000).format('HH:mm:ss') },
        { localBlockHeight, networkBlockHeight, time: moment(Date.now() - 4000).format('HH:mm:ss') },
        { localBlockHeight, networkBlockHeight, time: moment(Date.now() - 2000).format('HH:mm:ss') },
      ],
      isNodeRestarting: false,
    };
  }

  componentWillMount() {
    syncingInterval = setInterval(this.syncingTimer, 2000);
  }

  componentWillReceiveProps(nextProps: Props) {
    const { cardanoNodeState } = this.props;
    const { cardanoNodeState: nextCardanoNodeState } = nextProps;
    const { isNodeRestarting } = this.state;
    const finalCardanoNodeStates = [
      CardanoNodeStates.RUNNING,
      CardanoNodeStates.STOPPED,
      CardanoNodeStates.UPDATED,
      CardanoNodeStates.CRASHED,
      CardanoNodeStates.ERRORED,
      CardanoNodeStates.UNRECOVERABLE
    ];
    if (
      isNodeRestarting &&
      cardanoNodeState === CardanoNodeStates.STARTING &&
      includes(finalCardanoNodeStates, nextCardanoNodeState)
    ) {
      this.setState({ isNodeRestarting: false });
    }
  }

  componentWillUnmount() {
    this.resetSyncingTimer();
  }

  render() {
    const {
      cardanoNodeState, isNodeResponding, isNodeSubscribed, isNodeSyncing, isNodeInSync,
      isNodeTimeCorrect, isConnected, isSynced, syncPercentage, hasBeenConnected,
      localTimeDifference, isSystemTimeCorrect, isForceCheckingNodeTime,
      isSystemTimeChanged, mostRecentBlockTimestamp, localBlockHeight, networkBlockHeight,
      onForceCheckLocalTimeDifference, onClose, nodeConnectionError, isSystemTimeIgnored,
      onOpenExternalLink,
    } = this.props;
    const { data, isNodeRestarting } = this.state;
    const isNTPServiceReachable = !!localTimeDifference;
    const connectionError = get(nodeConnectionError, 'values', '{}');
    const { message, code } = connectionError;

    const localTimeDifferenceClasses = classNames([
      (
        !isNTPServiceReachable ||
        (localTimeDifference && (localTimeDifference > ALLOWED_TIME_DIFFERENCE))
      ) ? styles.red : styles.green,
    ]);

    const remainingUnsyncedBlocks = networkBlockHeight - localBlockHeight;
    const remainingUnsyncedBlocksClasses = classNames([
      (
        remainingUnsyncedBlocks < 0 ||
        remainingUnsyncedBlocks > UNSYNCED_BLOCKS_ALLOWED
      ) ? styles.red : styles.green,
    ]);

    const timeSinceLastBlock = moment(Date.now()).diff(moment(mostRecentBlockTimestamp));
    const isBlockchainHeightStalling = timeSinceLastBlock > MAX_ALLOWED_STALL_DURATION;
    const timeSinceLastBlockClasses = classNames([
      mostRecentBlockTimestamp > 0 && !isBlockchainHeightStalling ? styles.green : styles.red,
    ]);

    // Cardano Node EKG server is not enabled for the Mainnet!
    const cardanoNodeEkgLink = environment.isMainnet() ? false : getNetworkEkgUrl();

    return (
      <div className={styles.component}>
        <div className={styles.tables}>
          <table className={styles.table}>
            <tbody>
              <tr>
                <th colSpan={2}>
                  DAEDALUS STATUS<hr />
                </th>
              </tr>
              <tr>
                <td>isConnected:</td>
                <td className={this.getClass(isConnected)}>
                  {isConnected ? 'YES' : 'NO'}
                </td>
              </tr>
              <tr>
                <td>hasBeenConnected:</td>
                <td>
                  {hasBeenConnected ? 'YES' : 'NO'}
                </td>
              </tr>
              <tr>
                <td>isSynced:</td>
                <td className={this.getClass(isSynced)}>
                  {isSynced ? 'YES' : 'NO'}
                </td>
              </tr>
              <tr>
                <td>syncPercentage:</td>
                <td>{syncPercentage.toFixed(2)}%</td>
              </tr>
              <tr>
                <td>localBlockHeight:</td>
                <td>{localBlockHeight}</td>
              </tr>
              <tr>
                <td>networkBlockHeight:</td>
                <td>{networkBlockHeight}</td>
              </tr>
              <tr>
                <td>remainingUnsyncedBlocks:</td>
                <td className={remainingUnsyncedBlocksClasses}>
                  {remainingUnsyncedBlocks >= 0 ? remainingUnsyncedBlocks : '-'}
                </td>
              </tr>
              <tr>
                <td>timeSinceLastNetworkBlockChange:</td>
                <td className={timeSinceLastBlockClasses}>
                  {mostRecentBlockTimestamp > 0 ? `${timeSinceLastBlock} ms` : '-'}
                </td>
              </tr>
              <tr>
                <td>localTimeDifference:</td>
                <td>
                  <span className={localTimeDifferenceClasses}>
                    {isNTPServiceReachable ? (
                      `${localTimeDifference || 0} μs`
                    ) : (
                      'NTP service unreachable'
                    )}
                  </span> |&nbsp;
                  <button
                    onClick={() => onForceCheckLocalTimeDifference()}
                    disabled={isForceCheckingNodeTime}
                  >
                    {isForceCheckingNodeTime ? 'Checking...' : 'Check time'}
                  </button>
                </td>
              </tr>
              <tr>
                <td>isSystemTimeCorrect:</td>
                <td className={this.getClass(isSystemTimeCorrect)}>
                  {isSystemTimeCorrect ? 'YES' : 'NO'}
                </td>
              </tr>
              <tr>
                <td>isSystemTimeIgnored:</td>
                <td className={this.getClass(!isSystemTimeIgnored)}>
                  {isSystemTimeIgnored ? 'YES' : 'NO'}
                </td>
              </tr>
              <tr>
                <td>isSystemTimeChanged:</td>
                <td className={this.getClass(!isSystemTimeChanged)}>
                  {isSystemTimeChanged ? 'YES' : 'NO'}
                </td>
              </tr>
              <tr>
                <td>isForceCheckingNodeTime:</td>
                <td>
                  {isForceCheckingNodeTime ? 'YES' : 'NO'}
                </td>
              </tr>
            </tbody>
          </table>

          <table className={styles.table}>
            <tbody>
              <tr>
                <th colSpan={2}>
                  CARDANO NODE STATUS<hr />
                </th>
              </tr>
              <tr>
                <td>cardanoNodeState:</td>
                <td>
                  {upperFirst(cardanoNodeState != null ? cardanoNodeState : 'unknown')}
                </td>
              </tr>
              <tr>
                <td>isNodeResponding:</td>
                <td className={this.getClass(isNodeResponding)}>
                  {isNodeResponding ? 'YES' : 'NO'}
                </td>
              </tr>
              <tr>
                <td>isNodeSubscribed:</td>
                <td className={this.getClass(isNodeSubscribed)}>
                  {isNodeSubscribed ? 'YES' : 'NO'}
                </td>
              </tr>
              <tr>
                <td>isNodeTimeCorrect:</td>
                <td className={this.getClass(isNodeTimeCorrect)}>
                  {isNodeTimeCorrect ? 'YES' : 'NO'}
                </td>
              </tr>
              <tr>
                <td>isNodeSyncing:</td>
                <td className={this.getClass(isNodeSyncing)}>
                  {isNodeSyncing ? 'YES' : 'NO'}
                </td>
              </tr>
              <tr>
                <td>isNodeInSync:</td>
                <td className={this.getClass(isNodeInSync)}>
                  {isNodeInSync ? 'YES' : 'NO'}
                </td>
              </tr>
              <tr>
                <td className={styles.topPadding}>Cardano Node actions:</td>
                <td className={styles.topPadding}>
                  <button
                    onClick={() => this.restartNode()}
                    disabled={isNodeRestarting}
                  >
                    {isNodeRestarting ? 'Restarting...' : 'Restart'}
                  </button>
                </td>
              </tr>
              {cardanoNodeEkgLink ? (
                <tr>
                  <td>Cardano Node diagnostics:</td>
                  <td>
                    <button
                      onClick={() => onOpenExternalLink(cardanoNodeEkgLink)}
                    >
                      Realtime statistics monitor
                    </button>
                  </td>
                </tr>
              ) : null}
              {!isConnected && nodeConnectionError ? (
                <tr>
                  <td className={styles.topPadding} colSpan={2}>
                    Connection error:<br />
                    <div className={styles.error}>
                      message: {message || '-'}<br />
                      code: {code || '-'}
                    </div>
                  </td>
                </tr>
              ) : null}
            </tbody>
          </table>
        </div>

        <ResponsiveContainer width="100%" height="50%">
          <LineChart data={data}>
            <XAxis
              dataKey="time"
              domain={['auto', 'auto']}
              name="Time"
            />
            <YAxis
              domain={[dataMin => (Math.max(0, dataMin - 20)), dataMax => (dataMax + 20)]}
              orientation="right"
              type="number"
              width={100}
            />
            <CartesianGrid stroke="#eee" strokeDasharray="5 5" />
            <Tooltip />
            <Legend wrapperStyle={{ color: '#fff' }} />
            <Line type="linear" dataKey="localBlockHeight" stroke="#8884d8" />
            <Line type="linear" dataKey="networkBlockHeight" stroke="#82ca9d" />
          </LineChart>
        </ResponsiveContainer>

        <button className={styles.closeButton} onClick={() => onClose()}>
          <SVGInline svg={closeCross} />
        </button>
      </div>
    );
  }

  restartNode = () => {
    this.setState({ isNodeRestarting: true });
    this.props.onRestartNode();
  };

  getClass = (isTrue: boolean) => (
    classNames([
      isTrue ? styles.green : styles.red,
    ])
  );

  syncingTimer = () => {
    const { localBlockHeight, networkBlockHeight } = this.props;
    const { data } = this.state;
    data.push({
      localBlockHeight,
      networkBlockHeight,
      time: moment().format('HH:mm:ss'),
    });
    this.setState({ data: data.slice(-10) });
  };

  resetSyncingTimer = () => {
    if (syncingInterval !== null) {
      clearInterval(syncingInterval);
      syncingInterval = null;
    }
  };

}<|MERGE_RESOLUTION|>--- conflicted
+++ resolved
@@ -18,12 +18,7 @@
 import { getNetworkEkgUrl } from '../../utils/network';
 import closeCross from '../../assets/images/close-cross.inline.svg';
 import LocalizableError from '../../i18n/LocalizableError';
-<<<<<<< HEAD
 import { CardanoNodeStates } from '../../../../common/types/cardano-node.types';
-=======
-import { CardanoNodeStates } from '../../../../common/types/cardanoNode.types';
-import environment from '../../../../common/environment';
->>>>>>> bcc5983a
 import styles from './NetworkStatus.scss';
 import type { CardanoNodeState } from '../../../../common/types/cardano-node.types';
 
@@ -31,6 +26,7 @@
 
 type Props = {
   cardanoNodeState: ?CardanoNodeState,
+  isMainnet: boolean,
   isNodeResponding: boolean,
   isNodeSubscribed: boolean,
   isNodeSyncing: boolean,
@@ -120,8 +116,8 @@
 
   render() {
     const {
-      cardanoNodeState, isNodeResponding, isNodeSubscribed, isNodeSyncing, isNodeInSync,
-      isNodeTimeCorrect, isConnected, isSynced, syncPercentage, hasBeenConnected,
+      cardanoNodeState, isMainnet, isNodeResponding, isNodeSubscribed, isNodeSyncing,
+      isNodeInSync, isNodeTimeCorrect, isConnected, isSynced, syncPercentage, hasBeenConnected,
       localTimeDifference, isSystemTimeCorrect, isForceCheckingNodeTime,
       isSystemTimeChanged, mostRecentBlockTimestamp, localBlockHeight, networkBlockHeight,
       onForceCheckLocalTimeDifference, onClose, nodeConnectionError, isSystemTimeIgnored,
@@ -154,7 +150,7 @@
     ]);
 
     // Cardano Node EKG server is not enabled for the Mainnet!
-    const cardanoNodeEkgLink = environment.isMainnet() ? false : getNetworkEkgUrl();
+    const cardanoNodeEkgLink = isMainnet ? false : getNetworkEkgUrl();
 
     return (
       <div className={styles.component}>
