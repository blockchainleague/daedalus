// @flow
import React, { Component } from 'react';
import { observer } from 'mobx-react';
import { get, includes, upperFirst } from 'lodash';
import moment from 'moment';
import classNames from 'classnames';
import SVGInline from 'react-svg-inline';
import {
  LineChart, YAxis, XAxis, Line,
  CartesianGrid, Tooltip, Legend,
  ResponsiveContainer,
} from 'recharts';
import {
  ALLOWED_TIME_DIFFERENCE,
  MAX_ALLOWED_STALL_DURATION,
} from '../../config/timingConfig';
import { UNSYNCED_BLOCKS_ALLOWED } from '../../config/numbersConfig';
import { getNetworkEkgUrl } from '../../utils/network';
import closeCross from '../../assets/images/close-cross.inline.svg';
import LocalizableError from '../../i18n/LocalizableError';
import { CardanoNodeStates } from '../../../../common/types/cardano-node.types';
import styles from './NetworkStatus.scss';
import type { CardanoNodeState } from '../../../../common/types/cardano-node.types';

let syncingInterval = null;

type Props = {
  cardanoNodeState: ?CardanoNodeState,
  isDev: boolean,
  isMainnet: boolean,
  isStaging: boolean,
  isTestnet: boolean,
  isNodeResponding: boolean,
  isNodeSubscribed: boolean,
  isNodeSyncing: boolean,
  isNodeInSync: boolean,
  isNodeTimeCorrect: boolean,
  nodeConnectionError: ?LocalizableError,
  isConnected: boolean,
  isSynced: boolean,
  syncPercentage: number,
  hasBeenConnected: boolean,
  localTimeDifference: ?number,
  isSystemTimeIgnored: boolean,
  isSystemTimeCorrect: boolean,
  isForceCheckingNodeTime: boolean,
  latestLocalBlockTimestamp: number,
  latestNetworkBlockTimestamp: number,
  localBlockHeight: number,
  networkBlockHeight: number,
  onForceCheckLocalTimeDifference: Function,
  onOpenExternalLink: Function,
  onRestartNode: Function,
  onClose: Function,
};

type State = {
  data: Array<{
    localBlockHeight: ?number,
    networkBlockHeight: ?number,
    time: number,
  }>,
  isNodeRestarting: boolean,
};

@observer
export default class NetworkStatus extends Component<Props, State> {

  constructor(props: Props) {
    super(props);
    let { localBlockHeight, networkBlockHeight } = props;
    localBlockHeight = localBlockHeight || null;
    networkBlockHeight = networkBlockHeight || null;
    this.state = {
      data: [
        { localBlockHeight, networkBlockHeight, time: moment(Date.now() - 20000).format('HH:mm:ss') },
        { localBlockHeight, networkBlockHeight, time: moment(Date.now() - 18000).format('HH:mm:ss') },
        { localBlockHeight, networkBlockHeight, time: moment(Date.now() - 16000).format('HH:mm:ss') },
        { localBlockHeight, networkBlockHeight, time: moment(Date.now() - 14000).format('HH:mm:ss') },
        { localBlockHeight, networkBlockHeight, time: moment(Date.now() - 12000).format('HH:mm:ss') },
        { localBlockHeight, networkBlockHeight, time: moment(Date.now() - 10000).format('HH:mm:ss') },
        { localBlockHeight, networkBlockHeight, time: moment(Date.now() - 8000).format('HH:mm:ss') },
        { localBlockHeight, networkBlockHeight, time: moment(Date.now() - 6000).format('HH:mm:ss') },
        { localBlockHeight, networkBlockHeight, time: moment(Date.now() - 4000).format('HH:mm:ss') },
        { localBlockHeight, networkBlockHeight, time: moment(Date.now() - 2000).format('HH:mm:ss') },
      ],
      isNodeRestarting: false,
    };
  }

  componentWillMount() {
    syncingInterval = setInterval(this.syncingTimer, 2000);
  }

  componentWillReceiveProps(nextProps: Props) {
    const { cardanoNodeState } = this.props;
    const { cardanoNodeState: nextCardanoNodeState } = nextProps;
    const { isNodeRestarting } = this.state;
    const finalCardanoNodeStates = [
      CardanoNodeStates.RUNNING,
      CardanoNodeStates.STOPPED,
      CardanoNodeStates.UPDATED,
      CardanoNodeStates.CRASHED,
      CardanoNodeStates.ERRORED,
      CardanoNodeStates.UNRECOVERABLE
    ];
    if (
      isNodeRestarting &&
      cardanoNodeState === CardanoNodeStates.STARTING &&
      includes(finalCardanoNodeStates, nextCardanoNodeState)
    ) {
      this.setState({ isNodeRestarting: false });
    }
  }

  componentWillUnmount() {
    this.resetSyncingTimer();
  }

  render() {
    const {
<<<<<<< HEAD
      cardanoNodeState, isNodeResponding, isNodeSubscribed, isNodeSyncing, isNodeInSync,
      isNodeTimeCorrect, isConnected, isSynced, syncPercentage, hasBeenConnected,
      localTimeDifference, isSystemTimeCorrect, isForceCheckingNodeTime,
      localBlockHeight, networkBlockHeight, latestLocalBlockTimestamp, latestNetworkBlockTimestamp,
=======
      cardanoNodeState, isDev, isTestnet, isStaging, isMainnet, isNodeResponding, isNodeSubscribed,
      isNodeSyncing, isNodeInSync, isNodeTimeCorrect, isConnected, isSynced, syncPercentage,
      hasBeenConnected, localTimeDifference, isSystemTimeCorrect, isForceCheckingNodeTime,
      mostRecentBlockTimestamp, localBlockHeight, networkBlockHeight,
>>>>>>> 8afe8f90
      onForceCheckLocalTimeDifference, onClose, nodeConnectionError, isSystemTimeIgnored,
      onOpenExternalLink,
    } = this.props;
    const { data, isNodeRestarting } = this.state;
    const isNTPServiceReachable = !!localTimeDifference;
    const connectionError = get(nodeConnectionError, 'values', '{}');
    const { message, code } = connectionError;

    const localTimeDifferenceClasses = classNames([
      (
        !isNTPServiceReachable ||
        (localTimeDifference && (localTimeDifference > ALLOWED_TIME_DIFFERENCE))
      ) ? styles.red : styles.green,
    ]);

    const remainingUnsyncedBlocks = networkBlockHeight - localBlockHeight;
    const remainingUnsyncedBlocksClasses = classNames([
      (
        remainingUnsyncedBlocks < 0 ||
        remainingUnsyncedBlocks > UNSYNCED_BLOCKS_ALLOWED
      ) ? styles.red : styles.green,
    ]);

    const latestLocalBlockAge = moment(Date.now()).diff(moment(latestLocalBlockTimestamp));
    const isLocalBlockHeightStalling = latestLocalBlockAge > MAX_ALLOWED_STALL_DURATION;
    const latestLocalBlockAgeClasses = classNames([
      latestLocalBlockTimestamp > 0 && !isLocalBlockHeightStalling ? styles.green : styles.red,
    ]);

    const latestNetworkBlockAge = moment(Date.now()).diff(moment(latestNetworkBlockTimestamp));
    const isNetworkBlockHeightStalling = latestNetworkBlockAge > MAX_ALLOWED_STALL_DURATION;
    const latestNetworkBlockAgeClasses = classNames([
      latestNetworkBlockTimestamp > 0 && !isNetworkBlockHeightStalling ? styles.green : styles.red,
    ]);

    // Cardano Node EKG server is not enabled for the Mainnet!
    const cardanoNodeEkgLink = isMainnet ? false : getNetworkEkgUrl({
      isDev, isStaging, isTestnet
    });

    return (
      <div className={styles.component}>
        <div className={styles.tables}>
          <table className={styles.table}>
            <tbody>
              <tr>
                <th colSpan={2}>
                  DAEDALUS STATUS
                  <hr />
                </th>
              </tr>
              <tr>
                <td>isConnected:</td>
                <td className={this.getClass(isConnected)}>
                  {isConnected ? 'YES' : 'NO'}
                </td>
              </tr>
              <tr>
                <td>hasBeenConnected:</td>
                <td>
                  {hasBeenConnected ? 'YES' : 'NO'}
                </td>
              </tr>
              <tr>
                <td>isSynced:</td>
                <td className={this.getClass(isSynced)}>
                  {isSynced ? 'YES' : 'NO'}
                </td>
              </tr>
              <tr>
                <td>syncPercentage:</td>
                <td>{syncPercentage.toFixed(2)}%</td>
              </tr>
              <tr>
                <td>localBlockHeight:</td>
                <td>{localBlockHeight}</td>
              </tr>
              <tr>
                <td>networkBlockHeight:</td>
                <td>{networkBlockHeight}</td>
              </tr>
              <tr>
                <td>remainingUnsyncedBlocks:</td>
                <td className={remainingUnsyncedBlocksClasses}>
                  {remainingUnsyncedBlocks >= 0 ? remainingUnsyncedBlocks : '-'}
                </td>
              </tr>
              <tr>
                <td>latestLocalBlockAge:</td>
                <td className={latestLocalBlockAgeClasses}>
                  {latestLocalBlockTimestamp > 0 ? `${latestLocalBlockAge} ms` : '-'}
                </td>
              </tr>
              <tr>
                <td>latestNetworkBlockAge:</td>
                <td className={latestNetworkBlockAgeClasses}>
                  {latestNetworkBlockTimestamp > 0 ? `${latestNetworkBlockAge} ms` : '-'}
                </td>
              </tr>
              <tr>
                <td>localTimeDifference:</td>
                <td>
                  <span className={localTimeDifferenceClasses}>
                    {isNTPServiceReachable ? (
                      `${localTimeDifference || 0} μs`
                    ) : (
                      'NTP service unreachable'
                    )}
                  </span> |&nbsp;
                  <button
                    onClick={() => onForceCheckLocalTimeDifference()}
                    disabled={isForceCheckingNodeTime}
                  >
                    {isForceCheckingNodeTime ? 'Checking...' : 'Check time'}
                  </button>
                </td>
              </tr>
              <tr>
                <td>isSystemTimeCorrect:</td>
                <td className={this.getClass(isSystemTimeCorrect)}>
                  {isSystemTimeCorrect ? 'YES' : 'NO'}
                </td>
              </tr>
              <tr>
                <td>isSystemTimeIgnored:</td>
                <td className={this.getClass(!isSystemTimeIgnored)}>
                  {isSystemTimeIgnored ? 'YES' : 'NO'}
                </td>
              </tr>
              <tr>
                <td>isForceCheckingNodeTime:</td>
                <td>
                  {isForceCheckingNodeTime ? 'YES' : 'NO'}
                </td>
              </tr>
            </tbody>
          </table>

          <table className={styles.table}>
            <tbody>
              <tr>
                <th colSpan={2}>
                  CARDANO NODE STATUS<hr />
                </th>
              </tr>
              <tr>
                <td>cardanoNodeState:</td>
                <td>
                  {upperFirst(cardanoNodeState != null ? cardanoNodeState : 'unknown')}
                </td>
              </tr>
              <tr>
                <td>isNodeResponding:</td>
                <td className={this.getClass(isNodeResponding)}>
                  {isNodeResponding ? 'YES' : 'NO'}
                </td>
              </tr>
              <tr>
                <td>isNodeSubscribed:</td>
                <td className={this.getClass(isNodeSubscribed)}>
                  {isNodeSubscribed ? 'YES' : 'NO'}
                </td>
              </tr>
              <tr>
                <td>isNodeTimeCorrect:</td>
                <td className={this.getClass(isNodeTimeCorrect)}>
                  {isNodeTimeCorrect ? 'YES' : 'NO'}
                </td>
              </tr>
              <tr>
                <td>isNodeSyncing:</td>
                <td className={this.getClass(isNodeSyncing)}>
                  {isNodeSyncing ? 'YES' : 'NO'}
                </td>
              </tr>
              <tr>
                <td>isNodeInSync:</td>
                <td className={this.getClass(isNodeInSync)}>
                  {isNodeInSync ? 'YES' : 'NO'}
                </td>
              </tr>
              <tr>
                <td className={styles.topPadding}>Cardano Node actions:</td>
                <td className={styles.topPadding}>
                  <button
                    onClick={() => this.restartNode()}
                    disabled={isNodeRestarting}
                  >
                    {isNodeRestarting ? 'Restarting...' : 'Restart'}
                  </button>
                </td>
              </tr>
              {cardanoNodeEkgLink ? (
                <tr>
                  <td>Cardano Node diagnostics:</td>
                  <td>
                    <button
                      onClick={() => onOpenExternalLink(cardanoNodeEkgLink)}
                    >
                      Realtime statistics monitor
                    </button>
                  </td>
                </tr>
              ) : null}
              {!isConnected && nodeConnectionError ? (
                <tr>
                  <td className={styles.topPadding} colSpan={2}>
                    Connection error:<br />
                    <div className={styles.error}>
                      message: {message || '-'}<br />
                      code: {code || '-'}
                    </div>
                  </td>
                </tr>
              ) : null}
            </tbody>
          </table>
        </div>

        <ResponsiveContainer width="100%" height="50%">
          <LineChart data={data}>
            <XAxis
              dataKey="time"
              domain={['auto', 'auto']}
              name="Time"
            />
            <YAxis
              domain={[dataMin => (Math.max(0, dataMin - 20)), dataMax => (dataMax + 20)]}
              orientation="right"
              type="number"
              width={100}
            />
            <CartesianGrid stroke="#eee" strokeDasharray="5 5" />
            <Tooltip />
            <Legend wrapperStyle={{ color: '#fff' }} />
            <Line type="linear" dataKey="localBlockHeight" stroke="#8884d8" />
            <Line type="linear" dataKey="networkBlockHeight" stroke="#82ca9d" />
          </LineChart>
        </ResponsiveContainer>

        <button className={styles.closeButton} onClick={() => onClose()}>
          <SVGInline svg={closeCross} />
        </button>
      </div>
    );
  }

  restartNode = () => {
    this.setState({ isNodeRestarting: true });
    this.props.onRestartNode();
  };

  getClass = (isTrue: boolean) => (
    classNames([
      isTrue ? styles.green : styles.red,
    ])
  );

  syncingTimer = () => {
    const { localBlockHeight, networkBlockHeight } = this.props;
    const { data } = this.state;
    data.push({
      localBlockHeight,
      networkBlockHeight,
      time: moment().format('HH:mm:ss'),
    });
    this.setState({ data: data.slice(-10) });
  };

  resetSyncingTimer = () => {
    if (syncingInterval !== null) {
      clearInterval(syncingInterval);
      syncingInterval = null;
    }
  };

}<|MERGE_RESOLUTION|>--- conflicted
+++ resolved
@@ -119,19 +119,12 @@
 
   render() {
     const {
-<<<<<<< HEAD
       cardanoNodeState, isNodeResponding, isNodeSubscribed, isNodeSyncing, isNodeInSync,
       isNodeTimeCorrect, isConnected, isSynced, syncPercentage, hasBeenConnected,
       localTimeDifference, isSystemTimeCorrect, isForceCheckingNodeTime,
       localBlockHeight, networkBlockHeight, latestLocalBlockTimestamp, latestNetworkBlockTimestamp,
-=======
-      cardanoNodeState, isDev, isTestnet, isStaging, isMainnet, isNodeResponding, isNodeSubscribed,
-      isNodeSyncing, isNodeInSync, isNodeTimeCorrect, isConnected, isSynced, syncPercentage,
-      hasBeenConnected, localTimeDifference, isSystemTimeCorrect, isForceCheckingNodeTime,
-      mostRecentBlockTimestamp, localBlockHeight, networkBlockHeight,
->>>>>>> 8afe8f90
       onForceCheckLocalTimeDifference, onClose, nodeConnectionError, isSystemTimeIgnored,
-      onOpenExternalLink,
+      onOpenExternalLink, isDev, isTestnet, isStaging, isMainnet,
     } = this.props;
     const { data, isNodeRestarting } = this.state;
     const isNTPServiceReachable = !!localTimeDifference;
