--- conflicted
+++ resolved
@@ -2,9 +2,7 @@
 import React, { Component } from 'react';
 import { observer } from 'mobx-react';
 import classnames from 'classnames';
-
 import { Dropdown } from 'react-polymorph/lib/components/Dropdown';
-
 import NavButton from './NavButton';
 import styles from './NavDropdown.scss';
 
@@ -13,15 +11,11 @@
   activeItem: string,
   icon?: string,
   isActive: boolean,
-<<<<<<< HEAD
-  options?: Array<{
+  options: Array<{
     value: number | string,
     label: string,
     isLegacy?: boolean,
   }>,
-=======
-  options: Array<{ value: number | string, label: string }>,
->>>>>>> 95635d90
   onChange: Function,
   hasNotification?: boolean,
 };
@@ -58,23 +52,15 @@
               hasNotification={hasNotification}
             />
           }
-<<<<<<< HEAD
-          onChange={({ value }) => onChange(value)}
-          options={filteredOptions}
-          skin={SelectSkin}
-          themeOverrides={selectStyles}
-          value={activeItem}
-=======
           onItemSelected={({ value }) => {
             onChange(value);
           }}
           optionRenderer={o => (
             <div className={styles.optionLabel}>{o.label}</div>
           )}
-          items={options}
+          items={filteredOptions}
           activeItem={options.find(o => o.value === activeItem)}
           noArrow
->>>>>>> 95635d90
         />
       </div>
     );
