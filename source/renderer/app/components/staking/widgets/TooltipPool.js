--- conflicted
+++ resolved
@@ -161,12 +161,7 @@
 
 type Props = {
   stakePool: StakePool,
-<<<<<<< HEAD
   ranking: number,
-  isVisible: boolean,
-  fromStakePool?: boolean,
-=======
->>>>>>> cc789c1c
   currentTheme: string,
   onClose: () => void,
   onOpenExternalLink: (string) => void,
@@ -487,13 +482,9 @@
       >
         <div className={colorBandClassnames} style={colorBandStyle} />
         <div className={styles.container}>
-<<<<<<< HEAD
           <h3 className={styles.name}>
             {name || intl.formatMessage(messages.noData)}
           </h3>
-          <button className={styles.closeButton} onClick={onClick}>
-=======
-          <h3 className={styles.name}>{name}</h3>
           <button
             className={styles.closeButton}
             onClick={(e) => {
@@ -501,7 +492,6 @@
               onClose();
             }}
           >
->>>>>>> cc789c1c
             <SVGInline svg={closeCross} />
           </button>
           {ticker && <div className={styles.ticker}>{ticker}</div>}
