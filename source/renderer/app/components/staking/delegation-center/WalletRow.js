--- conflicted
+++ resolved
@@ -1,18 +1,11 @@
 // @flow
 import React, { Component, Fragment } from 'react';
 import { observer } from 'mobx-react';
-import { get } from 'lodash';
+import { isNil, get } from 'lodash';
 import { defineMessages, intlShape, FormattedMessage } from 'react-intl';
 import SVGInline from 'react-svg-inline';
-<<<<<<< HEAD
-import isNil from 'lodash/isNil';
 import { TooltipSkin } from 'react-polymorph/lib/skins/simple/TooltipSkin';
 import { Tooltip } from 'react-polymorph/lib/components/Tooltip';
-=======
-import { Tooltip } from 'react-polymorph/lib/components/Tooltip';
-import { TooltipSkin } from 'react-polymorph/lib/skins/simple/TooltipSkin';
-import { isNil, get } from 'lodash';
->>>>>>> 03d39cdd
 import Wallet from '../../../domains/Wallet';
 import StakePool, { DelegationActions } from '../../../domains/StakePool';
 import { getColorFromRange } from '../../../utils/colors';
@@ -121,26 +114,27 @@
   render() {
     const { intl } = this.context;
     const {
-<<<<<<< HEAD
-      wallet: { name, amount, delegatedStakePoolId, nextDelegationStakePoolId },
-=======
-      wallet: { name, amount, delegatedStakePoolId, isRestoring, syncState },
->>>>>>> 03d39cdd
+      wallet: {
+        name,
+        amount,
+        delegatedStakePoolId,
+        nextDelegationStakePoolId,
+        isRestoring,
+        syncState,
+      },
       delegatedStakePool,
       nextDelegatedStakePool,
       nextDelegatedStakePoolEpoch,
       numberOfStakePools,
     } = this.props;
 
-<<<<<<< HEAD
+    const syncingProgress = get(syncState, 'progress.quantity', '');
+
     const nextEpochNumber = get(
       nextDelegatedStakePoolEpoch,
       'epoch_number',
       null
     );
-=======
-    const syncingProgress = get(syncState, 'progress.quantity', '');
->>>>>>> 03d39cdd
 
     const { ranking } = delegatedStakePool || {};
     const nextRanking = get(nextDelegatedStakePool, 'ranking', {});
@@ -216,15 +210,111 @@
                 <div className={styles.action}>
                   {delegatedStakePoolId ? (
                     <Fragment>
+                      <Tooltip
+                        skin={TooltipSkin}
+                        tip={
+                          <div className={styles.tooltipLabelWrapper}>
+                            {intl.formatMessage(
+                              messages.toStakePoolTickerPart1
+                            )}
+                            {': '}
+                            <span
+                              className={
+                                delegatedStakePool ? styles.unknown : null
+                              }
+                            >
+                              {delegatedStakePoolTicker}
+                            </span>
+                            {nextDelegatedStakePoolEpoch && (
+                              <Fragment>
+                                {', '}
+                                {intl.formatMessage(
+                                  messages.toStakePoolTickerPart2
+                                )}{' '}
+                                <span
+                                  className={
+                                    !nextDelegatedStakePool
+                                      ? styles.unknown
+                                      : null
+                                  }
+                                >
+                                  {nextEpochNumber}
+                                </span>
+                                {': '}
+                                {nextDelegationStakePoolId ? (
+                                  <span
+                                    className={
+                                      !nextDelegatedStakePool
+                                        ? styles.unknown
+                                        : null
+                                    }
+                                    style={{ color: nextColor }}
+                                  >
+                                    {nextDelegatedStakePoolTicker}
+                                  </span>
+                                ) : (
+                                  <span
+                                    className={
+                                      !nextDelegatedStakePool
+                                        ? styles.unknown
+                                        : null
+                                    }
+                                  >
+                                    {notDelegated}
+                                  </span>
+                                )}
+                              </Fragment>
+                            )}
+                          </div>
+                        }
+                      >
+                        <SVGInline
+                          svg={sandClockIcon}
+                          className={styles.sandClockIcon}
+                        />
+                      </Tooltip>
                       {intl.formatMessage(messages.toStakePoolTickerPart1)}
+                      {': '}
                       <span
                         className={!delegatedStakePool ? styles.unknown : null}
                         style={{ color }}
                       >
-                        {' '}
-                        {delegatedStakePoolTicker}{' '}
+                        {delegatedStakePoolTicker}
                       </span>
-                      {intl.formatMessage(messages.toStakePoolTickerPart2)}
+                      {nextDelegatedStakePoolEpoch && (
+                        <Fragment>
+                          {', '}
+                          {intl.formatMessage(
+                            messages.toStakePoolTickerPart2
+                          )}{' '}
+                          <span
+                            className={
+                              !nextDelegatedStakePool ? styles.unknown : null
+                            }
+                          >
+                            {nextEpochNumber}
+                          </span>
+                          {': '}
+                          {nextDelegationStakePoolId ? (
+                            <span
+                              className={
+                                !nextDelegatedStakePool ? styles.unknown : null
+                              }
+                              style={{ color: nextColor }}
+                            >
+                              {nextDelegatedStakePoolTicker}
+                            </span>
+                          ) : (
+                            <span
+                              className={
+                                !nextDelegatedStakePool ? styles.unknown : null
+                              }
+                            >
+                              {notDelegated}
+                            </span>
+                          )}
+                        </Fragment>
+                      )}
                     </Fragment>
                   ) : (
                     <span>
@@ -245,131 +335,6 @@
                   className={styles.stakePoolRankingIndicator}
                   style={{ background: color }}
                 />
-<<<<<<< HEAD
-              )}
-            </div>
-            <div className={styles.action}>
-              {delegatedStakePoolId ? (
-                <Fragment>
-                  <Tooltip
-                    skin={TooltipSkin}
-                    tip={
-                      <div className={styles.tooltipLabelWrapper}>
-                        {intl.formatMessage(messages.toStakePoolTickerPart1)}
-                        {': '}
-                        <span
-                          className={delegatedStakePool ? styles.unknown : null}
-                        >
-                          {delegatedStakePoolTicker}
-                        </span>
-                        {nextDelegatedStakePoolEpoch && (
-                          <Fragment>
-                            {', '}
-                            {intl.formatMessage(
-                              messages.toStakePoolTickerPart2
-                            )}{' '}
-                            <span
-                              className={
-                                !nextDelegatedStakePool ? styles.unknown : null
-                              }
-                            >
-                              {nextEpochNumber}
-                            </span>
-                            {': '}
-                            {nextDelegationStakePoolId ? (
-                              <span
-                                className={
-                                  !nextDelegatedStakePool
-                                    ? styles.unknown
-                                    : null
-                                }
-                                style={{ color: nextColor }}
-                              >
-                                {nextDelegatedStakePoolTicker}
-                              </span>
-                            ) : (
-                              <span
-                                className={
-                                  !nextDelegatedStakePool
-                                    ? styles.unknown
-                                    : null
-                                }
-                              >
-                                {notDelegated}
-                              </span>
-                            )}
-                          </Fragment>
-                        )}
-                      </div>
-                    }
-                  >
-                    <SVGInline
-                      svg={sandClockIcon}
-                      className={styles.sandClockIcon}
-                    />
-                  </Tooltip>
-                  {intl.formatMessage(messages.toStakePoolTickerPart1)}
-                  {': '}
-                  <span
-                    className={!delegatedStakePool ? styles.unknown : null}
-                    style={{ color }}
-                  >
-                    {delegatedStakePoolTicker}
-                  </span>
-                  {nextDelegatedStakePoolEpoch && (
-                    <Fragment>
-                      {', '}
-                      {intl.formatMessage(messages.toStakePoolTickerPart2)}{' '}
-                      <span
-                        className={
-                          !nextDelegatedStakePool ? styles.unknown : null
-                        }
-                      >
-                        {nextEpochNumber}
-                      </span>
-                      {': '}
-                      {nextDelegationStakePoolId ? (
-                        <span
-                          className={
-                            !nextDelegatedStakePool ? styles.unknown : null
-                          }
-                          style={{ color: nextColor }}
-                        >
-                          {nextDelegatedStakePoolTicker}
-                        </span>
-                      ) : (
-                        <span
-                          className={
-                            !nextDelegatedStakePool ? styles.unknown : null
-                          }
-                        >
-                          {notDelegated}
-                        </span>
-                      )}
-                    </Fragment>
-                  )}
-                </Fragment>
-              ) : (
-                <span>
-                  <span
-                    className={styles.actionLink}
-                    role="presentation"
-                    onClick={this.onDelegate}
-                  >
-                    {delegate}
-                  </span>
-                  {` ${yourStake}`}
-                </span>
-              )}
-            </div>
-          </div>
-          <div>
-            <div
-              className={styles.stakePoolRankingIndicator}
-              style={{ background: color }}
-            />
-          </div>
-=======
               </div>
             </Fragment>
           ) : (
@@ -383,7 +348,6 @@
               <LoadingSpinner medium />
             </Tooltip>
           )}
->>>>>>> 03d39cdd
         </div>
       </div>
     );
