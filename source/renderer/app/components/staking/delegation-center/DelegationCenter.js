--- conflicted
+++ resolved
@@ -1,7 +1,7 @@
 // @flow
 import React, { Component, Fragment } from 'react';
+import type { Node } from 'react';
 import { observer } from 'mobx-react';
-<<<<<<< HEAD
 import BigNumber from 'bignumber.js';
 import DelegationCenterHeader from './DelegationCenterHeader';
 import DelegationCenterBody from './DelegationCenterBody';
@@ -10,34 +10,20 @@
   adaValue: BigNumber,
   percentage: number,
   wallets: Array<any>,
-=======
-import type { Node } from 'react';
-import styles from './DelegationCenter.scss';
-
-type Props = {
-  name: string,
   children?: Node,
->>>>>>> ba15df0d
 };
 
 @observer
 export default class DelegationCenter extends Component<Props> {
   render() {
-<<<<<<< HEAD
-    const { adaValue, percentage, wallets } = this.props;
+    const { adaValue, percentage, wallets, children } = this.props;
+
     return (
       <Fragment>
         <DelegationCenterHeader adaValue={adaValue} percentage={percentage} />
         <DelegationCenterBody wallets={wallets} />
+        {children}
       </Fragment>
-=======
-    const { name, children } = this.props;
-    return (
-      <div className={styles.component}>
-        {name}
-        {children}
-      </div>
->>>>>>> ba15df0d
     );
   }
 }