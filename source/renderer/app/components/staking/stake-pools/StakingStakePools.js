--- conflicted
+++ resolved
@@ -59,9 +59,6 @@
   filter: string,
   selectedList?: ?string,
   selectedIndex?: ?number,
-<<<<<<< HEAD
-  selectedPool: StakePoolProps | {},
-=======
   flipHorizontal: boolean,
   flipVertical: boolean,
 };
@@ -71,7 +68,6 @@
   selectedIndex: null,
   flipHorizontal: false,
   flipVertical: false,
->>>>>>> 7244f6ae
 };
 
 @observer
@@ -95,13 +91,7 @@
   state = {
     search: '',
     filter: 'all',
-<<<<<<< HEAD
-    selectedList: null,
-    selectedIndex: null,
-    selectedPool: {},
-=======
     ...initialState,
->>>>>>> 7244f6ae
   };
 
   searchInput: ?HTMLElement = null;
@@ -120,33 +110,17 @@
     newSelectedList === this.state.selectedList &&
     newSelectedIndex === this.state.selectedIndex;
 
-<<<<<<< HEAD
-  handleClick = (selectedList: string, selectedPool: StakePoolProps) => {
-    const { index: selectedIndex } = selectedPool;
-=======
   handleClick = (
     selectedList: string,
     event: SyntheticMouseEvent<HTMLElement>,
     selectedIndex: number
   ) => {
->>>>>>> 7244f6ae
     if (
       this.state.selectedList === selectedList &&
       this.state.selectedIndex === selectedIndex
     ) {
       return this.handleClose();
     }
-<<<<<<< HEAD
-    return this.setState({ selectedList, selectedIndex, selectedPool });
-  };
-
-  handleClose = () =>
-    this.setState({
-      selectedList: null,
-      selectedIndex: null,
-      selectedPool: {},
-    });
-=======
     event.persist();
     if (event.target instanceof HTMLElement) {
       const targetElement =
@@ -169,7 +143,6 @@
   };
 
   handleClose = () => this.setState({ ...initialState });
->>>>>>> 7244f6ae
 
   render() {
     const { intl } = this.context;
@@ -180,11 +153,7 @@
       currentTheme,
     } = this.props;
 
-<<<<<<< HEAD
-    const { selectedIndex, selectedPool } = this.state;
-=======
     const { flipHorizontal, flipVertical } = this.state;
->>>>>>> 7244f6ae
 
     return (
       <div className={styles.component}>
@@ -252,11 +221,6 @@
                 'selectedIndexDelegatedList',
                 stakePool.index
               )}
-<<<<<<< HEAD
-              onClick={pool =>
-                this.handleClick('selectedIndexDelegatedList', pool)
-              }
-=======
               onClose={this.handleClose}
               onClick={(...params) =>
                 this.handleClick('selectedIndexDelegatedList', ...params)
@@ -265,7 +229,6 @@
               currentTheme={currentTheme}
               flipHorizontal={flipHorizontal}
               flipVertical={flipVertical}
->>>>>>> 7244f6ae
             />
           ))}
         </div>
@@ -286,9 +249,6 @@
               key={stakePool.id}
               ranking={this.getRanking(stakePool.index)}
               isSelected={this.isSelected('selectedIndexList', stakePool.index)}
-<<<<<<< HEAD
-              onClick={pool => this.handleClick('selectedIndexList', pool)}
-=======
               onClose={this.handleClose}
               onClick={(...params) =>
                 this.handleClick('selectedIndexList', ...params)
@@ -296,7 +256,6 @@
               currentTheme={currentTheme}
               flipHorizontal={flipHorizontal}
               flipVertical={flipVertical}
->>>>>>> 7244f6ae
             />
           ))}
         </div>
