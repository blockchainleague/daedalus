--- conflicted
+++ resolved
@@ -85,9 +85,6 @@
       profitMargin,
       performance,
       retirement,
-<<<<<<< HEAD
-    } = stakePool;
-=======
       onOpenExternalLink,
       visible,
       onClick,
@@ -102,7 +99,6 @@
       flipHorizontal ? styles.flipHorizontal : null,
       flipVertical ? styles.flipVertical : null,
     ]);
->>>>>>> 7244f6ae
 
     const lighnessOffset = currentTheme === 'dark-blue' ? -20 : 0;
 
