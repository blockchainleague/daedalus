// @flow
import { observer } from 'mobx-react';
import React, { useEffect, useState } from 'react';
import type { ElementRef } from 'react';
import { AutoSizer, List, WindowScroller } from 'react-virtualized';
import { hideAll } from 'tippy.js';
import LoadingSpinner from '../../widgets/LoadingSpinner';
import styles from './StakePoolsList.scss';
import StakePool from '../../../domains/StakePool';
import { ThumbPool } from '../widgets/ThumbPool';

// Maximum number of stake pools for which we do not need to use the preloading
const PRELOADER_THRESHOLD = 100;
const POOL_THUMB_SIZE = 80;
const POOL_THUMB_GRID_GAP = 10;

/**
 * Utility function to programmatically hide all pop overs
 * This is used to hide the pool tooltips on scrolling the list
 */
function hideAllPopOvers() {
  hideAll();
}

/**
 * The StakePoolsList either renders a loading spinner when there are
 * more than PRELOADER_THRESHOLD stake pools to be loaded (to increase
 * initial rendering performance) or StakePoolTiles (if there are only
 * a few stake pools OR if the simulated "preloading" is done)
 */

type StakePoolsListProps = {
  stakePoolsList: Array<StakePool>,
  onOpenExternalLink: Function,
  currentTheme: string,
  highlightOnHover?: boolean,
  highlightWithDelay?: boolean,
  onSelect?: (poolId: string) => void,
  selectOnClick?: boolean,
  showWithSelectButton?: boolean,
  containerClassName: string,
  numberOfRankedStakePools: number,
  selectedPoolId?: ?string,
  disabledStakePoolId?: ?string,
  isGridRewardsView?: boolean,
  scrollElementRef?: ?ElementRef<*>,
};

export const StakePoolsList = observer((props: StakePoolsListProps) => {
  const [isLoading, setIsLoading] = useState(true);
  useEffect(() => {
    window.addEventListener('scroll', hideAllPopOvers, true);
    setTimeout(() => setIsLoading(false));
    return () => window.removeEventListener('scroll', hideAllPopOvers);
  });
  if (props.stakePoolsList.length > PRELOADER_THRESHOLD && isLoading) {
    return (
      <div className={styles.preloadingBlockWrapper}>
        <LoadingSpinner big />
      </div>
    );
  }
  const stakePoolsCount = props.stakePoolsList.length;

  function rowRenderer(itemsPerRow, { index, key, style }) {
    const startIndex = itemsPerRow * index;
    const stakePools = props.stakePoolsList.slice(
      startIndex,
      startIndex + itemsPerRow
    );
    return (
<<<<<<< HEAD
      <div className={componentClasses}>
        {stakePoolsList.map((stakePool, index) => {
          const isHighlighted = this.getIsHighlighted(stakePool.id);
          const isSelected = selectedPoolId && stakePool.id === selectedPoolId;

          return (
=======
      <div key={key} style={style}>
        <div className={styles.tiles}>
          {stakePools.map((stakePool) => (
>>>>>>> cc789c1c
            <ThumbPool
              key={stakePool.id}
              stakePool={stakePool}
<<<<<<< HEAD
              ranking={index + 1}
              key={stakePool.id.toString()}
              onOpenExternalLink={onOpenExternalLink}
              isHighlighted={isHighlighted}
              onClose={this.handleClose}
              onClick={!highlightOnHover && this.handleOpenThumbnail}
              onHover={highlightOnHover && this.handleOpenThumbnail}
              onSelect={this.handleSelect}
              showWithSelectButton={showWithSelectButton}
              currentTheme={currentTheme}
              isSelected={isSelected}
              showSelected={showSelected}
              containerClassName={containerClassName}
              numberOfRankedStakePools={numberOfRankedStakePools}
              disabledStakePoolId={disabledStakePoolId}
              isGridRewardsView={isGridRewardsView}
=======
              onOpenExternalLink={props.onOpenExternalLink}
              highlightOnHover={props.highlightOnHover}
              highlightWithDelay={props.highlightWithDelay}
              showWithSelectButton={props.showWithSelectButton}
              onSelect={props.onSelect}
              selectOnClick={props.selectOnClick}
              isSelected={props.selectedPoolId === stakePool.id}
              currentTheme={props.currentTheme}
              containerClassName={props.containerClassName}
              numberOfRankedStakePools={props.numberOfRankedStakePools}
              disabledStakePoolId={props.disabledStakePoolId}
              isGridRewardsView={props.isGridRewardsView}
>>>>>>> cc789c1c
            />
          ))}
        </div>
      </div>
    );
  }

  return (
    <WindowScroller
      scrollElement={
        props.scrollElementRef ? props.scrollElementRef.current : window
      }
    >
      {({ height, scrollTop, registerChild }) => (
        <AutoSizer disableHeight>
          {({ width }) => {
            if (!stakePoolsCount || !width) {
              return null;
            }
            const itemsPerRow = Math.ceil(
              width / (POOL_THUMB_SIZE + POOL_THUMB_GRID_GAP)
            );
            const rowCount = Math.ceil(stakePoolsCount / itemsPerRow);
            return (
              <div ref={(el) => registerChild(el)}>
                <List
                  autoHeight
                  className={styles.list}
                  width={width}
                  height={height}
                  scrollTop={scrollTop}
                  rowHeight={POOL_THUMB_SIZE}
                  rowCount={rowCount}
                  rowRenderer={(args) => rowRenderer(itemsPerRow, args)}
                  overscanRowCount={3}
                />
              </div>
            );
          }}
        </AutoSizer>
      )}
    </WindowScroller>
  );
});

StakePoolsList.defaultProps = {
  showWithSelectButton: false,
  highlightWithDelay: false,
};<|MERGE_RESOLUTION|>--- conflicted
+++ resolved
@@ -69,40 +69,13 @@
       startIndex + itemsPerRow
     );
     return (
-<<<<<<< HEAD
-      <div className={componentClasses}>
-        {stakePoolsList.map((stakePool, index) => {
-          const isHighlighted = this.getIsHighlighted(stakePool.id);
-          const isSelected = selectedPoolId && stakePool.id === selectedPoolId;
-
-          return (
-=======
       <div key={key} style={style}>
         <div className={styles.tiles}>
-          {stakePools.map((stakePool) => (
->>>>>>> cc789c1c
+          {stakePools.map((stakePool, index) => (
             <ThumbPool
               key={stakePool.id}
               stakePool={stakePool}
-<<<<<<< HEAD
               ranking={index + 1}
-              key={stakePool.id.toString()}
-              onOpenExternalLink={onOpenExternalLink}
-              isHighlighted={isHighlighted}
-              onClose={this.handleClose}
-              onClick={!highlightOnHover && this.handleOpenThumbnail}
-              onHover={highlightOnHover && this.handleOpenThumbnail}
-              onSelect={this.handleSelect}
-              showWithSelectButton={showWithSelectButton}
-              currentTheme={currentTheme}
-              isSelected={isSelected}
-              showSelected={showSelected}
-              containerClassName={containerClassName}
-              numberOfRankedStakePools={numberOfRankedStakePools}
-              disabledStakePoolId={disabledStakePoolId}
-              isGridRewardsView={isGridRewardsView}
-=======
-              onOpenExternalLink={props.onOpenExternalLink}
               highlightOnHover={props.highlightOnHover}
               highlightWithDelay={props.highlightWithDelay}
               showWithSelectButton={props.showWithSelectButton}
@@ -114,7 +87,6 @@
               numberOfRankedStakePools={props.numberOfRankedStakePools}
               disabledStakePoolId={props.disabledStakePoolId}
               isGridRewardsView={props.isGridRewardsView}
->>>>>>> cc789c1c
             />
           ))}
         </div>
