// @flow
import React, { Component } from 'react';
import { observer } from 'mobx-react';
import SVGInline from 'react-svg-inline';
import classnames from 'classnames';
import clockIcon from '../../../assets/images/clock.inline.svg';
import styles from './StakePool.scss';
import { getHSLColor } from '../../../utils/colors';
import type { StakePoolProps } from '../../../api/staking/types';

type Props = {
  stakePool: StakePoolProps,
  ranking: number,
  onClick: Function,
  isSelected: boolean,
<<<<<<< HEAD
=======
  currentTheme: string,
  flipHorizontal: boolean,
  flipVertical: boolean,
>>>>>>> 7244f6ae
};

@observer
export default class StakePool extends Component<Props> {
  get color() {
    return getHSLColor(this.props.ranking);
  }

  render() {
<<<<<<< HEAD
    const { stakePool, isSelected, onClick } = this.props;

    const { index, id, retirement } = stakePool;
=======
    const {
      index,
      id,
      retirement,
      isSelected,
      onClick,
      onClose,
      currentTheme,
      flipHorizontal,
      flipVertical,
    } = this.props;
>>>>>>> 7244f6ae

    const componentClassnames = classnames([
      styles.component,
      isSelected ? styles.isSelected : null,
    ]);

    return (
      <div className={componentClassnames}>
        <div
          className={styles.content}
<<<<<<< HEAD
          onClick={() => onClick(stakePool)}
=======
          onClick={(event: MouseEvent) => onClick(event, index)}
>>>>>>> 7244f6ae
          role="link"
          aria-hidden
        >
          <div className={styles.id}>{id}</div>
          <div
            className={styles.index}
            style={{
              color: this.color,
            }}
          >
            {index}
          </div>
          {retirement && (
            <div className={styles.clock}>
              <SVGInline svg={clockIcon} className={styles.clockIcon} />
            </div>
          )}
          <div
            className={styles.colorBand}
            style={{
              background: this.color,
            }}
          />
        </div>
<<<<<<< HEAD
=======
        <StakePoolTooltip
          {...this.props}
          className={styles.tooltip}
          visible={isSelected}
          onClick={onClose}
          currentTheme={currentTheme}
          flipHorizontal={flipHorizontal}
          flipVertical={flipVertical}
        />
>>>>>>> 7244f6ae
      </div>
    );
  }
}<|MERGE_RESOLUTION|>--- conflicted
+++ resolved
@@ -13,12 +13,9 @@
   ranking: number,
   onClick: Function,
   isSelected: boolean,
-<<<<<<< HEAD
-=======
   currentTheme: string,
   flipHorizontal: boolean,
   flipVertical: boolean,
->>>>>>> 7244f6ae
 };
 
 @observer
@@ -28,11 +25,6 @@
   }
 
   render() {
-<<<<<<< HEAD
-    const { stakePool, isSelected, onClick } = this.props;
-
-    const { index, id, retirement } = stakePool;
-=======
     const {
       index,
       id,
@@ -44,7 +36,6 @@
       flipHorizontal,
       flipVertical,
     } = this.props;
->>>>>>> 7244f6ae
 
     const componentClassnames = classnames([
       styles.component,
@@ -55,11 +46,7 @@
       <div className={componentClassnames}>
         <div
           className={styles.content}
-<<<<<<< HEAD
-          onClick={() => onClick(stakePool)}
-=======
           onClick={(event: MouseEvent) => onClick(event, index)}
->>>>>>> 7244f6ae
           role="link"
           aria-hidden
         >
@@ -84,8 +71,6 @@
             }}
           />
         </div>
-<<<<<<< HEAD
-=======
         <StakePoolTooltip
           {...this.props}
           className={styles.tooltip}
@@ -95,7 +80,6 @@
           flipHorizontal={flipHorizontal}
           flipVertical={flipVertical}
         />
->>>>>>> 7244f6ae
       </div>
     );
   }
