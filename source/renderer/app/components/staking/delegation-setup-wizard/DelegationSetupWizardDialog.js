--- conflicted
+++ resolved
@@ -42,13 +42,10 @@
   currentLocale: string,
   getStakePoolById: Function,
   hwDeviceStatus: HwDeviceStatus,
-<<<<<<< HEAD
   filterOptions: StakePoolFilterOptionsType,
   onFilter: Function,
   populatedFilterOptions: StakePoolFilterOptionsType,
-=======
   isTrezor: boolean,
->>>>>>> 1be31c60
 };
 
 @observer
@@ -93,13 +90,10 @@
       error,
       getStakePoolById,
       hwDeviceStatus,
-<<<<<<< HEAD
       filterOptions,
       onFilter,
       populatedFilterOptions,
-=======
       isTrezor,
->>>>>>> 1be31c60
     } = this.props;
 
     const selectedWalletId = get(selectedWallet, 'id', null);
