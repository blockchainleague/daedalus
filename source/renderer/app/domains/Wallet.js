--- conflicted
+++ resolved
@@ -1,13 +1,13 @@
 // @flow
 import { observable, computed } from 'mobx';
 import BigNumber from 'bignumber.js';
-<<<<<<< HEAD
-import type { AssuranceMode, AssuranceModeOption, AssuranceModeOptionV0 } from '../types/transactionAssuranceTypes';
-=======
-import type { AssuranceMode, AssuranceModeOption, AssuranceModeOptionV1 } from '../types/transactionAssuranceTypes';
->>>>>>> c99a9545
+import type {
+  AssuranceMode,
+  AssuranceModeOptionV1,
+  AssuranceModeOptionV0
+} from '../types/transactionAssuranceTypes';
+import { assuranceModeOptionsV1, assuranceModes } from '../types/transactionAssuranceTypes';
 import type { AdaV1WalletSyncState, AdaV1WalletSyncStateTag } from '../api/ada/types';
-import { assuranceModes, assuranceModeOptions } from '../types/transactionAssuranceTypes';
 
 export const syncStateTags: {
   RESTORING: AdaV1WalletSyncStateTag, SYNCED: AdaV1WalletSyncStateTag,
@@ -20,11 +20,7 @@
   id: string = '';
   @observable name: string = '';
   @observable amount: BigNumber;
-<<<<<<< HEAD
-  @observable assurance: AssuranceModeOption | AssuranceModeOptionV0;
-=======
-  @observable assurance: AssuranceModeOptionV1 | AssuranceModeOption;
->>>>>>> c99a9545
+  @observable assurance: AssuranceModeOptionV1 | AssuranceModeOptionV0;
   @observable hasPassword: boolean;
   @observable passwordUpdateDate: ?Date;
   @observable syncState: ?AdaV1WalletSyncState;
@@ -33,11 +29,7 @@
     id: string,
     name: string,
     amount: BigNumber,
-<<<<<<< HEAD
-    assurance: AssuranceModeOption | AssuranceModeOptionV0,
-=======
-    assurance: AssuranceModeOptionV1 | AssuranceModeOption,
->>>>>>> c99a9545
+    assurance: AssuranceModeOptionV1 | AssuranceModeOptionV0,
     hasPassword: boolean,
     passwordUpdateDate: ?Date,
     syncState?: AdaV1WalletSyncState,
@@ -51,8 +43,8 @@
 
   @computed get assuranceMode(): AssuranceMode {
     switch (this.assurance) {
-      case assuranceModeOptions.NORMAL: return assuranceModes.NORMAL;
-      case assuranceModeOptions.STRICT: return assuranceModes.STRICT;
+      case assuranceModeOptionsV1.NORMAL: return assuranceModes.NORMAL;
+      case assuranceModeOptionsV1.STRICT: return assuranceModes.STRICT;
       default: return assuranceModes.NORMAL;
     }
   }
