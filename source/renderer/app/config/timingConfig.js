--- conflicted
+++ resolved
@@ -14,12 +14,7 @@
 export const MAX_ALLOWED_STALL_DURATION = isTest ? 15000 : 2 * 60 * 1000; // 2 minutes / 15 seconds (isTest = true) | unit: milliseconds
 export const NETWORK_STATUS_REQUEST_TIMEOUT = 30 * 1000; // 30 seconds | unit: milliseconds
 export const NETWORK_STATUS_POLL_INTERVAL = 2000; // 2 seconds | unit: milliseconds
-<<<<<<< HEAD
-export const NTP_IGNORE_CHECKS_GRACE_PERIOD = isTest ? 1000 : 35 * 1000; // 35 seconds | unit: milliseconds
+export const NTP_IGNORE_CHECKS_GRACE_PERIOD = isTest ? 500 : 35 * 1000; // 35 seconds | unit: milliseconds
 export const BLOCK_CONSOLIDATION_IPC_REQUEST_INTERVAL = 10 * 1000; // 10 seconds | unit: milliseconds
 export const BLOCK_CONSOLIDATION_API_REQUEST_INTERVAL = 30 * 1000; // 30 seconds | unit: milliseconds
-=======
-export const NTP_IGNORE_CHECKS_GRACE_PERIOD = isTest ? 500 : 35 * 1000; // 35 seconds | unit: milliseconds
-export const EPOCH_DATA_UPDATE_INTERVAL = 10 * 1000; // 10 seconds | unit: milliseconds
->>>>>>> 9289abdf
 /* eslint-disable max-len */