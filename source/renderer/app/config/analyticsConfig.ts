import { Network } from '../../../common/types/environment.types';

export const ANALYTICS_API_ENDPOINT =
  'http://daedalusqa.matomo.cloud/matomo.php';
export const PRIVACY_POLICY_LINK =
  'https://static.iohk.io/terms/iog-privacy-policy.pdf';
export const DEV_MODE_SITE_MAP_ID = 1;
export const NETWORK_TO_ANALYTICS_SITE_ID_MAP: Record<Network, number> = {
  mainnet: 4,
  mainnet_flight: 4,
  testnet: 3,
<<<<<<< HEAD
  staging: 1,
  shelley_qa: 1,
  alonzo_purple: 1,
  selfnode: 1,
  development: 1,
=======
  preprod: 3,
  preview: 3,
  staging: 5,
  shelley_qa: 5,
  alonzo_purple: 5,
  selfnode: 5,
  development: 5,
  vasil_dev: 5,
>>>>>>> 416793a2
};<|MERGE_RESOLUTION|>--- conflicted
+++ resolved
@@ -9,13 +9,6 @@
   mainnet: 4,
   mainnet_flight: 4,
   testnet: 3,
-<<<<<<< HEAD
-  staging: 1,
-  shelley_qa: 1,
-  alonzo_purple: 1,
-  selfnode: 1,
-  development: 1,
-=======
   preprod: 3,
   preview: 3,
   staging: 5,
@@ -24,5 +17,4 @@
   selfnode: 5,
   development: 5,
   vasil_dev: 5,
->>>>>>> 416793a2
 };