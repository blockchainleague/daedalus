--- conflicted
+++ resolved
@@ -3,10 +3,7 @@
 import walletsIcon from '../assets/images/sidebar/wallet-ic.inline.svg';
 import settingsIcon from '../assets/images/sidebar/settings-ic.inline.svg';
 import paperWalletCertificateIcon from '../assets/images/sidebar/paper-certificate-ic.inline.svg';
-<<<<<<< HEAD
-=======
 import stakingIcon from '../assets/images/sidebar/delegation-ic.inline.svg';
->>>>>>> 147435e2
 
 export const CATEGORIES_BY_NAME = {
   WALLETS: {
@@ -19,14 +16,11 @@
     route: ROUTES.PAPER_WALLET_CREATE_CERTIFICATE,
     icon: paperWalletCertificateIcon,
   },
-<<<<<<< HEAD
-=======
   STAKING: {
     name: 'STAKING',
     route: ROUTES.STAKING.ROOT,
     icon: stakingIcon,
   },
->>>>>>> 147435e2
   SETTINGS: {
     name: 'SETTINGS',
     route: ROUTES.SETTINGS.ROOT,
