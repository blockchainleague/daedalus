// @flow
const { isDev } = global.environment;

export const VOTING_FUND_NUMBER = 3;
export const VOTING_REGISTRATION_MIN_WALLET_FUNDS = 2950; // 2950 ADA | unit: ADA
export const VOTING_REGISTRATION_FEE_CALCULATION_AMOUNT = 1; // 1 ADA | unit: ADA
export const VOTING_REGISTRATION_PIN_CODE_LENGTH = 4;
export const VOTING_REGISTRATION_MIN_TRANSACTION_CONFIRMATIONS = isDev ? 2 : 10;
<<<<<<< HEAD
export const VOTING_REGISTRATION_TRANSACTION_POLLING_INTERVAL = 5000; // 5 seconds | unit: milliseconds
export const VOTING_REGISTRATION_END_DATE = new Date('Mar 3, 2021, 19:00 UTC');
export const VOTING_REGISTRATION_END_CHECK_INTERVAL = 3000; // 3 seconds | unit: milliseconds
export const VOTING_REGISTRATION_CAST_START_DATE = new Date(
  'Mar 5, 2021, 19:00 UTC'
=======
export const VOTING_REGISTRATION_TRANSACTION_POLLING_INTERVAL = 1000; // 1 second | unit: milliseconds
export const VOTING_REGISTRATION_END_DATE = new Date('Apr 20, 2021, 19:00 UTC');
export const VOTING_REGISTRATION_END_CHECK_INTERVAL = 3000; // 3 seconds | unit: milliseconds
export const VOTING_REGISTRATION_CAST_START_DATE = new Date(
  'Apr 22, 2021, 19:00 UTC'
>>>>>>> b6270c3c
);
export const VOTING_REGISTRATION_CAST_END_DATE = new Date(
  'Mar 24, 2021, 19:00 UTC'
);
export const VOTING_REGISTRATION_NEW_START_DATE = new Date(
  'Apr 7, 2021, 19:00 UTC'
);<|MERGE_RESOLUTION|>--- conflicted
+++ resolved
@@ -1,28 +1,20 @@
 // @flow
 const { isDev } = global.environment;
 
-export const VOTING_FUND_NUMBER = 3;
-export const VOTING_REGISTRATION_MIN_WALLET_FUNDS = 2950; // 2950 ADA | unit: ADA
+export const VOTING_FUND_NUMBER = 4;
+export const VOTING_REGISTRATION_MIN_WALLET_FUNDS = 500; // 500 ADA | unit: ADA
 export const VOTING_REGISTRATION_FEE_CALCULATION_AMOUNT = 1; // 1 ADA | unit: ADA
 export const VOTING_REGISTRATION_PIN_CODE_LENGTH = 4;
 export const VOTING_REGISTRATION_MIN_TRANSACTION_CONFIRMATIONS = isDev ? 2 : 10;
-<<<<<<< HEAD
-export const VOTING_REGISTRATION_TRANSACTION_POLLING_INTERVAL = 5000; // 5 seconds | unit: milliseconds
-export const VOTING_REGISTRATION_END_DATE = new Date('Mar 3, 2021, 19:00 UTC');
-export const VOTING_REGISTRATION_END_CHECK_INTERVAL = 3000; // 3 seconds | unit: milliseconds
-export const VOTING_REGISTRATION_CAST_START_DATE = new Date(
-  'Mar 5, 2021, 19:00 UTC'
-=======
 export const VOTING_REGISTRATION_TRANSACTION_POLLING_INTERVAL = 1000; // 1 second | unit: milliseconds
 export const VOTING_REGISTRATION_END_DATE = new Date('Apr 20, 2021, 19:00 UTC');
 export const VOTING_REGISTRATION_END_CHECK_INTERVAL = 3000; // 3 seconds | unit: milliseconds
 export const VOTING_REGISTRATION_CAST_START_DATE = new Date(
   'Apr 22, 2021, 19:00 UTC'
->>>>>>> b6270c3c
 );
 export const VOTING_REGISTRATION_CAST_END_DATE = new Date(
-  'Mar 24, 2021, 19:00 UTC'
+  'May 5, 2021, 19:00 UTC'
 );
 export const VOTING_REGISTRATION_NEW_START_DATE = new Date(
-  'Apr 7, 2021, 19:00 UTC'
+  'May 18, 2021, 19:00 UTC'
 );