--- conflicted
+++ resolved
@@ -1,13 +1,11 @@
 // @flow
-<<<<<<< HEAD
 export type RedemptionTypeChoices =
   'regular' | 'forceVended' | 'paperVended' | 'recoveryRegular' | 'recoveryForceVended';
-=======
-export type RedemptionTypeChoices = 'regular' | 'forceVended' | 'paperVended';
 
 export const ADA_REDEMPTION_TYPES = {
   REGULAR: 'regular',
   FORCE_VENDED: 'forceVended',
   PAPER_VENDED: 'paperVended',
-};
->>>>>>> 50c2f071
+  RECOVERY_REGULAR: 'recoveryRegular',
+  RECOVERY_FORCE_VENDED: 'recoveryForceVended',
+};