// @flow
<<<<<<< HEAD
export type AssuranceModeOption = 'normal' | 'strict';
=======
export type AssuranceModeOption = 'CWANormal' | 'CWAStrict';
export type AssuranceModeOptionV1 = 'normal' | 'strict';
>>>>>>> c99a9545
export type AssuranceMode = { low: number, medium: number };
export type AssuranceLevel = 'low' | 'medium' | 'high';

// TODO Remove after v1 implementation is complete
export type AssuranceModeOptionV0 = 'CWANormal' | 'CWAStrict';
// TODO Remove after v1 implementation is complete
export const assuranceModeOptionsV0: {
  NORMAL: AssuranceModeOptionV0, STRICT: AssuranceModeOptionV0,
} = {
  NORMAL: 'CWANormal', STRICT: 'CWAStrict',
};

export const assuranceModeOptions: {
  NORMAL: AssuranceModeOption, STRICT: AssuranceModeOption,
} = {
  NORMAL: 'normal', STRICT: 'strict',
};

export const assuranceModeOptionsV1: {
  NORMAL: AssuranceModeOptionV1, STRICT: AssuranceModeOptionV1,
} = {
  NORMAL: 'normal', STRICT: 'strict',
};

export const assuranceModes: { NORMAL: AssuranceMode, STRICT: AssuranceMode } = {
  NORMAL: {
    low: 3,
    medium: 9,
  },
  STRICT: {
    low: 5,
    medium: 15,
  }
};

export const assuranceLevels: {
  LOW: AssuranceLevel, MEDIUM: AssuranceLevel, HIGH: AssuranceLevel,
} = {
  LOW: 'low', MEDIUM: 'medium', HIGH: 'high',
};<|MERGE_RESOLUTION|>--- conflicted
+++ resolved
@@ -1,15 +1,10 @@
 // @flow
-<<<<<<< HEAD
-export type AssuranceModeOption = 'normal' | 'strict';
-=======
-export type AssuranceModeOption = 'CWANormal' | 'CWAStrict';
-export type AssuranceModeOptionV1 = 'normal' | 'strict';
->>>>>>> c99a9545
-export type AssuranceMode = { low: number, medium: number };
-export type AssuranceLevel = 'low' | 'medium' | 'high';
+
+// V0 types ------------------------------------------------------------
 
 // TODO Remove after v1 implementation is complete
 export type AssuranceModeOptionV0 = 'CWANormal' | 'CWAStrict';
+
 // TODO Remove after v1 implementation is complete
 export const assuranceModeOptionsV0: {
   NORMAL: AssuranceModeOptionV0, STRICT: AssuranceModeOptionV0,
@@ -17,17 +12,21 @@
   NORMAL: 'CWANormal', STRICT: 'CWAStrict',
 };
 
-export const assuranceModeOptions: {
-  NORMAL: AssuranceModeOption, STRICT: AssuranceModeOption,
-} = {
-  NORMAL: 'normal', STRICT: 'strict',
-};
+// V1 types ------------------------------------------------------------
+
+export type AssuranceModeOptionV1 = 'normal' | 'strict';
 
 export const assuranceModeOptionsV1: {
   NORMAL: AssuranceModeOptionV1, STRICT: AssuranceModeOptionV1,
 } = {
   NORMAL: 'normal', STRICT: 'strict',
 };
+
+// common assurance types ----------------------------------------------
+
+export type AssuranceMode = { low: number, medium: number };
+
+export type AssuranceLevel = 'low' | 'medium' | 'high';
 
 export const assuranceModes: { NORMAL: AssuranceMode, STRICT: AssuranceMode } = {
   NORMAL: {
