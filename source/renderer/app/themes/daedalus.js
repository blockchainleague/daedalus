--- conflicted
+++ resolved
@@ -14,11 +14,7 @@
 import SimpleAutocomplete from './simple/SimpleAutocomplete.scss';
 import SimpleBubble from './simple/SimpleBubble.scss';
 import SimpleOptions from './simple/SimpleOptions.scss';
-<<<<<<< HEAD
-import SimpleBubble from './simple/SimpleBubble.scss';
-=======
 import SimpleSelect from './simple/SimpleSelect.scss';
->>>>>>> ceecf8fa
 
 export const daedalusTheme = {
   [FORM_FIELD]: SimpleFormField,
@@ -30,10 +26,6 @@
   [TEXT_AREA]: SimpleTextArea,
   [BUBBLE]: SimpleBubble,
   [OPTIONS]: SimpleOptions,
-<<<<<<< HEAD
-  [BUBBLE]: SimpleBubble,
-=======
   [SELECT]: SimpleSelect,
   [AUTOCOMPLETE]: SimpleAutocomplete,
->>>>>>> ceecf8fa
 };