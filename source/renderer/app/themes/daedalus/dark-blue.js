// @flow
import { createTheme } from '../utils/createTheme';
import type { CreateThemeParams } from '../types';

//  ==== dark-blue theme output for Daedalus and react-polymorph components === //
export const DARK_BLUE_THEME_OUTPUT = {
  aboutWindow: {
    '--theme-about-window-background-color': 'rgba(38, 51, 69, 0.96)',
    '--theme-about-window-header-bottom-border-color':
      'rgba(233, 244, 254, 0.3)',
    '--theme-about-window-daedalus-icon-color': '#e9f4fe',
    '--theme-about-window-cardano-icon-color': '#e9f4fe',
    '--theme-about-window-title-varsion-color': '#e9f4fe',
    '--theme-about-window-title-stroke-color': '#e9f4fe',
    '--theme-about-window-content-color': '#fafbfc',
    '--theme-about-window-content-text-color': 'rgba(250, 251, 252, 0.7)',
    '--theme-about-window-content-bottom-border-color':
      'rgba(233, 244, 254, 0.3)',
    '--theme-about-window-icon-close-button-color': '#fff',
    '--theme-about-window-icon-close-hover-background': 'rgba(0, 0, 0, 0.2)',
  },
<<<<<<< HEAD
  adaRedemption: {
    '--theme-ada-redemption-headline-color': '#e9f4fe',
    '--theme-ada-redemption-instructions-color': '#e9f4fe',
    '--theme-ada-redemption-success-overlay-background-color':
      'rgba(38, 51, 69, 0.88)',
    '--theme-ada-redemption-success-overlay-border-color': '#fafbfc',
    '--theme-ada-redemption-success-overlay-message-color': '#e9f4fe',
    '--theme-ada-redemption-success-overlay-button-text-color': '#e9f4fe',
    '--theme-ada-redemption-success-overlay-button-text-color-hover': '#263345',
    '--theme-ada-redemption-success-overlay-button-background-color-hover':
      '#e9f4fe',
    '--theme-ada-redemption-disclaimer-background-color':
      'rgba(171, 23, 0, 0.94)',
    '--theme-ada-redemption-disclaimer-text-color': '#fafbfc',
    '--theme-ada-redemption-disclaimer-checkbox-color-check': '#fafbfc',
    '--theme-ada-redemption-disclaimer-checkbox-color-checked': '#fafbfc',
    '--theme-ada-redemption-disclaimer-checkbox-color-after': '#ab1700',
    '--theme-ada-redemption-disclaimer-checkbox-label-color': '#fafbfc',
    '--theme-ada-redemption-no-wallets-instructions-color': '#e9f4fe',
    '--theme-ada-redemption-disclaimer-button-border-color': '#a8adb5',
    '--theme-ada-redemption-success-overlay-close-button-color': '#fff',
    '--theme-ada-redemption-success-overlay-close-button-background-color-hover':
      'rgba(0, 0, 0, 0.07)',
=======
  backToTopButton: {
    '--theme-back-to-top-button-background-color': '#5e6066',
    '--theme-back-to-top-button-text-color': '#fafbfc',
    '--theme-back-to-top-button-box-shadow-color': 'rgba(0, 0, 0, 0.36)',
>>>>>>> dfa7ab91
  },
  blockConsolidation: {
    '--theme-block-consolidation-background-color': 'rgba(38, 51, 69, 0.96)',
    '--theme-block-consolidation-title-text-color': '#fafbfc',
    '--theme-block-consolidation-text-color': 'rgba(250, 251, 252, 0.7)',
    '--theme-block-consolidation-text-highlight-color': '#fafbfc',
    '--theme-block-consolidation-epochs-text-color': '#263345',
    '--theme-block-consolidation-indicator-text-color': '#fafbfc',
    '--theme-block-consolidation-indicator-container-background-color':
      'rgba(0, 0, 0, 0.1)',
    '--theme-block-consolidation-indicator-epochs-behind-background-color-1':
      '#fafbfc',
    '--theme-block-consolidation-indicator-epochs-behind-background-color-2':
      'rgba(250, 251, 252, 0)',
    '--theme-block-consolidation-stripe-dark-1-background-color':
      'rgba(224, 229, 234, 0.3)',
    '--theme-block-consolidation-stripe-dark-2-background-color':
      'rgba(250, 251, 252, 0.3)',
    '--theme-block-consolidation-stripe-light-1-background-color': '#e0e5ea',
    '--theme-block-consolidation-stripe-light-2-background-color': '#fafbfc',
    '--theme-block-consolidation-button-background-color': 'rgba(0, 0, 0, 0.1)',
    '--theme-block-consolidation-button-background-color-active': '#e9e9ea',
    '--theme-block-consolidation-button-background-color-hover': '#fafbfc',
    '--theme-block-consolidation-button-icon-color': '#fafbfc',
    '--theme-block-consolidation-button-icon-color-hover': '#263345',
    '--theme-block-consolidation-button-text-color': '#fafbfc',
    '--theme-block-consolidation-button-text-color-hover': '#263345',
    '--theme-block-consolidation-button-border-color': '#fafbfc',
    '--theme-block-consolidation-button-border-color-hover': 'transparent',
    '--theme-block-consolidation-epochs-image-color':
      'rgba(255, 255, 255, 0.9)',
  },
  body: {
    '--theme-main-body-background-color': '#0b1926',
    '--theme-main-body-messages-color': '#e9f4fe',
  },
  borderedBox: {
    '--theme-bordered-box-background-color': '#263345',
    '--theme-bordered-box-border': 'none',
    '--theme-bordered-box-text-color': '#e9f4fe',
  },
  button: {
    '--theme-button-spinner-color': '#fafbfc',
    '--theme-label-button-color': 'rgba(233, 244, 254, 0.5)',
  },
  buttonAttention: {
    '--theme-button-attention-background-color': '#ea4c5b',
    '--theme-button-attention-background-color-hover': '#ec5d6b',
    '--theme-button-attention-background-color-active': '#d34452',
    '--theme-button-attention-background-color-disabled':
      'rgba(234, 76, 91, 0.3)',
    '--theme-button-attention-text-color-disabled': '#fafbfc',
    '--theme-button-attention-text-color': '#fafbfc',
    '--theme-button-attention-outline-color': '#ff707e',
  },
  buttonDisclaimer: {
    '--theme-button-disclaimer-background-color': '#ab1700',
    '--theme-button-disclaimer-background-color-hover': '#fafbfc',
    '--theme-button-disclaimer-background-color-active': '#fafbfc',
    '--theme-button-disclaimer-background-color-disabled':
      'rgba(171, 23, 0, .3)',
    '--theme-button-disclaimer-text-color-disabled': 'rgba(250, 251, 252, .3)',
    '--theme-button-disclaimer-text-color': '#fafbfc',
    '--theme-button-disclaimer-outline-color': 'rgba(250, 251, 252, .3)',
    '--theme-button-disclaimer-border-color': '#fafbfc',
    '--theme-button-disclaimer-border-color-disabled':
      'rgba(250, 251, 252, .3)',
  },
  buttonFlat: {
    '--theme-button-flat-background-color': 'rgba(83, 99, 112, 0.3)',
    '--theme-button-flat-background-color-hover': 'rgba(102, 122, 138, 0.3)',
    '--theme-button-flat-background-color-active': 'rgba(73, 88, 99, 0.3)',
    '--theme-button-flat-background-color-disabled': 'rgba(83, 99, 112, 0.1)',
    '--theme-button-flat-text-color-disabled': 'rgba(233, 244, 254, 0.3)',
    '--theme-button-flat-text-color': '#e9f4fe',
    '--theme-button-flat-outline-color': 'rgba(102,122,138, 0.3)',
  },
  buttonPrimary: {
    '--theme-button-primary-background-color': '#536370',
    '--theme-button-primary-background-color-hover': '#667a8a',
    '--theme-button-primary-background-color-active': '#495863',
    '--theme-button-primary-background-color-disabled':
      'rgba(83, 99, 112, 0.3)',
    '--theme-button-primary-text-color-disabled': 'rgba(233, 244, 254, 0.5)',
    '--theme-button-primary-text-color': '#e9f4fe',
    '--theme-button-primary-outline-color': '#667a8a',
  },
  connecting: {
    '--theme-connecting-background-color': '#263345',
    '--theme-connecting-text-color': '#fff',
  },
  dataMigration: {
    '--theme-data-migration-layer-background-color': '#243E62',
    '--theme-data-migration-layer-box-shadow-color': 'rgba(0, 0, 0, 0.25)',
    '--theme-data-migration-layer-button-background-color-hover': '#fafbfc',
    '--theme-data-migration-layer-text-color': '#fafbfc',
    '--theme-data-migration-layer-text-opacity-color': '#fafbfc',
    '--theme-data-migration-button-border-color': '#ffffff',
    '--theme-data-migration-button-label-color': '#ffffff',
  },
  delegationSetupWizard: {
    '--theme-delegation-steps-activation-steps-indicator-color': '#e9f4fe',
    '--theme-delegation-steps-activation-description-color':
      'rgba(233, 244, 254, 0.8)',
    '--theme-delegation-steps-activation-fees-label-color': '#e9f4fe',
    '--theme-delegation-steps-activation-fees-amount-color': '#ea4c5b',
    '--theme-delegation-steps-activation-address-value-color': '#e9f4fe',
    '--theme-delegation-steps-choose-stake-pool-checkmark-icon-color':
      '#536370',
    '--theme-delegation-steps-choose-stake-pool-delegated-pools-label-color':
      'rgba(233, 244, 254, 1)',
    '--theme-delegation-steps-choose-stake-pool-select-box-placeholder-color':
      '#9eabbb',
    '--theme-delegation-steps-choose-stake-pool-selected-checkmark-icon-color':
      '#fafbfc',
    '--theme-delegation-steps-choose-stake-pool-selected-slug-color': '#fafbfc',
    '--theme-delegation-steps-choose-stake-pool-slug-color': '#536370',
    '--theme-delegation-steps-choose-stake-pool-thumb-background-color':
      '#263345',
    '--theme-delegation-steps-choose-stake-pool-thumb-border-color':
      'rgba(102, 122, 138, 0.2)',
    '--theme-delegation-steps-choose-stake-pool-title-color':
      'rgba(233, 244, 254, 0.8)',
    '--theme-delegation-steps-choose-stake-pool-tooltip-arrow-color':
      'rgba(94, 96, 102, 0.9)',
    '--theme-delegation-steps-choose-stake-pool-tooltip-background-color':
      'rgba(94, 96, 102, 0.9)',
    '--theme-delegation-steps-choose-stake-pool-tooltip-box-shadow':
      '0 5px 20px 0 rgba(0, 0, 0, 0.25)',
    '--theme-delegation-steps-choose-stake-pool-tooltip-description-color':
      'rgba(250, 251, 252, 1)',
    '--theme-delegation-steps-choose-stake-pool-tooltip-slug-color':
      'rgba(250, 251, 252, 0.6)',
    '--theme-delegation-steps-choose-stake-pool-tooltip-table-label-color':
      'rgba(250, 251, 252, 1)',
    '--theme-delegation-steps-choose-stake-pool-tooltip-table-value-color':
      'rgba(250, 251, 252, 1)',
    '--theme-delegation-steps-choose-stake-pool-tooltip-title-color':
      'rgba(250, 251, 252, 1)',
    '--theme-delegation-steps-choose-stake-pool-tooltip-url-color': '#2ab467',
    '--theme-delegation-steps-choose-wallet-custom-value-color': '#e9f4fe',
    '--theme-delegation-steps-choose-wallet-description-color':
      'rgba(233, 244, 254, 0.8)',
    '--theme-delegation-steps-choose-wallet-description-highlighted-color':
      '#e9f4fe',
    '--theme-delegation-steps-choose-wallet-error-message-color':
      'rgba(234, 76, 91, 1)',
    '--theme-delegation-steps-choose-wallet-error-message-light-color':
      'rgba(234, 76, 91, 0.7)',
    '--theme-delegation-steps-choose-wallet-error-select-options-color':
      '#e9f4fe',
    '--theme-delegation-steps-choose-wallet-steps-indicator-color': '#e9f4fe',
    '--theme-delegation-steps-confirmation-description-color':
      'rgba(233, 244, 254, 0.8)',
    '--theme-delegation-steps-confirmation-fees-label-color': '#e9f4fe',
    '--theme-delegation-steps-confirmation-fees-amount-color': '#ea4c5b',
    '--theme-delegation-steps-confirmation-steps-indicator-color': '#e9f4fe',
    '--theme-delegation-steps-intro-content-text-color':
      'rgba(233, 244, 254, 0.8)',
    '--theme-delegation-steps-intro-divider-border-color': '#334152',
    '--theme-delegation-steps-intro-link-color': 'rgba(32, 181, 107, 1)',
    '--theme-delegation-steps-intro-list-label-color': '#e9f4fe',
    '--theme-delegation-steps-intro-list-numbers-color': '#e9f4fe',
    '--theme-delegation-steps-intro-list-optional-label-color':
      'rgba(233, 244, 254, 0.5)',
    '--theme-delegation-steps-not-available-description-text-color':
      'rgba(233, 244, 254, 0.8)',
    '--theme-delegation-steps-not-available-description-highlight-text-color':
      '#e9f4fe',
    '--theme-delegation-steps-not-available-icon-color': 'rgb(155, 166, 179)',
    '--theme-delegation-steps-not-available-subtitle-text-color':
      'rgba(233, 244, 254, 1)',
  },
  dialog: {
    '--theme-dialog-choice-tabs-text-color': '#e9f4fe',
    '--theme-dialog-choice-tabs-text-color-active': '#e9f4fe',
    '--theme-dialog-choice-tabs-bottom-border-color-active': '#e9f4fe',
    '--theme-dialog-big-button-background-color': '#536370',
    '--theme-dialog-big-button-border-color': '#536370',
    '--theme-dialog-big-button-label-color': '#e9f4fe',
    '--theme-dialog-big-button-description-color': 'rgba(233, 244, 254, 0.6)',
    '--theme-dialog-title-color': '#e9f4fe',
    '--theme-dialog-text-color': '#e9f4fe',
    '--theme-dialog-border-color': '#334152',
  },
  errors: {
    '--theme-color-error': '#ea4c5b',
  },
  fonts: {
    '--font-ultralight': 'NotoSans-ExtraLight, NotoSansCJKjp-Thin',
    '--font-thin': 'NotoSans-Thin, NotoSansCJKjp-Thin',
    '--font-light': 'NotoSans-Light, NotoSansCJKjp-Light',
    '--font-regular': 'NotoSans-Regular, NotoSansCJKjp-Regular',
    '--font-medium': 'NotoSans-Medium, NotoSansCJKjp-Medium',
    '--font-semibold': 'NotoSans-SemiBold, NotoSansCJKjp-Medium',
    '--font-bold': 'NotoSans-Bold, NotoSansCJKjp-Bold',
    '--font-heavy': 'NotoSans-ExtraBold, NotoSansCJKjp-Black',
    '--font-black': 'NotoSans-Black, NotoSansCJKjp-Black',
    '--font-mono': 'SFMono-Light',
  },
  icon: {
    '--theme-icon-nav-color': '#9ba6b3',
    '--theme-icon-nav-color-active': '#e9f4fe',
    '--theme-icon-sidebar-color': '#fafbfc',
    '--theme-icon-toggle-menu-color': '#fafbfc',
    '--theme-icon-node-update-notification-arrow-color': '#e9f4fe',
    '--theme-icon-add-wallet-from-sidebar-color': '#fafbfc',
    '--theme-icon-ada-summary-wallet-amount-symbol-color': '#e9f4fe',
    '--theme-icon-ada-summary-wallet-pending-confirmation-symbol-color':
      '#e9f4fe',
    '--theme-icon-add-wallet-dialog-big-button-color':
      'rgba(233, 244, 254, 0.8)',
    '--theme-icon-back-button-color': '#e9f4fe',
    '--theme-icon-close-button-color': '#fafbfc',
<<<<<<< HEAD
    '--theme-icon-connecting-logo-color': '#fafbfc',
=======
    '--theme-icon-connecting-ada-api-logo-color': '#fafbfc',
    '--theme-icon-connecting-ada-logo-color': '#fafbfc',
    '--theme-icon-connecting-daedalus-logo-color': '#fafbfc',
>>>>>>> dfa7ab91
    '--theme-icon-copy-address-color': '#8793a1',
    '--theme-icon-file-upload-color': '#8793a1',
    '--theme-icon-delegation-center-no-wallets': '#e9f4fe',
    '--theme-icon-syncing-ada-api-logo-color': '#e9f4fe',
    '--theme-icon-syncing-ada-logo-color': '#e9f4fe',
    '--theme-icon-syncing-daedalus-logo-color': '#e9f4fe',
    '--theme-icon-transactions-ada-symbol-color': '#e9f4fe',
    '--theme-icon-transaction-type-color': '#fafbfc',
    '--theme-icon-ada-api-logo-color': 'rgba(250, 251, 252, 0.5)',
  },
  input: {
    '--theme-input-background-color': '#263345',
    '--theme-input-border-color': 'rgba(102, 122, 138, 0.3)',
    '--theme-input-focus-border-color': '#667a8a',
    '--theme-input-hint-font': 'NotoSans-Regular, NotoSansCJKjp-Regular',
    '--theme-input-label-color': '#e9f4fe',
    '--theme-input-placeholder-color': '#8793a1',
    '--theme-input-remove-color-light': '#ea4c5b',
    '--theme-input-right-floating-text-color': 'rgba(233, 244, 254, 0.5)',
    '--theme-input-text-color': '#e9f4fe',
  },
  link: {
    '--theme-link-main-color': 'rgb(32, 181, 107)',
  },
  loading: {
    '--theme-loading-background-color': '#0b1926',
    '--theme-loading-no-disk-space-background-color': 'rgba(171, 23, 0, 0.94)',
    '--theme-loading-no-disk-space-text-color': '#fafbfc',
    '--theme-loading-no-disk-space-attention-icon-color': '#fafbfc',
    '--theme-loading-status-icons-on-color': '#2dc06c',
    '--theme-loading-status-icons-off-color': '#ea4c5b',
    '--theme-loading-status-icons-unloaded-loading-color': '#fafbfc',
    '--theme-loading-status-icons-unloaded-syncing-color': '#fafbfc',
    '--theme-loading-status-icons-tooltip-color': '#4b5a68',
    '--theme-loading-spinner-color': '#e9f4fe',
  },
  manualUpdate: {
    '--theme-manual-update-overlay-background-color': 'rgba(38, 51, 69, 0.96)',
    '--theme-manual-update-overlay-button-background-color':
      'rgba(0, 0, 0, 0.1)',
    '--theme-manual-update-overlay-button-background-color-hover': '#fafbfc',
    '--theme-manual-update-overlay-button-icon-color': 'rgba(250, 251, 252, 1)',
    '--theme-manual-update-overlay-button-icon-color-hover':
      'rgba(38, 51, 69, 1)',
    '--theme-manual-update-overlay-button-label-color-hover':
      'rgba(38, 51, 69, 1)',
    '--theme-manual-update-overlay-button-text-color-hover': '#263345',
    '--theme-manual-update-overlay-button-border-color': '#fafbfc',
    '--theme-manual-update-overlay-text-color': 'rgba(250, 251, 252, 0.7)',
    '--theme-manual-update-overlay-text-highlight-color': '#fafbfc',
    '--theme-manual-update-overlay-title-text-color': '#fafbfc',
    '--theme-manual-update-overlay-button-label-color': '#fafbfc',
  },
  mnemonic: {
    '--theme-backup-mnemonic-background-color': 'rgba(233, 244, 254, 0.05)',
    '--theme-mnemonic-background-color': 'rgba(83, 99, 112, 0.3)',
    '--theme-mnemonic-background-color-hover': 'rgba(102, 122, 138, 0.3)',
  },
  modal: {
    '--theme-modal-overlay-background-color': 'rgba(0, 0, 0, 0.4)',
  },
  navDropdown: {
    '--theme-nav-dropdown-item-text-color': '#e9f4fe',
    '--theme-nav-dropdown-item-background-color': '#314259',
    '--theme-nav-dropdown-item-background-color-hover':
      'rgba(233, 244, 254, 0.07)',
    '--theme-nav-dropdown-item-color-hover': '#e9f4fe',
  },
  navItem: {
    '--theme-nav-item-background-color': '#263345',
    '--theme-nav-item-background-color-hover': 'rgba(83, 99, 112, 0.1)',
    '--theme-nav-item-background-color-active': '#536370',
    '--theme-nav-item-text-color': '#9ba6b3',
    '--theme-nav-item-text-color-active': '#e9f4fe',
  },
  network: {
    '--theme-network-window-background-color': 'rgba(38, 51, 69, 0.96)',
    '--theme-network-window-text-color': '#fafbfc',
    '--theme-network-window-icon-close-hover-background': 'rgba(0, 0, 0, 0.2)',
    '--theme-network-window-red-color': '#f06e05',
    '--theme-network-window-green-color': '#05f079',
    '--theme-network-window-white-color': '#fff',
    '--theme-network-window-transparent-color': 'transparent',
    '--theme-network-window-border-color': 'rgba(255, 255, 255, 0.25)',
    '--theme-network-window-button-text-color': '#282c31',
    '--theme-network-window-button-background-color':
      'rgba(250, 251, 252, 0.4)',
    '--theme-network-window-button-background-color-hover':
      'rgba(250, 251, 252, 0.6)',
    '--theme-network-window-button-background-color-active':
      'rgba(250, 251, 252, 0.8)',
  },
  nodeUpdate: {
    '--theme-node-update-background-color': '#536370',
    '--theme-node-update-title-color': '#e9f4fe',
    '--theme-node-update-message-color': '#e9f4fe',
    '--theme-node-sync-info-message-background-color': '#536370',
    '--theme-node-sync-info-message-text-color': '#e9f4fe',
    '--theme-node-sync-icon-color': '#fff',
    '--theme-node-update-accept-button-background-color': '#263345',
    '--theme-node-update-accept-button-background-color-hover': '#34465e',
    '--theme-node-update-accept-button-background-color-active': '#18202b',
    '--theme-node-update-deny-button-background-color': 'rgba(38, 51, 69, 0.3)',
    '--theme-node-update-deny-button-background-color-hover':
      'rgba(52, 70, 94, 0.3)',
    '--theme-node-update-deny-button-background-color-active':
      'rgba(24, 32, 43, 0.3)',
    '--theme-node-update-deny-button-text-color': '#fafbfc',
    '--theme-node-update-button-text-color': '#fafbfc',
  },
  notification: {
    '--theme-notification-message-background-color': 'rgba(83, 99, 112, 0.95)',
    '--theme-notification-message-text-color': '#fafbfc',
    '--theme-notification-message-checkmark-icon-color': '#fafbfc',
    '--theme-notification-message-close-icon-color': '#fafbfc',
    '--theme-legacy-badge-background-color': '#ab1700',
    '--theme-legacy-notification-background-color': '#ab2712',
    '--theme-legacy-notification-learn-more-button-text-color': '#fafbfc',
    '--theme-legacy-notification-learn-more-button-background-color':
      'rgba(250, 251, 252, 0.2)',
    '--theme-legacy-notification-learn-more-button-background-color-hover':
      'rgba(250, 251, 252, 0.3)',
    '--theme-legacy-notification-learn-more-button-background-color-active':
      'rgba(250, 251, 252, 0.4)',
    '--theme-legacy-notification-move-button-text-color': '#ab2712',
    '--theme-legacy-notification-move-button-background-color': '#fafbfc',
    '--theme-legacy-notification-move-button-background-color-hover':
      'rgba(250, 251, 252, 0.9)',
    '--theme-legacy-notification-move-button-background-color-active':
      'rgba(250, 251, 252, 0.8)',
    '--theme-legacy-notification-title-color': '#fafbfc',
    '--theme-legacy-notification-description-color': '#fafbfc',
  },
  paperWallet: {
    '--theme-paper-wallet-create-certificate-dialog-explorer-link-color':
      'rgb(32, 181, 107)',
    '--theme-paper-wallet-create-certificate-dialog-explorer-link-background-color':
      'rgba(233, 244, 254, 0.05)',
  },
  progressBar: {
    '--theme-progress-bar-background-color': 'rgba(233, 244, 254, 0.3)',
    '--theme-progress-bar-foreground-color': 'rgba(233, 244, 254, 0.7)',
  },
  receiveQRCode: {
    '--theme-receive-qr-code-background-color': '#fff',
    '--theme-receive-qr-code-foreground-color': '#000',
  },
  reportIssue: {
    '--theme-report-issue-button-background-color': '#536370',
    '--theme-report-issue-button-background-color-hover': '#667a8a',
    '--theme-report-issue-button-background-color-active': '#495863',
    '--theme-report-issue-connecting-background-color':
      'rgba(250, 251, 252, 0.05)',
    '--theme-report-issue-connecting-text-color': '#e9f4fe',
    '--theme-report-issue-icon-color': '#e9f4fe',
    '--theme-report-issue-syncing-background-color':
      'rgba(250, 251, 252, 0.05)',
    '--theme-report-issue-syncing-text-color': '#e9f4fe',
    '--theme-report-issue-syncing-download-logs-text-color': '#e9f4fe',
    '--theme-report-issue-syncing-download-logs-text-color-connecting':
      '#e9f4fe',
  },
  rpAutocomplete: {
    '--rp-autocomplete-bg-color': '#263345',
    '--rp-autocomplete-border': '1px solid rgba(102, 122, 138, 0.3)',
    '--rp-autocomplete-border-color-opened': '#667a8a',
    '--rp-autocomplete-input-text-color': '#e9f4fe',
    '--rp-autocomplete-placeholder-color': '#8793a1',
    '--rp-autocomplete-selected-word-box-bg-color': 'rgba(83, 99, 112, 0.5)',
    '--rp-autocomplete-selected-word-text-color': '#fafbfc',
    '--rp-autocomplete-selected-words-font-family':
      'NotoSans-Regular, NotoSansCJKjp-Regular',
  },
  rpBubble: {
    '--rp-bubble-bg-color': '#263345',
    '--rp-bubble-border-color': '#667a8a',
    '--rp-bubble-border-radius': '2px',
    '--rp-bubble-arrow-bg-color': '#536370',
  },
  rpButton: {
    '--rp-button-bg-color': '#536370',
    '--rp-button-bg-color-active': '#495863',
    '--rp-button-bg-color-disabled': 'rgba(83, 99, 112, 0.3)',
    '--rp-button-bg-color-hover': '#667a8a',
    '--rp-button-font-family': 'NotoSans-Medium, NotoSansCJKjp-Medium',
    '--rp-button-height': '50px',
    '--rp-button-line-height': '20px',
    '--rp-button-padding': '0',
    '--rp-button-text-color': '#e9f4fe',
    '--rp-button-text-color-disabled': 'rgba(233, 244, 254, 0.5)',
    '--rp-button-text-transform': 'none',
    '--rp-button-width': '360px',
    '--rp-button-font-size': '14px',
  },
  rpCheckbox: {
    '--rp-checkbox-border': '1px solid #536370',
    '--rp-checkbox-border-color-disabled': 'rgba(83, 99, 112, 0.4)',
    '--rp-checkbox-check-bg-color': '#536370',
    '--rp-checkbox-label-text-color': '#e9f4fe',
    '--rp-checkbox-label-text-color-disabled': 'rgba(233, 244, 254, 0.3)',
    '--rp-checkbox-border-color': 'rgba(102, 122, 138, 0.3)',
  },
  rpColors: {
    '--rp-theme-color-error': '#ea4c5b',
  },
  rpFonts: {
    '--rp-theme-font-thin': 'NotoSans-Thin, NotoSansCJKjp-Thin',
    '--rp-theme-font-light': 'NotoSans-Light, NotoSansCJKjp-Light',
    '--rp-theme-font-medium': 'NotoSans-Medium, NotoSansCJKjp-Medium',
    '--rp-theme-font-regular': 'NotoSans-Regular, NotoSansCJKjp-Regular',
    '--rp-theme-font-bold': 'NotoSans-Bold, NotoSansCJKjp-Bold',
  },
  rpFormfield: {
    '--rp-formfield-bg-color-disabled': 'none',
    '--rp-formfield-label-text-color': '#e9f4fe',
    '--rp-formfield-label-text-color-disabled': '#e9f4fe',
    '--rp-formfield-error-text-color': '#ea4c5b',
    '--rp-formfield-error-text-opacity': '0.75',
  },
  rpInput: {
    '--rp-input-bg-color': '#263345',
    '--rp-input-bg-color-disabled': 'rgba(135, 147, 161, 0.1)',
    '--rp-input-border-color': 'rgba(102, 122, 138, 0.3)',
    '--rp-input-border-color-disabled': 'rgba(135, 147, 161, 0.1)',
    '--rp-input-border-color-errored': '#ea4c5b',
    '--rp-input-border-color-focus': '#667a8a',
    '--rp-input-line-height': '22px',
    '--rp-input-padding': '12px 20px',
    '--rp-input-placeholder-color': '#8793a1',
    '--rp-input-placeholder-color-disabled': '#8793a1',
    '--rp-input-text-color': '#e9f4fe',
    '--rp-input-text-color-disabled': '#8793a1',
  },
  rpModal: {
    '--rp-modal-bg-color': '#263345',
    '--rp-modal-max-height': '90%',
    '--rp-modal-overlay-bg-color': 'rgba(0, 0, 0, 0.4)',
  },
  rpOptions: {
    '--rp-option-bg-color': '#263345',
    '--rp-option-bg-color-highlighted': '#536370',
    '--rp-option-border-color': '#667a8a',
    '--rp-option-checkmark-color': '#fff',
    '--rp-option-line-height': '22px',
    '--rp-option-text-color': '#e9f4fe',
    '--rp-options-border-color': '#667a8a',
    '--rp-options-shadow':
      '0 2px 8px 0 rgba(0, 0, 0, 0.2), 0 0 4px 0 rgba(0, 0, 0, 0.1)',
  },
  rpSelect: {
    '--rp-select-arrow-bg-color': '#606d7b',
    '--rp-select-arrow-bg-color-open': '#e9f4fe',
    '--rp-select-input-bg-color': '#263345',
    '--rp-select-input-border-color': 'rgba(102, 122, 138, 0.3)',
    '--rp-select-input-border-color-focus': '#667a8a',
    '--rp-select-input-text-color': '#e9f4fe',
    '--rp-select-input-placeholder-color': '#e9f4fe80',
  },
  rpStepper: {
    '--rp-stepper-bullet-background-color-disabled': '#263345',
    '--rp-stepper-bullet-border-color': 'rgba(233, 244, 254, 0.1)',
    '--rpstepper-bullet-height': '12px',
    '--rpstepper-bullet-width': '12px',
    '--rp-stepper-label-color': 'rgba(233, 244, 254, 1)',
    '--rp-stepper-label-color-light': 'rgba(233, 244, 254, 0.3)',
    '--rp-stepper-main-color': 'rgba(233, 244, 254, 1)',
    '--rp-stepper-main-color-light': 'rgba(233, 244, 254, 0.1)',
    '--rpstepper-stepper-step-label-bottom-margin': '6px',
    '--rpstepper-steps-bar-color-disabled': 'rgba(233, 244, 254, 0.1)',
    '--rpstepper-steps-bar-top-position': '6px',
  },
  rpSwitch: {
    '--rp-switch-bg-color-off': '#536370',
    '--rp-switch-bg-color-on': '#536370',
    '--rp-switch-label-margin': '0 30px 0 0',
    '--rp-switch-label-opacity': '0.5',
    '--rp-switch-label-text-color': '#e9f4fe',
    '--rp-switch-label-width': '100%',
    '--rp-switch-opacity-off': '0.3',
    '--rp-switch-root-margin': '0 0 30px 0',
    '--rp-switch-thumb-bg-color': '#fff',
  },
  rpTextArea: {
    '--rp-textarea-bg-color': '#263345',
    '--rp-textarea-bg-color-disabled': 'rgba(135, 147, 161, 0.1)',
    '--rp-textarea-border': '1px solid rgba(102, 122, 138, 0.3)',
    '--rp-textarea-border-color-disabled': 'rgba(135, 147, 161, 0.1)',
    '--rp-textarea-border-color-errored': '#ea4c5b',
    '--rp-textarea-border-color-focus': '#667a8a',
    '--rp-textarea-border-radius': '2px',
    '--rp-textarea-line-height': '20px',
    '--rp-textarea-placeholder-color': '#8793a1',
    '--rp-textarea-resize': 'none',
    '--rp-textarea-text-color': '#e9f4fe',
  },
  rpTooltip: {
    '--rp-tooltip-bg-color': '#e9f4fe',
    '--rp-tooltip-text-color': '#fafbfc',
  },
  scrollbar: {
    '--theme-scrollbar-thumb-background': '#536370',
  },
  sendConfirmation: {
    '--theme-send-confirmation-dialog-send-values-color': '#ea4c5b',
  },
  settings: {
    '--theme-settings-body-background-color': '#0b1926',
    '--theme-settings-pane-background-color': '#263345',
    '--theme-settings-pane-border': 'none',
    '--theme-settings-menu-box-background-color': '#263345',
    '--theme-settings-menu-box-border': 'none',
    '--theme-settings-menu-item-text-color': '#cecfd1',
    '--theme-settings-menu-item-text-color-active': '#cecfd1',
    '--theme-settings-menu-item-text-color-disabled': '#7a8691',
    '--theme-settings-menu-item-background-color-active': '#536370',
    '--theme-settings-menu-item-left-border-color-active': '#0b1926',
    '--theme-settings-theme-select-title-color': '#cecfd1',
  },
  sidebar: {
    '--theme-sidebar-background-color': '#314259',
    '--theme-sidebar-category-background-color-hover': 'rgba(38, 51, 69, 0.5)',
    '--theme-sidebar-category-background-color-active': '#263345',
    '--theme-sidebar-category-text-color': '#e9f4fe',
    '--theme-sidebar-layout-shadow-color': 'rgba(0, 0, 0, 0.25)',
    '--theme-sidebar-layout-topbar-shadow-color': 'rgba(0, 0, 0, 0.25)',
    '--theme-sidebar-menu-background-color': '#263345',
    '--theme-sidebar-menu-item-background-color-hover': 'rgba(27, 36, 48, 0.5)',
    '--theme-sidebar-menu-item-background-color-active': '#1b2430',
    '--theme-sidebar-menu-item-wallet-name-color': '#e9f4fe',
    '--theme-sidebar-menu-item-wallet-info-color': '#bdc0c1',
    '--theme-sidebar-menu-add-button-background-color': '#1b2430',
    '--theme-sidebar-menu-add-button-background-color-active': '#1f2a38',
    '--theme-sidebar-menu-add-button-background-color-hover': '#1f2a38',
    '--theme-sidebar-menu-add-button-text-color': '#e9f4fe',
    '--theme-sidebar-wallets-scrollbar-background-color':
      'rgba(255, 255, 255, 0.1)',
    '--theme-sidebar-wallets-scrollbar-background-color-active':
      'rgba(255, 255, 255, 0.3)',
    '--theme-sidebar-wallets-scrollbar-background-color-hover':
      'rgba(255, 255, 255, 0.3)',
  },
  stakePools: {
    '--theme-staking-stake-pool-background-color': '#263345',
    '--theme-staking-stake-pool-border-color': '#263345',
    '--theme-staking-stake-pool-glow-color': '#7cfeb54c',
    '--theme-staking-progress-label-light': '#fafbfc',
    '--theme-staking-stake-pool-retirement-background-color': '#ea4c5b',
    '--theme-staking-stake-pool-selected-background-color': '#5da377',
    '--theme-staking-stake-pool-selected-checkmark-icon-color': '#fafbfc',
    '--theme-staking-stake-pool-selected-slug-color': '#fafbfc',
    '--theme-staking-stake-pool-slug-color': '#e9f4fe',
    '--theme-staking-stake-pool-tooltip-background-color':
      'rgba(83, 99, 112, 0.98)',
    '--theme-staking-stake-pool-tooltip-border-color': 'transparent',
    '--theme-staking-stake-pool-tooltip-delegate-button-active-background-color':
      'rgba(250, 251, 252, 0.8)',
    '--theme-staking-stake-pool-tooltip-delegate-button-background-color':
      'rgba(0, 0, 0, 0.1)',
    '--theme-staking-stake-pool-tooltip-delegate-button-border-color':
      '#fafbfc',
    '--theme-staking-stake-pool-tooltip-delegate-button-hover-background-color':
      '#fafbfc',
    '--theme-staking-stake-pool-tooltip-delegate-button-inverse-text-color':
      '#263345',
    '--theme-staking-stake-pool-tooltip-delegate-button-text-color': '#e9f4fe',
    '--theme-staking-stake-pool-tooltip-link-color': '#2ab467',
    '--theme-staking-stake-pool-tooltip-retirement-background-color': '#ea4c5b',
    '--theme-staking-stake-pool-tooltip-retirement-text-color': '#fafbfc',
    '--theme-staking-stake-pool-tooltip-shadow-color': 'rgba(0, 0, 0, 0.18)',
    '--theme-staking-stake-pool-tooltip-table-param-color': '#e9f4fe',
    '--theme-staking-stake-pool-tooltip-table-title-color': '#e9f4fe',
    '--theme-staking-stake-pool-tooltip-text-color': '#e9f4fe',
    '--theme-staking-stake-pools-search-button-color': '#e9f4fe',
    '--theme-staking-stake-pools-search-icon-color': '#8793a1',
    '--theme-staking-stake-pools-search-clear-button-background-color':
      'rgba(68, 91, 124, 0.05)',
    '--theme-staking-stake-pools-title-color': '#e9f4fe',
  },
  staking: {
    '--theme-staking-content-background-color': '#263345',
    '--theme-staking-content-border-color': '#263345',
    '--theme-staking-font-color-accent': '#cecfd1',
    '--theme-staking-font-color-regular': '#cecfd1',
    '--theme-staking-font-color-light': 'rgba(233, 244, 254, 0.7)',
    '--theme-staking-font-color-lighter': 'rgba(233, 244, 254, 0.5)',
    '--theme-staking-table-head-background-color': '#536370',
    '--theme-staking-table-border-color': '#c6cdd6',
    '--theme-staking-link-color': 'rgba(32, 181, 107, 1)',
    '--theme-staking-link-color-light': 'rgba(32, 181, 107, 0.5)',
    '--theme-staking-progress-bar-background-color': 'rgba(233, 244, 254, 0.1)',
    '--theme-staking-progress-stripe-dark-1-background-color': '#3c4852',
    '--theme-staking-progress-stripe-dark-2-background-color': '#536370',
    '--theme-staking-table-body-highlighted-text-color': '#2ab467',
    '--theme-staking-donut-ring-completed-color': '#ea4c5b',
    '--theme-staking-donut-ring-remaining-color': 'rgba(234, 76, 91, 0.2)',
    '--theme-staking-wallet-row-border-color': 'rgba(102, 122, 138, 0.3)',
    '--theme-staking-dropdown-item-text-color-hover': '#e9f4fe',
    '--theme-staking-dropdown-item-background-color': '#314259',
    '--theme-staking-dropdown-item-background-color-hover':
      'rgba(233, 244, 254, 0.07)',
    '--theme-staking-delegation-center-gear-icon-fill-color':
      'rgba(233, 244, 254, 0.5)',
    '--theme-staking-delegation-center-gear-icon-fill-color-active': '#e9f4fe',
    '--theme-staking-delegation-center-no-wallets-instructions-color':
      '#e9f4fe',
    '--theme-staking-info-learn-more-button-text-color': '#fafbfc',
    '--theme-staking-info-learn-more-icon-color': 'rgba(250, 251, 252, 1)',
    '--theme-staking-learn-more-button-color': '#fafbfc',
    '--theme-staking-learn-more-icon-color': 'rgba(250, 251, 252, 1)',
    '--theme-staking-countdown-widget-background-color':
      'rgba(233, 244, 254, 0.07)',
    '--theme-staking-countdown-widget-delimeter-background-color': '#e9f4fe',
    '--theme-staking-countdown-widget-field-label-color': '#e9f4fe',
    '--theme-staking-countdown-widget-field-value-color': '#e9f4fe',
  },
  support: {
    '--theme-support-settings-item-color': 'rgba(233, 244, 254, 0.5)',
    '--theme-support-settings-link-color': '#20b56b',
    '--theme-support-settings-text-color': '#e9f4fe',
  },
  syncing: {
    '--theme-syncing-background-color': '#0b1926',
    '--theme-syncing-text-color': '#e9f4fe',
  },
  systemError: {
    '--theme-system-error-overlay-attention-icon-color': '#fafbfc',
    '--theme-system-error-overlay-background-color': 'rgba(171, 23, 0, 0.94)',
    '--theme-system-error-overlay-support-link-icon-color': '#fafbfc',
    '--theme-system-error-overlay-text-color': '#fafbfc',
  },
  tabs: {
    '--theme-choice-tabs-text-color': '#e9f4fe',
    '--theme-choice-tabs-text-color-active': '#e9f4fe',
    '--theme-choice-tabs-bottom-border-color-active': '#e9f4fe',
  },
  testEnvironment: {
    '--theme-test-environment-label-background-color': '#ab1700',
    '--theme-test-environment-label-text-color': '#fafbfc',
  },
  topBar: {
    '--theme-topbar-background-color': '#263345',
    '--theme-topbar-layout-body-background-color': '#0b1926',
    '--theme-topbar-wallet-name-color': '#e9f4fe',
    '--theme-topbar-wallet-info-color': '#e9f4fe',
    '--theme-topbar-logo-color': 'rgb(250, 251, 252)',
  },
  transactions: {
    '--theme-transactions-list-background-color': '#263345',
    '--theme-transactions-list-border-color': '#263345',
    '--theme-transactions-list-group-date-color': '#7a8691',
    '--theme-transactions-list-item-details-color': '#e9f4fe',
    '--theme-transactions-state-failed-background-color':
      'rgba(189, 197, 206, 0.4)',
    '--theme-transactions-state-pending-background-color':
      'rgba(189, 197, 206, 0.4)',
    '--theme-transactions-state-pending-stripes-color':
      'rgba(78, 98, 128, 0.5)',
    '--theme-transactions-priority-color': 'rgba(250, 251, 252, 0.8)',
    '--theme-transactions-priority-low-background-color': '#542A2B',
    '--theme-transactions-priority-medium-background-color': '#706233',
    '--theme-transactions-priority-high-background-color': '#274C2D',
    '--theme-transactions-search-background-color': '#fafbfc',
    '--theme-transactions-icon-type-expend-background-color': '#4f5f7a',
    '--theme-transactions-icon-type-income-background-color': '#3b6956',
    '--theme-transactions-icon-type-exchange-background-color': '#10aca4',
    '--theme-transactions-icon-type-failed-background-color':
      'rgba(234, 76, 91, 0.5)',
    '--theme-transactions-arrow-stroke-color': '#e9f4fe',
    '--theme-transactions-state-failed-text-color': 'rgba(233, 244, 254, 0.4)',
    '--theme-transactions-state-failed-text-secondary-color':
      'rgba(250, 251, 252, 0.8)',
  },
  uploader: {
    '--theme-uploader-text-color': '#e9f4fe',
    '--theme-uploader-border-color': 'rgba(102, 122, 138, 0.3)',
  },
  utxo: {
    '--theme-utxo-background-color': 'rgba(233, 244, 254, 0.05)',
    '--theme-utxo-title-text-color': '#e9f4fe',
    '--theme-utxo-title-description-color': 'rgba(233, 244, 254, 0.7)',
    '--theme-utxo-bar-color': 'rgba(233, 244, 254, 0.5)',
    '--theme-utxo-label-text-color': 'rgba(233, 244, 254, 0.3)',
    '--theme-utxo-tick-text-color': 'rgba(233, 244, 254, 0.3)',
    '--theme-utxo-cursor-background-color': 'rgba(233, 244, 254, 0.1)',
    '--theme-utxo-tooltip-background-color': 'rgba(94, 96, 102, 0.9)',
    '--theme-utxo-tooltip-shadow-color': 'rgba(0, 0, 0, 0.18)',
    '--theme-utxo-tooltip-text-color': '#fafbfc',
  },
  rpTooltip: {
    '--rp-tooltip-bg-color': '#e9f4fe',
    '--rp-tooltip-text-color': '#fafbfc',
  },
};

const DARK_BLUE_THEME_PARAMS: CreateThemeParams = {
  config: DARK_BLUE_THEME_OUTPUT,
};

export default createTheme(DARK_BLUE_THEME_PARAMS);<|MERGE_RESOLUTION|>--- conflicted
+++ resolved
@@ -19,36 +19,10 @@
     '--theme-about-window-icon-close-button-color': '#fff',
     '--theme-about-window-icon-close-hover-background': 'rgba(0, 0, 0, 0.2)',
   },
-<<<<<<< HEAD
-  adaRedemption: {
-    '--theme-ada-redemption-headline-color': '#e9f4fe',
-    '--theme-ada-redemption-instructions-color': '#e9f4fe',
-    '--theme-ada-redemption-success-overlay-background-color':
-      'rgba(38, 51, 69, 0.88)',
-    '--theme-ada-redemption-success-overlay-border-color': '#fafbfc',
-    '--theme-ada-redemption-success-overlay-message-color': '#e9f4fe',
-    '--theme-ada-redemption-success-overlay-button-text-color': '#e9f4fe',
-    '--theme-ada-redemption-success-overlay-button-text-color-hover': '#263345',
-    '--theme-ada-redemption-success-overlay-button-background-color-hover':
-      '#e9f4fe',
-    '--theme-ada-redemption-disclaimer-background-color':
-      'rgba(171, 23, 0, 0.94)',
-    '--theme-ada-redemption-disclaimer-text-color': '#fafbfc',
-    '--theme-ada-redemption-disclaimer-checkbox-color-check': '#fafbfc',
-    '--theme-ada-redemption-disclaimer-checkbox-color-checked': '#fafbfc',
-    '--theme-ada-redemption-disclaimer-checkbox-color-after': '#ab1700',
-    '--theme-ada-redemption-disclaimer-checkbox-label-color': '#fafbfc',
-    '--theme-ada-redemption-no-wallets-instructions-color': '#e9f4fe',
-    '--theme-ada-redemption-disclaimer-button-border-color': '#a8adb5',
-    '--theme-ada-redemption-success-overlay-close-button-color': '#fff',
-    '--theme-ada-redemption-success-overlay-close-button-background-color-hover':
-      'rgba(0, 0, 0, 0.07)',
-=======
   backToTopButton: {
     '--theme-back-to-top-button-background-color': '#5e6066',
     '--theme-back-to-top-button-text-color': '#fafbfc',
     '--theme-back-to-top-button-box-shadow-color': 'rgba(0, 0, 0, 0.36)',
->>>>>>> dfa7ab91
   },
   blockConsolidation: {
     '--theme-block-consolidation-background-color': 'rgba(38, 51, 69, 0.96)',
@@ -263,13 +237,9 @@
       'rgba(233, 244, 254, 0.8)',
     '--theme-icon-back-button-color': '#e9f4fe',
     '--theme-icon-close-button-color': '#fafbfc',
-<<<<<<< HEAD
-    '--theme-icon-connecting-logo-color': '#fafbfc',
-=======
     '--theme-icon-connecting-ada-api-logo-color': '#fafbfc',
     '--theme-icon-connecting-ada-logo-color': '#fafbfc',
     '--theme-icon-connecting-daedalus-logo-color': '#fafbfc',
->>>>>>> dfa7ab91
     '--theme-icon-copy-address-color': '#8793a1',
     '--theme-icon-file-upload-color': '#8793a1',
     '--theme-icon-delegation-center-no-wallets': '#e9f4fe',
@@ -278,7 +248,6 @@
     '--theme-icon-syncing-daedalus-logo-color': '#e9f4fe',
     '--theme-icon-transactions-ada-symbol-color': '#e9f4fe',
     '--theme-icon-transaction-type-color': '#fafbfc',
-    '--theme-icon-ada-api-logo-color': 'rgba(250, 251, 252, 0.5)',
   },
   input: {
     '--theme-input-background-color': '#263345',
@@ -758,10 +727,6 @@
     '--theme-utxo-tooltip-shadow-color': 'rgba(0, 0, 0, 0.18)',
     '--theme-utxo-tooltip-text-color': '#fafbfc',
   },
-  rpTooltip: {
-    '--rp-tooltip-bg-color': '#e9f4fe',
-    '--rp-tooltip-text-color': '#fafbfc',
-  },
 };
 
 const DARK_BLUE_THEME_PARAMS: CreateThemeParams = {
