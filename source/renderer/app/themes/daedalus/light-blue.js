--- conflicted
+++ resolved
@@ -491,24 +491,35 @@
     '--theme-progress-bar-foreground-color': 'rgba(255, 255, 255, 0.7)',
   },
   blockConsolidation: {
-    '--theme-block-consolidation-background-color': '#ebeff2',
+    '--theme-block-consolidation-background-color': 'rgba(36, 62, 98, 0.96)',
     '--theme-block-consolidation-container-background-color': '#fafbfc',
-    '--theme-block-consolidation-title-text-color': '#5e6066',
-    '--theme-block-consolidation-text-color': 'rgba(94, 96, 102, 0.7)',
-    '--theme-block-consolidation-text-link-color': '#296fd0',
+    '--theme-block-consolidation-title-text-color': '#fafbfc',
+    '--theme-block-consolidation-text-color': 'rgba(250, 251, 252, 0.7)',
+    '--theme-block-consolidation-text-highlight-color': '#fafbfc',
+    '--theme-block-consolidation-epochs-text-color': '#243e62',
+    '--theme-block-consolidation-indicator-text-color': '#fafbfc',
     '--theme-block-consolidation-indicator-container-background-color':
-      '#ebeff2',
-    '--theme-block-consolidation-stripe-dark-1-background-color': '#1d3e65',
-    '--theme-block-consolidation-stripe-dark-2-background-color': '#3e5b7f',
-    '--theme-block-consolidation-stripe-light-1-background-color': '#8497ac',
-    '--theme-block-consolidation-stripe-light-2-background-color': '#95a5b9',
+      'rgba(0, 0, 0, 0.1)',
+    '--theme-block-consolidation-indicator-epochs-behind-background-color-1':
+      '#fafbfc',
+    '--theme-block-consolidation-indicator-epochs-behind-background-color-2':
+      'rgba(250, 251, 252, 0)',
+    '--theme-block-consolidation-stripe-dark-1-background-color':
+      'rgba(224, 229, 234, 0.3)',
+    '--theme-block-consolidation-stripe-dark-2-background-color':
+      'rgba(250, 251, 252, 0.3)',
+    '--theme-block-consolidation-stripe-light-1-background-color': '#e0e5ea',
+    '--theme-block-consolidation-stripe-light-2-background-color': '#fafbfc',
+    '--theme-block-consolidation-button-background-color': '#243e62',
+    '--theme-block-consolidation-button-background-color-hover': '#fafbfc',
+    '--theme-block-consolidation-button-text-color-hover': '#243e62',
+    '--theme-block-consolidation-button-border-color': '#fafbfc',
   },
   errors: {
     '--theme-color-error': '#ea4c5b',
   },
 };
 
-<<<<<<< HEAD
 export const LIGHT_BLUE_THEME_PARAMS: CreateThemeParams = {
   colors: {
     error: {
@@ -553,29 +564,4 @@
     ultralight: 'NotoSans-ExtraLight, NotoSansCJKjp-Thin',
   },
   config: LIGHT_BLUE_THEME_CONFIG,
-=======
-  '--theme-block-consolidation-background-color': 'rgba(36, 62, 98, 0.96)',
-  '--theme-block-consolidation-container-background-color': '#fafbfc',
-  '--theme-block-consolidation-title-text-color': '#fafbfc',
-  '--theme-block-consolidation-text-color': 'rgba(250, 251, 252, 0.7)',
-  '--theme-block-consolidation-text-highlight-color': '#fafbfc',
-  '--theme-block-consolidation-epochs-text-color': '#243e62',
-  '--theme-block-consolidation-indicator-text-color': '#fafbfc',
-  '--theme-block-consolidation-indicator-container-background-color':
-    'rgba(0, 0, 0, 0.1)',
-  '--theme-block-consolidation-indicator-epochs-behind-background-color-1':
-    '#fafbfc',
-  '--theme-block-consolidation-indicator-epochs-behind-background-color-2':
-    'rgba(250, 251, 252, 0)',
-  '--theme-block-consolidation-stripe-dark-1-background-color':
-    'rgba(224, 229, 234, 0.3)',
-  '--theme-block-consolidation-stripe-dark-2-background-color':
-    'rgba(250, 251, 252, 0.3)',
-  '--theme-block-consolidation-stripe-light-1-background-color': '#e0e5ea',
-  '--theme-block-consolidation-stripe-light-2-background-color': '#fafbfc',
-  '--theme-block-consolidation-button-background-color': '#243e62',
-  '--theme-block-consolidation-button-background-color-hover': '#fafbfc',
-  '--theme-block-consolidation-button-text-color-hover': '#243e62',
-  '--theme-block-consolidation-button-border-color': '#fafbfc',
->>>>>>> 112367a5
 };