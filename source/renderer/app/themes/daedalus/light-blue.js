--- conflicted
+++ resolved
@@ -554,19 +554,12 @@
     '--theme-staking-table-border-color': '#c6cdd6',
     '--theme-staking-link-color': 'rgba(41, 111, 208, 1)',
     '--theme-staking-link-color-light': 'rgba(41, 111, 208, 0.5)',
-<<<<<<< HEAD
-    '--theme-staking-decentralization-progress-stripe-dark-1-background-color':
-      '#34465e',
-    '--theme-staking-decentralization-progress-stripe-dark-2-background-color':
-      '#445b7c',
+    '--theme-staking-progress-stripe-dark-1-background-color': '#34465e',
+    '--theme-staking-progress-stripe-dark-2-background-color': '#445b7c',
+    '--theme-staking-table-body-highlighted-text-color': '#296fd0',
     '--theme-staking-donut-ring-completed-color': '#ea4c5b',
     '--theme-staking-donut-ring-remaining-color': '#f8e9eb',
     '--theme-staking-wallet-row-border-color': '#dfe4e8',
-=======
-    '--theme-staking-progress-stripe-dark-1-background-color': '#34465e',
-    '--theme-staking-progress-stripe-dark-2-background-color': '#445b7c',
-    '--theme-staking-table-body-highlighted-text-color': '#296fd0',
->>>>>>> 46b58055
   },
   support: {
     '--theme-support-settings-text-color': '#5e6066',
