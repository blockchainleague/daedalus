/* eslint-disable no-console */
// @flow
import { has, isEmpty } from 'lodash';
import chalk from 'chalk';
<<<<<<< HEAD
import { CARDANO_THEME_CONFIG } from '../daedalus/cardano';
import { DARK_BLUE_THEME_CONFIG } from '../daedalus/dark-blue';
import { DARK_CARDANO_THEME_CONFIG } from '../daedalus/dark-cardano';
import { LIGHT_BLUE_THEME_CONFIG } from '../daedalus/light-blue';
import { YELLOW_THEME_CONFIG } from '../daedalus/yellow';
import { WHITE_THEME_CONFIG } from '../daedalus/white';
=======
import { EXISTING_THEME_OUTPUTS } from '../daedalus/index.js';
import { THEME_LOGGING_COLORS } from './constants';
>>>>>>> dfa7ab91
import type { LogDifferencesParams } from '../types';

const logDifferences = ({
  color,
  missingDefs,
  themeName,
}: LogDifferencesParams) => {
  const message = chalk`\n{inverse  createTheme.js } is missing the following definitions that exist in the {underline ${themeName}} theme:\n\n${JSON.stringify(
    missingDefs,
    null,
    2
  )}\n`;
  return console.log(chalk.hex(color)(message));
};

// Checks for properties/CSS vars on existing themes that don't exist on createThemeObj
export const checkCreateTheme = (createThemeObj: Object) => {
  const missingDefinitions = EXISTING_THEME_OUTPUTS.reduce(
    (defsToAdd: Object, themeOutput: [string, Object]) => {
      const [fileName, themeObj] = themeOutput;

<<<<<<< HEAD
  const missingDarkCardanoDefs = {
    ...findMissingDefinitions(DARK_CARDANO_THEME_CONFIG, createThemeObj),
    ...findMissingCSSVars(DARK_CARDANO_THEME_CONFIG, createThemeObj),
  };

  const missingYelloweDefs = {
    ...findMissingDefinitions(YELLOW_THEME_CONFIG, createThemeObj),
    ...findMissingCSSVars(YELLOW_THEME_CONFIG, createThemeObj),
  };

  const missingWhiteDefs = {
    ...findMissingDefinitions(WHITE_THEME_CONFIG, createThemeObj),
    ...findMissingCSSVars(WHITE_THEME_CONFIG, createThemeObj),
  };

  if (!isEmpty(missingCardanoDefs)) {
    logDifferences({
      color: '#2cbb69',
      missingDefs: missingCardanoDefs,
      themeName: 'cardano.js',
    });
  }
=======
      const missingDefs = {
        ...findMissingDefinitions(themeObj, createThemeObj),
        ...findMissingCSSVars(themeObj, createThemeObj),
      };
>>>>>>> dfa7ab91

      if (!isEmpty(missingDefs)) {
        defsToAdd[fileName] = missingDefs;
      }

      return defsToAdd;
    },
    {}
  );

  // loop over missingDefinitions and log differences
  for (const themeName in missingDefinitions) {
    if (themeName && !isEmpty(missingDefinitions[themeName])) {
      logDifferences({
        color: THEME_LOGGING_COLORS[themeName],
        missingDefs: missingDefinitions[themeName],
        themeName,
      });
    }
  }

<<<<<<< HEAD
  if (!isEmpty(missingWhiteDefs)) {
    logDifferences({
      color: '#33C4FF',
      missingDefs: missingWhiteDefs,
      themeName: 'white.js',
    });
  }

  if (!isEmpty(missingYelloweDefs)) {
    logDifferences({
      color: '#33C4FF',
      missingDefs: missingYelloweDefs,
      themeName: 'yellow.js',
    });
  }

  if (!isEmpty(missingDarkCardanoDefs)) {
    logDifferences({
      color: '#33C4FF',
      missingDefs: missingDarkCardanoDefs,
      themeName: 'dark-cardano.js',
    });
  }

  if (
    isEmpty(missingCardanoDefs) &&
    isEmpty(missingDarkBlueDefs) &&
    isEmpty(missingLightBlueDefs) &&
    isEmpty(missingWhiteDefs) &&
    isEmpty(missingYelloweDefs) &&
    isEmpty(missingDarkCardanoDefs)
  ) {
=======
  if (isEmpty(missingDefinitions)) {
>>>>>>> dfa7ab91
    console.log(
      chalk.hex('#2cbb69')(
        `\n${chalk.bold.inverse(
          '*** createTheme.js is up to date with all the Daedalus themes! ***'
        )}`
      )
    );
  }
};

export const findMissingDefinitions = (
  basis: Object,
  target: Object
): Object => {
  const targetMissingDefs = {};

  for (const basisEntry in basis) {
    if (basisEntry && !has(target, basisEntry)) {
      targetMissingDefs[basisEntry] = basis[basisEntry];
    }
  }
  return targetMissingDefs;
};

export const findMissingCSSVars = (basis: Object, target: Object): Object => {
  const missingCSSVariables = {};

  for (const basisEntry in target) {
    if (basisEntry && has(target, basisEntry)) {
      for (const basisCSSVar in basis[basisEntry]) {
        if (basisCSSVar && !has(target[basisEntry], basisCSSVar)) {
          missingCSSVariables[basisEntry] = {
            ...missingCSSVariables[basisEntry],
            [basisCSSVar]: basis[basisEntry][basisCSSVar],
          };
        }
      }
    }
  }
  return missingCSSVariables;
};<|MERGE_RESOLUTION|>--- conflicted
+++ resolved
@@ -2,17 +2,8 @@
 // @flow
 import { has, isEmpty } from 'lodash';
 import chalk from 'chalk';
-<<<<<<< HEAD
-import { CARDANO_THEME_CONFIG } from '../daedalus/cardano';
-import { DARK_BLUE_THEME_CONFIG } from '../daedalus/dark-blue';
-import { DARK_CARDANO_THEME_CONFIG } from '../daedalus/dark-cardano';
-import { LIGHT_BLUE_THEME_CONFIG } from '../daedalus/light-blue';
-import { YELLOW_THEME_CONFIG } from '../daedalus/yellow';
-import { WHITE_THEME_CONFIG } from '../daedalus/white';
-=======
 import { EXISTING_THEME_OUTPUTS } from '../daedalus/index.js';
 import { THEME_LOGGING_COLORS } from './constants';
->>>>>>> dfa7ab91
 import type { LogDifferencesParams } from '../types';
 
 const logDifferences = ({
@@ -34,35 +25,10 @@
     (defsToAdd: Object, themeOutput: [string, Object]) => {
       const [fileName, themeObj] = themeOutput;
 
-<<<<<<< HEAD
-  const missingDarkCardanoDefs = {
-    ...findMissingDefinitions(DARK_CARDANO_THEME_CONFIG, createThemeObj),
-    ...findMissingCSSVars(DARK_CARDANO_THEME_CONFIG, createThemeObj),
-  };
-
-  const missingYelloweDefs = {
-    ...findMissingDefinitions(YELLOW_THEME_CONFIG, createThemeObj),
-    ...findMissingCSSVars(YELLOW_THEME_CONFIG, createThemeObj),
-  };
-
-  const missingWhiteDefs = {
-    ...findMissingDefinitions(WHITE_THEME_CONFIG, createThemeObj),
-    ...findMissingCSSVars(WHITE_THEME_CONFIG, createThemeObj),
-  };
-
-  if (!isEmpty(missingCardanoDefs)) {
-    logDifferences({
-      color: '#2cbb69',
-      missingDefs: missingCardanoDefs,
-      themeName: 'cardano.js',
-    });
-  }
-=======
       const missingDefs = {
         ...findMissingDefinitions(themeObj, createThemeObj),
         ...findMissingCSSVars(themeObj, createThemeObj),
       };
->>>>>>> dfa7ab91
 
       if (!isEmpty(missingDefs)) {
         defsToAdd[fileName] = missingDefs;
@@ -84,42 +50,7 @@
     }
   }
 
-<<<<<<< HEAD
-  if (!isEmpty(missingWhiteDefs)) {
-    logDifferences({
-      color: '#33C4FF',
-      missingDefs: missingWhiteDefs,
-      themeName: 'white.js',
-    });
-  }
-
-  if (!isEmpty(missingYelloweDefs)) {
-    logDifferences({
-      color: '#33C4FF',
-      missingDefs: missingYelloweDefs,
-      themeName: 'yellow.js',
-    });
-  }
-
-  if (!isEmpty(missingDarkCardanoDefs)) {
-    logDifferences({
-      color: '#33C4FF',
-      missingDefs: missingDarkCardanoDefs,
-      themeName: 'dark-cardano.js',
-    });
-  }
-
-  if (
-    isEmpty(missingCardanoDefs) &&
-    isEmpty(missingDarkBlueDefs) &&
-    isEmpty(missingLightBlueDefs) &&
-    isEmpty(missingWhiteDefs) &&
-    isEmpty(missingYelloweDefs) &&
-    isEmpty(missingDarkCardanoDefs)
-  ) {
-=======
   if (isEmpty(missingDefinitions)) {
->>>>>>> dfa7ab91
     console.log(
       chalk.hex('#2cbb69')(
         `\n${chalk.bold.inverse(
