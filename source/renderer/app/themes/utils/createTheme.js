--- conflicted
+++ resolved
@@ -242,59 +242,10 @@
         background.secondary.dark
       }`,
     },
-<<<<<<< HEAD
-    adaRedemption: {
-      '--theme-ada-redemption-headline-color': `${text.primary}`,
-      '--theme-ada-redemption-instructions-color': `${text.primary}`,
-      '--theme-ada-redemption-success-overlay-background-color': `${
-        background.secondary.regular
-      }`,
-      '--theme-ada-redemption-success-overlay-border-color': `${
-        text.secondary
-      }`,
-      '--theme-ada-redemption-success-overlay-message-color': `${
-        text.secondary
-      }`,
-      '--theme-ada-redemption-success-overlay-button-text-color': `${
-        text.secondary
-      }`,
-      '--theme-ada-redemption-success-overlay-button-text-color-hover': `${
-        background.secondary.regular
-      }`,
-      '--theme-ada-redemption-success-overlay-button-background-color-hover': `${
-        background.secondary.light
-      }`,
-      '--theme-ada-redemption-disclaimer-background-color':
-        'rgba(171, 23, 0, 0.94)',
-      '--theme-ada-redemption-disclaimer-text-color': `${text.secondary}`,
-      '--theme-ada-redemption-disclaimer-checkbox-color-check': `${
-        background.primary.lightest
-      }`,
-      '--theme-ada-redemption-disclaimer-checkbox-color-checked': `${
-        background.primary.lightest
-      }`,
-      '--theme-ada-redemption-disclaimer-checkbox-color-after': `${
-        error.regular
-      }`,
-      '--theme-ada-redemption-disclaimer-checkbox-label-color': `${
-        text.secondary
-      }`,
-      '--theme-ada-redemption-no-wallets-instructions-color': `${text.primary}`,
-      '--theme-ada-redemption-disclaimer-button-border-color': `${
-        background.primary.lightest
-      }`,
-      '--theme-ada-redemption-success-overlay-close-button-color': `${
-        background.primary.lightest
-      }`,
-      '--theme-ada-redemption-success-overlay-close-button-background-color-hover': `${
-        background.secondary.dark
-      }`,
-=======
     backToTopButton: {
       '--theme-back-to-top-button-background-color': `${text.primary}`,
       '--theme-back-to-top-button-text-color': `${text.secondary}`,
       '--theme-back-to-top-button-box-shadow-color': 'rgba(0, 0, 0, 0.36)',
->>>>>>> dfa7ab91
     },
     blockConsolidation: {
       '--theme-block-consolidation-background-color': `${
@@ -437,10 +388,7 @@
       '--theme-data-migration-layer-button-background-color-hover': `${
         background.primary.regular
       }`,
-<<<<<<< HEAD
-=======
       '--theme-data-migration-layer-text-opacity-color': `${text.secondary}`,
->>>>>>> dfa7ab91
       '--theme-data-migration-layer-text-color': `${text.secondary}`,
       '--theme-data-migration-button-border-color': `${text.secondary}`,
       '--theme-data-migration-button-label-color': `${text.secondary}`,
