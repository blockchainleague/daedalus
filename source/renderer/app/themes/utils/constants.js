--- conflicted
+++ resolved
@@ -97,11 +97,7 @@
   fonts: DEFAULT_FONTS,
 };
 
-<<<<<<< HEAD
-export const CREATE_DARK_CARDANO_THEME_PARAMS: CreateThemeParams = {
-=======
 const CREATE_DARK_CARDANO_THEME_PARAMS: CreateThemeParams = {
->>>>>>> dfa7ab91
   colors: {
     background: {
       primary: '#121326',
@@ -118,15 +114,6 @@
   fonts: DEFAULT_FONTS,
 };
 
-<<<<<<< HEAD
-export const CREATE_YELLOW_THEME_PARAMS: CreateThemeParams = {
-  colors: {
-    background: {
-      primary: '#f8f3ed',
-      secondary: '#fdcd68',
-    },
-    border: '#e1dac6',
-=======
 const CREATE_WHITE_THEME_PARAMS: CreateThemeParams = {
   colors: {
     background: {
@@ -134,7 +121,6 @@
       secondary: '#ffffff',
     },
     border: 'rgba(45, 45, 45, 0.1)',
->>>>>>> dfa7ab91
     error: '#ea4c5b',
     focus: '#2d2d2d',
     text: {
@@ -145,15 +131,6 @@
   fonts: DEFAULT_FONTS,
 };
 
-<<<<<<< HEAD
-export const CREATE_WHITE_THEME_PARAMS: CreateThemeParams = {
-  colors: {
-    background: {
-      primary: '#f9f9f9',
-      secondary: '#ffffff',
-    },
-    border: 'rgba(45, 45, 45, 0.1)',
-=======
 const CREATE_YELLOW_THEME_PARAMS: CreateThemeParams = {
   colors: {
     background: {
@@ -161,7 +138,6 @@
       secondary: '#fdcd68',
     },
     border: '#e1dac6',
->>>>>>> dfa7ab91
     error: '#ea4c5b',
     focus: '#2d2d2d',
     text: {
@@ -170,8 +146,6 @@
     },
   },
   fonts: DEFAULT_FONTS,
-<<<<<<< HEAD
-=======
 };
 
 export const CREATE_THEME_PARAMS = [
@@ -186,5 +160,4 @@
 export const CREATE_THEME_OBJ = {
   ...createReactPolymorphTheme(CREATE_THEME_MOCK_PARAMS),
   ...createDaedalusComponentsTheme(CREATE_THEME_MOCK_PARAMS),
->>>>>>> dfa7ab91
 };