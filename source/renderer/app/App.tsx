import React, { Component, Fragment } from 'react';
import { Provider, observer } from 'mobx-react';
import { History } from 'history';
import { ThemeProvider } from 'react-polymorph/lib/components/ThemeProvider';
import { SimpleSkins } from 'react-polymorph/lib/skins/simple';
import { SimpleDefaults } from 'react-polymorph/lib/themes/simple';
import { Router } from 'react-router-dom';
import { IntlProvider } from 'react-intl';
import { Routes } from './Routes';
import { daedalusTheme } from './themes/daedalus';
import { themeOverrides } from './themes/overrides';
import translations from './i18n/translations';
import ThemeManager from './ThemeManager';
import AboutDialog from './containers/static/AboutDialog';
import DaedalusDiagnosticsDialog from './containers/status/DaedalusDiagnosticsDialog';
import NotificationsContainer from './containers/notifications/NotificationsContainer';
import NewsOverlayContainer from './containers/news/NewsOverlayContainer';
import { DIALOGS } from '../../common/ipc/constants';
import type { StoresMap } from './stores';
import type { ActionsMap } from './actions';
import NewsFeedContainer from './containers/news/NewsFeedContainer';
import ToggleRTSFlagsDialogContainer from './containers/knownIssues/ToggleRTSFlagsDialogContainer';
import RTSFlagsRecommendationOverlayContainer from './containers/knownIssues/RTSFlagsRecommendationOverlayContainer';
import { MenuUpdater } from './containers/MenuUpdater';
import { AnalyticsProvider } from './components/analytics';
<<<<<<< HEAD
import LocalStorageApi from './api/utils/localStorage';
import {
  DiscreetModeFeatureProvider,
  LocalStorageFeatureProvider,
} from './features';
=======
import { AnalyticsTracker } from './analytics';
>>>>>>> 0a81281a

@observer
class App extends Component<{
  stores: StoresMap;
  actions: ActionsMap;
  history: History;
  analyticsTracker: AnalyticsTracker;
}> {
  componentDidMount() {
    // Loads app's global environment variables into AppStore via ipc
    // @ts-ignore ts-migrate(2554) FIXME: Expected 1 arguments, but got 0.
    this.props.actions.app.initAppEnvironment.trigger();
  }

  render() {
    const { stores, actions, history, analyticsTracker } = this.props;
    const { app, networkStatus } = stores;
    const { isActiveDialog, isSetupPage } = app;
    const { isNodeStopping, isNodeStopped } = networkStatus;
    const locale = stores.profile.currentLocale;
    const { currentTheme } = stores.profile;

    const themeVars = require(`./themes/daedalus/${currentTheme}.ts`).default;

    const { ABOUT, DAEDALUS_DIAGNOSTICS, TOGGLE_RTS_FLAGS_MODE } = DIALOGS;
    const canShowNews =
      !isSetupPage && // Active page is not "Language Selection" or "Terms of Use"
      !isNodeStopping && // Daedalus is not shutting down
      !isNodeStopped;

    // Daedalus is not shutting down
    if (document.documentElement) {
      document.documentElement.lang = locale;
    }

    return (
      <Fragment>
        {/* @ts-ignore ts-migrate(2769) FIXME: No overload matches this call. */}
        <ThemeManager variables={themeVars} />
        <Provider stores={stores} actions={actions}>
<<<<<<< HEAD
          <AnalyticsProvider>
            <LocalStorageFeatureProvider localStorage={LocalStorageApi}>
              <DiscreetModeFeatureProvider>
                <MenuUpdater stores={stores} />
                <ThemeProvider
                  theme={daedalusTheme}
                  skins={SimpleSkins}
                  variables={SimpleDefaults}
                  themeOverrides={themeOverrides}
                >
                  <IntlProvider
                    {...{
                      locale,
                      key: locale,
                      messages: translations[locale],
                    }}
                  >
                    <Fragment>
                      <Router history={history}>
                        <Routes />
                      </Router>
                      {[
                        // @ts-ignore ts-migrate(2345) FIXME: Argument of type 'string' is not assignable to par... Remove this comment to see the full error message
                        isActiveDialog(ABOUT) && (
                          <AboutDialog key="aboutDialog" />
                        ),
                        // @ts-ignore ts-migrate(2345) FIXME: Argument of type 'string' is not assignable to par... Remove this comment to see the full error message
                        isActiveDialog(DAEDALUS_DIAGNOSTICS) && (
                          <DaedalusDiagnosticsDialog key="daedalusDiagnosticsDialog" />
                        ),
                        // @ts-ignore ts-migrate(2345) FIXME: Argument of type 'string' is not assignable to par... Remove this comment to see the full error message
                        isActiveDialog(TOGGLE_RTS_FLAGS_MODE) && (
                          <ToggleRTSFlagsDialogContainer key="toggleRTSFlagsDialog" />
                        ),
                      ]}
                      <RTSFlagsRecommendationOverlayContainer />
                      <NotificationsContainer />
                      {canShowNews && [
                        <NewsFeedContainer key="newsFeedList" />,
                        <NewsOverlayContainer key="newsFeedOverlay" />,
                      ]}
                    </Fragment>
                  </IntlProvider>
                </ThemeProvider>
              </DiscreetModeFeatureProvider>
            </LocalStorageFeatureProvider>
=======
          <AnalyticsProvider tracker={analyticsTracker}>
            <MenuUpdater stores={stores} />
            <ThemeProvider
              theme={daedalusTheme}
              skins={SimpleSkins}
              variables={SimpleDefaults}
              themeOverrides={themeOverrides}
            >
              <IntlProvider
                {...{
                  locale,
                  key: locale,
                  messages: translations[locale],
                }}
              >
                <Fragment>
                  <Router history={history}>
                    <Routes />
                  </Router>
                  {[
                    // @ts-ignore ts-migrate(2345) FIXME: Argument of type 'string' is not assignable to par... Remove this comment to see the full error message
                    isActiveDialog(ABOUT) && <AboutDialog key="aboutDialog" />,
                    // @ts-ignore ts-migrate(2345) FIXME: Argument of type 'string' is not assignable to par... Remove this comment to see the full error message
                    isActiveDialog(DAEDALUS_DIAGNOSTICS) && (
                      <DaedalusDiagnosticsDialog key="daedalusDiagnosticsDialog" />
                    ),
                    // @ts-ignore ts-migrate(2345) FIXME: Argument of type 'string' is not assignable to par... Remove this comment to see the full error message
                    isActiveDialog(TOGGLE_RTS_FLAGS_MODE) && (
                      <ToggleRTSFlagsDialogContainer key="toggleRTSFlagsDialog" />
                    ),
                  ]}
                  <RTSFlagsRecommendationOverlayContainer />
                  <NotificationsContainer />
                  {canShowNews && [
                    <NewsFeedContainer key="newsFeedList" />,
                    <NewsOverlayContainer key="newsFeedOverlay" />,
                  ]}
                </Fragment>
              </IntlProvider>
            </ThemeProvider>
>>>>>>> 0a81281a
          </AnalyticsProvider>
        </Provider>
      </Fragment>
    );
  }
}

export default App;<|MERGE_RESOLUTION|>--- conflicted
+++ resolved
@@ -23,15 +23,7 @@
 import RTSFlagsRecommendationOverlayContainer from './containers/knownIssues/RTSFlagsRecommendationOverlayContainer';
 import { MenuUpdater } from './containers/MenuUpdater';
 import { AnalyticsProvider } from './components/analytics';
-<<<<<<< HEAD
-import LocalStorageApi from './api/utils/localStorage';
-import {
-  DiscreetModeFeatureProvider,
-  LocalStorageFeatureProvider,
-} from './features';
-=======
 import { AnalyticsTracker } from './analytics';
->>>>>>> 0a81281a
 
 @observer
 class App extends Component<{
@@ -72,54 +64,6 @@
         {/* @ts-ignore ts-migrate(2769) FIXME: No overload matches this call. */}
         <ThemeManager variables={themeVars} />
         <Provider stores={stores} actions={actions}>
-<<<<<<< HEAD
-          <AnalyticsProvider>
-            <LocalStorageFeatureProvider localStorage={LocalStorageApi}>
-              <DiscreetModeFeatureProvider>
-                <MenuUpdater stores={stores} />
-                <ThemeProvider
-                  theme={daedalusTheme}
-                  skins={SimpleSkins}
-                  variables={SimpleDefaults}
-                  themeOverrides={themeOverrides}
-                >
-                  <IntlProvider
-                    {...{
-                      locale,
-                      key: locale,
-                      messages: translations[locale],
-                    }}
-                  >
-                    <Fragment>
-                      <Router history={history}>
-                        <Routes />
-                      </Router>
-                      {[
-                        // @ts-ignore ts-migrate(2345) FIXME: Argument of type 'string' is not assignable to par... Remove this comment to see the full error message
-                        isActiveDialog(ABOUT) && (
-                          <AboutDialog key="aboutDialog" />
-                        ),
-                        // @ts-ignore ts-migrate(2345) FIXME: Argument of type 'string' is not assignable to par... Remove this comment to see the full error message
-                        isActiveDialog(DAEDALUS_DIAGNOSTICS) && (
-                          <DaedalusDiagnosticsDialog key="daedalusDiagnosticsDialog" />
-                        ),
-                        // @ts-ignore ts-migrate(2345) FIXME: Argument of type 'string' is not assignable to par... Remove this comment to see the full error message
-                        isActiveDialog(TOGGLE_RTS_FLAGS_MODE) && (
-                          <ToggleRTSFlagsDialogContainer key="toggleRTSFlagsDialog" />
-                        ),
-                      ]}
-                      <RTSFlagsRecommendationOverlayContainer />
-                      <NotificationsContainer />
-                      {canShowNews && [
-                        <NewsFeedContainer key="newsFeedList" />,
-                        <NewsOverlayContainer key="newsFeedOverlay" />,
-                      ]}
-                    </Fragment>
-                  </IntlProvider>
-                </ThemeProvider>
-              </DiscreetModeFeatureProvider>
-            </LocalStorageFeatureProvider>
-=======
           <AnalyticsProvider tracker={analyticsTracker}>
             <MenuUpdater stores={stores} />
             <ThemeProvider
@@ -160,7 +104,6 @@
                 </Fragment>
               </IntlProvider>
             </ThemeProvider>
->>>>>>> 0a81281a
           </AnalyticsProvider>
         </Provider>
       </Fragment>
