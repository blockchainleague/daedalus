import React, { Component, Fragment } from 'react';
<<<<<<< HEAD
import { observer, Provider } from 'mobx-react';
=======
import { Provider, observer } from 'mobx-react';
import { History } from 'history';
>>>>>>> 35f93ba2
import { ThemeProvider } from 'react-polymorph/lib/components/ThemeProvider';
import { SimpleSkins } from 'react-polymorph/lib/skins/simple';
import { SimpleDefaults } from 'react-polymorph/lib/themes/simple';
import { Router } from 'react-router-dom';
import { IntlProvider } from 'react-intl';
import { History } from 'history';
import { Routes } from './Routes';
import { daedalusTheme } from './themes/daedalus';
import { themeOverrides } from './themes/overrides';
import translations from './i18n/translations';
import ThemeManager from './ThemeManager';
import AboutDialog from './containers/static/AboutDialog';
import DaedalusDiagnosticsDialog from './containers/status/DaedalusDiagnosticsDialog';
import NotificationsContainer from './containers/notifications/NotificationsContainer';
import NewsOverlayContainer from './containers/news/NewsOverlayContainer';
import { DIALOGS } from '../../common/ipc/constants';
import type { StoresMap } from './stores';
import type { ActionsMap } from './actions';
import NewsFeedContainer from './containers/news/NewsFeedContainer';
import ToggleRTSFlagsDialogContainer from './containers/knownIssues/ToggleRTSFlagsDialogContainer';
import RTSFlagsRecommendationOverlayContainer from './containers/knownIssues/RTSFlagsRecommendationOverlayContainer';
import { MenuUpdater } from './containers/MenuUpdater';

@observer
class App extends Component<{
  stores: StoresMap;
  actions: ActionsMap;
  history: History;
}> {
  componentDidMount() {
    // Loads app's global environment variables into AppStore via ipc
    // @ts-ignore ts-migrate(2554) FIXME: Expected 1 arguments, but got 0.
    this.props.actions.app.initAppEnvironment.trigger();
  }

  render() {
    const { stores, actions, history } = this.props;
    const { app, networkStatus } = stores;
    const { isActiveDialog, isSetupPage } = app;
    const { isNodeStopping, isNodeStopped } = networkStatus;
    const locale = stores.profile.currentLocale;
    const { currentTheme } = stores.profile;

    const themeVars = require(`./themes/daedalus/${currentTheme}.ts`).default;

    const { ABOUT, DAEDALUS_DIAGNOSTICS, TOGGLE_RTS_FLAGS_MODE } = DIALOGS;
    const canShowNews =
      !isSetupPage && // Active page is not "Language Selection" or "Terms of Use"
      !isNodeStopping && // Daedalus is not shutting down
      !isNodeStopped;

    // Daedalus is not shutting down
    if (document.documentElement) {
      document.documentElement.lang = locale;
    }

    return (
      <Fragment>
        {/* @ts-ignore ts-migrate(2769) FIXME: No overload matches this call. */}
        <ThemeManager variables={themeVars} />
        <Provider stores={stores} actions={actions}>
          <MenuUpdater stores={stores} />
          <ThemeProvider
            theme={daedalusTheme}
            skins={SimpleSkins}
            variables={SimpleDefaults}
            themeOverrides={themeOverrides}
          >
            <IntlProvider
              {...{
                locale,
                key: locale,
                messages: translations[locale],
              }}
            >
              <Fragment>
                <Router history={history}>
                  <Routes />
                </Router>
                {[
                  // @ts-ignore ts-migrate(2345) FIXME: Argument of type 'string' is not assignable to par... Remove this comment to see the full error message
                  isActiveDialog(ABOUT) && <AboutDialog key="aboutDialog" />,
                  // @ts-ignore ts-migrate(2345) FIXME: Argument of type 'string' is not assignable to par... Remove this comment to see the full error message
                  isActiveDialog(DAEDALUS_DIAGNOSTICS) && (
                    <DaedalusDiagnosticsDialog key="daedalusDiagnosticsDialog" />
                  ),
                  // @ts-ignore ts-migrate(2345) FIXME: Argument of type 'string' is not assignable to par... Remove this comment to see the full error message
                  isActiveDialog(TOGGLE_RTS_FLAGS_MODE) && (
                    <ToggleRTSFlagsDialogContainer key="toggleRTSFlagsDialog" />
                  ),
                ]}
                <RTSFlagsRecommendationOverlayContainer />
                <NotificationsContainer />
                {canShowNews && [
                  <NewsFeedContainer key="newsFeedList" />,
                  <NewsOverlayContainer key="newsFeedOverlay" />,
                ]}
              </Fragment>
            </IntlProvider>
          </ThemeProvider>
        </Provider>
      </Fragment>
    );
  }
}

export default App;<|MERGE_RESOLUTION|>--- conflicted
+++ resolved
@@ -1,16 +1,11 @@
 import React, { Component, Fragment } from 'react';
-<<<<<<< HEAD
-import { observer, Provider } from 'mobx-react';
-=======
 import { Provider, observer } from 'mobx-react';
 import { History } from 'history';
->>>>>>> 35f93ba2
 import { ThemeProvider } from 'react-polymorph/lib/components/ThemeProvider';
 import { SimpleSkins } from 'react-polymorph/lib/skins/simple';
 import { SimpleDefaults } from 'react-polymorph/lib/themes/simple';
 import { Router } from 'react-router-dom';
 import { IntlProvider } from 'react-intl';
-import { History } from 'history';
 import { Routes } from './Routes';
 import { daedalusTheme } from './themes/daedalus';
 import { themeOverrides } from './themes/overrides';
