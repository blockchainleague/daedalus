--- conflicted
+++ resolved
@@ -3,11 +3,7 @@
 import type { StoresMap } from '../index';
 import type { Api } from '../../api/index';
 import type { Environment } from '../../../../common/types/environment.types';
-<<<<<<< HEAD
-import { AnalyticsClient } from '../../analytics';
-=======
 import { AnalyticsTracker } from '../../analytics';
->>>>>>> 0a81281a
 
 export default class Store {
   stores: StoresMap;
@@ -15,20 +11,10 @@
   _reactions: Array<Reaction> = [];
 
   constructor(
-<<<<<<< HEAD
-    api: Api,
-    actions: ActionsMap,
-    analyticsClient?: AnalyticsClient
-  ) {
-    this.api = api;
-    this.actions = actions;
-  }
-=======
     protected api: Api,
     protected actions: ActionsMap,
     protected analytics: AnalyticsTracker
   ) {}
->>>>>>> 0a81281a
 
   registerReactions(reactions: Array<(...args: Array<any>) => any>) {
     reactions.forEach((reaction) =>
