--- conflicted
+++ resolved
@@ -4,12 +4,7 @@
 import Store from './lib/Store';
 import Request from './lib/LocalizedRequest';
 import WalletTransaction from '../domains/WalletTransaction';
-<<<<<<< HEAD
-import { Logger } from '../../../common/logging';
-=======
 import { Logger } from '../utils/logging';
-import { encryptPassphrase } from '../api/utils';
->>>>>>> 4c672c4f
 import { matchRoute } from '../utils/routing';
 import { PARSE_REDEMPTION_CODE } from '../../../common/ipc-api';
 import {
