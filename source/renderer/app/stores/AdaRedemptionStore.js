--- conflicted
+++ resolved
@@ -231,13 +231,9 @@
     walletId: string,
     spendingPassword: ?string,
   }) => {
-<<<<<<< HEAD
-    runInAction('redeem ada', () => (this.walletId = walletId));
-=======
-    runInAction(() => {
+    runInAction('redeem ada', () => {
       this.walletId = walletId;
     });
->>>>>>> a989128e
 
     const accountIndex = await this.stores.addresses.getAccountIndexByWalletId(
       walletId
@@ -275,13 +271,9 @@
     shieldedRedemptionKey: string,
     spendingPassword: ?string,
   }) => {
-<<<<<<< HEAD
-    runInAction('redeem paper vended ada', () => (this.walletId = walletId));
-=======
-    runInAction(() => {
+    runInAction('redeem paper vended ada', () => {
       this.walletId = walletId;
     });
->>>>>>> a989128e
 
     const accountIndex = await this.stores.addresses.getAccountIndexByWalletId(
       walletId
