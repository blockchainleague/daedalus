--- conflicted
+++ resolved
@@ -27,7 +27,6 @@
     return this.currentRoute.indexOf(ROUTES.STAKING.ROOT) > -1;
   }
 
-<<<<<<< HEAD
   @computed get stakePools(): Array<StakePoolProps> {
     // return this.stakePoolsRequest.result ? this.stakePoolsRequest.result : [];
     return STAKE_POOLS;
@@ -37,7 +36,6 @@
     // return this.stakePoolsRequest.result ? this.stakePoolsRequest.result : [];
     return [STAKE_POOLS[1], STAKE_POOLS[3], STAKE_POOLS[20], STAKE_POOLS[36]];
   }
-=======
   @computed
   get isStakingDelegationCountdown(): boolean {
     return this.currentRoute === ROUTES.STAKING.DELEGATION_COUNTDOWN;
@@ -52,5 +50,4 @@
       route: ROUTES.STAKING.INFO,
     });
   };
->>>>>>> 3e960628
 }