--- conflicted
+++ resolved
@@ -309,35 +309,6 @@
     this.error = new WalletSupportRequestLogsCompressError();
   });
 
-<<<<<<< HEAD
-=======
-  _sendBugReport = action(({ email, subject, problem, compressedLogsFile }: {
-    email: string,
-    subject: string,
-    problem: string,
-    compressedLogsFile: ?string,
-  }) => {
-    this.isSubmittingBugReport = true;
-    const { isMainnet, ...restEnvironment } = this.environment;
-    this.sendBugReport.execute({
-      requestFormData: { email, subject, problem, compressedLogsFile },
-      environmentData: { ...restEnvironment }
-    })
-      .then(action(() => {
-        this._resetBugReportDialog();
-      }))
-      .catch(action((error) => {
-        this.isSubmittingBugReport = false;
-        this.error = error;
-      }));
-  });
-
-  _resetBugReportDialog = () => {
-    this._reset();
-    this.actions.dialogs.closeActiveDialog.trigger();
-  };
-
->>>>>>> 65588b1a
   _downloadLogs = action(({ fileName, destination, fresh }) => {
     this.compressedLogsStatus = {
       isDownloading: true,
