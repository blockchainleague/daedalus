--- conflicted
+++ resolved
@@ -12,17 +12,13 @@
 import { WalletSupportRequestLogsCompressError } from '../i18n/errors';
 import type { LogFiles, CompressedLogStatus } from '../types/LogTypes';
 import { generateFileNameWithTimestamp } from '../../../common/utils/files';
-<<<<<<< HEAD
-import { compressLogsChannel, downloadLogsChannel, getLogsChannel } from '../ipc/logs.ipc';
 import { detectSystemLocaleChannel } from '../ipc/detect-system-locale';
 import { LOCALES } from '../../../common/types/locales.types';
-=======
 import {
   compressLogsChannel,
   downloadLogsChannel,
   getLogsChannel,
 } from '../ipc/logs.ipc';
->>>>>>> 575fd05c
 
 // TODO: refactor all parts that rely on this to ipc channels!
 const { ipcRenderer } = global;
