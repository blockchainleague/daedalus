// @flow
import { action, observable, computed, toJS } from 'mobx';
import BigNumber from 'bignumber.js';
import moment from 'moment/moment';
import { ipcRenderer } from 'electron';
import Store from './lib/Store';
import Request from './lib/LocalizedRequest';
import environment from '../../../common/environment';
import { THEMES } from '../themes/index';
import { ROUTES } from '../routes-config';
import { GET_LOGS, DOWNLOAD_LOGS, COMPRESS_LOGS, DELETE_COMPRESSED_LOGS } from '../../../common/ipc-api';
import LocalizableError from '../i18n/LocalizableError';
import globalMessages from '../i18n/global-messages';
import { WalletSupportRequestLogsCompressError } from '../i18n/errors';
import type { LogFiles, CompressedFileDownload } from '../types/LogTypes';

export default class SettingsStore extends Store {

  LANGUAGE_OPTIONS = [
    { value: 'en-US', label: globalMessages.languageEnglish },
    { value: 'ja-JP', label: globalMessages.languageJapanese },
    // { value: 'zh-CN', label: globalMessages.languageChinese },
    // { value: 'ko-KR', label: globalMessages.languageKorean },
    // { value: 'de-DE', label: globalMessages.languageGerman },
    // { value: 'hr-HR', label: globalMessages.languageCroatian },
  ];

  @observable bigNumberDecimalFormat = {
    decimalSeparator: '.',
    groupSeparator: ',',
    groupSize: 3,
    secondaryGroupSize: 0,
    fractionGroupSeparator: ' ',
    fractionGroupSize: 0
  };

  /* eslint-disable max-len */
  @observable getProfileLocaleRequest: Request<string> = new Request(this.api.localStorage.getUserLocale);
  @observable setProfileLocaleRequest: Request<string> = new Request(this.api.localStorage.setUserLocale);
  @observable getTermsOfUseAcceptanceRequest: Request<string> = new Request(this.api.localStorage.getTermsOfUseAcceptance);
  @observable setTermsOfUseAcceptanceRequest: Request<string> = new Request(this.api.localStorage.setTermsOfUseAcceptance);
  @observable getThemeRequest: Request<string> = new Request(this.api.localStorage.getUserTheme);
  @observable setThemeRequest: Request<string> = new Request(this.api.localStorage.setUserTheme);
  @observable sendBugReport: Request<any> = new Request(this.api[environment.API].sendBugReport);
  @observable error: ?LocalizableError = null;
  @observable logFiles: LogFiles = {};
  @observable compressedLog: ?string = null;
  @observable isCompressing: boolean = false;
  @observable compressedFileDownload: CompressedFileDownload = {};
  /* eslint-enable max-len */

  setup() {
    this.actions.profile.updateLocale.listen(this._updateLocale);
    this.actions.profile.acceptTermsOfUse.listen(this._acceptTermsOfUse);
    this.actions.profile.updateTheme.listen(this._updateTheme);
    this.actions.profile.getLogs.listen(this._getLogs);
    this.actions.profile.resetBugReportDialog.listen(this._resetBugReportDialog);
    this.actions.profile.downloadLogs.listen(this._downloadLogs);
    this.actions.profile.compressLogs.listen(this._compressLogs);
    this.actions.profile.deleteCompressedLogs.listen(this._deleteCompressedFiles);
    this.actions.profile.sendBugReport.listen(this._sendBugReport);
    ipcRenderer.on(GET_LOGS.SUCCESS, this._onGetLogsSuccess);
    ipcRenderer.on(DOWNLOAD_LOGS.SUCCESS, this._onDownloadLogsSuccess);
    ipcRenderer.on(COMPRESS_LOGS.SUCCESS, this._onCompressLogsSuccess);
    ipcRenderer.on(COMPRESS_LOGS.ERROR, this._onCompressLogsError);
    this.registerReactions([
      this._setBigNumberFormat,
      this._updateMomentJsLocaleAfterLocaleChange,
      this._reloadAboutWindowOnLocaleChange,
      this._redirectToLanguageSelectionIfNoLocaleSet,
      this._redirectToTermsOfUseScreenIfTermsNotAccepted,
      this._redirectToMainUiAfterTermsAreAccepted,
    ]);
    this._getTermsOfUseAcceptance();
  }

  teardown() {
    super.teardown();
    ipcRenderer.removeAllListeners(GET_LOGS.SUCCESS);
    ipcRenderer.removeAllListeners(DOWNLOAD_LOGS.SUCCESS);
    ipcRenderer.removeAllListeners(COMPRESS_LOGS.SUCCESS);
    ipcRenderer.removeAllListeners(COMPRESS_LOGS.ERROR);
  }

  _setBigNumberFormat = () => {
    BigNumber.config({ FORMAT: this.bigNumberDecimalFormat });
  };

  @computed get currentLocale(): string {
    const { result } = this.getProfileLocaleRequest.execute();
    if (this.isCurrentLocaleSet) return result;
    return 'en-US'; // default
  }

  @computed get hasLoadedCurrentLocale(): boolean {
    return (
      this.getProfileLocaleRequest.wasExecuted && this.getProfileLocaleRequest.result !== null
    );
  }

  @computed get isCurrentLocaleSet(): boolean {
    return (this.getProfileLocaleRequest.result !== null && this.getProfileLocaleRequest.result !== '');
  }

  @computed get currentTheme(): string {
    const { result } = this.getThemeRequest.execute();
    if (this.isCurrentThemeSet) return result;
    if (environment.isAdaApi()) {
      return environment.isMainnet() ? THEMES.DARK_BLUE : THEMES.LIGHT_BLUE; // defaults
    }
    return THEMES.LIGHT_BLUE; // default for ETC
  }

  @computed get isCurrentThemeSet(): boolean {
    return (this.getThemeRequest.result !== null && this.getThemeRequest.result !== '');
  }

  @computed get hasLoadedCurrentTheme(): boolean {
    return (this.getThemeRequest.wasExecuted && this.getThemeRequest.result !== null);
  }

  @computed get termsOfUse(): string {
    const network = environment.isMainnet() ? 'mainnet' : 'other';
    return require(`../i18n/locales/terms-of-use/${environment.API}/${network}/${this.currentLocale}.md`);
  }

  @computed get hasLoadedTermsOfUseAcceptance(): boolean {
    return (
      this.getTermsOfUseAcceptanceRequest.wasExecuted &&
      this.getTermsOfUseAcceptanceRequest.result !== null
    );
  }

  @computed get areTermsOfUseAccepted(): boolean {
    return this.getTermsOfUseAcceptanceRequest.result === true;
  }

<<<<<<< HEAD
  @computed get isSendLogsChoiceSet(): boolean {
    return this.getSendLogsChoiceRequest.result !== null;
  }

  @computed get hasLoadedSendLogsChoice(): boolean {
    return this.getSendLogsChoiceRequest.wasExecuted;
  }

  @computed get isSetupPage(): boolean {
    const { currentRoute } = this.stores.app;
    return (
      currentRoute === ROUTES.PROFILE.LANGUAGE_SELECTION ||
      currentRoute === ROUTES.PROFILE.TERMS_OF_USE ||
      currentRoute === ROUTES.PROFILE.SEND_LOGS
    );
  }

=======
>>>>>>> dcd252a7
  _updateLocale = async ({ locale }: { locale: string }) => {
    await this.setProfileLocaleRequest.execute(locale);
    await this.getProfileLocaleRequest.execute();
  };

  _updateTheme = async ({ theme }: { theme: string }) => {
    await this.setThemeRequest.execute(theme);
    await this.getThemeRequest.execute();
  };

  _updateMomentJsLocaleAfterLocaleChange = () => {
    moment.locale(this.currentLocale);
  };

  _acceptTermsOfUse = async () => {
    await this.setTermsOfUseAcceptanceRequest.execute();
    await this.getTermsOfUseAcceptanceRequest.execute();
  };

  _getTermsOfUseAcceptance = () => {
    this.getTermsOfUseAcceptanceRequest.execute();
  };

  _redirectToLanguageSelectionIfNoLocaleSet = () => {
    const { isConnected } = this.stores.networkStatus;
    if (isConnected && this.hasLoadedCurrentLocale && !this.isCurrentLocaleSet) {
      this.actions.router.goToRoute.trigger({ route: ROUTES.PROFILE.LANGUAGE_SELECTION });
    }
  };

  _redirectToTermsOfUseScreenIfTermsNotAccepted = () => {
    const { isConnected } = this.stores.networkStatus;
    if (isConnected && this.isCurrentLocaleSet &&
      this.hasLoadedTermsOfUseAcceptance && !this.areTermsOfUseAccepted) {
      this.actions.router.goToRoute.trigger({ route: ROUTES.PROFILE.TERMS_OF_USE });
    }
  };

  _isOnTermsOfUsePage = () => this.stores.app.currentRoute === ROUTES.PROFILE.TERMS_OF_USE;

  _redirectToMainUiAfterTermsAreAccepted = () => {
    if (this.areTermsOfUseAccepted && this._isOnTermsOfUsePage()) {
      this._redirectToRoot();
    }
  };

  _redirectToRoot = () => {
    this.actions.router.goToRoute.trigger({ route: ROUTES.ROOT });
  };

  _reloadAboutWindowOnLocaleChange = () => {
    // register mobx observer for currentLocale in order to trigger reaction on change
    this.currentLocale; // eslint-disable-line
    ipcRenderer.send('reload-about-window');
  };

  _getLogs = () => {
    ipcRenderer.send(GET_LOGS.REQUEST);
  };

  _resetBugReportDialog = () => {
    this._deleteCompressedFiles();
    this._reset();
    this.actions.dialogs.closeActiveDialog.trigger();
  };

  _downloadLogs = action(({ destination, fresh }) => {
    this.compressedFileDownload = {
      inProgress: true,
      destination,
    };

    if (this.compressedLog && fresh !== true) {
      // logs already compressed, trigger download
      ipcRenderer.send(DOWNLOAD_LOGS.REQUEST, this.compressedLog, destination);
    } else {
      // start process: getLogs -> compressLogs -> downloadLogs (again)
      this._getLogs();
    }
  });

  _onGetLogsSuccess = action((event, res) => {
    this.logFiles = res;
    if (this.compressedFileDownload.inProgress) {
      this._compressLogs({ logs: res });
    }
  });

  _onDownloadLogsSuccess = action(() => {
    this.compressedFileDownload = {};
  });

  _compressLogs = action(({ logs }) => {
    this.isCompressing = true;
    ipcRenderer.send(COMPRESS_LOGS.REQUEST, toJS(logs));
  });

  _onCompressLogsSuccess = action((event, res) => {
    this.isCompressing = false;
    this.compressedLog = res;
    if (this.compressedFileDownload.inProgress) {
      this._downloadLogs({ destination: this.compressedFileDownload.destination });
    }
  });

  _onCompressLogsError = action(() => {
    this.error = new WalletSupportRequestLogsCompressError();
  });

  _sendBugReport = action(({ email, subject, problem, compressedLog } : {
    email: string,
    subject: string,
    problem: string,
    compressedLog: ?string,
  }) => {
    this.sendBugReport.execute({
      email, subject, problem, compressedLog,
    })
      .then(action(() => {
        this._resetBugReportDialog();
      }))
      .catch(action((error) => {
        this.error = error;
      }));
  });

  _deleteCompressedFiles = action(() => {
    if (this.compressedLog) {
      ipcRenderer.send(DELETE_COMPRESSED_LOGS.REQUEST, this.compressedLog);
      this.compressedLog = null;
    }
  });

  @action _reset = () => {
    this.error = null;
    this.compressedLog = null;
    this.compressedFileDownload = {};
  };
}<|MERGE_RESOLUTION|>--- conflicted
+++ resolved
@@ -135,26 +135,14 @@
     return this.getTermsOfUseAcceptanceRequest.result === true;
   }
 
-<<<<<<< HEAD
-  @computed get isSendLogsChoiceSet(): boolean {
-    return this.getSendLogsChoiceRequest.result !== null;
-  }
-
-  @computed get hasLoadedSendLogsChoice(): boolean {
-    return this.getSendLogsChoiceRequest.wasExecuted;
-  }
-
   @computed get isSetupPage(): boolean {
     const { currentRoute } = this.stores.app;
     return (
       currentRoute === ROUTES.PROFILE.LANGUAGE_SELECTION ||
-      currentRoute === ROUTES.PROFILE.TERMS_OF_USE ||
-      currentRoute === ROUTES.PROFILE.SEND_LOGS
+      currentRoute === ROUTES.PROFILE.TERMS_OF_USE
     );
   }
 
-=======
->>>>>>> dcd252a7
   _updateLocale = async ({ locale }: { locale: string }) => {
     await this.setProfileLocaleRequest.execute(locale);
     await this.getProfileLocaleRequest.execute();
