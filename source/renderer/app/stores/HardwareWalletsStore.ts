--- conflicted
+++ resolved
@@ -131,32 +131,6 @@
 const CARDANO_ADA_APP_POLLING_INTERVAL = 1000;
 const DEFAULT_HW_NAME = 'Hardware Wallet';
 
-<<<<<<< HEAD
-const useCardanoAppInterval = (
-  getCardanoAdaApp: any,
-  interval: number,
-  path: string | null | undefined,
-  address: string | null | undefined,
-  addressVerification: WalletAddress | null | undefined
-) =>
-  setInterval(
-    (devicePath, txWalletId, verificationAddress): any => {
-      try {
-        return getCardanoAdaApp({
-          path: devicePath,
-          walletId: txWalletId,
-          address: verificationAddress,
-        });
-      } catch (_error) {
-        return null;
-      }
-    },
-    interval,
-    path,
-    address,
-    addressVerification
-  );
-
 interface ResetInitiatedConnectionArgs {
   isAborted: boolean;
 }
@@ -211,8 +185,6 @@
   expectedWalletId?: string;
 }
 
-=======
->>>>>>> 1cc884f7
 const { network, isDev } = global.environment;
 const hardwareWalletsNetworkConfig = getHardwareWalletsNetworkConfig(network);
 
@@ -1651,8 +1623,6 @@
     }
   };
 
-<<<<<<< HEAD
-=======
   waitForLedgerTransportDevice = async () => {
     const ledgerDevice = await this.waitForLedgerDevicesToConnect();
 
@@ -1670,7 +1640,6 @@
     return ledgerDevice;
   };
 
->>>>>>> 1cc884f7
   @action
   _resetInitiatedConnection = ({ isAborted }: ResetInitiatedConnectionArgs) => {
     runInAction('HardwareWalletsStore:: Re-run initiated connection', () => {
@@ -1717,294 +1686,6 @@
         isTrezor,
         devicePath,
       });
-<<<<<<< HEAD
-=======
-      const deviceId = extendedPublicKey.deviceId || transportDevice.deviceId;
-
-      logger.debug('[HW-DEBUG] HWStore - EXPORT - deviceID: ', {
-        deviceId,
-      });
-      const recognizedStoredWallet = find(
-        this.hardwareWalletsConnectionData,
-        (hardwareWalletData) =>
-          extendedPublicKey.chainCodeHex ===
-            hardwareWalletData.extendedPublicKey.chainCodeHex &&
-          extendedPublicKey.publicKeyHex ===
-            hardwareWalletData.extendedPublicKey.publicKeyHex
-      );
-      const recognizedWallet = recognizedStoredWallet
-        ? this.stores.wallets.getWalletById(recognizedStoredWallet.id)
-        : null;
-
-      // Check if public key matches already restored hardware wallet public key
-      // Update LC data and redirect to paired wallet
-      if (recognizedWallet) {
-        logger.debug('[HW-DEBUG] HWStore - I have recognized wallet: ', {
-          recognizedWallet: recognizedWallet.id,
-        });
-
-        this._setHardwareWalletLocalData({
-          walletId: recognizedWallet.id,
-          data: {
-            disconnected: false,
-            // @ts-ignore ts-migrate(2322) FIXME: Type '{ disconnected: false; data: { deviceType: D... Remove this comment to see the full error message
-            data: {
-              deviceType,
-              deviceModel,
-              deviceName,
-              path: devicePath,
-              paired: recognizedWallet.id,
-              // device paired with software wallet
-              disconnected: false, // device physically disconnected
-            },
-          },
-        });
-
-        // Delete initiated (pending) device with this path since now is paired to wallet
-        const recognizedDevice = find(
-          this.hardwareWalletDevices,
-          // @ts-ignore ts-migrate(2339) FIXME: Property 'path' does not exist on type 'HardwareWa... Remove this comment to see the full error message
-          (device) => device.path === forcedPath
-        );
-
-        if (recognizedDevice) {
-          logger.debug(
-            '[HW-DEBUG] HWStore - _getExtendedPublicKey - UNSET Device with path: ',
-            {
-              recognizedDevice: recognizedDevice.id,
-            }
-          );
-          await this._unsetHardwareWalletDevice({
-            deviceId: recognizedDevice.id,
-          });
-        }
-
-        logger.debug('[HW-DEBUG] HWStore - SET device from key export: ', {
-          deviceId,
-        });
-
-        if (deviceId) {
-          this._setHardwareWalletDevice({
-            deviceId,
-            data: {
-              // @ts-ignore ts-migrate(2322) FIXME: Type '{ deviceId: string; deviceType: DeviceType; ... Remove this comment to see the full error message
-              deviceId,
-              deviceType,
-              deviceModel,
-              deviceName,
-              path: devicePath,
-              paired: recognizedWallet.id,
-              // device paired with software wallet
-              disconnected: false,
-              // device physically disconnected
-              isPending: false,
-            },
-          });
-        }
-
-        // Prevent redirect / check if device is valid / proceed with tx
-        if (this.isTransactionInitiated) {
-          logger.debug(
-            '[HW-DEBUG] HWStore - Re-initiate tx from _getExtendedPublicKey: ',
-            {
-              walletId,
-              recognizedWalletId: recognizedWallet.id,
-              deviceId,
-              devicePath,
-            }
-          );
-
-          // Check if sender wallet match transaction initialization
-          if (!walletId || recognizedWallet.id !== walletId) {
-            // @ts-ignore ts-migrate(2554) FIXME: Expected 2 arguments, but got 1.
-            logger.debug(
-              '[HW-DEBUG] HWStore - Device not belongs to this wallet'
-            );
-            // Keep isTransactionInitiated active & Set new device listener by initiating transaction
-            // Show message to reconnect proper software wallet device pair
-            logger.debug(
-              '[HW-DEBUG] unfinishedWalletTxSigning SET: ',
-              // @ts-ignore ts-migrate(2345) FIXME: Argument of type 'string' is not assignable to par... Remove this comment to see the full error message
-              walletId
-            );
-            runInAction(
-              'HardwareWalletsStore:: set HW device CONNECTING FAILED',
-              () => {
-                this.hwDeviceStatus = HwDeviceStatuses.CONNECTING_FAILED;
-                this.activeDevicePath = null;
-                this.unfinishedWalletTxSigning = walletId;
-                this.isExportKeyAborted = false;
-              }
-            );
-          } else {
-            logger.debug(
-              '[HW-DEBUG] HWStore - Transaction Initiated - Close: ',
-              // @ts-ignore ts-migrate(2345) FIXME: Argument of type 'string' is not assignable to par... Remove this comment to see the full error message
-              walletId
-            );
-            // @ts-ignore ts-migrate(2554) FIXME: Expected 2 arguments, but got 1.
-            logger.debug('[HW-DEBUG] unfinishedWalletTxSigning UNSET');
-            runInAction('HardwareWalletsStore:: Initiate transaction', () => {
-              this.isTransactionInitiated = false;
-              this.unfinishedWalletTxSigning = null;
-              this.isExportKeyAborted = false;
-            });
-
-            if (isTrezor) {
-              this._signTransactionTrezor(walletId, deviceId);
-            } else {
-              this._signTransactionLedger(walletId, devicePath);
-            }
-          }
-
-          return;
-        }
-
-        // Prevent redirect / check if device is valid / proceed with address verification
-        if (this.isAddressVerificationInitiated && address) {
-          logger.debug(
-            '[HW-DEBUG] HWStore - Re-initiate Address verification from _getExtendedPublicKey: ',
-            {
-              address: toJS(address),
-              devicePath,
-              walletId,
-              recognizedWalletId: recognizedWallet.id,
-              deviceId,
-            }
-          );
-
-          if (!walletId || recognizedWallet.id !== walletId) {
-            // @ts-ignore ts-migrate(2554) FIXME: Expected 2 arguments, but got 1.
-            logger.debug(
-              '[HW-DEBUG] HWStore - Device not belongs to this wallet'
-            );
-            // Show message to reconnect proper software wallet device pair
-            logger.debug(
-              '[HW-DEBUG] unfinishedWalletAddressVerification SET: ',
-              // @ts-ignore ts-migrate(2345) FIXME: Argument of type 'string' is not assignable to par... Remove this comment to see the full error message
-              walletId
-            );
-            runInAction(
-              'HardwareWalletsStore:: set HW device CONNECTING FAILED',
-              () => {
-                this.isAddressVerificationInitiated = false;
-                this.hwDeviceStatus = HwDeviceStatuses.CONNECTING_FAILED;
-                this.activeDevicePath = null;
-                this.unfinishedWalletAddressVerification = address;
-                this.isExportKeyAborted = false;
-              }
-            );
-          } else {
-            logger.debug(
-              '[HW-DEBUG] HWStore - Address Verification - Close: ',
-              // @ts-ignore ts-migrate(2345) FIXME: Argument of type 'string' is not assignable to par... Remove this comment to see the full error message
-              walletId
-            );
-            // @ts-ignore ts-migrate(2554) FIXME: Expected 2 arguments, but got 1.
-            logger.debug('[HW-DEBUG] unfinishedWalletTxSigning UNSET');
-            runInAction('HardwareWalletsStore:: Initiate transaction', () => {
-              this.isAddressVerificationInitiated = false;
-              this.unfinishedWalletAddressVerification = null;
-              this.isExportKeyAborted = false;
-            });
-            this.verifyAddress({
-              address,
-              path: devicePath,
-              isTrezor,
-            });
-          }
-
-          return;
-        }
-
-        // --> Else
-        this.stores.wallets.goToWalletRoute(recognizedStoredWallet.id);
-        // @ts-ignore ts-migrate(2554) FIXME: Expected 1 arguments, but got 0.
-        this.actions.dialogs.closeActiveDialog.trigger();
-        return;
-      }
-
-      logger.debug(
-        '[HW-DEBUG] HWStore - I don not have recognized wallet - create new one or reject TX: ',
-        {
-          deviceId,
-        }
-      );
-
-      // Software Wallet not recognized and TX initiated. Show error
-      if (this.isTransactionInitiated) {
-        // @ts-ignore ts-migrate(2554) FIXME: Expected 2 arguments, but got 1.
-        logger.debug('[HW-DEBUG] HWStore - Device not belongs to this wallet');
-        // Keep isTransactionInitiated active & Set new device listener by initiating transaction
-        // Show message to reconnect proper software wallet device pair
-        runInAction(
-          'HardwareWalletsStore:: set HW device CONNECTING FAILED',
-          () => {
-            this.hwDeviceStatus = HwDeviceStatuses.CONNECTING_FAILED;
-            this.activeDevicePath = null;
-            this.unfinishedWalletTxSigning = walletId;
-            this.isExportKeyAborted = false;
-          }
-        );
-        return;
-      }
-
-      // Software Wallet not recognized, create new one with default name
-      logger.debug('[HW-DEBUG] HWStore - Initiate HW create / restore', {
-        transportDevice: toJS(transportDevice),
-        device: {
-          deviceId,
-          deviceType,
-          deviceModel,
-          deviceName,
-          path: forcedPath || path,
-          firmwareVersion: null,
-        },
-      });
-      await this.actions.wallets.createHardwareWallet.trigger({
-        walletName: deviceName || DEFAULT_HW_NAME,
-        extendedPublicKey,
-        device: {
-          deviceId,
-          deviceType,
-          deviceModel,
-          deviceName,
-          path: forcedPath || path,
-          firmwareVersion: null,
-        },
-      });
-      // @ts-ignore ts-migrate(2554) FIXME: Expected 2 arguments, but got 1.
-      logger.debug('[HW-DEBUG] HWStore - HW created / restored');
-      // Get all Pending devices with this path and delete
-      const recognizedPendingDevice = find(
-        this.hardwareWalletDevices,
-        // @ts-ignore ts-migrate(2339) FIXME: Property 'path' does not exist on type 'HardwareWa... Remove this comment to see the full error message
-        (device) => device.path === devicePath
-      );
-
-      // @ts-ignore ts-migrate(2339) FIXME: Property 'isPending' does not exist on type 'Hardw... Remove this comment to see the full error message
-      if (recognizedPendingDevice && recognizedPendingDevice.isPending) {
-        logger.debug(
-          '[HW-DEBUG] HWStore - Export key - UNSET Device with path: ',
-          {
-            path,
-            recognizedPendingDevice: recognizedPendingDevice.id,
-          }
-        );
-        await this._unsetHardwareWalletDevice({
-          deviceId: recognizedPendingDevice.id,
-        });
-      }
-
-      // @ts-ignore ts-migrate(2554) FIXME: Expected 1 arguments, but got 0.
-      this.resetInitializedConnection();
-
-      this._refreshHardwareWalletsLocalData();
-
-      this._refreshHardwareWalletDevices();
-
-      await this.resetWalletPairing();
->>>>>>> 1cc884f7
     } catch (error) {
       // @ts-ignore ts-migrate(2554) FIXME: Expected 2 arguments, but got 1.
       logger.debug('[HW-DEBUG] HWStore - Export key error');
@@ -2052,8 +1733,6 @@
           }
         );
       }
-
-      await this.resetWalletPairing();
 
       // Pass other errors to caller (establishHardwareWalletConnection() in this case) and handle additional actions if needed
       throw error;
@@ -2386,10 +2065,9 @@
 
     // @ts-ignore ts-migrate(2554) FIXME: Expected 1 arguments, but got 0.
     this.resetInitializedConnection();
-
     this._refreshHardwareWalletsLocalData();
-
     this._refreshHardwareWalletDevices();
+    await this.resetWalletPairing();
   };
 
   @action
