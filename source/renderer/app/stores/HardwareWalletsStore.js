--- conflicted
+++ resolved
@@ -42,13 +42,7 @@
   pollingDeviceInterval: ?IntervalID = null;
 
   setup() {
-<<<<<<< HEAD
-    const {
-      hardwareWallets: hardwareWalletsActions,
-    } = this.actions;
-=======
     const { hardwareWallets: hardwareWalletsActions } = this.actions;
->>>>>>> 55366bf1
     hardwareWalletsActions.getHardwareWalletDevice.listen(
       this._getHardwareWalletDevice
     );
@@ -66,11 +60,6 @@
     address: string,
     amount: string,
   }) => {
-<<<<<<< HEAD
-=======
-    console.debug('>>> WALLET ID: ', walletId);
-
->>>>>>> 55366bf1
     const wallet = this.stores.wallets.getWalletById(walletId);
     if (!wallet) {
       throw new Error('Active wallet required before coin selections.');
