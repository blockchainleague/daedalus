// @flow
import { observable, action, runInAction, computed } from 'mobx';
import AppAda, { utils } from '@cardano-foundation/ledgerjs-hw-app-cardano'; //"@cardano-foundation/ledgerjs-hw-app-cardano";
import { get, map } from 'lodash';
import cbor from 'cbor';
import Store from './lib/Store';
import Request from './lib/LocalizedRequest';
import {
  getHardwareWalletTransportChannel,
  getExtendedPublicKeyChannel,
  getCardanoAdaAppChannel,
  getHardwareWalletConnectionChannel,
  deriveAddressChannel,
  showAddressChannel,
  signTransactionChannel,
} from '../ipc/getHardwareWalletChannel';
import { HwDeviceStatuses } from '../domains/Wallet';
import { thDataHexGenerator, encodeSignedTransaction } from '../utils/transaction';
import type { HwDeviceStatus } from '../domains/Wallet';

const POLLING_DEVICES_INTERVAL = 1000;

export default class HardwareWalletsStore extends Store {
  @observable selectCoinsRequest: Request<CoinSelectionsResponse> = new Request(
    this.api.ada.selectCoins
  );

  @observable fetchingDevice: boolean = false;
  @observable transport: ?Object = null;
  @observable extendedPublicKey: string = null;

  // Ledger
  @observable isDeviceConnected: boolean = false;
  @observable connectedDevices: Object = {};

  @observable isExportingExtendedPublicKey: boolean = false;
  @observable isExtendedPublicKeyExported: boolean = false;
  @observable isExportingPublicKeyAborted: boolean = false;
  @observable isCardanoAppLaunched: boolean = false;
  @observable derivedAddress: Object = {};
  @observable txSignRequest: Object = {};
  @observable hwDeviceStatus: HwDeviceStatus = HwDeviceStatuses.CONNECTING;

  @observable txDataHex: string = null; // @TODO - remove after testing
<<<<<<< HEAD
  // @TODO - remove after testing
  @observable signedTransaction: string = JSON.stringify({type:"Buffer",data:[130,131,159,130,0,216,24,88,36,130,88,32,145,140,17,225,192,65,160,203,4,186,234,101,27,159,177,189,239,126,229,41,95,3,35,7,226,229,125,16,157,225,24,184,0,130,0,216,24,88,36,130,88,32,143,52,228,247,25,239,254,130,194,140,143,244,94,66,98,51,101,31,192,54,134,19,12,183,225,212,188,109,226,14,104,156,1,255,159,130,130,216,24,88,33,131,88,28,182,244,177,147,224,131,83,10,202,131,255,3,222,74,96,244,231,166,115,43,104,180,250,105,114,244,44,17,160,0,26,144,122,181,199,26,0,15,66,64,130,130,216,24,88,66,131,88,28,181,186,205,64,90,45,206,220,225,152,153,248,100,122,140,79,69,216,76,6,251,83,44,99,249,71,154,64,161,1,88,30,88,28,107,132,135,233,210,40,80,183,83,157,178,85,226,125,212,141,192,165,12,121,148,214,120,105,107,230,79,33,0,26,197,0,13,135,26,3,220,57,111,255,160,129,130,0,216,24,88,133,130,88,64,227,37,75,167,162,238,155,107,178,64,145,59,134,153,49,177,71,106,186,199,9,16,253,64,217,104,14,3,57,255,118,39,80,62,28,237,84,184,249,252,252,35,209,38,206,69,134,250,44,156,59,230,197,197,53,247,23,110,137,157,140,28,46,143,88,64,207,249,82,183,163,34,18,75,222,87,255,122,229,229,84,203,230,163,214,222,8,226,33,19,42,201,66,225,29,33,249,137,20,220,44,73,237,26,189,201,108,131,6,123,14,207,109,68,213,130,179,44,211,202,161,160,52,252,172,247,132,176,103,15]});
=======
  @observable signedTransaction: Buffer = null; // @TODO - remove after testing
>>>>>>> ac6efc23

  pollingDeviceInterval: ?IntervalID = null;

  setup() {
    const { hardwareWallets: hardwareWalletsActions } = this.actions;
    hardwareWalletsActions.getHardwareWalletDevice.listen(
      this._getHardwareWalletDevice
    );
    getHardwareWalletConnectionChannel.onReceive(
      this._checkHardwareWalletConnection
    );
  }

  selectCoins = async ({
    walletId,
    address,
    amount,
  }: {
    walletId: string,
    address: string,
    amount: string,
  }) => {
    const wallet = this.stores.wallets.getWalletById(walletId);
    if (!wallet) {
      throw new Error('Active wallet required before coin selections.');
    }

    const coinSelection = await this.selectCoinsRequest.execute({
      walletId,
      address,
      amount,
    });

    runInAction('HardwareWalletsStore:: coin selections', () => {
      this.txSignRequest = {
        recieverAddress: address,
        inputs: coinSelection.inputs,
        outputs: coinSelection.outputs,
      };
    });

    console.debug('>> TRY TO CREATE thDataHex: ', thDataHexGenerator);
    const txDataHex = thDataHexGenerator(coinSelection);
    console.debug('>> thDataHex: ', txDataHex);


    runInAction('HardwareWalletsStore:: set txDataHex', () => {
      this.txDataHex = txDataHex
    });

    console.debug('>>> coinSelection RES: ', coinSelection);
  };

  @action _checkHardwareWalletConnection = async (params: {
    disconnected: boolean,
  }) => {
    const activeHardwareWalletId = get(
      this.stores,
      ['wallets', 'activeHardwareWallet', 'id'],
      null
    );
    console.debug('>>>> C H E C K <<<< ', {
      disconnected: params.disconnected,
      activeHardwareWalletId,
      stores: this.stores,
      FN: this.stores.wallets._setHardwareWalletConnectionStatus,
    });
    if (params.disconnected) {
      console.debug('>>>> WALLET DISCONNECTED <<<< ');
      this.resetInitializedConnection();
      this.stopDeviceFetchPoller(false);
      // Try to re-establish connection
      this._establishConnection2();
    }
    if (!activeHardwareWalletId) return;
    await this.stores.wallets._setHardwareWalletConnectionStatus({
      disconnected: params.disconnected,
      walletId: activeHardwareWalletId,
    });
    if (!params.disconnected) {
      this.hwDeviceStatus = HwDeviceStatuses.READY;
    }
    this.stores.wallets.refreshWalletsData();
    return activeHardwareWalletId;
  };

  @action startDeviceFetchPoller = () => {
    console.debug('!!!!!!!! STORE:: startDeviceFetchPoller !!!!!!!!');
    this.fetchingDevice = true;
    this.hwDeviceStatus = HwDeviceStatuses.CONNECTING;
    // this.pollingDeviceInterval = setInterval(
    //   this._establishConnection2,
    //   POLLING_DEVICES_INTERVAL
    // );
    this._establishConnection2();
  };

  @action stopDeviceFetchPoller = isConnected => {
    console.debug('!!!!!!!! STORE:: stopDeviceFetchPoller !!!!!!!!');
    if (this.pollingDeviceInterval) clearInterval(this.pollingDeviceInterval);
    this.fetchingDevice = false;
    this.isDeviceConnected = isConnected;
  };

  @action _establishConnection2 = async () => {
    console.debug('>>>> ESTABLISH CONNECTION');
    try {
      await this._getHardwareWalletDevice();
      console.debug('>>> ESTABLISHED <<<', this.transport);
      /* runInAction('HardwareWalletsStore:: Connection established',() => {
        this.fetchingDevice = false;
      }); */

      /* this.stopDeviceFetchPoller(true);
      await this._getExtendedPublicKey();
      await this.actions.wallets.createHardwareWallet.trigger({
        walletName: 'Hardware Wallet',
        extendedPublicKey: this.extendedPublicKey,
        device: this.transport,
      });
      console.debug('OOOOOOOOOO   START  OOOOOOOOO');
      this._setWalletConnected();
      console.debug('OOOOOOOOOO   DONE  OOOOOOOOO'); */

      this.pollingDeviceInterval = setInterval(
        this._getCardanoAdaApp,
        POLLING_DEVICES_INTERVAL
      );
    } catch (e) {
      console.debug('>>> ESTABLISH CONNECTION - ERROR: ', e);
      this._establishConnection2();
    }
  };

  @action _establishConnection = async () => {
    // Object.assign(this._newWalletDetails, params);
    console.debug('Fetching HW device...');
    const device = await this._getHardwareWalletDevice();
    console.debug('>>>> HW device found: ', device);

    console.debug('Exporting public key...');
    await this._getExtendedPublicKey();
    console.debug('Extended public key Exported: ', this.extendedPublicKey);

    console.debug('Creating HW...');
    this.actions.wallets.createHardwareWallet.trigger({
      walletName: 'Ledger Wallet',
      extendedPublicKey,
      device,
    });
    console.debug('HW Created!');
  };

  @action _getHardwareWalletDevice = async () => {
    console.debug('>>> GET LEDGER <<<');
    let transport = null;
    try {
      transport = await getHardwareWalletTransportChannel.request();
      console.debug('>>> transport: ', transport);
      this._setTransport(transport);
    } catch (e) {
      console.debug('>>>> TRANSPORT ERROR: ', e);
      if (e.statusCode === 28177) {
        throw new Error('Device is locked');
      }
      if (e.statusCode === 28160) {
        throw new Error('Wrong Ledger app');
      }
      if (e.id === 'TransportLocked') {
        console.debug('>>> FAILYRE');
        this.stopDeviceFetchPoller(false);
      }
      throw new Error('Error occured');
    }

    runInAction('HardwareWalletsStore:: HW device connected', () => {
      // this.fetchingDevice = false;
      this.isDeviceConnected = true;
      this.transport = transport;
    });
  };

  @action _getCardanoAdaApp = async () => {
    console.debug('>>> GET Cardano APP <<<');
    this.hwDeviceStatus = HwDeviceStatuses.LAUNCHING_CARDANO_APP;
    try {
      const cardanoAdaAppVersion = await getCardanoAdaAppChannel.request({
        isConnected: true,
      });
      console.debug('>>> GET Cardano APP - DONE <<<: ', cardanoAdaAppVersion);
      this.stopDeviceFetchPoller(true);
    } catch (error) {
      console.debug('>>>> Cardano App error: ', error);
      throw error;
    }

    console.debug('HardwareWalletsStore:: HW Cardano App launched');
    runInAction('HardwareWalletsStore:: HW Cardano App launched', () => {
      this.fetchingDevice = false;
      this.isCardanoAppLaunched = true;
    });
    await this._getExtendedPublicKey();
  };

  @action _getCardanoAdaApp22 = async (isConnected = false) => {
    try {
      console.debug('>>> isConnected: ', isConnected);
      const getCardanoAdaAppVersion = await getCardanoAdaAppChannel.request({
        isConnected,
      });
      console.debug('>>> getCardanoAdaAppVersion: ', getCardanoAdaAppVersion);
    } catch (e) {
      runInAction('HardwareWalletsStore:: HW Disconnected', () => {
        this.isDeviceConnected = false;
      });
      console.debug('>>>> getCardanoAdaAppVersion ERROR: ', e);
    }
  };

  @action _getExtendedPublicKey = async () => {
    console.debug('>>> _getExtendedPublicKey <<<');
    this.isExportingExtendedPublicKey = true;
    this.hwDeviceStatus = HwDeviceStatuses.EXPORTING_PUBLIC_KEY;

    let extendedPublicKey = null;
    const path = [
      utils.HARDENED + 44,
      utils.HARDENED + 1815,
      utils.HARDENED + 0,
    ];
    try {
      extendedPublicKey = await getExtendedPublicKeyChannel.request({
        transport: this.transport,
        path,
      });
      console.debug('>>> extendedPublicKey: ', extendedPublicKey);
      this._setExtendedPublicKey(extendedPublicKey);

      await this.actions.wallets.createHardwareWallet.trigger({
        walletName: 'Hardware Wallet',
        extendedPublicKey: this.extendedPublicKey,
        device: this.transport,
      });
      console.debug('OOOOOOOOOO   START  OOOOOOOOO');
      this._setWalletConnected();
      console.debug('OOOOOOOOOO   DONE  OOOOOOOOO');
    } catch (e) {
      console.debug('>>>> extendedPublicKey ERROR: ', e);
      if (e.statusCode === 28169) {
        this.setExportingPublicKeyToAborted();
      }
      throw e;
    }
  };

  @action _deriveAddress = async () => {
    console.debug('>>> DERIVE ADDRESS <<<');
    try {
      const derivedAddress = await deriveAddressChannel.request({
        derivationPath: "44'/1815'/0'/1/0",
      });
      console.debug('>>> DERIVE ADDRESS - DONE <<<: ', derivedAddress);
      runInAction('HardwareWalletsStore:: set derived address', () => {
        this.derivedAddress = derivedAddress;
      });
    } catch (error) {
      console.debug('>>>> DERIVE ADDRESS error: ', error);
      throw error;
    }
  };

  @action _showAddress = async () => {
    console.debug('>>> SHOW ADDRESS <<<');
    try {
      const address = await showAddressChannel.request({
        derivationPath: "44'/1815'/0'/1/0",
      });
      console.debug('>>> SHOW ADDRESS - DONE <<<: ', address);
    } catch (error) {
      console.debug('>>>> SHOW ADDRESS error: ', error);
      throw error;
    }
  };

  // Coin Selections example (from console):
  // daedalus.stores.hardwareWallets.selectCoins({walletId: "hw_d5184982ea26e8f6335e04b93c8d64cac7b1f678", address: "addr1ssj9c58d76x7v9yulh8wt03t4ksshre2m3wfkul0l43g8pf65ul5u6fal3lnl4y73q8pvvcdt26kp63g8zfsag9edxzjnhx7s6zm82zlt30slw", amount: 700000})
  @action _signTransaction = async () => {
    const { inputs, outputs } = this.txSignRequest;
    console.debug('>>> SIGN TRANSACTION <<< ', { inputs, outputs, txDataHex: this.txDataHex });

    let inputsData;
    let outputsData;
    // Sign transaction with testing data // @TODO - remove
    if (!inputs && !outputs) {
      console.debug('!!! SIGN DUMMY DATA !!!');
      // WORKING EXAMPLE
      inputsData = map(inputs, input => {
        return {
          txDataHex:
            '839f8200d8185824825820918c11e1c041a0cb04baea651b9fb1bdef7ee5295f' +
            '032307e2e57d109de118b8008200d81858248258208f34e4f719effe82c28c8f' +
            'f45e426233651fc03686130cb7e1d4bc6de20e689c01ff9f8282d81858218358' +
            '1cb6f4b193e083530aca83ff03de4a60f4e7a6732b68b4fa6972f42c11a0001a' +
            '907ab5c71a000f42408282d818584283581cb5bacd405a2dcedce19899f8647a' +
            '8c4f45d84c06fb532c63f9479a40a101581e581c6b8487e9d22850b7539db255' +
            'e27dd48dc0a50c7994d678696be64f21001ac5000d871a03dc396fffa0',
          outputIndex: 0,
          path: utils.str_to_path("44'/1815'/0'/0/0"),
        };
      });
      outputsData = [
        {
          amountStr: '700000',
          address58:
            'DdzFFzCqrhsoarXqLakMBEiURCGPCUL7qRvPf2oGknKN2nNix5b9SQKj2YckgXZK6q1Ym7BNLxgEX3RQFjS2C41xt54yJHeE1hhMUfSG',
        },
        {
          amountStr: '100000',
          path: utils.str_to_path("44'/1815'/0'/1/0"),
        },
      ];
    } else {
      console.debug('!!! SIGN   R E A L    DATA !!!');
      inputsData = map(inputs, input => {
        return {
          txDataHex: this.txDataHex,
          outputIndex: input.index,
          path: utils.str_to_path(`44'/1815'/0'/0/0`),
        };
      });

      outputsData = map(outputs, output => {
        if (output.address !== this.txSignRequest.recieverAddress) {
          // ChangeAddress === true
          console.debug('>>> CHANGE ADDRESS: ', output);
          return {
            // amountStr: output.amount.quantity.toString(),
            amountStr: '10000',
            path: utils.str_to_path("44'/1815'/0'/1/0"), // 4th param can be (0 or 1), 1 will say that address is change address
          };
        }
        console.debug('>>> SEND ADDRESS: ', output);
        return {
          amountStr: output.amount.quantity.toString(),
          address58: output.address,
        };
      });
    }

    console.debug('>>> DATA TO SIGN: ', {
      inputsData,
      outputsData,
    })
    // AMOUNT: 9 ADA
    // SEND: 0.7 ADA
    // OUTPUT_AMOUNT: 871162, = 8.7 ADA

    try {
      const signedTransaction = await signTransactionChannel.request({
        inputs: inputsData,
        outputs: outputsData,
      });
      console.debug('>>> SIGN TRANSACTION - DONE <<<: ', signedTransaction);
      runInAction('HardwareWalletsStore:: set Transaction verified', () => {
        this.hwDeviceStatus = HwDeviceStatuses.VERIFYING_TRANSACTION_SUCCEEDED;
        this.signedTransaction = signedTransaction;
      });
    } catch (error) {
      console.debug('>>>> SIGN TRANSACTION error: ', error);
      runInAction('HardwareWalletsStore:: set Transaction verifying failed', () => {
        this.hwDeviceStatus = HwDeviceStatuses.VERIFYING_FAILED;
      });
      throw error;
    }
  };

  @action _setExtendedPublicKey = extendedPublicKey => {
    this.extendedPublicKey = extendedPublicKey;
    this.isExportingExtendedPublicKey = false;
  };

  @action _setWalletConnected = () => {
    this.hwDeviceStatus = HwDeviceStatuses.READY;
    this.isExtendedPublicKeyExported = true;
  };

  @action setExportingPublicKeyToAborted = () => {
    this.hwDeviceStatus = HwDeviceStatuses.EXPORTING_PUBLIC_KEY_FAILED;
    this.isExportingExtendedPublicKey = false;
    this.isExportingPublicKeyAborted = true;
  };

  @action resetInitializedConnection = () => {
    this.hwDeviceStatus = HwDeviceStatuses.CONNECTING;
    this.isDeviceConnected = false;
    this.fetchingDevice = false;
    this.extendedPublicKey = null;
    this.isExportingExtendedPublicKey = false;
    this.isExtendedPublicKeyExported = false;
    this.isExportingPublicKeyAborted = false;
    this.transport = null;
    this.isLedger = false;
    this.isTrezor = false;
    this.isCardanoAppLaunched = false;
  };

  @action _setTransport = transport => {
    this.transport = transport;
    const deviceModel = get(transport, ['deviceModel', 'id'], null);
    this.isLedger = deviceModel === 'nanoS' || deviceModel === 'nanoX';
    this.isTrezor = deviceModel === 'trezor';
  };

  _resetTxSignRequestData = () => {
    this.selectCoinsRequest.reset();
    this.txSignRequest = {};
  };

  _getXpub = async (path) => {
    try {
      const xPub = await getExtendedPublicKeyChannel.request({
        transport: this.transport,
        path,
      });
      console.debug('>>> xPub: ', xPub);
      return xPub;
    } catch (e) {
      if (e.statusCode === 28169) {
        this.setExportingPublicKeyToAborted();
      }
      throw e;
    }
  };

    // Coin Selections example (from console):
  // daedalus.stores.hardwareWallets.selectCoins({walletId: "hw_d5184982ea26e8f6335e04b93c8d64cac7b1f678", address: "addr1ssj9c58d76x7v9yulh8wt03t4ksshre2m3wfkul0l43g8pf65ul5u6fal3lnl4y73q8pvvcdt26kp63g8zfsag9edxzjnhx7s6zm82zlt30slw", amount: 700000})
  @action _signTransaction22 = async () => {
    console.debug('!!! SIGN   R E A L    DATA !!!');

    const txDataHex =
      '839f8200d8185824825820918c11e1c041a0cb04baea651b9fb1bdef7ee5295f' +
      '032307e2e57d109de118b8008200d81858248258208f34e4f719effe82c28c8f' +
      'f45e426233651fc03686130cb7e1d4bc6de20e689c01ff9f8282d81858218358' +
      '1cb6f4b193e083530aca83ff03de4a60f4e7a6732b68b4fa6972f42c11a0001a' +
      '907ab5c71a000f42408282d818584283581cb5bacd405a2dcedce19899f8647a' +
      '8c4f45d84c06fb532c63f9479a40a101581e581c6b8487e9d22850b7539db255' +
      'e27dd48dc0a50c7994d678696be64f21001ac5000d871a03dc396fffa0';

    const inputsData = [
      {
        txDataHex: txDataHex,
        outputIndex: 0,
        path: utils.str_to_path("44'/1815'/0'/0/0")
      }
    ];

    // const inputsData = [{
    //   txDataHex: this.txDataHex,
    //   outputIndex: 0,
    //   path: utils.str_to_path("44'/1815'/0'/0/0"),
    // }];

    // const outputsData = [
    //   {
    //     amountStr: "4200000",
    //     // address58: "37btjrVyb4KDR9ZYpYSX3T9btsYgLSpzeoyJXpcoTmo4smbpF4PTp8rV9zarEqVoRM4Q9iYTbgK7AR5eLQmr9cTBYkYWq1EdcU1jCU98XTU88cDoes",
    //     address58:
    //       "DdzFFzCqrhsoarXqLakMBEiURCGPCUL7qRvPf2oGknKN2nNix5b9SQKj2YckgXZK6q1Ym7BNLxgEX3RQFjS2C41xt54yJHeE1hhMUfSG"
    //   },
    //   {
    //     amountStr: "4628838",
    //     path: utils.str_to_path("44'/1815'/0'/1/0")
    //   }
    // ];


    const outputsData = [
      {
        amountStr: "700000",
        address58: "DdzFFzCqrhshMav9kXdWuSYDe71zbN625sGXYAeYbUzjzctQB1NDRXrWa8EwbtsGQA4FKQ48H39zsADgdCRJ5g9QZ691Uzr1WXYpteZw"
      },
      {
        amountStr: "100000",
        path: utils.str_to_path("44'/1815'/0'/1/0")
      }
    ];

// 9ADA - AMOUNT

//   8128838 - output from coin selection = 8,128838 ADA
//    871162 - AMOUNT - OUTPUT = 0.871162 ADA
//   8828838 - OUTPUT + AMOUT_TO_SEND = 8,828838 ADA

//   1000000 - my output = 1 ADA
//    700000 - I want to send = 0.7 ADA
//   2928838 - fee = 2.928838 ADA
//  11057676 - SUM output + fee = 11.057676 ADA

    try {
      console.debug('>>> SIGN TRANSACTION <<<', {
        inputsData,
        outputsData,
      })
      const signedTransaction = await signTransactionChannel.request({
        inputs: inputsData,
        outputs: outputsData,
      });
      console.debug('>>> SIGN TRANSACTION - DONE <<<: ', signedTransaction);

// FROM:
// txHashHex: "a6348c8e40948f2726df3ce523de859d0a307e06622e51354c43b9ea9b5b0b4e"
// witnesses: [
//   {
//     path: [2147483692, 2147485463, 2147483648, 0, 0],
//     witnessSignatureHex: "c5d786b715e4a9c1fd370ac6c86e4dadddaf6b9b4858432fed0522f9d3ddd2f50ec0c559550170a21b49954c20a77ffa130844af60c6441c0d863d70e2791809",
//   }
// ]


// --> TO

// {
//   txHashHex: "a6348c8e40948f2726df3ce523de859d0a307e06622e51354c43b9ea9b5b0b4e",
//   witnesses: [
//     {
//       signature: "c5d786b715e4a9c1fd370ac6c86e4dadddaf6b9b4858432fed0522f9d3ddd2f50ec0c559550170a21b49954c20a77ffa130844af60c6441c0d863d70e2791809",
//       xpub: {
//         publicKeyHex: "e3254ba7a2ee9b6bb240913b869931b1476abac70910fd40d9680e0339ff7627",
//         chainCodeHex: "503e1ced54b8f9fcfc23d126ce4586fa2c9c3be6c5c535f7176e899d8c1c2e8f",
//       }
//     }
//   ],
// }

// --> TO Uint8Array(173)

//  Request body
// >>> requestBody:  {"type":"Buffer","data":[130,166,52,140,142,64,148,143,39,38,223,60,229,35,222,133,157,10,48,126,6,98,46,81,53,76,67,185,234,155,91,11,78,129,88,137,130,0,216,24,130,88,64,227,37,75,167,162,238,155,107,178,64,145,59,134,153,49,177,71,106,186,199,9,16,253,64,217,104,14,3,57,255,118,39,80,62,28,237,84,184,249,252,252,35,209,38,206,69,134,250,44,156,59,230,197,197,53,247,23,110,137,157,140,28,46,143,88,64,197,215,134,183,21,228,169,193,253,55,10,198,200,110,77,173,221,175,107,155,72,88,67,47,237,5,34,249,211,221,210,245,14,192,197,89,85,1,112,162,27,73,149,76,32,167,127,250,19,8,68,175,96,198,68,28,13,134,61,112,226,121,24,9]}


// ERROR
//  "code": "malformed_tx_payload",
//  "message": "I couldn't verify that the payload has the correct binary format. Therefore I couldn't send it to the node. Please check the format and try again."



      const witnesses = await Promise.all(
        signedTransaction.witnesses.map(async (witness) => {
          const xPub = await this._getXpub(witness.path);
          console.debug('>>> RESOLVED xPub: ', {xPub, witness});
          return {
            xpub: xPub,
            signature: witness.witnessSignatureHex,
          };
        })
      );




      console.debug('>>> witnesses <<<: ', witnesses);
      const signedTransactionData = {
        txDataHex: txDataHex,
        witnesses: witnesses,
      }

      const encodedSignedTransaction = encodeSignedTransaction(signedTransactionData);

      console.debug('>>> ENCODED: ', encodedSignedTransaction);

      console.debug('>>> signedTransactionData: ', {
        signedTransactionData,
        encodedSignedTransaction,
        test0: encodedSignedTransaction.buffer,
        test1: Buffer.from(encodedSignedTransaction.buffer),
        test2: Buffer.from(encodedSignedTransaction),
      });


      runInAction('HardwareWalletsStore:: set Transaction verified', () => {
        this.signedTransaction = encodedSignedTransaction;
      });
    } catch (error) {
      console.debug('>>>> SIGN TRANSACTION error: ', error);
      throw error;
    }
  };
}<|MERGE_RESOLUTION|>--- conflicted
+++ resolved
@@ -42,12 +42,10 @@
   @observable hwDeviceStatus: HwDeviceStatus = HwDeviceStatuses.CONNECTING;
 
   @observable txDataHex: string = null; // @TODO - remove after testing
-<<<<<<< HEAD
   // @TODO - remove after testing
-  @observable signedTransaction: string = JSON.stringify({type:"Buffer",data:[130,131,159,130,0,216,24,88,36,130,88,32,145,140,17,225,192,65,160,203,4,186,234,101,27,159,177,189,239,126,229,41,95,3,35,7,226,229,125,16,157,225,24,184,0,130,0,216,24,88,36,130,88,32,143,52,228,247,25,239,254,130,194,140,143,244,94,66,98,51,101,31,192,54,134,19,12,183,225,212,188,109,226,14,104,156,1,255,159,130,130,216,24,88,33,131,88,28,182,244,177,147,224,131,83,10,202,131,255,3,222,74,96,244,231,166,115,43,104,180,250,105,114,244,44,17,160,0,26,144,122,181,199,26,0,15,66,64,130,130,216,24,88,66,131,88,28,181,186,205,64,90,45,206,220,225,152,153,248,100,122,140,79,69,216,76,6,251,83,44,99,249,71,154,64,161,1,88,30,88,28,107,132,135,233,210,40,80,183,83,157,178,85,226,125,212,141,192,165,12,121,148,214,120,105,107,230,79,33,0,26,197,0,13,135,26,3,220,57,111,255,160,129,130,0,216,24,88,133,130,88,64,227,37,75,167,162,238,155,107,178,64,145,59,134,153,49,177,71,106,186,199,9,16,253,64,217,104,14,3,57,255,118,39,80,62,28,237,84,184,249,252,252,35,209,38,206,69,134,250,44,156,59,230,197,197,53,247,23,110,137,157,140,28,46,143,88,64,207,249,82,183,163,34,18,75,222,87,255,122,229,229,84,203,230,163,214,222,8,226,33,19,42,201,66,225,29,33,249,137,20,220,44,73,237,26,189,201,108,131,6,123,14,207,109,68,213,130,179,44,211,202,161,160,52,252,172,247,132,176,103,15]});
-=======
-  @observable signedTransaction: Buffer = null; // @TODO - remove after testing
->>>>>>> ac6efc23
+  // @observable signedTransaction: Buffer = Buffer(new Uint8Array([130,131,159,130,0,216,24,88,36,130,88,32,145,140,17,225,192,65,160,203,4,186,234,101,27,159,177,189,239,126,229,41,95,3,35,7,226,229,125,16,157,225,24,184,0,130,0,216,24,88,36,130,88,32,143,52,228,247,25,239,254,130,194,140,143,244,94,66,98,51,101,31,192,54,134,19,12,183,225,212,188,109,226,14,104,156,1,255,159,130,130,216,24,88,33,131,88,28,182,244,177,147,224,131,83,10,202,131,255,3,222,74,96,244,231,166,115,43,104,180,250,105,114,244,44,17,160,0,26,144,122,181,199,26,0,15,66,64,130,130,216,24,88,66,131,88,28,181,186,205,64,90,45,206,220,225,152,153,248,100,122,140,79,69,216,76,6,251,83,44,99,249,71,154,64,161,1,88,30,88,28,107,132,135,233,210,40,80,183,83,157,178,85,226,125,212,141,192,165,12,121,148,214,120,105,107,230,79,33,0,26,197,0,13,135,26,3,220,57,111,255,160,129,130,0,216,24,88,133,130,88,64,227,37,75,167,162,238,155,107,178,64,145,59,134,153,49,177,71,106,186,199,9,16,253,64,217,104,14,3,57,255,118,39,80,62,28,237,84,184,249,252,252,35,209,38,206,69,134,250,44,156,59,230,197,197,53,247,23,110,137,157,140,28,46,143,88,64,207,249,82,183,163,34,18,75,222,87,255,122,229,229,84,203,230,163,214,222,8,226,33,19,42,201,66,225,29,33,249,137,20,220,44,73,237,26,189,201,108,131,6,123,14,207,109,68,213,130,179,44,211,202,161,160,52,252,172,247,132,176,103,15])).toString('hex');
+  // @observable signedTransaction: string = "82839f8200d8185824825820918c11e1c041a0cb04baea651b9fb1bdef7ee5295f032307e2e57d109de118b8008200d81858248258208f34e4f719effe82c28c8ff45e426233651fc03686130cb7e1d4bc6de20e689c01ff9f8282d818582183581cb6f4b193e083530aca83ff03de4a60f4e7a6732b68b4fa6972f42c11a0001a907ab5c71a000f42408282d818584283581cb5bacd405a2dcedce19899f8647a8c4f45d84c06fb532c63f9479a40a101581e581c6b8487e9d22850b7539db255e27dd48dc0a50c7994d678696be64f21001ac5000d871a03dc396fffa0818200d8185885825840e3254ba7a2ee9b6bb240913b869931b1476abac70910fd40d9680e0339ff7627503e1ced54b8f9fcfc23d126ce4586fa2c9c3be6c5c535f7176e899d8c1c2e8f5840cff952b7a322124bde57ff7ae5e554cbe6a3d6de08e221132ac942e11d21f98914dc2c49ed1abdc96c83067b0ecf6d44d582b32cd3caa1a034fcacf784b0670f";
+  @observable signedTransaction: string = null;
 
   pollingDeviceInterval: ?IntervalID = null;
 
@@ -487,64 +485,26 @@
   @action _signTransaction22 = async () => {
     console.debug('!!! SIGN   R E A L    DATA !!!');
 
-    const txDataHex =
-      '839f8200d8185824825820918c11e1c041a0cb04baea651b9fb1bdef7ee5295f' +
-      '032307e2e57d109de118b8008200d81858248258208f34e4f719effe82c28c8f' +
-      'f45e426233651fc03686130cb7e1d4bc6de20e689c01ff9f8282d81858218358' +
-      '1cb6f4b193e083530aca83ff03de4a60f4e7a6732b68b4fa6972f42c11a0001a' +
-      '907ab5c71a000f42408282d818584283581cb5bacd405a2dcedce19899f8647a' +
-      '8c4f45d84c06fb532c63f9479a40a101581e581c6b8487e9d22850b7539db255' +
-      'e27dd48dc0a50c7994d678696be64f21001ac5000d871a03dc396fffa0';
-
     const inputsData = [
       {
-        txDataHex: txDataHex,
+        // txDataHex: "839f8200d818582482582033dac422ec11356eb967d75ec511375f64fcf9589aa47cf9a21e71ae6b0b9a9500ff9f8282d818582183581c0cd8c07fa576cec66f113b57c30bda0ad96a15b51bfdc44fc5b6ecdaa0001ae9297cbb1a000812d28282d818584283581c2ac18457639628b307e65903e4c740678fe2804dec422785aa7b645ea101581e581c9977e10ad4f9d7f9520ab118cda6df6e12cc6495268a58e8eef8f4dd001af5a7a5271a000493e0ffa0",
+        txDataHex: this.txDataHex,
         outputIndex: 0,
-        path: utils.str_to_path("44'/1815'/0'/0/0")
+        path: utils.str_to_path("44'/1815'/0'/0/19")
       }
     ];
-
-    // const inputsData = [{
-    //   txDataHex: this.txDataHex,
-    //   outputIndex: 0,
-    //   path: utils.str_to_path("44'/1815'/0'/0/0"),
-    // }];
-
-    // const outputsData = [
-    //   {
-    //     amountStr: "4200000",
-    //     // address58: "37btjrVyb4KDR9ZYpYSX3T9btsYgLSpzeoyJXpcoTmo4smbpF4PTp8rV9zarEqVoRM4Q9iYTbgK7AR5eLQmr9cTBYkYWq1EdcU1jCU98XTU88cDoes",
-    //     address58:
-    //       "DdzFFzCqrhsoarXqLakMBEiURCGPCUL7qRvPf2oGknKN2nNix5b9SQKj2YckgXZK6q1Ym7BNLxgEX3RQFjS2C41xt54yJHeE1hhMUfSG"
-    //   },
-    //   {
-    //     amountStr: "4628838",
-    //     path: utils.str_to_path("44'/1815'/0'/1/0")
-    //   }
-    // ];
-
 
     const outputsData = [
       {
-        amountStr: "700000",
-        address58: "DdzFFzCqrhshMav9kXdWuSYDe71zbN625sGXYAeYbUzjzctQB1NDRXrWa8EwbtsGQA4FKQ48H39zsADgdCRJ5g9QZ691Uzr1WXYpteZw"
+        amountStr: "300000",
+        address58: "DdzFFzCqrhsjNfBSQ5NrUDwU7qxGJA4MzFn4MT9L2K3M9KYuJ2kugFCuai4id64Ur86aYNc4ugAi88GMNfTPk4RHDuyrT3nAGshKA7SW"
       },
-      {
-        amountStr: "100000",
-        path: utils.str_to_path("44'/1815'/0'/1/0")
-      }
+      // {
+      //   amountStr: "529106",
+      //   path: utils.str_to_path("44'/1815'/0'/1/19")
+      // }
     ];
 
-// 9ADA - AMOUNT
-
-//   8128838 - output from coin selection = 8,128838 ADA
-//    871162 - AMOUNT - OUTPUT = 0.871162 ADA
-//   8828838 - OUTPUT + AMOUT_TO_SEND = 8,828838 ADA
-
-//   1000000 - my output = 1 ADA
-//    700000 - I want to send = 0.7 ADA
-//   2928838 - fee = 2.928838 ADA
-//  11057676 - SUM output + fee = 11.057676 ADA
 
     try {
       console.debug('>>> SIGN TRANSACTION <<<', {
@@ -556,42 +516,6 @@
         outputs: outputsData,
       });
       console.debug('>>> SIGN TRANSACTION - DONE <<<: ', signedTransaction);
-
-// FROM:
-// txHashHex: "a6348c8e40948f2726df3ce523de859d0a307e06622e51354c43b9ea9b5b0b4e"
-// witnesses: [
-//   {
-//     path: [2147483692, 2147485463, 2147483648, 0, 0],
-//     witnessSignatureHex: "c5d786b715e4a9c1fd370ac6c86e4dadddaf6b9b4858432fed0522f9d3ddd2f50ec0c559550170a21b49954c20a77ffa130844af60c6441c0d863d70e2791809",
-//   }
-// ]
-
-
-// --> TO
-
-// {
-//   txHashHex: "a6348c8e40948f2726df3ce523de859d0a307e06622e51354c43b9ea9b5b0b4e",
-//   witnesses: [
-//     {
-//       signature: "c5d786b715e4a9c1fd370ac6c86e4dadddaf6b9b4858432fed0522f9d3ddd2f50ec0c559550170a21b49954c20a77ffa130844af60c6441c0d863d70e2791809",
-//       xpub: {
-//         publicKeyHex: "e3254ba7a2ee9b6bb240913b869931b1476abac70910fd40d9680e0339ff7627",
-//         chainCodeHex: "503e1ced54b8f9fcfc23d126ce4586fa2c9c3be6c5c535f7176e899d8c1c2e8f",
-//       }
-//     }
-//   ],
-// }
-
-// --> TO Uint8Array(173)
-
-//  Request body
-// >>> requestBody:  {"type":"Buffer","data":[130,166,52,140,142,64,148,143,39,38,223,60,229,35,222,133,157,10,48,126,6,98,46,81,53,76,67,185,234,155,91,11,78,129,88,137,130,0,216,24,130,88,64,227,37,75,167,162,238,155,107,178,64,145,59,134,153,49,177,71,106,186,199,9,16,253,64,217,104,14,3,57,255,118,39,80,62,28,237,84,184,249,252,252,35,209,38,206,69,134,250,44,156,59,230,197,197,53,247,23,110,137,157,140,28,46,143,88,64,197,215,134,183,21,228,169,193,253,55,10,198,200,110,77,173,221,175,107,155,72,88,67,47,237,5,34,249,211,221,210,245,14,192,197,89,85,1,112,162,27,73,149,76,32,167,127,250,19,8,68,175,96,198,68,28,13,134,61,112,226,121,24,9]}
-
-
-// ERROR
-//  "code": "malformed_tx_payload",
-//  "message": "I couldn't verify that the payload has the correct binary format. Therefore I couldn't send it to the node. Please check the format and try again."
-
 
 
       const witnesses = await Promise.all(
@@ -610,20 +534,15 @@
 
       console.debug('>>> witnesses <<<: ', witnesses);
       const signedTransactionData = {
-        txDataHex: txDataHex,
+        txDataHex: this.txDataHex,
         witnesses: witnesses,
       }
 
       const encodedSignedTransaction = encodeSignedTransaction(signedTransactionData);
-
-      console.debug('>>> ENCODED: ', encodedSignedTransaction);
 
       console.debug('>>> signedTransactionData: ', {
         signedTransactionData,
         encodedSignedTransaction,
-        test0: encodedSignedTransaction.buffer,
-        test1: Buffer.from(encodedSignedTransaction.buffer),
-        test2: Buffer.from(encodedSignedTransaction),
       });
 
 
