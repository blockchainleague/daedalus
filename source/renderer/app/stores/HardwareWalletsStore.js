--- conflicted
+++ resolved
@@ -42,14 +42,7 @@
   pollingDeviceInterval: ?IntervalID = null;
 
   setup() {
-<<<<<<< HEAD
     const { hardwareWallets: hardwareWalletsActions } = this.actions;
-=======
-    console.debug('>> HwDeviceStatuses: ', HwDeviceStatuses);
-    const {
-      hardwareWallets: hardwareWalletsActions,
-    } = this.actions;
->>>>>>> deec99bc
     hardwareWalletsActions.getHardwareWalletDevice.listen(
       this._getHardwareWalletDevice
     );
@@ -239,7 +232,6 @@
     await this._getExtendedPublicKey();
   };
 
-<<<<<<< HEAD
   @action _getCardanoAdaApp22 = async (isConnected = false) => {
     try {
       console.debug('>>> isConnected: ', isConnected);
@@ -258,12 +250,7 @@
   @action _getExtendedPublicKey = async () => {
     console.debug('>>> _getExtendedPublicKey <<<');
     this.isExportingExtendedPublicKey = true;
-=======
-  @action _getExtendedPublicKey = async () => {
-    console.debug('>>> _getExtendedPublicKey <<<');
-    this.isExportingExtendedPublicKey = true;
-    this.hwDeviceStatus = HwDeviceStatuses.EXPORTING_PUBLIC_KEY;
->>>>>>> deec99bc
+
     let extendedPublicKey = null;
     const path = [
       utils.HARDENED + 44,
@@ -328,13 +315,8 @@
   // daedalus.stores.hardwareWallets.selectCoins({walletId: "hw_d5184982ea26e8f6335e04b93c8d64cac7b1f678", address: "addr1ssj9c58d76x7v9yulh8wt03t4ksshre2m3wfkul0l43g8pf65ul5u6fal3lnl4y73q8pvvcdt26kp63g8zfsag9edxzjnhx7s6zm82zlt30slw", amount: 700000})
   @action _signTransaction = async () => {
     const { inputs, outputs } = this.txSignRequest;
-<<<<<<< HEAD
     console.debug('>>> SIGN TRANSACTION <<< ', { inputs, outputs });
 
-=======
-    console.debug('>>> SIGN TRANSACTION <<< ', {inputs, outputs});
-    this.hwDeviceStatus = HwDeviceStatuses.VERIFYING_TRANSACTION;
->>>>>>> deec99bc
     let inputsData;
     let outputsData;
     // Sign transaction with testing data // @TODO - remove
