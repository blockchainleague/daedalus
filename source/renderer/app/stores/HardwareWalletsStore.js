--- conflicted
+++ resolved
@@ -1,12 +1,7 @@
 // @flow
 import { observable, action, runInAction, computed } from 'mobx';
-<<<<<<< HEAD
 import AppAda, { utils } from "@cardano-foundation/ledgerjs-hw-app-cardano"; //"@cardano-foundation/ledgerjs-hw-app-cardano";
 import { get, map } from 'lodash';
-=======
-import AppAda, { utils } from '@cardano-foundation/ledgerjs-hw-app-cardano'; //"@cardano-foundation/ledgerjs-hw-app-cardano";
-import { get } from 'lodash';
->>>>>>> c2fc6587
 import Store from './lib/Store';
 import Request from './lib/LocalizedRequest';
 import {
@@ -22,13 +17,10 @@
 const POLLING_DEVICES_INTERVAL = 1000;
 
 export default class HardwareWalletsStore extends Store {
-<<<<<<< HEAD
   @observable selectCoinsRequest: Request<CoinSelectionsResponse> = new Request(
     this.api.ada.selectCoins
   );
 
-=======
->>>>>>> c2fc6587
   @observable fetchingDevice: boolean = false;
   @observable transport: ?Object = null;
   @observable extendedPublicKey: string = null;
@@ -178,10 +170,6 @@
       device,
     });
     console.debug('HW Created!');
-<<<<<<< HEAD
-
-=======
->>>>>>> c2fc6587
   };
 
   @action _getHardwareWalletDevice = async () => {
