--- conflicted
+++ resolved
@@ -271,48 +271,6 @@
     });
   };
 
-<<<<<<< HEAD
-=======
-  getAvailableDevices = async () => {
-    await this.hardwareWalletsLocalDataRequest.execute();
-    await this.hardwareWalletDevicesRequest.execute();
-    console.debug('>>> SETUP:: getAvailableDevices ', {
-      hardwareWalletsConnectionData: this.hardwareWalletsConnectionData,
-      hardwareWalletDevices: this.hardwareWalletDevices,
-    });
-    // Set all logical HW into disconnected state
-    map(this.hardwareWalletsConnectionData, async (connectedWallet) => {
-      console.debug(
-        '>> SET connectedWallet to disconnected state: ',
-        connectedWallet
-      );
-      await this._setHardwareWalletLocalData({
-        walletId: connectedWallet.id,
-        data: {
-          disconnected: true,
-        },
-      });
-    });
-
-    // Initiate Device Check for each stored device
-    map(this.hardwareWalletDevices, async (device) => {
-      console.debug('>> Check Device: ', device);
-      try {
-        await getHardwareWalletTransportChannel.request({
-          devicePath: device.path,
-          isTrezor: device.deviceType === DeviceTypes.TREZOR,
-        });
-      } catch (e) {
-        console.debug('>> Check Device - ERROR: ', e);
-      }
-    });
-
-    this._refreshHardwareWalletsLocalData();
-    this._refreshHardwareWalletDevices();
-    console.debug('>>>> getAvailableDevices - DONE');
-  };
-
->>>>>>> 83c89dc0
   // @TODO - move to Transactions store once all logic fit and hardware wallets listed in general wallets list
   selectCoins = async (params: {
     walletId: string,
@@ -439,15 +397,10 @@
         }
       }
 
-<<<<<<< HEAD
-
-      console.debug('>>> transportDevice FETCHED - proceed with wallet creation ', transportDevice);
-=======
       console.debug(
         '>>> transportDevice FETCHED - proceed with wallet creation ',
         transportDevice
       );
->>>>>>> 83c89dc0
 
       if (transportDevice) {
         const { deviceType, firmwareVersion } = transportDevice;
@@ -844,7 +797,6 @@
     }
   };
 
-<<<<<<< HEAD
   _resetTransaction = async (params: ?{
     cancelDeviceAction: boolean;
   }) => {
@@ -863,15 +815,6 @@
         this.txBody = null;
       }
     );
-=======
-  _resetTransaction = async () => {
-    this.selectCoinsRequest.reset();
-    runInAction('HardwareWalletsStore:: reset Transaction verifying', () => {
-      this.hwDeviceStatus = HwDeviceStatuses.READY;
-      this.txBody = null;
-      this.txSignRequest = {};
-    });
->>>>>>> 83c89dc0
   };
 
   @action _changeHardwareWalletConnectionStatus = async (params: {
