// @flow
import { observable, action, runInAction, computed } from 'mobx';
import { get, map, find, findLast, includes } from 'lodash';
import semver from 'semver';
import {
  TransactionSigningMode,
  AddressType,
} from '@cardano-foundation/ledgerjs-hw-app-cardano';
import Store from './lib/Store';
import Request from './lib/LocalizedRequest';
import { HwDeviceStatuses } from '../domains/Wallet';
import WalletAddress from '../domains/WalletAddress';
import {
  HW_SHELLEY_CONFIG,
  SHELLEY_PURPOSE_INDEX,
  ADA_COIN_TYPE,
  MINIMAL_TREZOR_FIRMWARE_VERSION,
  MINIMAL_LEDGER_FIRMWARE_VERSION,
  MINIMAL_CARDANO_APP_VERSION,
  isHardwareWalletSupportEnabled,
  isTrezorEnabled,
  isLedgerEnabled,
} from '../config/hardwareWalletsConfig';
import { TIME_TO_LIVE } from '../config/txnsConfig';
import {
  getHardwareWalletTransportChannel,
  getExtendedPublicKeyChannel,
  getCardanoAdaAppChannel,
  getHardwareWalletConnectionChannel,
  signTransactionLedgerChannel,
  signTransactionTrezorChannel,
  handleInitTrezorConnectChannel,
  handleInitLedgerConnectChannel,
  resetTrezorActionChannel,
  deriveAddressChannel,
  showAddressChannel,
} from '../ipc/getHardwareWalletChannel';
import { getDebugDataChannel } from '../ipc/getDebugDataChannel';
import {
  prepareLedgerInput,
  prepareLedgerOutput,
  prepareTxAux,
  prepareBody,
  prepareLedgerCertificate,
  prepareLedgerWithdrawal,
  CachedDeriveXpubFactory,
  ShelleyTxWitnessShelley,
  ShelleyTxInputFromUtxo,
  ShelleyTxOutput,
  ShelleyTxCert,
  ShelleyTxWithdrawal,
} from '../utils/shelleyLedger';
import {
  prepareTrezorInput,
  prepareTrezorOutput,
  prepareTrezorCertificate,
  prepareTrezorWithdrawal,
} from '../utils/shelleyTrezor';
import {
  DeviceModels,
  DeviceTypes,
  DeviceEvents,
} from '../../../common/types/hardware-wallets.types';
import { formattedAmountToLovelace } from '../utils/formatters';
import { TransactionStates } from '../domains/WalletTransaction';
import {
  CERTIFICATE_TYPE,
  getParamsFromPath,
} from '../utils/hardwareWalletUtils';

import type { HwDeviceStatus } from '../domains/Wallet';
import type {
  CoinSelectionsPaymentRequestType,
  CoinSelectionsDelegationRequestType,
  CreateExternalTransactionResponse,
  CoinSelectionsResponse,
} from '../api/transactions/types';
import type {
  HardwareWalletLocalData,
  HardwareWalletsLocalData,
  HardwareWalletDevicesType,
  SetHardwareWalletLocalDataRequestType,
  SetHardwareWalletDeviceRequestType,
} from '../api/utils/localStorage';
import type {
  TransportDevice,
  LedgerModel,
  TrezorModel,
  HardwareWalletExtendedPublicKeyResponse,
  HardwareWalletConnectionRequest,
  Witness,
} from '../../../common/types/hardware-wallets.types';

import { logger } from '../utils/logging';

export type TxSignRequestTypes = {
  coinSelection: CoinSelectionsResponse,
};

export type ByronEncodeSignedTransactionRequest = {|
  txDataHex: string,
  witnesses: Array<ByronSignedTransactionWitnesses>,
|};

export type ByronSignedTransactionWitnesses = {
  signature: string,
  xpub: HardwareWalletExtendedPublicKeyResponse,
};

<<<<<<< HEAD
const DEBUG_DATA_POLLING_INTERVAL = 1000;
=======
export type AddressVerificationCheckStatus = 'valid' | 'invalid' | 'reverify';

export type TempAddressToVerify = {
  address: WalletAddress,
  path: ?string,
  isTrezor: boolean,
};

export const AddressVerificationCheckStatuses: {
  VALID: string,
  INVALID: string,
  REVERIFY: string,
} = {
  VALID: 'valid',
  INVALID: 'invalid',
  REVERIFY: 'reverify',
};

>>>>>>> b64bcad8
const CARDANO_ADA_APP_POLLING_INTERVAL = 1000;
const DEFAULT_HW_NAME = 'Hardware Wallet';

export default class HardwareWalletsStore extends Store {
  @observable selectCoinsRequest: Request<CoinSelectionsResponse> = new Request(
    this.api.ada.selectCoins
  );
  @observable
  sendMoneyRequest: Request<CreateExternalTransactionResponse> = new Request(
    this.api.ada.createExternalTransaction
  );
  // @TODO - improve types
  getPublicKeyRequest: Request<any> = new Request(this.api.ada.getPublicKey);
  // @TODO - improve types
  constructAddressRequest: Request<any> = new Request(
    this.api.ada.constructAddress
  );
  @observable
  hardwareWalletsLocalDataRequest: Request<HardwareWalletsLocalData> = new Request(
    this.api.localStorage.getHardwareWalletsLocalData
  );
  @observable
  setHardwareWalletLocalDataRequest: Request<HardwareWalletLocalData> = new Request(
    this.api.localStorage.setHardwareWalletLocalData
  );
  @observable unsetHardwareWalletLocalDataRequest: Request<void> = new Request(
    this.api.localStorage.unsetHardwareWalletLocalData
  );
  @observable
  hardwareWalletDevicesRequest: Request<HardwareWalletsLocalData> = new Request(
    this.api.localStorage.getHardwareWalletDevices
  );
  @observable
  setHardwareWalletDeviceRequest: Request<HardwareWalletLocalData> = new Request(
    this.api.localStorage.setHardwareWalletDevice
  );
  @observable
  overrideHardwareWalletDevicesRequest: Request<HardwareWalletDevicesType> = new Request(
    this.api.localStorage.overrideHardwareWalletDevices
  );
  @observable
  unsetHardwareWalletDeviceRequest: Request<HardwareWalletLocalData> = new Request(
    this.api.localStorage.unsetHardwareWalletDevice
  );
  @observable
  unsetHardwareWalletDevicesAllRequest: Request<void> = new Request(
    this.api.localStorage.unsetHardwareWalletDevicesAll
  );
  @observable
  unsetHardwareWalletLocalDataAllRequest: Request<HardwareWalletLocalData> = new Request(
    this.api.localStorage.unsetHardwareWalletLocalDataAll
  );
  @observable hwDeviceStatus: HwDeviceStatus = HwDeviceStatuses.CONNECTING;
  @observable
  extendedPublicKey: ?HardwareWalletExtendedPublicKeyResponse = null;
  @observable txSignRequest: TxSignRequestTypes = {};
  @observable transportDevice: ?TransportDevice = null;
  @observable txBody: ?string = null;
  @observable isTransactionPending: boolean = false;
  @observable isTrezorBridgeInstalled: boolean = false;
  @observable isTransactionInitiated: boolean = false;
  @observable activeDevicePath: ?string = null;
  @observable unfinishedWalletTxSigning: ?string = null;
  @observable isListeningForDevice: boolean = false;
  @observable isConnectInitiated: boolean = false;
  @observable isAddressVerificationInitiated: boolean = false;
  @observable unfinishedWalletAddressVerification: ?WalletAddress = null;
  @observable isAddressDerived: boolean = false;
  @observable isAddressChecked: boolean = false;
  @observable isAddressCorrect: ?boolean = null;
  @observable tempAddressToVerify: TempAddressToVerify = {};
  @observable isExportKeyAborted: boolean = false;
  @observable activeDelegationWalletId: ?string = null;

  @observable debugData: Object = {};
  getDebugDataPollingInterval: ?IntervalID = null;

  cardanoAdaAppPollingInterval: ?IntervalID = null;
  checkTransactionTimeInterval: ?IntervalID = null;

  setup() {
    const { hardwareWallets: hardwareWalletsActions } = this.actions;
    hardwareWalletsActions.sendMoney.listen(this._sendMoney);
    hardwareWalletsActions.refreshHardwareWalletsLocalData.listen(
      this._refreshHardwareWalletsLocalData
    );
    getHardwareWalletConnectionChannel.onReceive(
      this._changeHardwareWalletConnectionStatus
    );
    this.initTrezor();
    this.initLedger();
    this.hardwareWalletsLocalDataRequest.execute();
    this.hardwareWalletDevicesRequest.execute();

    this.getDebugDataPollingInterval = setInterval(
      () => this._getDebugData(),
      DEBUG_DATA_POLLING_INTERVAL
    );
  }

  _getDebugData = async () => {
    const debugData = await getDebugDataChannel.request();
    runInAction('Update Debug Data', () => {
      this.debugData = JSON.parse(debugData);
    });
  };

  initTrezor = async () => {
    if (isHardwareWalletSupportEnabled && isTrezorEnabled) {
      logger.debug('[HW-DEBUG] HWStore - start trezor');
      await handleInitTrezorConnectChannel.request();
      await this.getAvailableDevices({ isTrezor: true });
    }
  };

  initLedger = async () => {
    if (isHardwareWalletSupportEnabled && isLedgerEnabled) {
      logger.debug('[HW-DEBUG] HWStore - HW STORE ACTIVE');
      await this.hardwareWalletDevicesRequest.execute();
      const storedDevices = this.hardwareWalletDevicesRequest.result;
      logger.debug('[HW-DEBUG] HWStore - storedDevices fetched');

      const devicesWithoutLedgers = {};
      map(storedDevices, async (device) => {
        if (device.deviceType === DeviceTypes.TREZOR) {
          devicesWithoutLedgers[device.id] = device;
        }
      });
      logger.debug('[HW-DEBUG] HWStore - Remove all LEDGERS from LC');
      await this.overrideHardwareWalletDevicesRequest.execute(
        devicesWithoutLedgers
      );

      logger.debug('[HW-DEBUG] HWStore - Refresh LC');
      await this._refreshHardwareWalletsLocalData();
      await this._refreshHardwareWalletDevices();

      logger.debug('[HW-DEBUG] HWStore - INIT Ledger listeners');
      await handleInitLedgerConnectChannel.request();
      await this.getAvailableDevices({ isTrezor: false });
    }
  };

  getAvailableDevices = async (params: { isTrezor: boolean }) => {
    const { isTrezor } = params;
    await this.hardwareWalletsLocalDataRequest.execute();
    await this.hardwareWalletDevicesRequest.execute();
    logger.debug('[HW-DEBUG] HWStore - getAvailableDevices');

    // Set all logical HW into disconnected state
    logger.debug('[HW-DEBUG] HWStore - Set Hardware Wallets local data');
    map(this.hardwareWalletsConnectionData, async (connectedWallet) => {
      await this._setHardwareWalletLocalData({
        walletId: connectedWallet.id,
        data: {
          disconnected: true,
        },
      });
    });

    // Initiate Device Check for each stored device
    map(this.hardwareWalletDevices, async (device) => {
      // Prevent device check if device is TREZOR and bridge not installed
      if (
        (!isTrezor && device.deviceType !== DeviceTypes.LEDGER) ||
        (isTrezor &&
          (device.deviceType !== DeviceTypes.TREZOR ||
            (device.deviceType === DeviceTypes.TREZOR &&
              !this.isTrezorBridgeInstalled)))
      ) {
        return;
      }

      try {
        logger.debug('[HW-DEBUG] HWStore - CHECK device');
        if (device.deviceType === DeviceTypes.TREZOR) {
          await getHardwareWalletTransportChannel.request({
            devicePath: device.path,
            isTrezor: true,
          });
        }
      } catch (e) {
        // eslint-disable-next-line
        logger.debug(' HWStore - CHECK device Error');
      }
    });

    await this._refreshHardwareWalletsLocalData();
    await this._refreshHardwareWalletDevices();
  };

  _sendMoney = async (params?: { isDelegationTransaction: boolean }) => {
    const isDelegationTransaction = get(params, 'isDelegationTransaction');
    const wallet = this.stores.wallets.active;

    if (!wallet) {
      throw new Error('Active wallet required before sending.');
    }

    this.setTransactionPendingState(true);

    try {
      const transaction = await this.sendMoneyRequest.execute({
        signedTransactionBlob: this.txBody,
      });
      if (!isDelegationTransaction) {
        // Start interval to check transaction state every second
        this.checkTransactionTimeInterval = setInterval(
          this.checkTransaction,
          1000,
          { transactionId: transaction.id, walletId: wallet.id }
        );
      } else {
        this.setTransactionPendingState(false);
      }
      this.stores.wallets.refreshWalletsData();
      this.sendMoneyRequest.reset();
      return transaction;
    } catch (e) {
      this.setTransactionPendingState(false);
      runInAction('HardwareWalletsStore:: reset Transaction verifying', () => {
        this.txBody = null;
        this.activeDevicePath = null;
        this.unfinishedWalletTxSigning = null;
      });
      throw e;
    }
  };

  // Check stake pool transaction state and reset pending state when transction is "in_ledger"
  @action checkTransaction = (request: {
    transactionId: string,
    walletId: string,
  }) => {
    const { transactionId, walletId } = request;
    const recentTransactionsResponse = this.stores.transactions._getTransactionsRecentRequest(
      walletId
    ).result;
    const recentTransactions = recentTransactionsResponse
      ? recentTransactionsResponse.transactions
      : [];

    // Return transaction when state is not "PENDING"
    const targetTransaction = find(
      recentTransactions,
      (transaction) =>
        transaction.id === transactionId &&
        transaction.state === TransactionStates.OK
    );

    if (targetTransaction) {
      this.resetStakePoolTransactionChecker(walletId);
    }
  };

  @action resetStakePoolTransactionChecker = (walletId: string) => {
    if (this.checkTransactionTimeInterval) {
      clearInterval(this.checkTransactionTimeInterval);
      this.checkTransactionTimeInterval = null;
    }
    this.stores.wallets.refreshWalletsData();
    this.isTransactionPending = false;
    this.actions.dialogs.closeActiveDialog.trigger();
    this._resetTransaction();
    this.stores.wallets.goToWalletRoute(walletId);
  };

  @action setTransactionPendingState = (isTransactionPending: boolean) => {
    runInAction('HardwareWalletsStore:: set transaction state', () => {
      this.isTransactionPending = isTransactionPending;
    });
  };

  // @TODO - move to Transactions store once all logic fit and hardware wallets listed in general wallets list
  selectCoins = async (params: CoinSelectionsPaymentRequestType) => {
    const { walletId, address, amount, assets } = params;
    const wallet = this.stores.wallets.getWalletById(walletId);
    if (!wallet)
      throw new Error('Active wallet required before coins selections.');
    const { amount: totalAmount, availableAmount, reward } = wallet;
    try {
      const coinSelection = await this.selectCoinsRequest.execute({
        walletId,
        walletBalance: totalAmount,
        availableBalance: availableAmount.plus(reward),
        rewardsBalance: reward,
        payments: {
          address,
          amount,
          assets,
        },
      });
      runInAction('HardwareWalletsStore:: set coin selections', () => {
        this.txSignRequest = {
          coinSelection,
        };
      });
      return coinSelection;
    } catch (e) {
      runInAction(
        'HardwareWalletsStore:: set Transaction verifying failed',
        () => {
          this.hwDeviceStatus = HwDeviceStatuses.VERIFYING_TRANSACTION_FAILED;
        }
      );
      throw e;
    }
  };

  selectDelegationCoins = async (
    params: CoinSelectionsDelegationRequestType
  ) => {
    const { walletId, poolId, delegationAction } = params;
    const wallet = this.stores.wallets.getWalletById(walletId);
    if (!wallet)
      throw new Error('Active wallet required before coins selections.');
    const { amount: totalAmount, availableAmount, reward } = wallet;
    try {
      const coinSelection = await this.selectCoinsRequest.execute({
        walletId,
        walletBalance: totalAmount,
        availableBalance: availableAmount.plus(reward),
        rewardsBalance: reward,
        delegation: {
          poolId,
          delegationAction,
        },
      });
      runInAction('HardwareWalletsStore:: set coin selections', () => {
        this.txSignRequest = {
          coinSelection,
        };
      });
      return coinSelection;
    } catch (e) {
      runInAction(
        'HardwareWalletsStore:: set Transaction verifying failed',
        () => {
          this.hwDeviceStatus = HwDeviceStatuses.VERIFYING_TRANSACTION_FAILED;
        }
      );
      throw e;
    }
  };

  @action establishHardwareWalletConnection = async () => {
    runInAction('HardwareWalletsStore:: set HW device CONNECTING', () => {
      this.hwDeviceStatus = HwDeviceStatuses.CONNECTING;
    });
    const { hardwareWalletDevices, hardwareWalletsConnectionData } = this;

    logger.debug('[HW-DEBUG] HWStore - establishHardwareWalletConnection');
    try {
      // Check if active wallet exist - this means that hw exist but we need to check if relevant device connected to it
      let recognizedPairedHardwareWallet;
      let relatedConnectionData;

      let activeWalletId;
      if (this.activeDelegationWalletId && this.isTransactionInitiated) {
        // Active wallet can be different that wallet we want to delegate
        activeWalletId = this.activeDelegationWalletId;
      } else {
        // For regular tx we are using active wallet
        activeWalletId = get(this.stores.wallets, ['active', 'id']);
      }

      if (activeWalletId) {
        // Check if device connected to wallet
        logger.debug('[HW-DEBUG] HWStore - active wallet exists');
        recognizedPairedHardwareWallet = find(
          hardwareWalletDevices,
          (recognizedDevice) => recognizedDevice.paired === activeWalletId
        );

        relatedConnectionData = find(
          hardwareWalletsConnectionData,
          (connection) => connection.id === activeWalletId
        );
      }

      const lastUnpairedDevice = findLast(
        this.hardwareWalletDevices,
        (hardwareWalletDevice) =>
          !hardwareWalletDevice.paired && !hardwareWalletDevice.disconnected
      );

      logger.debug(
        '[HW-DEBUG] HWStore - establishHardwareWalletConnection:: START'
      );
      // Tx Special cases!
      // This means that transaction needs to be signed but we don't know device connected to Software wallet
      let transportDevice;
      if (this.isTransactionInitiated || this.isAddressVerificationInitiated) {
        logger.debug(
          '[HW-DEBUG] HWStore - Establish connection:: New Transaction / Address verification initiated - check device'
        );

        // Return device that belongs to active hardwate wallet if is already plugged-in
        if (
          recognizedPairedHardwareWallet &&
          !recognizedPairedHardwareWallet.disconnected
        ) {
          logger.debug(
            '[HW-DEBUG] HWStore - Establish connection:: New Transaction / Address verification initiated - Recognized device found'
          );
          logger.debug('[HW-DEBUG] HWStore - Set transport device 1', {
            recognizedPairedHardwareWallet,
          });
          runInAction('HardwareWalletsStore:: Set transport device', () => {
            this.transportDevice = recognizedPairedHardwareWallet;
          });

          // Special case when Pub key export rejected by the user and then device reconnected
          // Force export again and proceed (continue) with last action
          const isTrezor =
            recognizedPairedHardwareWallet.deviceType === DeviceTypes.TREZOR;
          if (this.isExportKeyAborted) {
            if (isTrezor) {
              await this._getExtendedPublicKey(
                recognizedPairedHardwareWallet.path,
                activeWalletId,
                this.unfinishedWalletAddressVerification
              );
            } else {
              this.cardanoAdaAppPollingInterval = setInterval(
                (devicePath, txWalletId, verificationAddress) =>
                  this.getCardanoAdaApp({
                    path: devicePath,
                    walletId: txWalletId,
                    address: verificationAddress,
                  }),
                CARDANO_ADA_APP_POLLING_INTERVAL,
                recognizedPairedHardwareWallet.path,
                activeWalletId,
                this.unfinishedWalletAddressVerification
              );
            }
          }
          // End of special case

          return recognizedPairedHardwareWallet;
        }
        // Device not recognized or not plugged-in. Wait for next device (check by device type)
        const relatedConnectionDataDeviceType = get(relatedConnectionData, [
          'device',
          'deviceType',
        ]);
        const isTrezor = relatedConnectionDataDeviceType === DeviceTypes.TREZOR;

        let lastDeviceTransport = null;
        if (relatedConnectionDataDeviceType) {
          logger.debug(
            '[HW-DEBUG] HWStore - Connect - New Transaction / Address verification initiated - return last device'
          );
          // $FlowFixMe
          lastDeviceTransport = await getHardwareWalletTransportChannel.request(
            {
              devicePath: null, // Use last plugged device
              isTrezor,
            }
          );
          logger.debug('[HW-DEBUG] HWStore - Set transport device 2', {
            lastDeviceTransport,
          });
          runInAction('HardwareWalletsStore:: Set transport device', () => {
            this.transportDevice = lastDeviceTransport;
          });

          // Special case when Pub key export rejected by the user and then device reconnected
          // Force export again and proceed (continue) with last action
          if (this.isExportKeyAborted) {
            if (isTrezor) {
              await this._getExtendedPublicKey(
                lastDeviceTransport.path,
                activeWalletId,
                this.unfinishedWalletAddressVerification
              );
            } else {
              this.cardanoAdaAppPollingInterval = setInterval(
                (devicePath, txWalletId, verificationAddress) =>
                  this.getCardanoAdaApp({
                    path: devicePath,
                    walletId: txWalletId,
                    address: verificationAddress,
                  }),
                CARDANO_ADA_APP_POLLING_INTERVAL,
                lastDeviceTransport.path,
                activeWalletId,
                this.unfinishedWalletAddressVerification
              );
            }
          }
          // End of special case
        }
        return lastDeviceTransport;
      }
      // End of Tx Special cases!

      // Cases for wallet create / restore
      // it is triggered after flag activation "isListeningForDevice"
      if (lastUnpairedDevice) {
        logger.debug(
          '[HW-DEBUG] HWStore - establishHardwareWalletConnection:: Start process with last UNPAIRED device'
        );
        // Start listeners for specific (last pluged) device
        let devicePath = null;
        let isTrezor = false;

        if (lastUnpairedDevice) {
          devicePath = lastUnpairedDevice.path;
          isTrezor = lastUnpairedDevice.deviceType === DeviceTypes.TREZOR;
        }

        logger.debug(
          '[HW-DEBUG] HWStore - establishHardwareWalletConnection:: Listening for device'
        );

        if (lastUnpairedDevice.deviceType === DeviceTypes.TREZOR) {
          transportDevice = await getHardwareWalletTransportChannel.request({
            devicePath,
            isTrezor,
          });
        } else {
          transportDevice = lastUnpairedDevice;
        }

        logger.debug('[HW-DEBUG] HWStore - Transport retreived');
      } else {
        logger.debug(
          '[HW-DEBUG] HWStore - establishHardwareWalletConnection:: Set device listener'
        );
        runInAction('HardwareWalletsStore:: set device listener', () => {
          this.isListeningForDevice = true;
        });
        return null;
      }
      // End of Cases for wallet create / restore

      logger.debug(
        '[HW-DEBUG] HWStore - establishHardwareWalletConnection:: start process with known transport'
      );
      if (transportDevice) {
        const { deviceType, firmwareVersion } = transportDevice;
        // Check if device is supported
        if (
          (deviceType === DeviceTypes.TREZOR && !DeviceModels.TREZOR_T) ||
          (deviceType === DeviceTypes.LEDGER &&
            !DeviceModels.LEDGER_NANO_S &&
            !DeviceModels.LEDGER_NANO_X)
        ) {
          runInAction(
            'HardwareWalletsStore:: set HW device CONNECTING FAILED - device not supported',
            () => {
              this.hwDeviceStatus = HwDeviceStatuses.UNSUPPORTED_DEVICE;
            }
          );
          throw new Error('Device not Supported!');
        }

        // @TODO - missing firmware version for LEDGER
        // Check Firmware version
        if (deviceType === DeviceTypes.TREZOR) {
          const minFirmwareVersion =
            deviceType === DeviceTypes.TREZOR
              ? MINIMAL_TREZOR_FIRMWARE_VERSION
              : MINIMAL_LEDGER_FIRMWARE_VERSION;
          const isFirmwareVersionValid = semver.gte(
            firmwareVersion,
            minFirmwareVersion
          );
          if (!isFirmwareVersionValid) {
            runInAction(
              'HardwareWalletsStore:: set HW device CONNECTING FAILED - wrong firmware',
              () => {
                this.hwDeviceStatus = HwDeviceStatuses.WRONG_FIRMWARE;
              }
            );
            throw new Error(
              `Firmware must be ${minFirmwareVersion} or greater!`
            );
          }
        }

        // All Checks pass - mark device as connected (set transport device for this session)
        logger.debug('[HW-DEBUG] HWStore - Set transport device 3', {
          transportDevice,
        });
        runInAction('HardwareWalletsStore:: set HW device CONNECTED', () => {
          this.transportDevice = transportDevice;
        });

        if (deviceType === DeviceTypes.TREZOR) {
          // Jump to exporting public key
          await this._getExtendedPublicKey(transportDevice.path);
        } else {
          logger.debug('[HW-DEBUG] HWStore - START cardano app poller');
          // Start poller to recognize if Cardano App is launched on device
          const devicePath = transportDevice.path;
          logger.debug(
            '[HW-DEBUG] HWStore - getCardanoAdaApp - from  establishHardwareWalletConnection'
          );
          this.stopCardanoAdaAppFetchPoller();
          this.cardanoAdaAppPollingInterval = setInterval(
            (path) => this.getCardanoAdaApp({ path }),
            CARDANO_ADA_APP_POLLING_INTERVAL,
            devicePath
          );
        }
      } else {
        runInAction(
          'HardwareWalletsStore:: set HW device CONNECTING FAILED',
          () => {
            this.hwDeviceStatus = HwDeviceStatuses.CONNECTING_FAILED;
          }
        );
        throw new Error('Device not found');
      }
      return transportDevice;
    } catch (e) {
      if (e.statusCode === 28177) {
        throw new Error('Device is locked');
      }
      if (e.id === 'TransportLocked') {
        throw new Error('Transport Failure');
      }
      if (e.code === 'Transport_Missing' && !this.isTrezorBridgeInstalled) {
        runInAction(
          'HardwareWalletsStore:: set HW device CONNECTING FAILED',
          () => {
            this.hwDeviceStatus = HwDeviceStatuses.TREZOR_BRIDGE_FAILURE;
          }
        );
        throw new Error('Trezor Bridge not installed!');
      }
      throw e;
    }
  };

  // Ledger method only
  @action getCardanoAdaApp = async (params: {
    path: ?string,
    walletId?: string,
    address?: ?WalletAddress,
  }) => {
    const { path, walletId, address } = params;
    logger.debug(
      '[HW-DEBUG] HWStore - START FUNCTION getCardanoAdaApp PARAMS: ',
      { walletId, path, address }
    );

    this.hwDeviceStatus = HwDeviceStatuses.LAUNCHING_CARDANO_APP;
    try {
      const cardanoAdaApp = await getCardanoAdaAppChannel.request({ path });
      logger.debug(
        '[HW-DEBUG] HWStore - cardanoAdaApp RESPONSE: ',
        cardanoAdaApp
      );
      // Cardano app recognized, stop poller
      this.stopCardanoAdaAppFetchPoller();

      if (cardanoAdaApp) {
        logger.debug('[HW-DEBUG] HWStore - cardanoAdaApp - Set device');

        // Check is Cardano App version supported
        const cardanoAppVersion = `${cardanoAdaApp.major}.${cardanoAdaApp.minor}.${cardanoAdaApp.patch}`;
        const isValidAppVersion = semver.gte(
          cardanoAppVersion,
          MINIMAL_CARDANO_APP_VERSION
        );
        if (!isValidAppVersion) {
          runInAction(
            'HardwareWalletsStore:: set HW device CONNECTING FAILED - wrong firmware',
            () => {
              this.hwDeviceStatus = HwDeviceStatuses.WRONG_CARDANO_APP_VERSION;
            }
          );
          throw new Error(
            `Cardano app must be ${MINIMAL_CARDANO_APP_VERSION} or greater!`
          );
        }
        await this._getExtendedPublicKey(path, walletId, address);
      }
    } catch (error) {
      logger.debug('[HW-DEBUG] HWStore - Cardano app fetching error', {
        error,
      });
      const isDeviceBusy = includes(error.message, 'Ledger Device is busy');

      if (isDeviceBusy) {
        // Keep isTransactionInitiated active & Set new device listener by initiating transaction
        // Show message to reconnect proper software wallet device pair
        this.stopCardanoAdaAppFetchPoller();
        logger.debug('[HW-DEBUG] Device is busy: ', {
          walletId,
          error,
          address,
          isTransactionInitiated: this.isTransactionInitiated,
          isAddressVerificationInitiated: this.isAddressVerificationInitiated,
        });
        runInAction(
          'HardwareWalletsStore:: set HW device CONNECTING FAILED',
          () => {
            this.hwDeviceStatus = HwDeviceStatuses.CONNECTING_FAILED;
            this.activeDevicePath = null;
            this.unfinishedWalletTxSigning = this.isTransactionInitiated
              ? walletId
              : null;
            this.unfinishedWalletAddressVerification = this
              .isAddressVerificationInitiated
              ? address
              : null;
          }
        );
      }

      if (error.code === 'DEVICE_NOT_CONNECTED') {
        // Special case. E.g. device unplugged before cardano app is opened
        // Stop poller and re-initiate connecting state / don't kill devices listener
        this.stopCardanoAdaAppFetchPoller();

        runInAction(
          'HardwareWalletsStore:: Re-run initiated connection',
          () => {
            this.hwDeviceStatus = HwDeviceStatuses.CONNECTING;
            this.isListeningForDevice = true;
          }
        );
      } else if (error.code === 'DEVICE_PATH_CHANGED' && error.path) {
        // Special case on Windows where device path changes after opening Cardano app
        // Stop poller and re-initiate connecting state / don't kill devices listener
        this.stopCardanoAdaAppFetchPoller();

        const pairedDevice = find(
          this.hardwareWalletDevices,
          (recognizedDevice) => recognizedDevice.path === path
        );

        // Update device with new path - LC
        await this._setHardwareWalletDevice({
          deviceId: pairedDevice.id,
          data: {
            ...pairedDevice,
            path: error.path,
            isPending: false,
          },
        });

        // Update connected wallet data with new path - LC
        if (walletId) {
          logger.debug('[HW-DEBUG] Update connected wallet data with new path');
          const hardwareWalletConnectionData = get(
            this.hardwareWalletsConnectionData,
            walletId
          );

          if (hardwareWalletConnectionData) {
            logger.debug(
              '[HW-DEBUG] Update connected wallet data with new path - Set to LC'
            );
            await this._setHardwareWalletLocalData({
              walletId,
              data: {
                ...hardwareWalletConnectionData,
                path: error.path,
                device: {
                  ...hardwareWalletConnectionData.device,
                  path: error.path,
                },
              },
            });
          }
        }

        if (
          this.isTransactionInitiated ||
          this.isAddressVerificationInitiated
        ) {
          logger.debug(
            '[HW-DEBUG] Update connected wallet data with new path - Set to LC'
          );
          runInAction(
            'HardwareWalletsStore:: Change active device path for Transaction send',
            () => {
              this.activeDevicePath = error.path;
            }
          );
        }
        this.cardanoAdaAppPollingInterval = setInterval(
          (devicePath, txWalletId, verificationAddress) =>
            this.getCardanoAdaApp({
              path: devicePath,
              walletId: txWalletId,
              address: verificationAddress,
            }),
          CARDANO_ADA_APP_POLLING_INTERVAL,
          error.path,
          walletId,
          address
        );
      }
      throw error;
    }
  };

  isAddressVerificationEnabled = (walletId: string) => {
    const hardwareWalletConnectionData = get(
      this.hardwareWalletsConnectionData,
      walletId,
      {}
    );
    const deviceType = get(hardwareWalletConnectionData, [
      'device',
      'deviceType',
    ]);
    return deviceType === DeviceTypes.LEDGER;
  };

  initiateAddressVerification = async (
    address: WalletAddress,
    path: ?string
  ) => {
    if (this.isAddressVerificationInitiated) return;
    logger.debug('[HW-DEBUG] HWStore - Initiate Address Verification: ', {
      address,
      path,
    });
    runInAction('HardwareWalletsStore:: Initiate Address Verification', () => {
      this.isAddressVerificationInitiated = true;
      this.unfinishedWalletAddressVerification = address;
      this.hwDeviceStatus = HwDeviceStatuses.CONNECTING;
    });

    const walletId = get(this.stores.wallets, ['active', 'id']);
    const hardwareWalletConnectionData = get(
      this.hardwareWalletsConnectionData,
      walletId
    );
    logger.debug('[HW-DEBUG] HWStore - Verify address with wallet: ', {
      walletId,
    });

    // Guard against potential null value
    if (!hardwareWalletConnectionData)
      throw new Error('Wallet not paired or Device not connected');

    const { disconnected, device } = hardwareWalletConnectionData;
    const { deviceType } = device;
    let devicePath =
      path ||
      hardwareWalletConnectionData.path ||
      hardwareWalletConnectionData.device.path;

    logger.debug(
      '[HW-DEBUG] HWStore - Verify address - check is device connected: ',
      {
        disconnected,
        deviceType,
        devicePath,
      }
    );
    let transportDevice;
    if (disconnected) {
      logger.debug('[HW-DEBUG] CHECK FOR NEXT device');
      try {
        transportDevice = await this.establishHardwareWalletConnection();
        if (transportDevice) {
          devicePath = transportDevice.path;
          logger.debug('[HW-DEBUG] HWStore - Set transport device 4', {
            transportDevice,
          });
          runInAction(
            'HardwareWalletsStore:: Set transport device fomr tx init',
            () => {
              this.transportDevice = transportDevice;
            }
          );
        }
      } catch (e) {
        logger.debug('[HW-DEBUG] HWStore - Establishing connection failed');
      }
    }
    if (deviceType === DeviceTypes.TREZOR) {
      logger.debug('[HW-DEBUG] Verify Address with Trezor: ', { address });
      if (!transportDevice) {
        transportDevice = await this.establishHardwareWalletConnection();
        logger.debug('[HW-DEBUG] HWStore - Set transport device 4', {
          transportDevice,
        });
      }
      runInAction(
        'HardwareWalletsStore:: Set transport device from tx init',
        () => {
          this.transportDevice = transportDevice;
        }
      );
      const newConnectionData = get(
        this.hardwareWalletsConnectionData,
        walletId
      );
      const activeDevice =
        find(
          this.hardwareWalletDevices,
          (hardwareWalletDevice) => hardwareWalletDevice.paired === walletId
        ) || {};
      devicePath = activeDevice.path || path || newConnectionData.path || null;
      await this._getExtendedPublicKey(devicePath, walletId, address);
    } else {
      logger.debug('[HW-DEBUG] Verify Address with Ledger: ', {
        address,
        devicePath,
      });
      this.stopCardanoAdaAppFetchPoller();
      this.cardanoAdaAppPollingInterval = setInterval(
        (verificationDevicePath, addressToVerify) =>
          this.getCardanoAdaApp({
            path: verificationDevicePath,
            walletId,
            address: addressToVerify,
          }),
        CARDANO_ADA_APP_POLLING_INTERVAL,
        devicePath,
        address
      );
    }
  };

  @action verifyAddress = async (params: {
    address: WalletAddress,
    path: ?string,
    isTrezor: boolean,
  }) => {
    logger.debug('[HW-DEBUG] - VERIFY Address');
    const { address, path, isTrezor } = params;
    const { isMainnet } = this.environment;

    this.hwDeviceStatus = HwDeviceStatuses.VERIFYING_ADDRESS;
    this.tempAddressToVerify = params;
    try {
      const derivedAddress = await deriveAddressChannel.request({
        devicePath: path,
        isTrezor,
        addressType: AddressType.BASE,
        spendingPathStr: address.spendingPath,
        stakingPathStr: `${SHELLEY_PURPOSE_INDEX}'/${ADA_COIN_TYPE}'/0'/2/0`,
        networkId: isMainnet
          ? HW_SHELLEY_CONFIG.NETWORK.MAINNET.networkId
          : HW_SHELLEY_CONFIG.NETWORK.TESTNET.networkId,
        protocolMagic: isMainnet
          ? HW_SHELLEY_CONFIG.NETWORK.MAINNET.protocolMagic
          : HW_SHELLEY_CONFIG.NETWORK.TESTNET.protocolMagic,
      });

      if (derivedAddress === address.id) {
        logger.debug('[HW-DEBUG] HWStore - Address successfully verified', {
          address: derivedAddress,
        });
        if (isTrezor) {
          runInAction(
            'HardwareWalletsStore:: Address Verified and is correct - Trezor',
            () => {
              this.isAddressDerived = true;
              this.isAddressChecked = true;
              this.isListeningForDevice = false;
              this.hwDeviceStatus =
                HwDeviceStatuses.VERIFYING_ADDRESS_CONFIRMATION;
            }
          );
        } else {
          runInAction(
            'HardwareWalletsStore:: Address Verified and is correct - Ledger',
            () => {
              this.isAddressDerived = true;
            }
          );
          this.showAddress(params);
        }
      } else {
        runInAction(
          'HardwareWalletsStore:: Address Verified but not correct',
          () => {
            this.isAddressDerived = false;
            this.isAddressChecked = false;
            this.isAddressCorrect = false;
            this.hwDeviceStatus = HwDeviceStatuses.VERIFYING_ADDRESS_FAILED;
          }
        );
      }
    } catch (error) {
      logger.debug('[HW-DEBUG] HWStore - Verifying address error');
      /**
       * ============  Verifying aborted  =============
       * e.statusCode === 28169

       * ============  Verifying cancelled - device unplugged during action  =============
       * e.name === DisconnectedDevice // Ledger
       */
      const isCancelled =
        error.statusCode === 28169 || error.code === 'Failure_ActionCancelled';
      const isAborted =
        error.name === 'DisconnectedDevice' ||
        error.error === 'device disconnected during action';
      logger.debug('[HW-DEBUG] HWStore - Verifying error case: ', {
        isCancelled,
        isAborted,
      });
      if (isCancelled || isAborted) {
        logger.debug(
          '[HW-DEBUG] HWStore - verifyAddress:: WAIT FOR ANOTHER DEVICE'
        );
        // Special case. E.g. device unplugged before cardano app is opened
        // Stop poller and re-initiate connecting state / don't kill devices listener
        this.stopCardanoAdaAppFetchPoller();
        runInAction(
          'HardwareWalletsStore:: Re-run initiated connection',
          () => {
            this.isAddressDerived = false;
            this.isAddressChecked = false;
            this.isAddressCorrect = false;
            this.isListeningForDevice = true;
            this.hwDeviceStatus = HwDeviceStatuses.VERIFYING_ADDRESS_ABORTED;
          }
        );
      } else {
        runInAction('HardwareWalletsStore:: Cannot Verify Address', () => {
          this.hwDeviceStatus = HwDeviceStatuses.VERIFYING_ADDRESS_FAILED;
          this.isAddressDerived = false;
          this.isAddressChecked = false;
          this.isAddressCorrect = false;
        });
      }
      throw error;
    }
  };

  @action showAddress = async (params: {
    address: WalletAddress,
    path: ?string,
    isTrezor: boolean,
  }) => {
    logger.debug('[HW-DEBUG] - SHOW Address');
    const { address, path, isTrezor } = params;
    const { isMainnet } = this.environment;

    try {
      await showAddressChannel.request({
        devicePath: path,
        isTrezor,
        addressType: AddressType.BASE,
        spendingPathStr: address.spendingPath,
        stakingPathStr: `${SHELLEY_PURPOSE_INDEX}'/${ADA_COIN_TYPE}'/0'/2/0`,
        networkId: isMainnet
          ? HW_SHELLEY_CONFIG.NETWORK.MAINNET.networkId
          : HW_SHELLEY_CONFIG.NETWORK.TESTNET.networkId,
        protocolMagic: isMainnet
          ? HW_SHELLEY_CONFIG.NETWORK.MAINNET.protocolMagic
          : HW_SHELLEY_CONFIG.NETWORK.TESTNET.protocolMagic,
      });
      runInAction(
        'HardwareWalletsStore:: Address show process finished',
        () => {
          this.isAddressChecked = true;
          this.isListeningForDevice = true;
          this.hwDeviceStatus = HwDeviceStatuses.VERIFYING_ADDRESS_CONFIRMATION;
        }
      );
    } catch (error) {
      logger.debug('[HW-DEBUG] HWStore - Show address error');
      runInAction('HardwareWalletsStore:: Showing address failed', () => {
        this.isAddressChecked = false;
        this.isAddressCorrect = false;
        this.isListeningForDevice = true;
        this.hwDeviceStatus = HwDeviceStatuses.VERIFYING_ADDRESS_FAILED;
      });
      throw error;
    }
  };

  @action setAddressVerificationCheckStatus = (
    checkStatus: AddressVerificationCheckStatus
  ) => {
    // Yes / No - Reverify / No - Invalid
    if (checkStatus === AddressVerificationCheckStatuses.VALID) {
      runInAction(
        'HardwareWalletsStore:: Set address verification status CORRECT',
        () => {
          this.isAddressCorrect = true;
          this.isListeningForDevice = true;
          this.hwDeviceStatus = HwDeviceStatuses.VERIFYING_ADDRESS_SUCCEEDED;
        }
      );
    }
    if (checkStatus === AddressVerificationCheckStatuses.INVALID) {
      runInAction(
        'HardwareWalletsStore:: Set address verification status CORRECT',
        () => {
          this.isAddressCorrect = false;
          this.isListeningForDevice = true;
          this.hwDeviceStatus = HwDeviceStatuses.VERIFYING_ADDRESS_ABORTED;
        }
      );
    }
    if (checkStatus === AddressVerificationCheckStatuses.REVERIFY) {
      runInAction(
        'HardwareWalletsStore:: Set address verification status CORRECT',
        () => {
          this.isAddressDerived = false;
          this.isAddressChecked = false;
          this.isAddressCorrect = null;
          this.isListeningForDevice = true;
        }
      );
      this.verifyAddress(this.tempAddressToVerify);
    }
  };

  @action _getExtendedPublicKey = async (
    forcedPath: ?string,
    walletId?: string,
    address?: ?WalletAddress
  ) => {
    logger.debug('[HW-DEBUG] HWStore - extendedPublicKey', {
      forcedPath,
      walletId,
      address,
    });
    this.hwDeviceStatus = HwDeviceStatuses.EXPORTING_PUBLIC_KEY;
    const { transportDevice } = this;

    if (!transportDevice) {
      throw new Error(
        'Can not export extended public key: Device not recognized!'
      );
    }
    const { deviceType, path, deviceName, deviceModel } = transportDevice;
    const isTrezor = deviceType === DeviceTypes.TREZOR;

    const devicePath = forcedPath || path;
    try {
      const extendedPublicKey = await getExtendedPublicKeyChannel.request({
        path: "1852'/1815'/0'", // Shelley 1852 ADA 1815 indicator for account '0'
        isTrezor,
        devicePath,
      });

      const deviceId = extendedPublicKey.deviceId || transportDevice.deviceId;

      logger.debug('[HW-DEBUG] HWStore - EXPORT - deviceID: ', {
        deviceId,
      });

      const recognizedStoredWallet = find(
        this.hardwareWalletsConnectionData,
        (hardwareWalletData) =>
          extendedPublicKey.chainCodeHex ===
            hardwareWalletData.extendedPublicKey.chainCodeHex &&
          extendedPublicKey.publicKeyHex ===
            hardwareWalletData.extendedPublicKey.publicKeyHex
      );

      const recognizedWallet = recognizedStoredWallet
        ? this.stores.wallets.getWalletById(recognizedStoredWallet.id)
        : null;
      // Check if public key matches already restored hardware wallet public key
      // Update LC data and redirect to paired wallet
      if (recognizedWallet) {
        logger.debug('[HW-DEBUG] HWStore - I have recognized wallet: ', {
          recognizedWallet: recognizedWallet.id,
        });
        this._setHardwareWalletLocalData({
          walletId: recognizedWallet.id,
          data: {
            disconnected: false,
            data: {
              deviceType,
              deviceModel,
              deviceName,
              path: devicePath,
              paired: recognizedWallet.id, // device paired with software wallet
              disconnected: false, // device physically disconnected
            },
          },
        });

        // Delete initiated (pending) device with this path since now is paired to wallet
        const recognizedDevice = find(
          this.hardwareWalletDevices,
          (device) => device.path === forcedPath
        );
        if (recognizedDevice) {
          logger.debug(
            '[HW-DEBUG] HWStore - _getExtendedPublicKey - UNSET Device with path: ',
            { recognizedDevice: recognizedDevice.id }
          );
          await this._unsetHardwareWalletDevice({
            deviceId: recognizedDevice.id,
          });
        }

        logger.debug('[HW-DEBUG] HWStore - SET device from key export: ', {
          deviceId,
        });
        if (deviceId) {
          this._setHardwareWalletDevice({
            deviceId,
            data: {
              deviceId,
              deviceType,
              deviceModel,
              deviceName,
              path: devicePath,
              paired: recognizedWallet.id, // device paired with software wallet
              disconnected: false, // device physically disconnected
              isPending: false,
            },
          });
        }

        // Prevent redirect / check if device is valid / proceed with tx
        if (this.isTransactionInitiated) {
          logger.debug(
            '[HW-DEBUG] HWStore - Re-initiate tx from _getExtendedPublicKey: ',
            {
              walletId,
              recognizedWalletId: recognizedWallet.id,
              deviceId,
              devicePath,
            }
          );
          // Check if sender wallet match transaction initialization
          if (!walletId || recognizedWallet.id !== walletId) {
            logger.debug(
              '[HW-DEBUG] HWStore - Device not belongs to this wallet'
            );
            // Keep isTransactionInitiated active & Set new device listener by initiating transaction
            // Show message to reconnect proper software wallet device pair
            logger.debug(
              '[HW-DEBUG] unfinishedWalletTxSigning SET: ',
              walletId
            );
            runInAction(
              'HardwareWalletsStore:: set HW device CONNECTING FAILED',
              () => {
                this.hwDeviceStatus = HwDeviceStatuses.CONNECTING_FAILED;
                this.activeDevicePath = null;
                this.unfinishedWalletTxSigning = walletId;
                this.isExportKeyAborted = false;
              }
            );
          } else {
            logger.debug(
              '[HW-DEBUG] HWStore - Transaction Initiated - Close: ',
              walletId
            );
            logger.debug('[HW-DEBUG] unfinishedWalletTxSigning UNSET');
            runInAction('HardwareWalletsStore:: Initiate transaction', () => {
              this.isTransactionInitiated = false;
              this.unfinishedWalletTxSigning = null;
              this.isExportKeyAborted = false;
            });
            if (isTrezor) {
              this._signTransactionTrezor(walletId, deviceId);
            } else {
              this._signTransactionLedger(walletId, devicePath);
            }
          }
          return;
        }

        // Prevent redirect / check if device is valid / proceed with address verification
        if (this.isAddressVerificationInitiated && address) {
          logger.debug(
            '[HW-DEBUG] HWStore - Re-initiate Address verification from _getExtendedPublicKey: ',
            {
              address,
              devicePath,
              walletId,
              recognizedWalletId: recognizedWallet.id,
              deviceId,
            }
          );
          if (!walletId || recognizedWallet.id !== walletId) {
            logger.debug(
              '[HW-DEBUG] HWStore - Device not belongs to this wallet'
            );
            // Show message to reconnect proper software wallet device pair
            logger.debug(
              '[HW-DEBUG] unfinishedWalletAddressVerification SET: ',
              walletId
            );
            runInAction(
              'HardwareWalletsStore:: set HW device CONNECTING FAILED',
              () => {
                this.isAddressVerificationInitiated = false;
                this.hwDeviceStatus = HwDeviceStatuses.CONNECTING_FAILED;
                this.activeDevicePath = null;
                this.unfinishedWalletAddressVerification = address;
                this.isExportKeyAborted = false;
              }
            );
          } else {
            logger.debug(
              '[HW-DEBUG] HWStore - Address Verification - Close: ',
              walletId
            );
            logger.debug('[HW-DEBUG] unfinishedWalletTxSigning UNSET');
            runInAction('HardwareWalletsStore:: Initiate transaction', () => {
              this.isAddressVerificationInitiated = false;
              this.unfinishedWalletAddressVerification = null;
              this.isExportKeyAborted = false;
            });
            this.verifyAddress({ address, path: devicePath, isTrezor });
          }
          return;
        }

        // --> Else
        this.stores.wallets.goToWalletRoute(recognizedStoredWallet.id);
        this.actions.dialogs.closeActiveDialog.trigger();
        return;
      }

      logger.debug(
        '[HW-DEBUG] HWStore - I don not have recognized wallet - create new one or reject TX: ',
        { deviceId }
      );

      // Software Wallet not recognized and TX initiated. Show error
      if (this.isTransactionInitiated) {
        logger.debug('[HW-DEBUG] HWStore - Device not belongs to this wallet');
        // Keep isTransactionInitiated active & Set new device listener by initiating transaction
        // Show message to reconnect proper software wallet device pair
        runInAction(
          'HardwareWalletsStore:: set HW device CONNECTING FAILED',
          () => {
            this.hwDeviceStatus = HwDeviceStatuses.CONNECTING_FAILED;
            this.activeDevicePath = null;
            this.unfinishedWalletTxSigning = walletId;
            this.isExportKeyAborted = false;
          }
        );
        return;
      }

      // Software Wallet not recognized, create new one with default name
      logger.debug('[HW-DEBUG] HWStore - Initiate HW create / restore', {
        transportDevice,
        device: {
          deviceId,
          deviceType,
          deviceModel,
          deviceName,
          path: forcedPath || path,
          firmwareVersion: null,
        },
      });
      await this.actions.wallets.createHardwareWallet.trigger({
        walletName: deviceName || DEFAULT_HW_NAME,
        extendedPublicKey,
        device: {
          deviceId,
          deviceType,
          deviceModel,
          deviceName,
          path: forcedPath || path,
          firmwareVersion: null,
        },
      });
      logger.debug('[HW-DEBUG] HWStore - HW created / restored');

      // Get all Pending devices with this path and delete
      const recognizedPendingDevice = find(
        this.hardwareWalletDevices,
        (device) => device.path === devicePath
      );
      if (recognizedPendingDevice && recognizedPendingDevice.isPending) {
        logger.debug(
          '[HW-DEBUG] HWStore - Export key - UNSET Device with path: ',
          {
            path,
            recognizedPendingDevice: recognizedPendingDevice.id,
          }
        );
        await this._unsetHardwareWalletDevice({
          deviceId: recognizedPendingDevice.id,
        });
      }

      this.resetInitializedConnection();
      this._refreshHardwareWalletsLocalData();
      this._refreshHardwareWalletDevices();
    } catch (error) {
      logger.debug('[HW-DEBUG] HWStore - Export key error');
      /**
       * ============  Exporting aborted  =============
       * e.statusCode === 28169 // Ledger
       * e.code === 'Failure_ActionCancelled' // Trezor

       * ============  Exporting cancellet - device unplugged during action  =============
       * e.name === DisconnectedDevice // Ledger
       * e.error === 'device disconnected during action' // Trezor
       */
      const isCancelled =
        error.statusCode === 28169 || error.code === 'Failure_ActionCancelled';
      const isAborted =
        error.name === 'DisconnectedDevice' ||
        error.error === 'device disconnected during action';
      logger.debug('[HW-DEBUG] HWStore - Export error case: ', {
        isCancelled,
        isAborted,
      });
      if (isCancelled || isAborted) {
        logger.debug('[HW-DEBUG] HWStore - Export:: WAIT FOR ANOTHER DEVICE');
        // Special case. E.g. device unplugged before cardano app is opened
        // Stop poller and re-initiate connecting state / don't kill devices listener
        if (isCancelled && isTrezor) {
          // Skip Trezor device-change events when rejected
          setTimeout(() => {
            logger.debug('[HW-DEBUG] NOW RESET');
            runInAction(
              'HardwareWalletsStore:: Re-run initiated connection',
              () => {
                this.hwDeviceStatus = isAborted
                  ? HwDeviceStatuses.CONNECTING
                  : HwDeviceStatuses.EXPORTING_PUBLIC_KEY_FAILED;
                this.isListeningForDevice = true;
                this.isExportKeyAborted = true;
              }
            );
          }, 2000);
        } else {
          this.stopCardanoAdaAppFetchPoller();
          runInAction(
            'HardwareWalletsStore:: Re-run initiated connection',
            () => {
              this.hwDeviceStatus = isAborted
                ? HwDeviceStatuses.CONNECTING
                : HwDeviceStatuses.EXPORTING_PUBLIC_KEY_FAILED;
              this.isListeningForDevice = true;
              this.isExportKeyAborted = true;
            }
          );
        }
      } else {
        runInAction(
          'HardwareWalletsStore:: Cannot export extended public key',
          () => {
            this.hwDeviceStatus = HwDeviceStatuses.EXPORTING_PUBLIC_KEY_FAILED;
          }
        );
      }
      // Pass other errors to caller (establishHardwareWalletConnection() in this case) and handle additional actions if needed
      throw error;
    }
  };

  // Trezor - Shelley only
  @action _signTransactionTrezor = async (
    walletId: string,
    deviceId?: ?string
  ) => {
    const { coinSelection } = this.txSignRequest;
    runInAction('HardwareWalletsStore:: set Transaction verifying', () => {
      this.hwDeviceStatus = HwDeviceStatuses.VERIFYING_TRANSACTION;
    });

    logger.debug('[HW-DEBUG] _signTransactionTrezor:: Execute');

    // @TODO - remove once signing delegation transaction will call coins selection
    // This case is covered in coins selection action
    if (!coinSelection) {
      runInAction(
        'HardwareWalletsStore:: set Transaction verifying failed',
        () => {
          this.hwDeviceStatus = HwDeviceStatuses.VERIFYING_TRANSACTION_FAILED;
        }
      );
      throw new Error(`Missing Coins Selection for wallet: ${walletId}`);
    }

    const { inputs, outputs, fee, certificates, withdrawals } = coinSelection;

    const inputsData = map(inputs, (input) => {
      return prepareTrezorInput(input);
    });

    const outputsData = map(outputs, (output) => {
      return prepareTrezorOutput(output);
    });

    const withdrawalsData = map(withdrawals, (withdrawal) => {
      return prepareTrezorWithdrawal(withdrawal);
    });

    const certificatesData = map(certificates, (certificate) =>
      prepareTrezorCertificate(certificate)
    );

    const recognizedDevice = find(
      this.hardwareWalletDevices,
      (hardwareWalletDevice) => hardwareWalletDevice.paired === walletId
    );
    const recognizedDevicePath = get(recognizedDevice, 'path', null);

    logger.debug('[HW-DEBUG] sign Trezor:: recognizedDevicePath and walelt: ', {
      walletId,
      deviceId,
      isTransactionInitiated: this.isTransactionInitiated,
    });

    if (this.isTransactionInitiated) {
      // Check if sender wallet match transaction initialization
      if (
        !recognizedDevice ||
        (recognizedDevice && deviceId && recognizedDevice.id !== deviceId)
      ) {
        logger.debug('[HW-DEBUG] HWStore - Device not belongs to this wallet');
        // Keep isTransactionInitiated active & Set new device listener by initiating transaction
        // Show message to reconnect proper software wallet device pair
        logger.debug('[HW-DEBUG] unfinishedWalletTxSigning SET: ', walletId);
        runInAction(
          'HardwareWalletsStore:: set HW device CONNECTING FAILED',
          () => {
            this.hwDeviceStatus = HwDeviceStatuses.CONNECTING_FAILED;
            this.activeDevicePath = null;
            this.unfinishedWalletTxSigning = walletId;
          }
        );
        return;
      }

      logger.debug(
        '[HW-DEBUG] HWStore - Transaction Initiated - RESET: ',
        walletId
      );
      runInAction('HardwareWalletsStore:: Initiate transaction', () => {
        this.isTransactionInitiated = false;
        this.unfinishedWalletTxSigning = null;
      });
    }

    const { isMainnet } = this.environment;
    const ttl = this._getTtl();
    const absoluteSlotNumber = this._getAbsoluteSlotNumber();

    try {
      const signedTransaction = await signTransactionTrezorChannel.request({
        inputs: inputsData,
        outputs: outputsData,
        fee: formattedAmountToLovelace(fee.toString()).toString(),
        ttl: ttl.toString(),
        validityIntervalStartStr: absoluteSlotNumber.toString(),
        networkId: isMainnet
          ? HW_SHELLEY_CONFIG.NETWORK.MAINNET.networkId
          : HW_SHELLEY_CONFIG.NETWORK.TESTNET.networkId,
        protocolMagic: isMainnet
          ? HW_SHELLEY_CONFIG.NETWORK.MAINNET.trezorProtocolMagic
          : HW_SHELLEY_CONFIG.NETWORK.TESTNET.trezorProtocolMagic,
        certificates: certificatesData,
        withdrawals: withdrawalsData,
        devicePath: recognizedDevicePath,
      });

      if (!signedTransaction.success) {
        throw signedTransaction.payload;
      }

      runInAction(
        'HardwareWalletsStore:: transaction successfully signed',
        () => {
          this.txBody = signedTransaction.payload.serializedTx;
          this.hwDeviceStatus =
            HwDeviceStatuses.VERIFYING_TRANSACTION_SUCCEEDED;
        }
      );
    } catch (error) {
      runInAction(
        'HardwareWalletsStore:: set Transaction verifying failed',
        () => {
          this.hwDeviceStatus = HwDeviceStatuses.VERIFYING_TRANSACTION_FAILED;
          this.isTransactionInitiated = false;
        }
      );
      // @TODO - Maybe we should handle this case as separated message in tx dialog
      if (error.code === 'Device_CallInProgress') {
        throw new Error('Device is busy - reconnect device and try again');
      }
      throw error;
    }
  };

  _signWitnesses = async (witnesses: Array<Witness>, xpubHex: string) => {
    const signedWitnesses = [];
    for (const witness of witnesses) {
      const signedWitness = await this.ShelleyWitness(witness, xpubHex);
      signedWitnesses.push(signedWitness);
    }
    return signedWitnesses;
  };

  ShelleyWitness = async (witness: Witness, xpubHex: string) => {
    const xpub = await this._deriveXpub(witness.path, xpubHex);
    const publicKey = xpub.slice(0, 32);
    const signature = Buffer.from(witness.witnessSignatureHex, 'hex');
    return ShelleyTxWitnessShelley(publicKey, signature);
  };

  _deriveXpub = CachedDeriveXpubFactory(async (xpubHex) => {
    return Buffer.from(xpubHex, 'hex');
  });

  _getRewardAccountAddress = async (walletId: string, path: Array<string>) => {
    const pathParams = getParamsFromPath(path);
    const publicKey = await this.getPublicKeyRequest.execute({
      walletId,
      role: pathParams.roleIdentity,
      index: pathParams.index,
    });
    const data = {
      stake: publicKey,
    };
    const constructedAddress = await this.constructAddressRequest.execute({
      data,
    });
    return constructedAddress.address;
  };

  // Ledger - Shelley only
  @action _signTransactionLedger = async (
    walletId: string,
    devicePath: ?string
  ) => {
    runInAction('HardwareWalletsStore:: set Transaction verifying', () => {
      this.hwDeviceStatus = HwDeviceStatuses.VERIFYING_TRANSACTION;
    });
    const { coinSelection } = this.txSignRequest;
    const {
      inputs,
      outputs,
      certificates,
      fee: flatFee,
      withdrawals,
    } = coinSelection;
    logger.debug('[HW-DEBUG] HWStore - sign transaction Ledger: ', {
      walletId,
    });

    const hardwareWalletConnectionData = get(
      this.hardwareWalletsConnectionData,
      walletId
    );

    // Guard against potential null value
    if (!hardwareWalletConnectionData)
      throw new Error('Wallet not paired or Device not connected');

    const publicKeyHex = get(hardwareWalletConnectionData, [
      'extendedPublicKey',
      'publicKeyHex',
    ]);
    const chainCodeHex = get(hardwareWalletConnectionData, [
      'extendedPublicKey',
      'chainCodeHex',
    ]);
    const xpubHex = `${publicKeyHex}${chainCodeHex}`;

    const unsignedTxInputs = [];
    const inputsData = map(inputs, (input) => {
      const shelleyTxInput = ShelleyTxInputFromUtxo(input);
      unsignedTxInputs.push(shelleyTxInput);
      return prepareLedgerInput(input);
    });

    const unsignedTxOutputs = [];
    const outputsData = [];
    for (const output of outputs) {
      const {
        address_style: addressStyle,
      } = await this.stores.addresses._inspectAddress({
        addressId: output.address,
      });
      const shelleyTxOutput = ShelleyTxOutput(output, addressStyle);
      unsignedTxOutputs.push(shelleyTxOutput);
      const ledgerOutput = prepareLedgerOutput(output, addressStyle);
      outputsData.push(ledgerOutput);
    }

    // Construct certificates
    const unsignedTxCerts = [];
    const _certificatesData = map(certificates, async (certificate) => {
      const accountAddress = await this._getRewardAccountAddress(
        walletId,
        certificate.rewardAccountPath
      );
      const shelleyTxCert = ShelleyTxCert({
        accountAddress,
        pool: certificate.pool,
        type: CERTIFICATE_TYPE[certificate.certificateType],
      });
      unsignedTxCerts.push(shelleyTxCert);
      return prepareLedgerCertificate(certificate);
    });
    const certificatesData = await Promise.all(_certificatesData);

    // Construct Withdrawals
    const _withdrawalsData = map(withdrawals, async (withdrawal) =>
      prepareLedgerWithdrawal(withdrawal)
    );
    const withdrawalsData = await Promise.all(_withdrawalsData);

    const fee = formattedAmountToLovelace(flatFee.toString());
    const ttl = this._getTtl();
    const absoluteSlotNumber = this._getAbsoluteSlotNumber();
<<<<<<< HEAD
    const metadataHashHex = null;

=======
    const auxiliaryData = null;
>>>>>>> b64bcad8
    const { isMainnet } = this.environment;

    try {
      const signedTransaction = await signTransactionLedgerChannel.request({
        inputs: inputsData,
        outputs: outputsData,
        fee: fee.toString(),
        ttl: ttl.toString(),
        validityIntervalStartStr: absoluteSlotNumber.toString(),
        networkId: isMainnet
          ? HW_SHELLEY_CONFIG.NETWORK.MAINNET.networkId
          : HW_SHELLEY_CONFIG.NETWORK.TESTNET.networkId,
        protocolMagic: isMainnet
          ? HW_SHELLEY_CONFIG.NETWORK.MAINNET.protocolMagic
          : HW_SHELLEY_CONFIG.NETWORK.TESTNET.protocolMagic,
        certificates: certificatesData,
        withdrawals: withdrawalsData,
        signingMode: TransactionSigningMode.ORDINARY_TRANSACTION,
        auxiliaryData,
        devicePath,
      });

      const unsignedTxWithdrawals =
        withdrawals.length > 0 ? ShelleyTxWithdrawal(withdrawals) : null;

      // Prepare unsigned transaction structure for serialzation
      const unsignedTx = prepareTxAux({
        txInputs: unsignedTxInputs,
        txOutputs: unsignedTxOutputs,
        fee,
        ttl,
        certificates: unsignedTxCerts,
        withdrawals: unsignedTxWithdrawals,
      });

      const signedWitnesses = await this._signWitnesses(
        signedTransaction.witnesses,
        xpubHex
      );
      const txWitnesses = new Map();
      if (signedWitnesses.length > 0) {
        txWitnesses.set(0, signedWitnesses);
      }

      // Prepare serialized transaction with unsigned data and signed witnesses
      const txBody = await prepareBody(unsignedTx, txWitnesses);

      runInAction('HardwareWalletsStore:: set Transaction verified', () => {
        this.hwDeviceStatus = HwDeviceStatuses.VERIFYING_TRANSACTION_SUCCEEDED;
        this.txBody = txBody;
        this.activeDevicePath = null;
      });
    } catch (error) {
      runInAction(
        'HardwareWalletsStore:: set Transaction verifying failed',
        () => {
          this.hwDeviceStatus = HwDeviceStatuses.VERIFYING_TRANSACTION_FAILED;
        }
      );
      throw error;
    }
  };

  initiateTransaction = async (params: { walletId: ?string }) => {
    const { walletId } = params;
    runInAction('HardwareWalletsStore:: Initiate Transaction', () => {
      this.isTransactionInitiated = true;
      this.hwDeviceStatus = HwDeviceStatuses.CONNECTING;
      this.activeDelegationWalletId = walletId;
    });
    const hardwareWalletConnectionData = get(
      this.hardwareWalletsConnectionData,
      walletId
    );

    logger.debug('[HW-DEBUG] HWStore - initiateTransaction: ', {
      walletId,
    });

    // Guard against potential null value
    if (!hardwareWalletConnectionData)
      throw new Error('Wallet not paired or Device not connected');

    const { disconnected, device, id } = hardwareWalletConnectionData;
    const { deviceType } = device;

    let devicePath = hardwareWalletConnectionData.device.path;
    if (disconnected) {
      logger.debug('[HW-DEBUG] HWStore - initiateTransaction - DISCONNECTED');
      // Wait for connection to be established and continue to signing process
      try {
        let transportDevice;
        if (
          hardwareWalletConnectionData.device.deviceType === DeviceTypes.TREZOR
        ) {
          // Do I have unpaired Trezor devices
          const lastUnpairedDevice = findLast(
            this.hardwareWalletDevices,
            (hardwareWalletDevice) =>
              !hardwareWalletDevice.paired && !hardwareWalletDevice.disconnected
          );

          if (lastUnpairedDevice) {
            logger.debug('[HW-DEBUG] I HAVE UNPAIRED');
            transportDevice = lastUnpairedDevice;
          } else {
            logger.debug('[HW-DEBUG] CHECK FOR NEXT device');
            transportDevice = await getHardwareWalletTransportChannel.request({
              devicePath: null,
              isTrezor: true,
            });
          }
          logger.debug('[HW-DEBUG] INITIATE tx - I have transport');
        } else {
          transportDevice = await this.establishHardwareWalletConnection();
        }

        if (!transportDevice) {
          logger.debug('[HW-DEBUG] No new devices recognized for tx signing');
          throw new Error('Signing device not recognized!');
        }

        devicePath = transportDevice.path;
      } catch (e) {
        logger.debug(
          '[HW-DEBUG] HWStore - initiateTransaction - DISCONNECTED - ERROR'
        );
        runInAction('HardwareWalletsStore:: Initiate transaction', () => {
          this.isTransactionInitiated = false;
          this.hwDeviceStatus = HwDeviceStatuses.VERIFYING_TRANSACTION_FAILED;
        });
        throw e;
      }
    }
    runInAction(
      'HardwareWalletsStore:: Set active device path for Transaction send',
      () => {
        this.activeDevicePath = devicePath;
      }
    );

    // Add more cases / edge cases if needed
    if (deviceType === DeviceTypes.TREZOR && walletId) {
      logger.debug('[HW-DEBUG] Sign Trezor: ', { id });
      const transportDevice = await this.establishHardwareWalletConnection();
      if (transportDevice) {
        logger.debug('[HW-DEBUG] HWStore - Set transport device 4', {
          transportDevice,
        });
        runInAction(
          'HardwareWalletsStore:: Set transport device fomr tx init',
          () => {
            this.transportDevice = transportDevice;
          }
        );
        await this._getExtendedPublicKey(transportDevice.path, walletId);
      }
    } else {
      logger.debug(
        '[HW-DEBUG] HWStore - getCardanoAdaApp - from  initiateTransaction',
        { devicePath }
      );
      if (walletId) {
        this.stopCardanoAdaAppFetchPoller();
        this.cardanoAdaAppPollingInterval = setInterval(
          (path, wid) => this.getCardanoAdaApp({ path, walletId: wid }),
          CARDANO_ADA_APP_POLLING_INTERVAL,
          devicePath,
          walletId
        );
      }
    }
  };

  _resetTransaction = async (
    params: ?{
      cancelDeviceAction: boolean,
    }
  ) => {
    if (isHardwareWalletSupportEnabled) {
      logger.debug('[HW-DEBUG] RESET TX');
      runInAction('HardwareWalletsStore:: Reset initiated transaction', () => {
        this.isTransactionInitiated = false;
      });
      this.stopCardanoAdaAppFetchPoller();
      const cancelDeviceAction = get(params, 'cancelDeviceAction', false);
      if (cancelDeviceAction) {
        resetTrezorActionChannel.request();
      }
      this.sendMoneyRequest.reset();
      this.selectCoinsRequest.reset();
      logger.debug('[HW-DEBUG] unfinishedWalletTxSigning UNSET');
      runInAction('HardwareWalletsStore:: reset Transaction verifying', () => {
        this.hwDeviceStatus = HwDeviceStatuses.READY;
        this.txBody = null;
        this.activeDevicePath = null;
        this.unfinishedWalletTxSigning = null;
        this.activeDelegationWalletId = null;
      });
    }
  };

  @action _changeHardwareWalletConnectionStatus = async (
    params: HardwareWalletConnectionRequest
  ) => {
    const {
      disconnected,
      deviceType,
      deviceId,
      deviceModel,
      deviceName,
      path,
      error,
      eventType,
    } = params;
    logger.debug('[HW-DEBUG] HWStore - CHANGE status: ', {
      params,
    });

    // Handle Trezor Bridge instance checker
    if (error && deviceType === DeviceTypes.TREZOR) {
      if (
        error.payload &&
        error.payload &&
        error.payload.code === 'ECONNREFUSED'
      ) {
        runInAction(
          'HardwareWalletsStore:: Mark Trezor Bridge as not installed',
          () => {
            this.isTrezorBridgeInstalled = false;
          }
        );
      }
      return;
    }

    // Unset Trezor Bridge instance checker
    if (deviceType === DeviceTypes.TREZOR && !this.isTrezorBridgeInstalled) {
      runInAction(
        'HardwareWalletsStore:: Mark Trezor Bridge as installed',
        () => {
          this.isTrezorBridgeInstalled = true;
        }
      );
    }

    const { hardwareWalletsConnectionData, hardwareWalletDevices } = this;
    // Add new recognized device - not connected to software wallet
    // Or update recognized device while paired with existing software wallet
    const recognizedPairedHardwareWallet = find(
      hardwareWalletsConnectionData,
      (connection) =>
        // We can not be sure that Ledger is right Wallet device because we don't have device ID at this point
        deviceType === DeviceTypes.TREZOR &&
        deviceId &&
        connection.device.deviceId === deviceId
    );

    if (disconnected && deviceType === DeviceTypes.LEDGER) {
      // Remove all stored Ledger instances from LC - both pending and paired (with software Wallets)
      logger.debug('[HW-DEBUG] HWStore - device disconnected');

      const recognizedLedgerDevice = find(
        hardwareWalletDevices,
        (hardwareWalletDevice) => hardwareWalletDevice.path === path
      );

      if (recognizedLedgerDevice) {
        logger.debug('[HW-DEBUG] HWStore - Remove Device from LC', {
          recognizedLedgerDevice,
        });
        await this._unsetHardwareWalletDevice({
          deviceId: recognizedLedgerDevice.id,
        });
      }

      logger.debug('[HW-DEBUG] HWStore - GET Paired and set to disconnected');
      const recognizedLedgerWallet = find(
        hardwareWalletsConnectionData,
        (connection) =>
          // We can not be sure that Ledger is right Wallet device because we don't have device ID at this point
          deviceType === DeviceTypes.LEDGER &&
          path &&
          connection.device.path === path
      );

      if (recognizedLedgerWallet) {
        logger.debug('[HW-DEBUG] HWStore - I have stored Ledger wallet');
        await this._setHardwareWalletLocalData({
          walletId: recognizedLedgerWallet.id,
          data: {
            deviceType,
            deviceModel,
            deviceName,
            disconnected: true,
            path,
          },
        });
      }
    }

    // Check if plugged-in device match one with already established wallet connection
    if (
      recognizedPairedHardwareWallet &&
      recognizedPairedHardwareWallet.device.deviceType === DeviceTypes.TREZOR
    ) {
      // Change software wallet status - paired with device
      logger.debug(
        '[HW-DEBUG] HWStore - set Hardware Wallet local data: ',
        recognizedPairedHardwareWallet.id
      );
      await this._setHardwareWalletLocalData({
        walletId: recognizedPairedHardwareWallet.id,
        data: {
          deviceType,
          deviceModel,
          deviceName,
          disconnected: true, // Always reset connecting state to force re-connect
          path,
        },
      });
    }

    // Set Pending Ledger or Trezor device with ID
    let pendingId;
    if (
      deviceId ||
      (deviceType === DeviceTypes.LEDGER &&
        (!disconnected || recognizedPairedHardwareWallet))
    ) {
      pendingId =
        deviceType === DeviceTypes.LEDGER && recognizedPairedHardwareWallet
          ? recognizedPairedHardwareWallet.device.deviceId
          : new Date().valueOf();
      logger.debug('[HW-DEBUG] HWStore - SET DEVICE DATA: ', {
        deviceId,
        pendingId,
        disconnected,
      });

      if (deviceId || pendingId) {
        await this._setHardwareWalletDevice({
          deviceId: deviceId || pendingId.toString(), // device ID or timestamp (for pending devices without ID) - ledger Only
          data: {
            deviceType,
            deviceModel,
            deviceName,
            path,
            // paired: (recognizedPairedHardwareWallet && deviceType === DeviceTypes.LEDGER)
            //   ? recognizedPairedHardwareWallet.id
            //   : null, // Always reset pairing indication on Trezor to force re-connect and set if exist for Ledger
            paired: null, // Always reset pairing indication to force re-connect
            disconnected, // device physically disconnected
            isPending: !deviceId && !recognizedPairedHardwareWallet,
          },
        });
      }
    }

    await this._refreshHardwareWalletsLocalData();
    await this._refreshHardwareWalletDevices();

    // Start connection establishing process if devices listener flag is UP
    if (
      this.isListeningForDevice &&
      !disconnected &&
      (!eventType || eventType === DeviceEvents.CONNECT)
    ) {
      runInAction('HardwareWalletsStore:: remove device listener', () => {
        this.isListeningForDevice = false;
      });

      if (deviceType === DeviceTypes.LEDGER) {
        // To Force Ledger with manual parameters because ID is not available and device not stored to LC
        logger.debug(
          '[HW-DEBUG] HWStore - CALL establish connection with pendingID: ',
          pendingId
        );
        this.establishHardwareWalletConnection();
      } else {
        this.establishHardwareWalletConnection();
      }
    }

    // Case that allows us to re-trigger tx send process multiple times if device doesn't match sender wallet
    if (
      this.unfinishedWalletTxSigning &&
      !disconnected &&
      eventType === DeviceEvents.CONNECT
    ) {
      logger.debug(
        '[HW-DEBUG] CHANGE STATUS to: ',
        HwDeviceStatuses.CONNECTING
      );
      runInAction('HardwareWalletsStore:: Change status to Connecting', () => {
        this.hwDeviceStatus = HwDeviceStatuses.CONNECTING;
      });
      logger.debug(
        '[HW-DEBUG] HWStore - Reinitialize TX signing: ',
        this.unfinishedWalletTxSigning
      );
      this.initiateTransaction({ walletId: this.unfinishedWalletTxSigning });
    }

    // Case that allows us to re-trigger address verification process multiple times if fails
    if (
      this.unfinishedWalletAddressVerification &&
      !disconnected &&
      (!eventType || eventType === DeviceEvents.CONNECT)
    ) {
      logger.debug(
        '[HW-DEBUG] CHANGE STATUS to: ',
        HwDeviceStatuses.CONNECTING
      );
      runInAction('HardwareWalletsStore:: Change status to Connecting', () => {
        this.hwDeviceStatus = HwDeviceStatuses.CONNECTING;
      });
      logger.debug(
        '[HW-DEBUG] HWStore - Reinitialize Address Verification process: ',
        this.unfinishedWalletAddressVerification
      );
      // It is not possible to pass null value that FLOW marks as error (FlowFixMe used)
      this.initiateAddressVerification(
        // $FlowFixMe
        this.unfinishedWalletAddressVerification,
        path
      );
    }
  };

  @action resetInitializedConnection = async (
    params: ?{
      cancelDeviceAction: boolean,
    }
  ) => {
    const cancelDeviceAction = get(params, 'cancelDeviceAction', false);
    if (cancelDeviceAction) {
      resetTrezorActionChannel.request();
    }
    this.stopCardanoAdaAppFetchPoller();
    this.stores.wallets.createHardwareWalletRequest.reset();
    this.hwDeviceStatus = HwDeviceStatuses.CONNECTING;
    this.extendedPublicKey = null;
    this.transportDevice = {};
    this.isListeningForDevice = false;
    this.isExportKeyAborted = false;
  };

  @action resetInitializedAddressVerification = async (
    params: ?{
      cancelDeviceAction: boolean,
    }
  ) => {
    const cancelDeviceAction = get(params, 'cancelDeviceAction', false);
    if (cancelDeviceAction) {
      resetTrezorActionChannel.request();
    }
    this.stopCardanoAdaAppFetchPoller();
    this.hwDeviceStatus = HwDeviceStatuses.CONNECTING;
    this.transportDevice = {};
    this.isListeningForDevice = false;
    this.isAddressVerificationInitiated = false;
    this.unfinishedWalletAddressVerification = null;
    this.isAddressDerived = false;
    this.isAddressChecked = false;
    this.isAddressCorrect = null;
    this.tempAddressToVerify = {};
    this.isExportKeyAborted = false;
    this.activeDevicePath = null;
  };

  @action _refreshHardwareWalletsLocalData = async () => {
    await this.hardwareWalletsLocalDataRequest.execute();
  };

  @action _refreshHardwareWalletDevices = async () => {
    await this.hardwareWalletDevicesRequest.execute();
  };

  @computed get hardwareWalletsConnectionData(): HardwareWalletsLocalData {
    return this.hardwareWalletsLocalDataRequest.result;
  }

  @computed get hardwareWalletDevices(): HardwareWalletsLocalData {
    return this.hardwareWalletDevicesRequest.result;
  }

  checkIsTrezorByWalletId = (walletId: string): boolean => {
    const hardwareWalletConnectionData = find(
      this.hardwareWalletsConnectionData,
      (connectionData) => connectionData.id === walletId
    );
    return (
      hardwareWalletConnectionData &&
      hardwareWalletConnectionData.device.deviceType === DeviceTypes.TREZOR
    );
  };

  _resetTxSignRequestData = () => {
    this.selectCoinsRequest.reset();
    this.txSignRequest = {};
  };

  _deviceType = (deviceModel: LedgerModel | TrezorModel) => {
    let type;
    switch (deviceModel) {
      case DeviceModels.LEDGER_NANO_S:
        type = DeviceTypes.LEDGER;
        break;
      case DeviceModels.LEDGER_NANO_X:
        type = DeviceTypes.LEDGER;
        break;
      case DeviceModels.TREZOR_ONE:
        type = DeviceTypes.TREZOR;
        break;
      case DeviceModels.TREZOR_T:
        type = DeviceTypes.TREZOR;
        break;
      default:
        type = null;
    }
    return type;
  };

  _getTtl = (): number => {
    const { absoluteSlotNumber } = this.stores.networkStatus;
    const ttl = absoluteSlotNumber + TIME_TO_LIVE;
    return ttl;
  };

  _getAbsoluteSlotNumber = (): number => {
    const { absoluteSlotNumber } = this.stores.networkStatus;
    return absoluteSlotNumber;
  };

  _getHardwareWalletDeviceInfoByWalletId = (
    walletId: string
  ): HardwareWalletLocalData => {
    return find(
      this.hardwareWalletsConnectionData,
      (connectionData) => connectionData.id === walletId
    );
  };

  _setHardwareWalletLocalData = async ({
    walletId,
    data,
  }: SetHardwareWalletLocalDataRequestType) => {
    logger.debug(
      '[HW-DEBUG] HWStore - CALL SET - _setHardwareWalletLocalData METHOD: ',
      walletId
    );
    if (walletId) {
      await this.setHardwareWalletLocalDataRequest.execute(walletId, data);
      this._refreshHardwareWalletsLocalData();
      this.stores.wallets.refreshWalletsData();
    }
  };

  _unsetHardwareWalletLocalData = async ({
    walletId,
  }: {
    walletId: string,
  }) => {
    logger.debug('[HW-DEBUG] HWStore - _unsetHardwareWalletLocalData');
    await this.unsetHardwareWalletLocalDataRequest.execute(walletId);

    const pairedDevice = find(
      this.hardwareWalletDevices,
      (recognizedDevice) => recognizedDevice.paired === walletId
    );

    // Unset device <-> wallet paired parameter
    if (pairedDevice) {
      this._setHardwareWalletDevice({
        deviceId: pairedDevice.id,
        data: {
          paired: null,
        },
      });
      this._refreshHardwareWalletDevices();
    }
    this._refreshHardwareWalletsLocalData();
    this.stores.wallets.refreshWalletsData();
  };

  _setHardwareWalletDevice = async ({
    deviceId,
    data,
  }: SetHardwareWalletDeviceRequestType) => {
    await this.setHardwareWalletDeviceRequest.execute(deviceId, data);
    this._refreshHardwareWalletDevices();
  };

  _unsetHardwareWalletDevice = async ({ deviceId }: { deviceId?: ?string }) => {
    if (deviceId) {
      await this.unsetHardwareWalletDeviceRequest.execute(deviceId);
    } else {
      await this.unsetHardwareWalletLocalDataAllRequest.execute();
    }
    this._refreshHardwareWalletDevices();
  };

  // For testing / development ONLY
  _resetHardwareWallets = async () => {
    if (global.environment.isDev) {
      await Promise.all(
        this.stores.wallets.all.map(async (wallet) => {
          if (wallet.isHardwareWallet) {
            return this.stores.wallets._deleteWallet({
              walletId: wallet.id,
              isLegacy: wallet.isLegacy,
            });
          }
          return null;
        })
      );
      await this.unsetHardwareWalletDevicesAllRequest.execute();
      await this.unsetHardwareWalletLocalDataAllRequest.execute();
      await this._refreshHardwareWalletsLocalData();
      await this._refreshHardwareWalletDevices();
    }
  };

  stopCardanoAdaAppFetchPoller = () => {
    logger.debug('[HW-DEBUG] HWStore - STOP Ada App poller');
    if (this.cardanoAdaAppPollingInterval) {
      clearInterval(this.cardanoAdaAppPollingInterval);
    }
  };
}<|MERGE_RESOLUTION|>--- conflicted
+++ resolved
@@ -107,9 +107,6 @@
   xpub: HardwareWalletExtendedPublicKeyResponse,
 };
 
-<<<<<<< HEAD
-const DEBUG_DATA_POLLING_INTERVAL = 1000;
-=======
 export type AddressVerificationCheckStatus = 'valid' | 'invalid' | 'reverify';
 
 export type TempAddressToVerify = {
@@ -128,7 +125,7 @@
   REVERIFY: 'reverify',
 };
 
->>>>>>> b64bcad8
+const DEBUG_DATA_POLLING_INTERVAL = 1000;
 const CARDANO_ADA_APP_POLLING_INTERVAL = 1000;
 const DEFAULT_HW_NAME = 'Hardware Wallet';
 
@@ -1841,12 +1838,7 @@
     const fee = formattedAmountToLovelace(flatFee.toString());
     const ttl = this._getTtl();
     const absoluteSlotNumber = this._getAbsoluteSlotNumber();
-<<<<<<< HEAD
-    const metadataHashHex = null;
-
-=======
     const auxiliaryData = null;
->>>>>>> b64bcad8
     const { isMainnet } = this.environment;
 
     try {
