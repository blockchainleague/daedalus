--- conflicted
+++ resolved
@@ -10,11 +10,8 @@
 import type { WalletExportToFileParams } from '../actions/wallet-settings-actions';
 import type { WalletUtxos } from '../api/wallets/types';
 import { RECOVERY_PHRASE_VERIFICATION_STATUSES } from '../config/walletRecoveryPhraseVerificationConfig';
-<<<<<<< HEAD
 import { EventCategories } from '../analytics';
-=======
 import { WalletLocalData } from '../types/localDataTypes';
->>>>>>> af8e56a7
 
 export default class WalletSettingsStore extends Store {
   @observable
