// @flow
import { observable, action } from 'mobx';
import AdaRedemptionStore from './AdaRedemptionStore';
import AdaWalletsStore from './AdaWalletsStore';
import AdaWalletSettingsStore from './AdaWalletSettingsStore';
import AddressesStore from './AddressesStore';
import AppStore from './AppStore';
import NetworkStatusStore from './NetworkStatusStore';
import NodeUpdateStore from './NodeUpdateStore';
import ProfileStore from './ProfileStore';
import SidebarStore from './SidebarStore';
import TransactionsStore from './AdaTransactionsStore';
import UiDialogsStore from './UiDialogsStore';
import UiNotificationsStore from './UiNotificationsStore';
<<<<<<< HEAD
import NetworkStatusStore from './NetworkStatusStore';
import WalletsStore from './WalletsStore';
import TransactionsStore from './TransactionsStore';
import AdaRedemptionStore from './AdaRedemptionStore';
import NodeUpdateStore from './NodeUpdateStore';
import WalletSettingsStore from './WalletSettingsStore';
import AddressesStore from './AddressesStore';
=======
import WalletBackupStore from './WalletBackupStore';
import WindowStore from './WindowStore';
>>>>>>> 732e807b

export const storeClasses = {
  adaRedemption: AdaRedemptionStore,
  addresses: AddressesStore,
  app: AppStore,
  networkStatus: NetworkStatusStore,
  nodeUpdate: NodeUpdateStore,
  profile: ProfileStore,
  sidebar: SidebarStore,
  transactions: TransactionsStore,
  uiDialogs: UiDialogsStore,
  uiNotifications: UiNotificationsStore,
<<<<<<< HEAD
  networkStatus: NetworkStatusStore,
  wallets: WalletsStore,
  transactions: TransactionsStore,
  adaRedemption: AdaRedemptionStore,
  nodeUpdate: NodeUpdateStore,
  walletSettings: WalletSettingsStore,
  addresses: AddressesStore,
=======
  wallets: AdaWalletsStore,
  walletBackup: WalletBackupStore,
  walletSettings: AdaWalletSettingsStore,
  window: WindowStore,
>>>>>>> 732e807b
};

export type StoresMap = {
  adaRedemption: AdaRedemptionStore,
  addresses: AddressesStore,
  app: AppStore,
  networkStatus: NetworkStatusStore,
  nodeUpdate: NodeUpdateStore,
  profile: ProfileStore,
  router: Object,
  sidebar: SidebarStore,
  transactions: TransactionsStore,
  uiDialogs: UiDialogsStore,
  uiNotifications: UiNotificationsStore,
<<<<<<< HEAD
  networkStatus: NetworkStatusStore,
  wallets: WalletsStore,
  transactions: TransactionsStore,
  adaRedemption: AdaRedemptionStore,
  nodeUpdate: NodeUpdateStore,
  walletSettings: WalletSettingsStore,
  addresses: AddressesStore,
=======
  wallets: AdaWalletsStore,
  walletBackup: WalletBackupStore,
  walletSettings: AdaWalletSettingsStore,
  window: WindowStore,
>>>>>>> 732e807b
};

// Constant that does never change during lifetime
const stores = observable({
  adaRedemption: null,
  addresses: null,
  app: null,
  networkStatus: null,
  nodeUpdate: null,
  profile: null,
  router: null,
  sidebar: null,
  transactions: null,
  uiDialogs: null,
  uiNotifications: null,
  wallets: null,
  walletBackup: null,
  walletSettings: null,
  window: null,
});

// Set up and return the stores for this app -> also used to reset all stores to defaults
export default action((api, actions, router): StoresMap => {
  // Assign mobx-react-router only once
  if (stores.router == null) stores.router = router;
  // All other stores have our lifecycle
  const storeNames = Object.keys(storeClasses);
  storeNames.forEach(name => { if (stores[name]) stores[name].teardown(); });
  storeNames.forEach(name => { stores[name] = new storeClasses[name](stores, api, actions); });
  storeNames.forEach(name => { if (stores[name]) stores[name].initialize(); });
  return stores;
});<|MERGE_RESOLUTION|>--- conflicted
+++ resolved
@@ -1,29 +1,19 @@
 // @flow
 import { observable, action } from 'mobx';
 import AdaRedemptionStore from './AdaRedemptionStore';
-import AdaWalletsStore from './AdaWalletsStore';
-import AdaWalletSettingsStore from './AdaWalletSettingsStore';
 import AddressesStore from './AddressesStore';
 import AppStore from './AppStore';
 import NetworkStatusStore from './NetworkStatusStore';
 import NodeUpdateStore from './NodeUpdateStore';
 import ProfileStore from './ProfileStore';
 import SidebarStore from './SidebarStore';
-import TransactionsStore from './AdaTransactionsStore';
+import TransactionsStore from './TransactionsStore';
 import UiDialogsStore from './UiDialogsStore';
 import UiNotificationsStore from './UiNotificationsStore';
-<<<<<<< HEAD
-import NetworkStatusStore from './NetworkStatusStore';
 import WalletsStore from './WalletsStore';
-import TransactionsStore from './TransactionsStore';
-import AdaRedemptionStore from './AdaRedemptionStore';
-import NodeUpdateStore from './NodeUpdateStore';
 import WalletSettingsStore from './WalletSettingsStore';
-import AddressesStore from './AddressesStore';
-=======
 import WalletBackupStore from './WalletBackupStore';
 import WindowStore from './WindowStore';
->>>>>>> 732e807b
 
 export const storeClasses = {
   adaRedemption: AdaRedemptionStore,
@@ -36,20 +26,10 @@
   transactions: TransactionsStore,
   uiDialogs: UiDialogsStore,
   uiNotifications: UiNotificationsStore,
-<<<<<<< HEAD
-  networkStatus: NetworkStatusStore,
   wallets: WalletsStore,
-  transactions: TransactionsStore,
-  adaRedemption: AdaRedemptionStore,
-  nodeUpdate: NodeUpdateStore,
   walletSettings: WalletSettingsStore,
-  addresses: AddressesStore,
-=======
-  wallets: AdaWalletsStore,
   walletBackup: WalletBackupStore,
-  walletSettings: AdaWalletSettingsStore,
   window: WindowStore,
->>>>>>> 732e807b
 };
 
 export type StoresMap = {
@@ -64,7 +44,6 @@
   transactions: TransactionsStore,
   uiDialogs: UiDialogsStore,
   uiNotifications: UiNotificationsStore,
-<<<<<<< HEAD
   networkStatus: NetworkStatusStore,
   wallets: WalletsStore,
   transactions: TransactionsStore,
@@ -72,12 +51,8 @@
   nodeUpdate: NodeUpdateStore,
   walletSettings: WalletSettingsStore,
   addresses: AddressesStore,
-=======
-  wallets: AdaWalletsStore,
   walletBackup: WalletBackupStore,
-  walletSettings: AdaWalletSettingsStore,
   window: WindowStore,
->>>>>>> 732e807b
 };
 
 // Constant that does never change during lifetime
