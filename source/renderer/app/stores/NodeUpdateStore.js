// @flow
<<<<<<< HEAD
import { observable, action, runInAction } from 'mobx';
=======
import { action, computed, observable, runInAction } from 'mobx';
>>>>>>> 3601b51e
import Store from './lib/Store';
import Request from './lib/LocalizedRequest';
import type {
  NodeSoftware,
  GetLatestAppVersionResponse,
} from '../api/nodes/types';
import { NODE_UPDATE_POLL_INTERVAL } from '../config/timingConfig';

export default class NodeUpdateStore extends Store {
  @observable isUpdateAvailable = false;
  @observable isUpdatePostponed = false;
  @observable isNotificationExpanded = false;
  @observable isUpdateInstalled = false;
  @observable updateVersion = null;
  @observable availableAppVersion: ?string = null;
  @observable isNewAppVersionAvailable: boolean = false;

  // REQUESTS
  /* eslint-disable max-len */
<<<<<<< HEAD
  @observable nextUpdateRequest: Request<NodeSoftware> = new Request(
    this.api.ada.nextUpdate
  );
  @observable postponeUpdateRequest: Request<Promise<void>> = new Request(
    this.api.ada.postponeUpdate
  );
  @observable applyUpdateRequest: Request<Promise<void>> = new Request(
    this.api.ada.applyUpdate
  );
=======
  @observable nextUpdateRequest: Request<NodeSoftware> = new Request(this.api.ada.nextUpdate);
  @observable postponeUpdateRequest: Request<Promise<void>> = new Request(this.api.ada.postponeUpdate);
  @observable applyUpdateRequest: Request<Promise<void>> = new Request(this.api.ada.applyUpdate);
>>>>>>> 3601b51e
  @observable
  getLatestAppVersionRequest: Request<GetLatestAppVersionResponse> = new Request(
    this.api.ada.getLatestAppVersion
  );
  /* eslint-disable max-len */

  setup() {
    const actions = this.actions.nodeUpdate;
    actions.acceptNodeUpdate.listen(this._acceptNodeUpdate);
    actions.postponeNodeUpdate.listen(this._postponeNodeUpdate);
<<<<<<< HEAD
    actions.toggleNodeUpdateNotificationExpanded.listen(
      this._toggleNotificationExpanded
    );
=======
    actions.toggleNodeUpdateNotificationExpanded.listen(this._toggleNotificationExpanded);
>>>>>>> 3601b51e
    actions.getLatestAvailableAppVersion.listen(
      this._getLatestAvailableAppVersion
    );
    setInterval(this.refreshNextUpdate, NODE_UPDATE_POLL_INTERVAL);
  }

  refreshNextUpdate = async () => {
    if (this.stores.networkStatus.isSynced) {
      await this.nextUpdateRequest.execute();
      const { result } = this.nextUpdateRequest;
      if (
        result &&
        !this.isUpdateAvailable &&
        !this.isUpdatePostponed &&
        !this.isUpdateInstalled
      ) {
        runInAction('refreshNextUpdate', () => {
          this.isUpdateAvailable = true;
          this.isNotificationExpanded = true;
          this.updateVersion = result.version;
        });
      }
    }
  };

  @action _postponeNodeUpdate = () => {
    this.postponeUpdateRequest.execute();
    this.isUpdatePostponed = true;
  };

  @action _acceptNodeUpdate = () => {
    this.applyUpdateRequest.execute();
    this.isUpdateAvailable = false;
    this.isUpdateInstalled = true;
  };

  @action _toggleNotificationExpanded = () => {
    this.isNotificationExpanded = !this.isNotificationExpanded;
  };

  @action _getLatestAvailableAppVersion = async () => {
    const { latestAppVersion } = await this.getLatestAppVersionRequest.execute()
      .promise;
    this.setLatestAvailableAppVersion(latestAppVersion);
  };

  @action setLatestAvailableAppVersion = (latestAppVersion: ?string) => {
    let isNewAppVersionAvailable = false;

    if (latestAppVersion) {
      const { version: currentVersion } = this.environment;
      const chunkedCurrentVersion = currentVersion.split('.').map(Number);
      const chunkedLatestVersion = latestAppVersion.split('.').map(Number);

      // Main version changed
      const isMainVersionChanged =
        chunkedCurrentVersion[0] < chunkedLatestVersion[0];
      // Middle version changed
      const isMiddleVersionChanged =
        chunkedCurrentVersion[0] === chunkedLatestVersion[0] &&
        chunkedCurrentVersion[1] < chunkedLatestVersion[1];
      // Minor version changed
      const isMinorVersionChanged =
        chunkedCurrentVersion[0] === chunkedLatestVersion[0] &&
        chunkedCurrentVersion[1] === chunkedLatestVersion[1] &&
        chunkedCurrentVersion[2] < chunkedLatestVersion[2];
      isNewAppVersionAvailable =
        isMainVersionChanged || isMiddleVersionChanged || isMinorVersionChanged;
    }

    this.isNewAppVersionAvailable = isNewAppVersionAvailable;
    this.availableAppVersion = latestAppVersion;
  };
<<<<<<< HEAD
=======

  @computed get isNewAppVersionLoading(): boolean {
    return this.getLatestAppVersionRequest.isExecuting;
  }

  @computed get isNewAppVersionLoaded(): boolean {
    return (
      this.getLatestAppVersionRequest.wasExecuted &&
      (this.getLatestAppVersionRequest.result !== null ||
        this.getLatestAppVersionRequest.error !== null)
    );
  }

>>>>>>> 3601b51e
}<|MERGE_RESOLUTION|>--- conflicted
+++ resolved
@@ -1,9 +1,5 @@
 // @flow
-<<<<<<< HEAD
-import { observable, action, runInAction } from 'mobx';
-=======
 import { action, computed, observable, runInAction } from 'mobx';
->>>>>>> 3601b51e
 import Store from './lib/Store';
 import Request from './lib/LocalizedRequest';
 import type {
@@ -23,7 +19,6 @@
 
   // REQUESTS
   /* eslint-disable max-len */
-<<<<<<< HEAD
   @observable nextUpdateRequest: Request<NodeSoftware> = new Request(
     this.api.ada.nextUpdate
   );
@@ -33,11 +28,6 @@
   @observable applyUpdateRequest: Request<Promise<void>> = new Request(
     this.api.ada.applyUpdate
   );
-=======
-  @observable nextUpdateRequest: Request<NodeSoftware> = new Request(this.api.ada.nextUpdate);
-  @observable postponeUpdateRequest: Request<Promise<void>> = new Request(this.api.ada.postponeUpdate);
-  @observable applyUpdateRequest: Request<Promise<void>> = new Request(this.api.ada.applyUpdate);
->>>>>>> 3601b51e
   @observable
   getLatestAppVersionRequest: Request<GetLatestAppVersionResponse> = new Request(
     this.api.ada.getLatestAppVersion
@@ -48,13 +38,9 @@
     const actions = this.actions.nodeUpdate;
     actions.acceptNodeUpdate.listen(this._acceptNodeUpdate);
     actions.postponeNodeUpdate.listen(this._postponeNodeUpdate);
-<<<<<<< HEAD
     actions.toggleNodeUpdateNotificationExpanded.listen(
       this._toggleNotificationExpanded
     );
-=======
-    actions.toggleNodeUpdateNotificationExpanded.listen(this._toggleNotificationExpanded);
->>>>>>> 3601b51e
     actions.getLatestAvailableAppVersion.listen(
       this._getLatestAvailableAppVersion
     );
@@ -128,8 +114,6 @@
     this.isNewAppVersionAvailable = isNewAppVersionAvailable;
     this.availableAppVersion = latestAppVersion;
   };
-<<<<<<< HEAD
-=======
 
   @computed get isNewAppVersionLoading(): boolean {
     return this.getLatestAppVersionRequest.isExecuting;
@@ -142,6 +126,4 @@
         this.getLatestAppVersionRequest.error !== null)
     );
   }
-
->>>>>>> 3601b51e
 }