// @flow
import { ipcRenderer } from 'electron';
import { action } from 'mobx';
import Store from './lib/Store';
import { GET_APP_ENVIRONMENT } from '../../../common/ipc-api';

export default class WindowStore extends Store {

  _isTest: boolean = false;

  setup() {
    this.actions.window.resizeWindow.listen(this._resizeWindow);
<<<<<<< HEAD
    this.actions.app.initAppEnvironment.listen(() => {});
    ipcRenderer.on(GET_APP_ENVIRONMENT.SUCCESS, this._onGetAppEnvironmentSuccess);
  }

  _onGetAppEnvironmentSuccess = action((event, { isTest }) => {
    this._isTest = isTest;
  });
=======
    this.actions.window.closeWindow.listen(this.closeWindow);
  }

  closeWindow = () => ipcRenderer.send('close-window');
>>>>>>> bd6231a4

  // PRIVATE

  _resizeWindow = ({ width, height }: { width: number, height: number }) => {
    ipcRenderer.send('resize-window', { width, height, animate: !this._isTest });
  };


}<|MERGE_RESOLUTION|>--- conflicted
+++ resolved
@@ -10,22 +10,18 @@
 
   setup() {
     this.actions.window.resizeWindow.listen(this._resizeWindow);
-<<<<<<< HEAD
+    this.actions.window.closeWindow.listen(this.closeWindow);
     this.actions.app.initAppEnvironment.listen(() => {});
     ipcRenderer.on(GET_APP_ENVIRONMENT.SUCCESS, this._onGetAppEnvironmentSuccess);
   }
 
+  closeWindow = () => ipcRenderer.send('close-window');
+
+  // PRIVATE
+
   _onGetAppEnvironmentSuccess = action((event, { isTest }) => {
     this._isTest = isTest;
   });
-=======
-    this.actions.window.closeWindow.listen(this.closeWindow);
-  }
-
-  closeWindow = () => ipcRenderer.send('close-window');
->>>>>>> bd6231a4
-
-  // PRIVATE
 
   _resizeWindow = ({ width, height }: { width: number, height: number }) => {
     ipcRenderer.send('resize-window', { width, height, animate: !this._isTest });
