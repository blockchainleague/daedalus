// @flow
import { observable, action, computed, runInAction, flow } from 'mobx';
import { get, find, findIndex, isEqual, includes } from 'lodash';
import { BigNumber } from 'bignumber.js';
import Store from './lib/Store';
import Request from './lib/LocalizedRequest';
import Wallet, { WalletSyncStateStatuses } from '../domains/Wallet';
import WalletAddress from '../domains/WalletAddress';
import { WalletTransaction } from '../domains/WalletTransaction';
import { MAX_ADA_WALLETS_COUNT } from '../config/numbersConfig';
import { i18nContext } from '../utils/i18nContext';
import { mnemonicToSeedHex, getScrambledInput } from '../utils/crypto';
import { paperWalletPdfGenerator } from '../utils/paperWalletPdfGenerator';
import { addressPDFGenerator } from '../utils/addressPDFGenerator';
import { downloadRewardsCsv } from '../utils/rewardsCsvGenerator';
import { buildRoute, matchRoute } from '../utils/routing';
import { logger } from '../utils/logging';
import { ROUTES } from '../routes-config';
import { formattedWalletAmount } from '../utils/formatters';
import {
  WalletPaperWalletOpenPdfError,
  WalletRewardsOpenCsvError,
} from '../i18n/errors';
import {
  WALLET_KINDS,
  WALLET_DAEDALUS_KINDS,
  WALLET_YOROI_KINDS,
  WALLET_HARDWARE_KINDS,
  RESTORE_WALLET_STEPS,
} from '../config/walletRestoreConfig';
import type {
  WalletKind,
  WalletDaedalusKind,
  WalletYoroiKind,
  WalletHardwareKind,
} from '../types/walletRestoreTypes';
import type { CsvRecord } from '../../../common/types/rewards-csv-request.types';
import type { WalletExportTypeChoices } from '../types/walletExportTypes';
import type { WalletImportFromFileParams } from '../actions/wallets-actions';
import type LocalizableError from '../i18n/LocalizableError';
import type {
  TransferFundsCalculateFeeRequest,
  TransferFundsRequest,
} from '../api/wallets/types';
import type {
  TransportDevice,
  HardwareWalletExtendedPublicKeyResponse,
} from '../../../common/types/hardware-wallets.types';
import { introspectAddressChannel } from '../ipc/introspect-address.js';
import type { AddressStyle } from '../../../common/types/address-introspection.types';
import {
  TESTNET_MAGIC,
  SELFNODE_MAGIC,
  STAGING_MAGIC,
  SHELLEY_TESTNET_NETWORK_ID,
  ITN_MAGIC,
  MAINNET_MAGIC,
} from '../../../common/types/cardano-node.types';

/* eslint-disable consistent-return */

/**
 * The base wallet store that contains logic for dealing with wallets
 */

export default class WalletsStore extends Store {
  WALLET_REFRESH_INTERVAL = 5000;

  @observable undelegateWalletSubmissionSuccess: ?boolean = null;
  // REQUESTS
  @observable active: ?Wallet = null;
  @observable activeHardwareWallet: ?Wallet = null;
  @observable activeValue: ?BigNumber = null;
  @observable activeHardwareWalletValue: ?BigNumber = null;
  @observable walletsRequest: Request<Array<Wallet>> = new Request(
    this.api.ada.getWallets
  );
  @observable importFromFileRequest: Request<Wallet> = new Request(
    this.api.ada.importWalletFromFile
  );
  @observable createWalletRequest: Request<Wallet> = new Request(
    this.api.ada.createWallet
  );
  @observable
  getWalletAddressesRequest: Request<Array<WalletAddress>> = new Request(
    this.api.ada.getAddresses
  );
  @observable deleteWalletRequest: Request<boolean> = new Request(
    this.api.ada.deleteWallet
  );
  @observable sendMoneyRequest: Request<WalletTransaction> = new Request(
    this.api.ada.createTransaction
  );
  @observable getWalletRecoveryPhraseRequest: Request<
    Array<string>
  > = new Request(this.api.ada.getWalletRecoveryPhrase);
  @observable getWalletCertificateAdditionalMnemonicsRequest: Request<
    Array<string>
  > = new Request(this.api.ada.getWalletCertificateAdditionalMnemonics);
  @observable getWalletCertificateRecoveryPhraseRequest: Request<
    Array<string>
  > = new Request(this.api.ada.getWalletCertificateRecoveryPhrase);
  @observable getWalletRecoveryPhraseFromCertificateRequest: Request<
    Array<string>
  > = new Request(this.api.ada.getWalletRecoveryPhraseFromCertificate);
  @observable restoreDaedalusRequest: Request<Wallet> = new Request(
    this.api.ada.restoreWallet
  );
  @observable restoreLegacyRequest: Request<Wallet> = new Request(
    this.api.ada.restoreLegacyWallet
  );
  @observable restoreByronRandomWalletRequest: Request<Wallet> = new Request(
    this.api.ada.restoreByronRandomWallet
  );
  @observable restoreByronIcarusWalletRequest: Request<Wallet> = new Request(
    this.api.ada.restoreByronIcarusWallet
  );
  @observable restoreByronTrezorWalletRequest: Request<Wallet> = new Request(
    this.api.ada.restoreByronTrezorWallet
  );
  @observable restoreByronLedgerWalletRequest: Request<Wallet> = new Request(
    this.api.ada.restoreByronLedgerWallet
  );
  @observable
  transferFundsCalculateFeeRequest: Request<TransferFundsCalculateFeeRequest> = new Request(
    this.api.ada.transferFundsCalculateFee
  );
  @observable transferFundsRequest: Request<TransferFundsRequest> = new Request(
    this.api.ada.transferFunds
  );
  @observable createHardwareWalletRequest: Request<Wallet> = new Request(
    this.api.ada.createHardwareWallet
  );

  /* ----------  Create Wallet  ---------- */
  @observable createWalletStep = null;
  @observable createWalletShowAbortConfirmation = false;
  // TODO: Remove once the new wallet creation process is ready
  @observable createWalletUseNewProcess = false;

  /* ----------  Restore Wallet  ---------- */
  @observable restoreWalletStep = null;
  @observable restoreWalletShowAbortConfirmation = false;
  // STEP: WALLET TYPE
  @observable walletKind: ?WalletKind = null;
  @observable walletKindDaedalus: ?WalletDaedalusKind = null;
  @observable walletKindYoroi: ?WalletYoroiKind = null;
  @observable walletKindHardware: ?WalletHardwareKind = null;
  // STEP: RECOVERY PHRASE
  @observable mnemonics: Array<string> = [];
  // STEP: CONFIGURATION
  @observable walletName: string = '';
  @observable spendingPassword: string = '';
  @observable repeatPassword: string = '';
  // TODO: Remove once the new restore creation process is ready
  @observable restoreWalletUseNewProcess = true;
  @observable restoredWallet: ?Wallet = null;

  /* ----------  Export Wallet  ---------- */
  @observable walletExportType: WalletExportTypeChoices = 'paperWallet';
  @observable walletExportMnemonic =
    'marine joke dry silk ticket thing sugar stereo aim';

  /* ----------  Delete Wallet  ---------- */
  @observable isDeleting: boolean = false;

  /* ----------  Paper Wallet  ---------- */
  @observable createPaperWalletCertificateStep = 0;
  @observable walletCertificatePassword = null;
  @observable walletCertificateAddress = null;
  @observable walletCertificateRecoveryPhrase = null;
  @observable generatingCertificateInProgress = false;
  @observable generatingCertificateError: ?LocalizableError = null;
  @observable generatingRewardsCsvInProgress = false;
  @observable generatingRewardsCsvError: ?LocalizableError = null;
  @observable certificateStep = null;
  @observable certificateTemplate = null;
  @observable additionalMnemonicWords = null;

  /* ----------  Transfer Funds  ---------- */
  @observable transferFundsSourceWalletId: string = '';
  @observable transferFundsTargetWalletId: string = '';
  @observable transferFundsStep: number = 0;
  @observable transferFundsFee: ?BigNumber = null;
  @observable transferFundsLeftovers: ?BigNumber = null;

  /* ----------  Other  ---------- */

  _newWalletDetails: {
    name: string,
    mnemonic: string,
    spendingPassword: string,
  } = {
    name: '',
    mnemonic: '',
    spendingPassword: '',
  };
  _pollingBlocked = false;

  setup() {
    setInterval(this._pollRefresh, this.WALLET_REFRESH_INTERVAL);

    this.registerReactions([this._updateActiveWalletOnRouteChanges]);

    const {
      router,
      walletBackup,
      wallets: walletsActions,
      app,
      networkStatus,
    } = this.actions;
    // Create Wallet Actions ---
    walletsActions.createWallet.listen(this._create);
    walletsActions.createWalletBegin.listen(this._createWalletBegin);
    walletsActions.createWalletChangeStep.listen(this._createWalletChangeStep);
    walletsActions.createWalletAbort.listen(this._createWalletAbort);
    walletsActions.createWalletClose.listen(this._createWalletClose);
    walletsActions.createHardwareWallet.listen(this._createHardwareWallet);
    // ---
    // Restore Wallet Actions ---
    walletsActions.restoreWallet.listen(this._restore);
    walletsActions.restoreWalletBegin.listen(this._restoreWalletBegin);
    walletsActions.restoreWalletEnd.listen(this._restoreWalletEnd);
    walletsActions.restoreWalletChangeStep.listen(
      this._restoreWalletChangeStep
    );
    walletsActions.restoreWalletClose.listen(this._restoreWalletClose);
    walletsActions.restoreWalletCancelClose.listen(
      this._restoreWalletCancelClose
    );
    walletsActions.restoreWalletSetKind.listen(this._restoreWalletSetKind);
    walletsActions.restoreWalletSetMnemonics.listen(
      this._restoreWalletSetMnemonics
    );
    walletsActions.restoreWalletSetConfig.listen(this._restoreWalletSetConfig);
    walletsActions.deleteWallet.listen(this._deleteWallet);
    walletsActions.undelegateWallet.listen(this._undelegateWallet);
    walletsActions.setUndelegateWalletSubmissionSuccess.listen(
      this._setUndelegateWalletSubmissionSuccess
    );
    walletsActions.sendMoney.listen(this._sendMoney);
    walletsActions.importWalletFromFile.listen(this._importWalletFromFile);
    walletsActions.chooseWalletExportType.listen(this._chooseWalletExportType);

    walletsActions.generateCertificate.listen(this._generateCertificate);
    walletsActions.generateAddressPDF.listen(this._generateAddressPDF);
    walletsActions.updateCertificateStep.listen(this._updateCertificateStep);
    walletsActions.closeCertificateGeneration.listen(
      this._closeCertificateGeneration
    );

    walletsActions.generateRewardsCsv.listen(this._generateRewardsCsv);
    walletsActions.closeRewardsCsvGeneration.listen(
      this._closeRewardsCsvGeneration
    );

    walletsActions.setCertificateTemplate.listen(this._setCertificateTemplate);
    walletsActions.finishCertificate.listen(this._finishCertificate);
    walletsActions.finishRewardsCsv.listen(this._finishRewardsCsv);
    router.goToRoute.listen(this._onRouteChange);
    walletBackup.finishWalletBackup.listen(this._finishWalletBackup);
    app.initAppEnvironment.listen(() => {});
    networkStatus.restartNode.listen(this._updateGeneratingCertificateError);
    networkStatus.restartNode.listen(this._updateGeneratingRewardsCsvError);
    walletsActions.transferFundsNextStep.listen(this._transferFundsNextStep);
    walletsActions.transferFundsPrevStep.listen(this._transferFundsPrevStep);
    walletsActions.transferFunds.listen(this._transferFunds);
    walletsActions.transferFundsSetSourceWalletId.listen(
      this._transferFundsSetSourceWalletId
    );
    walletsActions.transferFundsSetTargetWalletId.listen(
      this._transferFundsSetTargetWalletId
    );
    walletsActions.transferFundsRedeem.listen(this._transferFundsRedeem);
    walletsActions.transferFundsClose.listen(this._transferFundsClose);
    walletsActions.transferFundsCalculateFee.listen(
      this._transferFundsCalculateFee
    );
  }

  _create = async (params: { name: string, spendingPassword: string }) => {
    Object.assign(this._newWalletDetails, params);
    try {
      const recoveryPhrase: ?Array<string> = await this.getWalletRecoveryPhraseRequest.execute()
        .promise;
      if (recoveryPhrase != null) {
        this.actions.walletBackup.initiateWalletBackup.trigger({
          recoveryPhrase,
        });
      }
    } catch (error) {
      throw error;
    }
  };

  // TODO: Remove once the new wallet creation process is ready
  @action _togglecreateWalletUseNewProcess = () => {
    this.createWalletUseNewProcess = !this.createWalletUseNewProcess;
  };

  @action _createWalletBegin = () => {
    this.createWalletStep = 0;
    this.createWalletShowAbortConfirmation = false;
  };

  @action _createWalletChangeStep = (isBack: boolean = false) => {
    const currrentCreateWalletStep = this.createWalletStep || 0;
    this.createWalletStep =
      isBack === true
        ? currrentCreateWalletStep - 1
        : currrentCreateWalletStep + 1;
    this.createWalletShowAbortConfirmation = false;
  };

  @action _createWalletClose = () => {
    this.createWalletStep = null;
    this.createWalletShowAbortConfirmation = false;
  };

  @action _createWalletAbort = () => {
    this.createWalletShowAbortConfirmation = true;
  };

  @action _restoreWalletBegin = () => {
    this.restoreWalletStep = 0;
    this.restoreWalletShowAbortConfirmation = false;
  };

  @action _restoreWalletEnd = async () => {
    this._resumePolling();
    const { restoredWallet } = this;
    if (restoredWallet) {
      await this._patchWalletRequestWithNewWallet(restoredWallet);
      this.goToWalletRoute(restoredWallet.id);
      this.refreshWalletsData();
      this._restoreWalletResetRequests();
      this._restoreWalletResetData();
    }
  };

  @action _restoreWalletChangeStep = (isBack: boolean = false) => {
    // Reset restore requests to clear previous errors
    const currrentRestoreWalletStep = this.restoreWalletStep || 0;
    this._restoreWalletResetRequests();
    if (this.restoreWalletStep === null) {
      this._restoreWalletResetData();
    }
    this.restoreWalletStep =
      isBack === true
        ? currrentRestoreWalletStep - 1
        : currrentRestoreWalletStep + 1;
    this.restoreWalletShowAbortConfirmation = false;
  };

  @action _restoreWalletClose = () => {
    const { mnemonics, walletName, spendingPassword } = this;
    const shouldDisplayAbortAlert =
      (mnemonics.length || walletName.length || spendingPassword.length) &&
      this.restoreWalletStep !== null &&
      this.restoreWalletStep < RESTORE_WALLET_STEPS.length - 1;
    if (shouldDisplayAbortAlert && !this.restoreWalletShowAbortConfirmation) {
      this.restoreWalletShowAbortConfirmation = true;
    } else {
      this._restoreWalletResetRequests();
      this._restoreWalletResetData();
      this.actions.dialogs.closeActiveDialog.trigger();
    }
  };

  @action _restoreWalletCancelClose = () => {
    this.restoreWalletShowAbortConfirmation = false;
  };

  _restoreWalletResetRequests = () => {
    this.restoreDaedalusRequest.reset();
    this.restoreByronIcarusWalletRequest.reset();
    this.restoreByronLedgerWalletRequest.reset();
    this.restoreByronRandomWalletRequest.reset();
    this.restoreByronTrezorWalletRequest.reset();
    this.getWalletRecoveryPhraseFromCertificateRequest.reset();
  };

  @action _restoreWalletResetData = () => {
    this.restoreWalletStep = null;
    this.restoreWalletShowAbortConfirmation = false;
    this.restoredWallet = null;
    this.walletKind = null;
    this.walletKindDaedalus = null;
    this.walletKindYoroi = null;
    this.walletKindHardware = null;
    this.mnemonics = [];
    this.walletName = '';
    this.spendingPassword = '';
    this.repeatPassword = '';
  };

  @action _restoreWalletSetKind = ({
    param,
    kind,
  }: {
    param?: string,
    kind: string,
  }) => {
    (this: any)[`walletKind${param || ''}`] = kind;
    this.mnemonics = [];
  };

  @action _restoreWalletSetMnemonics = ({
    mnemonics,
  }: {
    mnemonics: Array<string>,
  }) => {
    this.mnemonics = mnemonics;
  };

  @action _restoreWalletSetConfig = ({
    param,
    value,
  }: {
    param: string,
    value: string,
  }) => {
    if (param === 'walletName') {
      this.walletName = value;
    } else if (param === 'spendingPassword') {
      this.spendingPassword = value;
    } else if (param === 'repeatPassword') {
      this.repeatPassword = value;
    }
  };

  @action _createHardwareWallet = async (params: {
    walletName: string,
    extendedPublicKey: HardwareWalletExtendedPublicKeyResponse,
    device: TransportDevice,
  }) => {
    const { walletName, extendedPublicKey, device } = params;
    const { deviceId, deviceType, deviceModel, deviceName, path } = device;
    const accountPublicKey =
      extendedPublicKey.publicKeyHex + extendedPublicKey.chainCodeHex;
    try {
      const wallet = await this.createHardwareWalletRequest.execute({
        walletName,
        accountPublicKey,
      });
      await this.actions.hardwareWallets.setHardwareWalletLocalData.trigger({
        walletId: wallet.id,
        data: {
          device,
          extendedPublicKey,
          disconnected: false,
        },
      });

      await this.actions.hardwareWallets.setHardwareWalletDevice.trigger({
        deviceId,
        data: {
          deviceType,
          deviceModel,
          deviceName,
          path,
          paired: wallet.id, // device paired with software wallet
          disconnected: false, // device physically disconnected
        },
      });
      this._setActiveHardwareWallet({ walletId: wallet.id });
      this.refreshWalletsData();
    } catch (error) {
      throw error;
    }
  };

  _finishWalletBackup = async () => {
    this._newWalletDetails.mnemonic = this.stores.walletBackup.recoveryPhrase.join(
      ' '
    );
    const wallet = await this.createWalletRequest.execute(
      this._newWalletDetails
    ).promise;
    if (wallet) {
      await this._patchWalletRequestWithNewWallet(wallet);
      this.actions.dialogs.closeActiveDialog.trigger();
      this.goToWalletRoute(wallet.id);
      this.refreshWalletsData();
    }
  };

  _deleteWallet = async (params: { walletId: string, isLegacy: boolean }) => {
    // Pause polling in order to avoid fetching data for wallet we are about to delete
    runInAction('AdaWalletsStore::isDeleting set', () => {
      this.isDeleting = true;
    });
    await this._pausePolling();
    const walletToDelete = this.getWalletById(params.walletId);
    if (!walletToDelete) {
      runInAction('AdaWalletsStore::isDeleting reset', () => {
        this.isDeleting = false;
      });
      return;
    }
    const { isHardwareWallet } = walletToDelete;
    const wallets = isHardwareWallet ? this.allHardwareWallets : this.all;
    const indexOfWalletToDelete = wallets.indexOf(walletToDelete);
    await this.deleteWalletRequest.execute({
      walletId: params.walletId,
      isLegacy: params.isLegacy || false,
      isHardwareWallet,
    });
    await this.walletsRequest.patch((result) => {
      result.splice(indexOfWalletToDelete, 1);
    });

    runInAction('AdaWalletsStore::_deleteWallet', () => {
      this.isDeleting = false;
      if (!isHardwareWallet && this.hasAnyWallets) {
        const nextIndexInList = Math.max(indexOfWalletToDelete - 1, 0);
        const nextWalletInList = this.all[nextIndexInList];
        this.goToWalletRoute(nextWalletInList.id);
      } else if (isHardwareWallet && this.hasAnyHardwareWalletLoaded) {
        const nextIndexInList = Math.max(indexOfWalletToDelete - 1, 0);
        const nextWalletInList = this.allHardwareWallets[nextIndexInList];
        this.goToHardwareWalletRoute(nextWalletInList.id);
      } else {
        this.active = null;
        this.activeValue = null;
        this.actions.router.goToRoute.trigger({
          route: isHardwareWallet
            ? ROUTES.HARDWARE_WALLETS.ADD
            : ROUTES.WALLETS.ADD,
        });
      }
    });
    this.actions.dialogs.closeActiveDialog.trigger();
    if (isHardwareWallet) {
      await this.actions.hardwareWallets.unsetHardwareWalletLocalData.trigger({
        walletId: params.walletId,
      });
    } else {
      this.actions.walletsLocal.unsetWalletLocalData.trigger({
        walletId: params.walletId,
      });
    }
    this._resumePolling();
    this.deleteWalletRequest.reset();
    this.refreshWalletsData();
  };

  _undelegateWallet = async (params: {
    walletId: string,
    stakePoolId: string,
    passphrase: string,
  }) => {
    const { quitStakePoolRequest } = this.stores.staking;
    const { quitStakePool } = this.actions.staking;
    const walletToUndelegate = this.getWalletById(params.walletId);
    if (!walletToUndelegate) {
      return;
    }
    await quitStakePool.trigger(params);
    this._setUndelegateWalletSubmissionSuccess({ result: true });
    quitStakePoolRequest.reset();
    this.refreshWalletsData();
  };

  _setUndelegateWalletSubmissionSuccess = ({ result }: { result: boolean }) => {
    runInAction(
      'AdaWalletsStore::_setUndelegateWalletSubmissionSuccess',
      () => {
        this.undelegateWalletSubmissionSuccess = result;
      }
    );
  };

  _getUnscrambledMnemonics = async (
    mnemonics: Array<string>
  ): Array<string> => {
    // Split recovery phrase to 18 (scrambled mnemonics) + 9 (mnemonics seed) mnemonics
    const { passphrase, scrambledInput } = getScrambledInput(mnemonics);

    // Unscramble 18-word wallet certificate mnemonic to 12-word mnemonic
    const unscrambledRecoveryPhrase: Array<string> = await this.getWalletRecoveryPhraseFromCertificateRequest.execute(
      {
        passphrase,
        scrambledInput,
      }
    ).promise;

    this.getWalletRecoveryPhraseFromCertificateRequest.reset();

    // $FlowFixMe
    return unscrambledRecoveryPhrase;
  };

  _restore = async () => {
    // Pause polling in order to avoid fetching data for wallet we are about to restore
    // so that we remain on the "Add wallet" screen until user closes the TADA screen
    await this._pausePolling();

    // Reset restore requests to clear previous errors
    this._restoreWalletResetRequests();

    const data = {
      recoveryPhrase: this.mnemonics,
      walletName: this.walletName,
      spendingPassword: this.spendingPassword,
    };

    const request = this.restoreRequest;

    if (
      this.walletKind === WALLET_KINDS.DAEDALUS &&
      this.walletKindDaedalus === WALLET_DAEDALUS_KINDS.BYRON_27_WORD
    ) {
      // Reset getWalletRecoveryPhraseFromCertificateRequest to clear previous errors
      this.getWalletRecoveryPhraseFromCertificateRequest.reset();
      data.recoveryPhrase = await this._getUnscrambledMnemonics(this.mnemonics);
    }

    try {
      const restoredWallet = await request.execute(data).promise;
      if (!restoredWallet)
        throw new Error('Restored wallet was not received correctly');

      runInAction('set restoredWallet', () => {
        this.restoredWallet = restoredWallet;
        this.restoreWalletStep = 3;
      });
    } catch (error) {
      this._resumePolling();
    }
  };

  _sendMoney = async ({
    receiver,
    amount,
    passphrase,
  }: {
    receiver: string,
    amount: string,
    passphrase: string,
  }) => {
    const wallet = this.active;
    if (!wallet) throw new Error('Active wallet required before sending.');
    await this.sendMoneyRequest.execute({
      address: receiver,
      amount: parseInt(amount, 10),
      passphrase,
      walletId: wallet.id,
      isLegacy: wallet.isLegacy,
    });
    this.refreshWalletsData();
    this.actions.dialogs.closeActiveDialog.trigger();
    this.sendMoneyRequest.reset();
    this.goToWalletRoute(wallet.id);
  };

  @action _transferFundsNextStep = async () => {
    const {
      transferFundsStep,
      transferFundsSourceWalletId,
      transferFundsTargetWalletId,
    } = this;
    let nextStep = 0;
    if (transferFundsStep === 0 && transferFundsSourceWalletId) {
      nextStep = 1;
    }
    if (
      transferFundsStep === 1 &&
      transferFundsSourceWalletId &&
      transferFundsTargetWalletId
    ) {
      await this._transferFundsCalculateFee({
        sourceWalletId: transferFundsSourceWalletId,
      });
      nextStep = 2;
    }
    runInAction('update transfer funds step', () => {
      this.transferFundsStep = nextStep;
    });
  };

  @action _transferFundsPrevStep = () => {
    const { transferFundsStep } = this;
    const prevStep = transferFundsStep > 0 ? transferFundsStep - 1 : 0;
    this.transferFundsStep = prevStep;
  };

  @action _transferFunds = async ({
    spendingPassword,
  }: {
    spendingPassword: string,
  }) => {
    const { transferFundsSourceWalletId, transferFundsTargetWalletId } = this;
    const targetWalletAddresses = await this.getWalletAddressesRequest.execute({
      walletId: transferFundsTargetWalletId,
      queryParams: { state: 'unused' },
    }).promise;
    await this.transferFundsRequest.execute({
      sourceWalletId: transferFundsSourceWalletId,
      targetWalletAddresses: targetWalletAddresses
        ? targetWalletAddresses.map((address) => address.id).slice(0, 20)
        : null,
      passphrase: spendingPassword,
    });

    this.refreshWalletsData();
    this._transferFundsClose();
    this.transferFundsRequest.reset();
    this.goToWalletRoute(transferFundsSourceWalletId);
  };

  @action _transferFundsSetSourceWalletId = ({
    sourceWalletId,
  }: {
    sourceWalletId: string,
  }) => {
    this.transferFundsSourceWalletId = sourceWalletId;
    // Sets the target wallet to the first wallet
    const { allWallets } = this;
    this.transferFundsTargetWalletId = get(allWallets, [0, 'id'], '');
    // Sets to first step
    this.transferFundsStep = 1;
  };

  @action _transferFundsSetTargetWalletId = ({
    targetWalletId,
  }: {
    targetWalletId: string,
  }) => {
    this.transferFundsTargetWalletId = targetWalletId;
  };

  @action _transferFundsRedeem = () => {
    this.transferFundsStep = 0;
    // TODO: Call API method
  };

  @action _transferFundsClose = () => {
    this.transferFundsStep = 0;
    this.transferFundsFee = null;
    this.transferFundsCalculateFeeRequest.reset();
  };

  @action _transferFundsCalculateFee = async ({
    sourceWalletId,
  }: {
    sourceWalletId: string,
  }) => {
    const {
      fee,
      leftovers,
    } = await this.transferFundsCalculateFeeRequest.execute({
      sourceWalletId,
    }).promise;
    runInAction('set migration fee and leftovers', () => {
      this.transferFundsFee = fee;
      this.transferFundsLeftovers = leftovers;
    });
  };

  // =================== PUBLIC API ==================== //

  // GETTERS

  @computed get hasActiveWallet(): boolean {
    return !!this.active;
  }

  @computed get hasActiveHardwareWallet(): boolean {
    return !!this.activeHardwareWallet;
  }

  @computed get hasLoadedWallets(): boolean {
    return this.walletsRequest.wasExecuted;
  }

  @computed get hasAnyWallets(): boolean {
    if (this.walletsRequest.result == null) return false;
    const hasWallets =
      this.walletsRequest.wasExecuted && this.walletsRequest.result.length > 0;
    if (!hasWallets) return false;
    const regularWallets = this.walletsRequest.result.filter(
      ({ isHardwareWallet }: Wallet) => !isHardwareWallet
    );
    return regularWallets.length > 0;
  }

  @computed get hasRewardsWallets(): boolean {
    return this.allWallets.length > 0;
  }

  @computed get hasMaxWallets(): boolean {
    return this.all.length >= MAX_ADA_WALLETS_COUNT;
  }

  @computed get all(): Array<Wallet> {
    return [...this.allWallets, ...this.allLegacyWallets];
  }

  @computed get allWallets(): Array<Wallet> {
    return this.walletsRequest.result
      ? this.walletsRequest.result.filter(
          ({ isLegacy, isHardwareWallet }: Wallet) =>
            !isLegacy && !isHardwareWallet
        )
      : [];
  }

  @computed get allLegacyWallets(): Array<Wallet> {
    return this.walletsRequest.result
      ? this.walletsRequest.result.filter(
          ({ isLegacy, isHardwareWallet }: Wallet) =>
            isLegacy && !isHardwareWallet
        )
      : [];
  }

  @computed get allHardwareWallets(): Array<Wallet> {
    return this.walletsRequest.result
      ? this.walletsRequest.result.filter(
          ({ isHardwareWallet }: Wallet) => isHardwareWallet
        )
      : [];
  }

  @computed get first(): ?Wallet {
    return this.all.length > 0 ? this.all[0] : null;
  }

  @computed get hasAnyLoaded(): boolean {
    return this.all.length > 0;
  }

  @computed get hasAnyHardwareWalletLoaded(): boolean {
    return this.allHardwareWallets.length > 0;
  }

  @computed get activeWalletRoute(): ?string {
    if (!this.active) return null;
    return this.getWalletRoute(this.active.id);
  }

  @computed get isWalletRoute(): boolean {
    const { currentRoute } = this.stores.app;
    return matchRoute(`${ROUTES.WALLETS.ROOT}(/*rest)`, currentRoute);
  }

  @computed get isHardwareWalletRoute(): boolean {
    const { currentRoute } = this.stores.app;
    return matchRoute(`${ROUTES.HARDWARE_WALLETS.ROOT}(/*rest)`, currentRoute);
  }

  @computed get restoreRequest(): Request {
    switch (this.walletKind) {
      case WALLET_KINDS.DAEDALUS:
        if (
          this.walletKindDaedalus === WALLET_DAEDALUS_KINDS.SHELLEY_15_WORD ||
          this.walletKindDaedalus === WALLET_DAEDALUS_KINDS.SHELLEY_24_WORD
        ) {
          return this.restoreDaedalusRequest;
        }
        return this.restoreByronRandomWalletRequest;
      case WALLET_KINDS.YOROI:
        if (this.walletKindYoroi === WALLET_YOROI_KINDS.BYRON_15_WORD) {
          return this.restoreByronIcarusWalletRequest;
        }
        return this.restoreDaedalusRequest;
      case WALLET_KINDS.HARDWARE:
        if (this.walletKindHardware === WALLET_HARDWARE_KINDS.LEDGER) {
          return this.restoreByronLedgerWalletRequest;
        }
        return this.restoreByronTrezorWalletRequest;
      default:
        return this.restoreDaedalusRequest;
    }
  }

<<<<<<< HEAD
  getWalletById = (id: string): ?Wallet => {
    const wallets = this.isHardwareWalletRoute
      ? this.allHardwareWallets
      : this.all;
    return wallets.find(w => w.id === id);
  };

  getWalletByName = (name: string): ?Wallet => {
    const wallets = this.isHardwareWalletRoute
      ? this.allHardwareWallets
      : this.all;
    return wallets.find(w => w.name === name);
  };
=======
  getWalletById = (id: string): ?Wallet => this.all.find((w) => w.id === id);

  getWalletByName = (name: string): ?Wallet =>
    this.all.find((w) => w.name === name);
>>>>>>> c7e114b2

  getWalletRoute = (walletId: string, page: string = 'summary'): string =>
    buildRoute(ROUTES.WALLETS.PAGE, { id: walletId, page });

  getHardwareWalletRoute = (
    walletId: string,
    page: string = 'summary'
  ): string => buildRoute(ROUTES.HARDWARE_WALLETS.PAGE, { id: walletId, page });

  // ACTIONS

  goToWalletRoute(walletId: string) {
    const route = this.getWalletRoute(walletId);
    this.actions.router.goToRoute.trigger({ route });
  }

  goToHardwareWalletRoute(walletId: string) {
    const route = this.getHardwareWalletRoute(walletId);
    this.actions.router.goToRoute.trigger({ route });
  }

  // =================== PRIVATE API ==================== //

  @computed get _canRedirectToWallet(): boolean {
    const { currentRoute } = this.stores.app;
    const isRootRoute = matchRoute(ROUTES.WALLETS.ROOT, currentRoute);
    const isAddWalletRoute = matchRoute(ROUTES.WALLETS.ADD, currentRoute);
    return isRootRoute || isAddWalletRoute;
  }

  @computed get _canRedirectToHardwareWallet(): boolean {
    const { currentRoute } = this.stores.app;
    const isRootRoute = matchRoute(ROUTES.HARDWARE_WALLETS.ROOT, currentRoute);
    const isAddWalletRoute = matchRoute(
      ROUTES.HARDWARE_WALLETS.ADD,
      currentRoute
    );
    return isRootRoute || isAddWalletRoute;
  }

  _patchWalletRequestWithNewWallet = async (wallet: Wallet) => {
    // Only add the new wallet if it does not exist yet in the result!
    await this.walletsRequest.patch((result) => {
      if (!find(result, { id: wallet.id })) {
        if (wallet.isLegacy) {
          // Legacy wallets are always added to the end of the list!
          result.push(wallet);
        } else {
          const index = findIndex(result, 'isLegacy');
          if (index >= 0) {
            result.splice(index, 0, wallet);
          } else {
            result.push(wallet);
          }
        }
      }
    });
  };

  _pollRefresh = async () => {
    const { isConnected } = this.stores.networkStatus;
    return isConnected && this.refreshWalletsData();
  };

  _updateActiveWalletOnRouteChanges = () => {
    const { hasAnyHardwareWalletLoaded } = this;
    const { currentRoute } = this.stores.app;
    const hasAnyWalletLoaded = this.hasAnyLoaded;
    const isWalletAddPage = matchRoute(ROUTES.WALLETS.ADD, currentRoute);
    const isHardwareWalletAddPage = matchRoute(
      ROUTES.HARDWARE_WALLETS.ADD,
      currentRoute
    );

    runInAction('WalletsStore::_updateActiveWalletOnRouteChanges', () => {
      // There are not Wallets loaded (yet) -> unset active and return
      if (this.isWalletRoute && (isWalletAddPage || !hasAnyWalletLoaded)) {
        return this._unsetActiveWallet();
<<<<<<< HEAD
      }

      // There are not Hardware Wallets loaded (yet) -> unset active HW and return
      if (
        this.isHardwareWalletRoute &&
        (isHardwareWalletAddPage || !hasAnyHardwareWalletLoaded)
      ) {
        return this._unsetActiveHardwareWallet();
      }

      if (this.isHardwareWalletRoute) {
        const match = matchRoute(
          `${ROUTES.HARDWARE_WALLETS.ROOT}/:id(*page)`,
          currentRoute
        );
        if (match) {
          // We have a route for a specific wallet -> let's try to find it
          const walletForCurrentRoute = this.allHardwareWallets.find(
            w => w.id === match.id
          );
          if (walletForCurrentRoute) {
            // The wallet exists, we are done
            this._setActiveHardwareWallet({
              walletId: walletForCurrentRoute.id,
            });
          } else if (hasAnyHardwareWalletLoaded) {
            // There is no wallet with given id -> pick first wallet
            this._setActiveHardwareWallet({
              walletId: this.allHardwareWallets[0].id,
            });
            if (this.activeHardwareWallet)
              this.goToHardwareWalletRoute(this.activeHardwareWallet.id);
          }
        } else if (this._canRedirectToHardwareWallet) {
          // The route does not specify any wallet -> pick first wallet
          if (!this.hasActiveHardwareWallet && hasAnyHardwareWalletLoaded) {
            this._setActiveHardwareWallet({
              walletId: this.allHardwareWallets[0].id,
            });
          }
          if (this.activeHardwareWallet) {
            this.goToHardwareWalletRoute(this.activeHardwareWallet.id);
          }
=======
      const match = matchRoute(
        `${ROUTES.WALLETS.ROOT}/:id(*page)`,
        currentRoute
      );
      if (match) {
        // We have a route for a specific wallet -> let's try to find it
        const walletForCurrentRoute = this.all.find((w) => w.id === match.id);
        if (walletForCurrentRoute) {
          // The wallet exists, we are done
          this._setActiveWallet({ walletId: walletForCurrentRoute.id });
        } else if (hasAnyWalletLoaded) {
          // There is no wallet with given id -> pick first wallet
          this._setActiveWallet({ walletId: this.all[0].id });
          if (this.active) this.goToWalletRoute(this.active.id);
        }
      } else if (this._canRedirectToWallet) {
        // The route does not specify any wallet -> pick first wallet
        if (!this.hasActiveWallet && hasAnyWalletLoaded) {
          this._setActiveWallet({ walletId: this.all[0].id });
>>>>>>> c7e114b2
        }
      } else {
        const match = matchRoute(
          `${ROUTES.WALLETS.ROOT}/:id(*page)`,
          currentRoute
        );
        if (match) {
          // We have a route for a specific wallet -> let's try to find it
          const walletForCurrentRoute = this.all.find(w => w.id === match.id);
          if (walletForCurrentRoute) {
            // The wallet exists, we are done
            this._setActiveWallet({ walletId: walletForCurrentRoute.id });
          } else if (hasAnyWalletLoaded) {
            // There is no wallet with given id -> pick first wallet
            this._setActiveWallet({ walletId: this.all[0].id });
            if (this.active) this.goToWalletRoute(this.active.id);
          }
        } else if (this._canRedirectToWallet) {
          // The route does not specify any wallet -> pick first wallet
          if (!this.hasActiveWallet && hasAnyWalletLoaded) {
            this._setActiveWallet({ walletId: this.all[0].id });
          }
          if (this.active) {
            this.goToWalletRoute(this.active.id);
          }
        }
      }
    });
  };

  isValidAddress = async (address: string) => {
    const { isIncentivizedTestnet, isShelleyTestnet } = global;
    const { isMainnet, isSelfnode, isStaging, isTestnet } = this.environment;
    let expectedNetworkTag: ?Array<?number> | ?number;
    let validAddressStyles: AddressStyle[] = ['Byron', 'Icarus', 'Shelley'];
    if (isMainnet) {
      expectedNetworkTag = MAINNET_MAGIC;
    } else if (isStaging) {
      expectedNetworkTag = STAGING_MAGIC;
    } else if (isIncentivizedTestnet) {
      expectedNetworkTag = ITN_MAGIC;
      validAddressStyles = ['Jormungandr'];
    } else if (isTestnet) {
      expectedNetworkTag = TESTNET_MAGIC;
    } else if (isShelleyTestnet) {
      expectedNetworkTag = SHELLEY_TESTNET_NETWORK_ID;
    } else if (isSelfnode) {
      expectedNetworkTag = SELFNODE_MAGIC;
    } else {
      throw new Error('Unexpected environment');
    }
    try {
      const response = await introspectAddressChannel.send({ input: address });
      if (response === 'Invalid') {
        return false;
      }
      return (
        validAddressStyles.includes(response.introspection.address_style) &&
        ((Array.isArray(expectedNetworkTag) &&
          includes(expectedNetworkTag, response.introspection.network_tag)) ||
          expectedNetworkTag === response.introspection.network_tag)
      );
    } catch (error) {
      logger.error(error);
    }
  };

  isValidCertificateMnemonic = (mnemonic: string) =>
    this.api.ada.isValidCertificateMnemonic(mnemonic);

  @action refreshWalletsData = async () => {
    // Prevent wallets data refresh if polling is blocked
    if (this._pollingBlocked) return;

    if (this.stores.networkStatus.isConnected) {
      const result = await this.walletsRequest.execute().promise;
      if (!result) return;
      const walletIds = result
        .filter(
          ({ syncState }: Wallet) =>
            syncState.status !== WalletSyncStateStatuses.NOT_RESPONDING
        )
        .map((wallet: Wallet) => wallet.id);

      await this.actions.walletsLocal.refreshWalletsLocalData.trigger();
      await this.actions.hardwareWallets.refreshHardwareWalletsLocalData.trigger();

      runInAction('refresh active wallet', () => {
        if (this.active) {
          this._setActiveWallet({ walletId: this.active.id });
        }
        if (this.activeHardwareWallet) {
          this._setActiveHardwareWallet({
            walletId: this.activeHardwareWallet.id,
          });
        }
      });
      runInAction('refresh address data', () => {
        this.stores.addresses.addressesRequests = walletIds.map((walletId) => ({
          walletId,
          allRequest: this.stores.addresses._getAddressesAllRequest(walletId),
        }));
        this.stores.addresses._refreshAddresses();
      });
      runInAction('refresh transaction data', () => {
        this.stores.transactions.transactionsRequests = walletIds.map(
          (walletId) => ({
            walletId,
            recentRequest: this.stores.transactions._getTransactionsRecentRequest(
              walletId
            ),
            allRequest: this.stores.transactions._getTransactionsAllRequest(
              walletId
            ),
            withdrawalsRequest: this.stores.transactions._getWithdrawalsRequest(
              walletId
            ),
          })
        );
        this.stores.transactions._refreshTransactionData();
      });
    }
  };

  @action resetWalletsData = () => {
    this.walletsRequest.reset();
    this.stores.addresses.addressesRequests = [];
    this.stores.transactions.transactionsRequests = [];
  };

  @action _importWalletFromFile = async (
    params: WalletImportFromFileParams
  ) => {
    const { filePath, walletName, spendingPassword } = params;
    const importedWallet = await this.importFromFileRequest.execute({
      filePath,
      walletName,
      spendingPassword,
    }).promise;
    if (!importedWallet)
      throw new Error('Imported wallet was not received correctly');
    await this._patchWalletRequestWithNewWallet(importedWallet);
    this.actions.dialogs.closeActiveDialog.trigger();
    this.importFromFileRequest.reset();
    this.goToWalletRoute(importedWallet.id);
    this.refreshWalletsData();
  };

  @action _setActiveWallet = ({ walletId }: { walletId: string }) => {
    if (this.hasAnyWallets) {
      const activeWalletId = this.active ? this.active.id : null;
      const newActiveWallet = this.all.find((wallet) => wallet.id === walletId);
      if (
        (!this.active || !this.active.isNotResponding) &&
        newActiveWallet &&
        newActiveWallet.isNotResponding
      ) {
        this.actions.router.goToRoute.trigger({
          route: ROUTES.WALLETS.PAGE,
          params: { id: newActiveWallet.id, page: 'summary' },
        });
      }
      const hasActiveWalletBeenChanged = activeWalletId !== walletId;
      const hasActiveWalletBeenUpdated = !isEqual(this.active, newActiveWallet);
      if (hasActiveWalletBeenChanged) {
        // Active wallet has been replaced or removed
        this.active = newActiveWallet || null;
        this.stores.addresses.lastGeneratedAddress = null;
        if (this.active) {
          this.activeValue = formattedWalletAmount(this.active.amount);
        }
      } else if (hasActiveWalletBeenUpdated) {
        // Active wallet has been updated
        if (this.active && newActiveWallet) this.active.update(newActiveWallet);
      }
    }
  };

  @action _setActiveHardwareWallet = ({ walletId }: { walletId: string }) => {
    if (this.hasAnyHardwareWalletLoaded) {
      const activeWalletId = this.activeHardwareWallet
        ? this.activeHardwareWallet.id
        : null;
      const newActiveWallet = this.allHardwareWallets.find(
        wallet => wallet.id === walletId
      );
      if (
        (!this.activeHardwareWallet ||
          !this.activeHardwareWallet.isNotResponding) &&
        newActiveWallet &&
        newActiveWallet.isNotResponding
      ) {
        this.actions.router.goToRoute.trigger({
          route: ROUTES.HARDWARE_WALLETS.PAGE,
          params: { id: newActiveWallet.id, page: 'summary' },
        });
      }
      const hasActiveWalletBeenChanged = activeWalletId !== walletId;
      const hasActiveWalletBeenUpdated = !isEqual(
        this.activeHardwareWallet,
        newActiveWallet
      );
      if (hasActiveWalletBeenChanged) {
        // Active wallet has been replaced or removed
        this.activeHardwareWallet = newActiveWallet || null;
        if (this.activeHardwareWallet) {
          this.activeHardwareWalletValue = formattedWalletAmount(
            this.activeHardwareWallet.amount
          );
        }
      } else if (hasActiveWalletBeenUpdated) {
        // Active wallet has been updated
        if (this.activeHardwareWallet && newActiveWallet)
          this.activeHardwareWallet.update(newActiveWallet);
      }
    }
  };

  @action _unsetActiveWallet = () => {
    this.active = null;
    this.activeValue = null;
    this.stores.addresses.lastGeneratedAddress = null;
  };

  @action _unsetActiveHardwareWallet = () => {
    this.activeHardwareWallet = null;
    this.activeHardwareWalletValue = null;
  };

  @action _onRouteChange = (options: { route: string, params: ?Object }) => {
    // Reset the send request anytime we visit the send page (e.g: to remove any previous errors)
    if (
      matchRoute(ROUTES.WALLETS.SEND, buildRoute(options.route, options.params))
    ) {
      this.sendMoneyRequest.reset();
    }
  };

  @action _chooseWalletExportType = (params: {
    walletExportType: WalletExportTypeChoices,
  }) => {
    if (this.walletExportType !== params.walletExportType) {
      this.walletExportType = params.walletExportType;
    }
  };

  @action _pausePolling = async () => {
    if (this.walletsRequest.isExecuting) await this.walletsRequest;
    runInAction('AdaWalletsStore::_pausePolling', () => {
      this._pollingBlocked = true;
    });
  };

  @action _resumePolling = () => {
    this._pollingBlocked = false;
  };

  /**
   * Generates a paper wallet certificate by creating a temporary wallet
   * and extracting its data before deleting it. Saves the certificate
   * as PDF to the user selected file location.
   *
   * Using mobx flows: https://mobx.js.org/best/actions.html#flows
   * @private
   */
  _generateCertificate = flow(function* generateCertificate(params: {
    filePath: string,
    timestamp: string,
  }): Generator<any, any, any> {
    try {
      // Pause polling in order not to show Paper wallet in the UI
      yield this._pausePolling();

      // Set inProgress state to show spinner if is needed
      this._updateCertificateCreationState(true);

      // Generate wallet recovery phrase
      const recoveryPhrase: Array<string> = yield this.getWalletRecoveryPhraseRequest.execute()
        .promise;

      // Generate 9-words (additional) mnemonic
      const additionalMnemonicWords: Array<string> = yield this.getWalletCertificateAdditionalMnemonicsRequest.execute()
        .promise;
      this.additionalMnemonicWords = additionalMnemonicWords.join(' ');

      // Generate spending password from 9-word mnemonic and save to store
      const spendingPassword = mnemonicToSeedHex(this.additionalMnemonicWords);
      this.walletCertificatePassword = spendingPassword;

      // Generate paper wallet scrambled mnemonic
      const walletCertificateRecoveryPhrase: Array<string> = yield this.getWalletCertificateRecoveryPhraseRequest.execute(
        {
          passphrase: spendingPassword,
          input: recoveryPhrase.join(' '),
        }
      ).promise;
      this.walletCertificateRecoveryPhrase = walletCertificateRecoveryPhrase.join(
        ' '
      );

      // Create temporary wallet
      const walletData = {
        name: 'Paper Wallet',
        mnemonic: recoveryPhrase.join(' '),
      };
      const wallet = yield this.createWalletRequest.execute(walletData).promise;

      // Get temporary wallet address
      let walletAddresses;
      if (wallet) {
        walletAddresses = yield this.getWalletAddressesRequest.execute({
          walletId: wallet.id,
        }).promise;

        // delete temporary wallet
        yield this.deleteWalletRequest.execute({
          walletId: wallet.id,
          isLegacy: wallet.isLegacy,
        });
      }

      // Set wallet certificate address
      const walletAddress = get(walletAddresses, ['0', 'id'], null);
      this.walletCertificateAddress = walletAddress;

      // download pdf certificate
      yield this._downloadCertificate(
        walletAddress,
        walletCertificateRecoveryPhrase,
        params.filePath,
        params.timestamp
      );
    } catch (error) {
      throw error;
    } finally {
      this._resumePolling();
    }
  }).bind(this);

  _downloadCertificate = async (
    address: string,
    recoveryPhrase: Array<string>,
    filePath: string,
    timestamp: string
  ) => {
    const locale = this.stores.profile.currentLocale;
    const intl = i18nContext(locale);
    const { isMainnet } = this.environment;
    const { buildLabel } = global;
    try {
      await paperWalletPdfGenerator({
        address,
        mnemonics: recoveryPhrase,
        intl,
        filePath,
        isMainnet,
        buildLabel,
        timestamp,
      });
      runInAction('handle successful certificate download', () => {
        // Reset progress
        this._updateCertificateCreationState(false);
        // Update certificate generator step
        this._updateCertificateStep();
      });
    } catch (error) {
      runInAction('handle failed certificate download', () => {
        // Reset progress
        this._updateCertificateCreationState(false, error);
      });
    }
  };

  _generateAddressPDF = async ({
    address,
    note,
    filePath,
  }: {
    address: string,
    note: string,
    filePath: string,
  }) => {
    const {
      currentLocale,
      currentDateFormat,
      currentTimeFormat,
    } = this.stores.profile;
    const { network, isMainnet } = this.environment;
    const intl = i18nContext(currentLocale);
    try {
      await addressPDFGenerator({
        address,
        note,
        filePath,
        currentLocale,
        currentDateFormat,
        currentTimeFormat,
        network,
        isMainnet,
        intl,
      });
    } catch (error) {
      throw new Error(error);
    }
  };

  _updateCertificateCreationState = action(
    (state: boolean, error?: ?Object) => {
      this.generatingCertificateInProgress = state;
      this._updateGeneratingCertificateError(error);
    }
  );

  _updateGeneratingCertificateError = action((error?: ?Object) => {
    if (error && error.syscall && error.syscall === 'open') {
      // User tries to replace a file that is open
      this.generatingCertificateError = new WalletPaperWalletOpenPdfError();
    } else {
      this.generatingCertificateError = null;
    }
  });

  /**
   * Generates a rewards csv and saves it to the user selected file location.
   *
   * Using mobx flows: https://mobx.js.org/best/actions.html#flows
   * @private
   */
  _generateRewardsCsv = flow(function* generateRewardsCsv(params: {
    rewards: Array<CsvRecord>,
    filePath: string,
  }) {
    try {
      yield this._pausePolling();

      // Set inProgress state to show spinner if is needed
      this._updateRewardsCsvCreationState(true);

      // download rewards csv
      yield this._downloadRewardsCsv(params.rewards, params.filePath);
    } catch (error) {
      throw error;
    } finally {
      this._resumePolling();
    }
  }).bind(this);

  _downloadRewardsCsv = async (rewards: Array<CsvRecord>, filePath: string) => {
    try {
      await downloadRewardsCsv({
        rewards,
        filePath,
      });
      runInAction('handle successful rewards csv download', () => {
        this._updateRewardsCsvCreationState(false);
      });
    } catch (error) {
      runInAction('handle failed rewards csv download', () => {
        this._updateRewardsCsvCreationState(false, error);
      });
    }
  };

  _updateRewardsCsvCreationState = action((state: boolean, error?: ?Object) => {
    this.generatingRewardsCsvInProgress = state;
    this._updateGeneratingRewardsCsvError(error);
  });

  _updateGeneratingRewardsCsvError = action((error?: ?Object) => {
    if (error && error.syscall && error.syscall === 'open') {
      // User tries to replace a file that is open
      this.generatingRewardsCsvError = new WalletRewardsOpenCsvError();
    } else {
      this.generatingRewardsCsvError = null;
    }
  });

  @action _setCertificateTemplate = (params: { selectedTemplate: string }) => {
    this.certificateTemplate = params.selectedTemplate;
    this._updateCertificateStep();
  };

  @action _finishCertificate = () => {
    this._updateGeneratingCertificateError();
    this._closeCertificateGeneration();
  };

  @action _finishRewardsCsv = () => {
    this._updateGeneratingRewardsCsvError();
    this._closeRewardsCsvGeneration();
  };

  @action _updateCertificateStep = (isBack: boolean = false) => {
    this._updateGeneratingCertificateError();
    const currrentCertificateStep = this.certificateStep || 0;
    this.certificateStep = isBack
      ? currrentCertificateStep - 1
      : currrentCertificateStep + 1;
  };

  @action _closeCertificateGeneration = () => {
    this.actions.dialogs.closeActiveDialog.trigger();
    this._resetCertificateData();
  };

  @action _closeRewardsCsvGeneration = () => {
    this.actions.dialogs.closeActiveDialog.trigger();
    this._resetRewardsCsvData();
  };

  @action _resetCertificateData = () => {
    this.walletCertificatePassword = null;
    this.walletCertificateAddress = null;
    this.walletCertificateRecoveryPhrase = null;
    this.generatingCertificateInProgress = false;
    this.certificateTemplate = false;
    this.certificateStep = null;
    this._updateGeneratingCertificateError();
  };

  @action _resetRewardsCsvData = () => {
    this.generatingRewardsCsvInProgress = false;
    this._updateGeneratingRewardsCsvError();
  };
}<|MERGE_RESOLUTION|>--- conflicted
+++ resolved
@@ -875,7 +875,6 @@
     }
   }
 
-<<<<<<< HEAD
   getWalletById = (id: string): ?Wallet => {
     const wallets = this.isHardwareWalletRoute
       ? this.allHardwareWallets
@@ -889,12 +888,6 @@
       : this.all;
     return wallets.find(w => w.name === name);
   };
-=======
-  getWalletById = (id: string): ?Wallet => this.all.find((w) => w.id === id);
-
-  getWalletByName = (name: string): ?Wallet =>
-    this.all.find((w) => w.name === name);
->>>>>>> c7e114b2
 
   getWalletRoute = (walletId: string, page: string = 'summary'): string =>
     buildRoute(ROUTES.WALLETS.PAGE, { id: walletId, page });
@@ -973,7 +966,6 @@
       // There are not Wallets loaded (yet) -> unset active and return
       if (this.isWalletRoute && (isWalletAddPage || !hasAnyWalletLoaded)) {
         return this._unsetActiveWallet();
-<<<<<<< HEAD
       }
 
       // There are not Hardware Wallets loaded (yet) -> unset active HW and return
@@ -1017,27 +1009,6 @@
           if (this.activeHardwareWallet) {
             this.goToHardwareWalletRoute(this.activeHardwareWallet.id);
           }
-=======
-      const match = matchRoute(
-        `${ROUTES.WALLETS.ROOT}/:id(*page)`,
-        currentRoute
-      );
-      if (match) {
-        // We have a route for a specific wallet -> let's try to find it
-        const walletForCurrentRoute = this.all.find((w) => w.id === match.id);
-        if (walletForCurrentRoute) {
-          // The wallet exists, we are done
-          this._setActiveWallet({ walletId: walletForCurrentRoute.id });
-        } else if (hasAnyWalletLoaded) {
-          // There is no wallet with given id -> pick first wallet
-          this._setActiveWallet({ walletId: this.all[0].id });
-          if (this.active) this.goToWalletRoute(this.active.id);
-        }
-      } else if (this._canRedirectToWallet) {
-        // The route does not specify any wallet -> pick first wallet
-        if (!this.hasActiveWallet && hasAnyWalletLoaded) {
-          this._setActiveWallet({ walletId: this.all[0].id });
->>>>>>> c7e114b2
         }
       } else {
         const match = matchRoute(
