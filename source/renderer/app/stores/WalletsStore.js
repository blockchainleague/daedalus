// @flow
import { observable, action, computed, runInAction, flow } from 'mobx';
import { get, find, findIndex, isEqual, includes } from 'lodash';
import { BigNumber } from 'bignumber.js';
import Store from './lib/Store';
import Request from './lib/LocalizedRequest';
import Wallet, { WalletSyncStateStatuses } from '../domains/Wallet';
import WalletAddress from '../domains/WalletAddress';
import { WalletTransaction } from '../domains/WalletTransaction';
import { MAX_ADA_WALLETS_COUNT } from '../config/numbersConfig';
import { i18nContext } from '../utils/i18nContext';
import { mnemonicToSeedHex, getScrambledInput } from '../utils/crypto';
import { paperWalletPdfGenerator } from '../utils/paperWalletPdfGenerator';
import { addressPDFGenerator } from '../utils/addressPDFGenerator';
import { downloadRewardsCsv } from '../utils/rewardsCsvGenerator';
import { buildRoute, matchRoute } from '../utils/routing';
import { logger } from '../utils/logging';
import { ROUTES } from '../routes-config';
import { formattedWalletAmount } from '../utils/formatters';
import {
  WalletPaperWalletOpenPdfError,
  WalletRewardsOpenCsvError,
} from '../i18n/errors';
import {
  WALLET_KINDS,
  WALLET_DAEDALUS_KINDS,
  WALLET_YOROI_KINDS,
  WALLET_HARDWARE_KINDS,
  RESTORE_WALLET_STEPS,
} from '../config/walletRestoreConfig';
import type {
  WalletKind,
  WalletDaedalusKind,
  WalletYoroiKind,
  WalletHardwareKind,
} from '../types/walletRestoreTypes';
import type { CsvRecord } from '../../../common/types/rewards-csv-request.types';
import type { WalletExportTypeChoices } from '../types/walletExportTypes';
import type { WalletImportFromFileParams } from '../actions/wallets-actions';
import type LocalizableError from '../i18n/LocalizableError';
import type {
  TransferFundsCalculateFeeRequest,
  TransferFundsRequest,
} from '../api/wallets/types';
<<<<<<< HEAD
import type {
  TransportDevice,
  ExtendedPublicKey,
} from './HardwareWalletsStore';
=======
import { introspectAddressChannel } from '../ipc/introspect-address.js';
import type { AddressStyle } from '../../../common/types/address-introspection.types';
import {
  TESTNET_MAGIC,
  SELFNODE_MAGIC,
  STAGING_MAGIC,
  SHELLEY_TESTNET_NETWORK_ID,
  ITN_MAGIC,
  MAINNET_MAGIC,
} from '../../../common/types/cardano-node.types';

>>>>>>> 3f8a5737
/* eslint-disable consistent-return */

/**
 * The base wallet store that contains logic for dealing with wallets
 */

export default class WalletsStore extends Store {
  WALLET_REFRESH_INTERVAL = 5000;

  @observable undelegateWalletSubmissionSuccess: ?boolean = null;
  // REQUESTS
  @observable active: ?Wallet = null;
  @observable activeHardwareWallet: ?Wallet = null;
  @observable activeValue: ?BigNumber = null;
  @observable activeHardwareWalletValue: ?BigNumber = null;
  @observable walletsRequest: Request<Array<Wallet>> = new Request(
    this.api.ada.getWallets
  );
  @observable importFromFileRequest: Request<Wallet> = new Request(
    this.api.ada.importWalletFromFile
  );
  @observable createWalletRequest: Request<Wallet> = new Request(
    this.api.ada.createWallet
  );
  @observable
  getWalletAddressesRequest: Request<Array<WalletAddress>> = new Request(
    this.api.ada.getAddresses
  );
  @observable deleteWalletRequest: Request<boolean> = new Request(
    this.api.ada.deleteWallet
  );
  @observable sendMoneyRequest: Request<WalletTransaction> = new Request(
    this.api.ada.createTransaction
  );
  @observable getWalletRecoveryPhraseRequest: Request<
    Array<string>
  > = new Request(this.api.ada.getWalletRecoveryPhrase);
  @observable getWalletCertificateAdditionalMnemonicsRequest: Request<
    Array<string>
  > = new Request(this.api.ada.getWalletCertificateAdditionalMnemonics);
  @observable getWalletCertificateRecoveryPhraseRequest: Request<
    Array<string>
  > = new Request(this.api.ada.getWalletCertificateRecoveryPhrase);
  @observable getWalletRecoveryPhraseFromCertificateRequest: Request<
    Array<string>
  > = new Request(this.api.ada.getWalletRecoveryPhraseFromCertificate);
  @observable restoreDaedalusRequest: Request<Wallet> = new Request(
    this.api.ada.restoreWallet
  );
  @observable restoreLegacyRequest: Request<Wallet> = new Request(
    this.api.ada.restoreLegacyWallet
  );
  @observable restoreByronRandomWalletRequest: Request<Wallet> = new Request(
    this.api.ada.restoreByronRandomWallet
  );
  @observable restoreByronIcarusWalletRequest: Request<Wallet> = new Request(
    this.api.ada.restoreByronIcarusWallet
  );
  @observable restoreByronTrezorWalletRequest: Request<Wallet> = new Request(
    this.api.ada.restoreByronTrezorWallet
  );
  @observable restoreByronLedgerWalletRequest: Request<Wallet> = new Request(
    this.api.ada.restoreByronLedgerWallet
  );
  @observable
  transferFundsCalculateFeeRequest: Request<TransferFundsCalculateFeeRequest> = new Request(
    this.api.ada.transferFundsCalculateFee
  );
  @observable transferFundsRequest: Request<TransferFundsRequest> = new Request(
    this.api.ada.transferFunds
  );
  @observable createHardwareWalletRequest: Request<Wallet> = new Request(
    this.api.ada.createHardwareWallet
  );

  /* ----------  Create Wallet  ---------- */
  @observable createWalletStep = null;
  @observable createWalletShowAbortConfirmation = false;
  // TODO: Remove once the new wallet creation process is ready
  @observable createWalletUseNewProcess = false;

  /* ----------  Restore Wallet  ---------- */
  @observable restoreWalletStep = null;
  @observable restoreWalletShowAbortConfirmation = false;
  // STEP: WALLET TYPE
  @observable walletKind: ?WalletKind = null;
  @observable walletKindDaedalus: ?WalletDaedalusKind = null;
  @observable walletKindYoroi: ?WalletYoroiKind = null;
  @observable walletKindHardware: ?WalletHardwareKind = null;
  // STEP: RECOVERY PHRASE
  @observable mnemonics: Array<string> = [];
  // STEP: CONFIGURATION
  @observable walletName: string = '';
  @observable spendingPassword: string = '';
  @observable repeatPassword: string = '';
  // TODO: Remove once the new restore creation process is ready
  @observable restoreWalletUseNewProcess = true;
  @observable restoredWallet: ?Wallet = null;

  /* ----------  Export Wallet  ---------- */
  @observable walletExportType: WalletExportTypeChoices = 'paperWallet';
  @observable walletExportMnemonic =
    'marine joke dry silk ticket thing sugar stereo aim';

  /* ----------  Delete Wallet  ---------- */
  @observable isDeleting: boolean = false;

  /* ----------  Paper Wallet  ---------- */
  @observable createPaperWalletCertificateStep = 0;
  @observable walletCertificatePassword = null;
  @observable walletCertificateAddress = null;
  @observable walletCertificateRecoveryPhrase = null;
  @observable generatingCertificateInProgress = false;
  @observable generatingCertificateError: ?LocalizableError = null;
  @observable generatingRewardsCsvInProgress = false;
  @observable generatingRewardsCsvError: ?LocalizableError = null;
  @observable certificateStep = null;
  @observable certificateTemplate = null;
  @observable additionalMnemonicWords = null;

  /* ----------  Transfer Funds  ---------- */
  @observable transferFundsSourceWalletId: string = '';
  @observable transferFundsTargetWalletId: string = '';
  @observable transferFundsStep: number = 0;
  @observable transferFundsFee: ?BigNumber = null;

  /* ----------  Other  ---------- */

  _newWalletDetails: {
    name: string,
    mnemonic: string,
    spendingPassword: string,
  } = {
    name: '',
    mnemonic: '',
    spendingPassword: '',
  };
  _pollingBlocked = false;

  setup() {
    setInterval(this._pollRefresh, this.WALLET_REFRESH_INTERVAL);

    this.registerReactions([this._updateActiveWalletOnRouteChanges]);

    const {
      router,
      walletBackup,
      wallets: walletsActions,
      app,
      networkStatus,
    } = this.actions;
    // Create Wallet Actions ---
    walletsActions.createWallet.listen(this._create);
    walletsActions.createWalletBegin.listen(this._createWalletBegin);
    walletsActions.createWalletChangeStep.listen(this._createWalletChangeStep);
    walletsActions.createWalletAbort.listen(this._createWalletAbort);
    walletsActions.createWalletClose.listen(this._createWalletClose);
    walletsActions.createHardwareWallet.listen(this._createHardwareWallet);
    // ---
    // Restore Wallet Actions ---
    walletsActions.restoreWallet.listen(this._restore);
    walletsActions.restoreWalletBegin.listen(this._restoreWalletBegin);
    walletsActions.restoreWalletEnd.listen(this._restoreWalletEnd);
    walletsActions.restoreWalletChangeStep.listen(
      this._restoreWalletChangeStep
    );
    walletsActions.restoreWalletClose.listen(this._restoreWalletClose);
    walletsActions.restoreWalletCancelClose.listen(
      this._restoreWalletCancelClose
    );
    walletsActions.restoreWalletSetKind.listen(this._restoreWalletSetKind);
    walletsActions.restoreWalletSetMnemonics.listen(
      this._restoreWalletSetMnemonics
    );
    walletsActions.restoreWalletSetConfig.listen(this._restoreWalletSetConfig);
    walletsActions.deleteWallet.listen(this._deleteWallet);
    walletsActions.undelegateWallet.listen(this._undelegateWallet);
    walletsActions.setUndelegateWalletSubmissionSuccess.listen(
      this._setUndelegateWalletSubmissionSuccess
    );
    walletsActions.sendMoney.listen(this._sendMoney);
    walletsActions.importWalletFromFile.listen(this._importWalletFromFile);
    walletsActions.chooseWalletExportType.listen(this._chooseWalletExportType);

    walletsActions.generateCertificate.listen(this._generateCertificate);
    walletsActions.generateAddressPDF.listen(this._generateAddressPDF);
    walletsActions.updateCertificateStep.listen(this._updateCertificateStep);
    walletsActions.closeCertificateGeneration.listen(
      this._closeCertificateGeneration
    );

    walletsActions.generateRewardsCsv.listen(this._generateRewardsCsv);
    walletsActions.closeRewardsCsvGeneration.listen(
      this._closeRewardsCsvGeneration
    );

    walletsActions.setCertificateTemplate.listen(this._setCertificateTemplate);
    walletsActions.finishCertificate.listen(this._finishCertificate);
    walletsActions.finishRewardsCsv.listen(this._finishRewardsCsv);
    router.goToRoute.listen(this._onRouteChange);
    walletBackup.finishWalletBackup.listen(this._finishWalletBackup);
    app.initAppEnvironment.listen(() => {});
    networkStatus.restartNode.listen(this._updateGeneratingCertificateError);
    networkStatus.restartNode.listen(this._updateGeneratingRewardsCsvError);
    walletsActions.transferFundsNextStep.listen(this._transferFundsNextStep);
    walletsActions.transferFundsPrevStep.listen(this._transferFundsPrevStep);
    walletsActions.transferFunds.listen(this._transferFunds);
    walletsActions.transferFundsSetSourceWalletId.listen(
      this._transferFundsSetSourceWalletId
    );
    walletsActions.transferFundsSetTargetWalletId.listen(
      this._transferFundsSetTargetWalletId
    );
    walletsActions.transferFundsRedeem.listen(this._transferFundsRedeem);
    walletsActions.transferFundsClose.listen(this._transferFundsClose);
    walletsActions.transferFundsCalculateFee.listen(
      this._transferFundsCalculateFee
    );
  }

  _create = async (params: { name: string, spendingPassword: string }) => {
    Object.assign(this._newWalletDetails, params);
    try {
      const recoveryPhrase: ?Array<string> = await this.getWalletRecoveryPhraseRequest.execute()
        .promise;
      if (recoveryPhrase != null) {
        this.actions.walletBackup.initiateWalletBackup.trigger({
          recoveryPhrase,
        });
      }
    } catch (error) {
      throw error;
    }
  };

  // TODO: Remove once the new wallet creation process is ready
  @action _togglecreateWalletUseNewProcess = () => {
    this.createWalletUseNewProcess = !this.createWalletUseNewProcess;
  };

  @action _createWalletBegin = () => {
    this.createWalletStep = 0;
    this.createWalletShowAbortConfirmation = false;
  };

  @action _createWalletChangeStep = (isBack: boolean = false) => {
    const currrentCreateWalletStep = this.createWalletStep || 0;
    this.createWalletStep =
      isBack === true
        ? currrentCreateWalletStep - 1
        : currrentCreateWalletStep + 1;
    this.createWalletShowAbortConfirmation = false;
  };

  @action _createWalletClose = () => {
    this.createWalletStep = null;
    this.createWalletShowAbortConfirmation = false;
  };

  @action _createWalletAbort = () => {
    this.createWalletShowAbortConfirmation = true;
  };

  @action _restoreWalletBegin = () => {
    this.restoreWalletStep = 0;
    this.restoreWalletShowAbortConfirmation = false;
  };

  @action _restoreWalletEnd = async () => {
    this._resumePolling();
    const { restoredWallet } = this;
    if (restoredWallet) {
      await this._patchWalletRequestWithNewWallet(restoredWallet);
      this.goToWalletRoute(restoredWallet.id);
      this.refreshWalletsData();
      this._restoreWalletResetRequests();
      this._restoreWalletResetData();
    }
  };

  @action _restoreWalletChangeStep = (isBack: boolean = false) => {
    // Reset restore requests to clear previous errors
    const currrentRestoreWalletStep = this.restoreWalletStep || 0;
    this._restoreWalletResetRequests();
    if (this.restoreWalletStep === null) {
      this._restoreWalletResetData();
    }
    this.restoreWalletStep =
      isBack === true
        ? currrentRestoreWalletStep - 1
        : currrentRestoreWalletStep + 1;
    this.restoreWalletShowAbortConfirmation = false;
  };

  @action _restoreWalletClose = () => {
    const { mnemonics, walletName, spendingPassword } = this;
    const shouldDisplayAbortAlert =
      (mnemonics.length || walletName.length || spendingPassword.length) &&
      this.restoreWalletStep !== null &&
      this.restoreWalletStep < RESTORE_WALLET_STEPS.length - 1;
    if (shouldDisplayAbortAlert && !this.restoreWalletShowAbortConfirmation) {
      this.restoreWalletShowAbortConfirmation = true;
    } else {
      this._restoreWalletResetRequests();
      this._restoreWalletResetData();
      this.actions.dialogs.closeActiveDialog.trigger();
    }
  };

  @action _restoreWalletCancelClose = () => {
    this.restoreWalletShowAbortConfirmation = false;
  };

  _restoreWalletResetRequests = () => {
    this.restoreDaedalusRequest.reset();
    this.restoreByronIcarusWalletRequest.reset();
    this.restoreByronLedgerWalletRequest.reset();
    this.restoreByronRandomWalletRequest.reset();
    this.restoreByronTrezorWalletRequest.reset();
    this.getWalletRecoveryPhraseFromCertificateRequest.reset();
  };

  @action _restoreWalletResetData = () => {
    this.restoreWalletStep = null;
    this.restoreWalletShowAbortConfirmation = false;
    this.restoredWallet = null;
    this.walletKind = null;
    this.walletKindDaedalus = null;
    this.walletKindYoroi = null;
    this.walletKindHardware = null;
    this.mnemonics = [];
    this.walletName = '';
    this.spendingPassword = '';
    this.repeatPassword = '';
  };

  @action _restoreWalletSetKind = ({
    param,
    kind,
  }: {
    param?: string,
    kind: string,
  }) => {
    (this: any)[`walletKind${param || ''}`] = kind;
    this.mnemonics = [];
  };

  @action _restoreWalletSetMnemonics = ({
    mnemonics,
  }: {
    mnemonics: Array<string>,
  }) => {
    this.mnemonics = mnemonics;
  };

  @action _restoreWalletSetConfig = ({
    param,
    value,
  }: {
    param: string,
    value: string,
  }) => {
    if (param === 'walletName') {
      this.walletName = value;
    } else if (param === 'spendingPassword') {
      this.spendingPassword = value;
    } else if (param === 'repeatPassword') {
      this.repeatPassword = value;
    }
  };

  @action _createHardwareWallet = async (params: {
    walletName: string,
    extendedPublicKey: ExtendedPublicKey,
    device: TransportDevice,
  }) => {
    const { walletName, extendedPublicKey, device } = params;
    const accountPublicKey =
      extendedPublicKey.publicKeyHex + extendedPublicKey.chainCodeHex;
    try {
      const wallet = await this.createHardwareWalletRequest.execute({
        walletName,
        accountPublicKey,
      });
      await this.actions.hardwareWallets.setHardwareWalletLocalData.trigger({
        walletId: wallet.id,
        data: {
          device,
          extendedPublicKey,
          disconnected: false,
        },
      });
      this._setActiveHardwareWallet({ walletId: wallet.id });
      this.refreshWalletsData();
    } catch (error) {
      throw error;
    }
  };

  _finishWalletBackup = async () => {
    this._newWalletDetails.mnemonic = this.stores.walletBackup.recoveryPhrase.join(
      ' '
    );
    const wallet = await this.createWalletRequest.execute(
      this._newWalletDetails
    ).promise;
    if (wallet) {
      await this._patchWalletRequestWithNewWallet(wallet);
      this.actions.dialogs.closeActiveDialog.trigger();
      this.goToWalletRoute(wallet.id);
      this.refreshWalletsData();
    }
  };

  _deleteWallet = async (params: { walletId: string, isLegacy: boolean }) => {
    // Pause polling in order to avoid fetching data for wallet we are about to delete
    runInAction('AdaWalletsStore::isDeleting set', () => {
      this.isDeleting = true;
    });
    await this._pausePolling();
    const walletToDelete = this.getWalletById(params.walletId);
    if (!walletToDelete) {
      runInAction('AdaWalletsStore::isDeleting reset', () => {
        this.isDeleting = false;
      });
      return;
    }
    const { isHardwareWallet } = walletToDelete;
    const wallets = isHardwareWallet ? this.allHardwareWallets : this.all;
    const indexOfWalletToDelete = wallets.indexOf(walletToDelete);
    await this.deleteWalletRequest.execute({
      walletId: params.walletId,
      isLegacy: params.isLegacy || false,
      isHardwareWallet,
    });
    await this.walletsRequest.patch(result => {
      result.splice(indexOfWalletToDelete, 1);
    });

    runInAction('AdaWalletsStore::_deleteWallet', () => {
      this.isDeleting = false;
      if (!isHardwareWallet && this.hasAnyWallets) {
        const nextIndexInList = Math.max(indexOfWalletToDelete - 1, 0);
        const nextWalletInList = this.all[nextIndexInList];
        this.goToWalletRoute(nextWalletInList.id);
      } else if (isHardwareWallet && this.hasAnyHardwareWalletLoaded) {
        const nextIndexInList = Math.max(indexOfWalletToDelete - 1, 0);
        const nextWalletInList = this.allHardwareWallets[nextIndexInList];
        this.goToHardwareWalletRoute(nextWalletInList.id);
      } else {
        this.active = null;
        this.activeValue = null;
        this.actions.router.goToRoute.trigger({
          route: isHardwareWallet
            ? ROUTES.HARDWARE_WALLETS.ADD
            : ROUTES.WALLETS.ADD,
        });
      }
    });
    this.actions.dialogs.closeActiveDialog.trigger();
    if (isHardwareWallet) {
      await this.actions.hardwareWallets.unsetHardwareWalletLocalData.trigger({
        walletId: params.walletId,
      });
    } else {
      this.actions.walletsLocal.unsetWalletLocalData.trigger({
        walletId: params.walletId,
      });
    }
    this._resumePolling();
    this.deleteWalletRequest.reset();
    this.refreshWalletsData();
  };

  _undelegateWallet = async (params: {
    walletId: string,
    stakePoolId: string,
    passphrase: string,
  }) => {
    const { quitStakePoolRequest } = this.stores.staking;
    const { quitStakePool } = this.actions.staking;
    const walletToUndelegate = this.getWalletById(params.walletId);
    if (!walletToUndelegate) {
      return;
    }
    await quitStakePool.trigger(params);
    this._setUndelegateWalletSubmissionSuccess({ result: true });
    quitStakePoolRequest.reset();
    this.refreshWalletsData();
  };

  _setUndelegateWalletSubmissionSuccess = ({ result }: { result: boolean }) => {
    runInAction(
      'AdaWalletsStore::_setUndelegateWalletSubmissionSuccess',
      () => {
        this.undelegateWalletSubmissionSuccess = result;
      }
    );
  };

  _getUnscrambledMnemonics = async (
    mnemonics: Array<string>
  ): Array<string> => {
    // Split recovery phrase to 18 (scrambled mnemonics) + 9 (mnemonics seed) mnemonics
    const { passphrase, scrambledInput } = getScrambledInput(mnemonics);

    // Unscramble 18-word wallet certificate mnemonic to 12-word mnemonic
    const unscrambledRecoveryPhrase: Array<string> = await this.getWalletRecoveryPhraseFromCertificateRequest.execute(
      {
        passphrase,
        scrambledInput,
      }
    ).promise;

    this.getWalletRecoveryPhraseFromCertificateRequest.reset();

    // $FlowFixMe
    return unscrambledRecoveryPhrase;
  };

  _restore = async () => {
    // Pause polling in order to avoid fetching data for wallet we are about to restore
    // so that we remain on the "Add wallet" screen until user closes the TADA screen
    await this._pausePolling();

    // Reset restore requests to clear previous errors
    this._restoreWalletResetRequests();

    const data = {
      recoveryPhrase: this.mnemonics,
      walletName: this.walletName,
      spendingPassword: this.spendingPassword,
    };

    const request = this.restoreRequest;

    if (
      this.walletKind === WALLET_KINDS.DAEDALUS &&
      this.walletKindDaedalus === WALLET_DAEDALUS_KINDS.BYRON_27_WORD
    ) {
      // Reset getWalletRecoveryPhraseFromCertificateRequest to clear previous errors
      this.getWalletRecoveryPhraseFromCertificateRequest.reset();
      data.recoveryPhrase = await this._getUnscrambledMnemonics(this.mnemonics);
    }

    try {
      const restoredWallet = await request.execute(data).promise;
      if (!restoredWallet)
        throw new Error('Restored wallet was not received correctly');

      runInAction('set restoredWallet', () => {
        this.restoredWallet = restoredWallet;
        this.restoreWalletStep = 3;
      });
    } catch (error) {
      this._resumePolling();
    }
  };

  _sendMoney = async ({
    receiver,
    amount,
    passphrase,
  }: {
    receiver: string,
    amount: string,
    passphrase: string,
  }) => {
    const wallet = this.active;
    if (!wallet) throw new Error('Active wallet required before sending.');
    await this.sendMoneyRequest.execute({
      address: receiver,
      amount: parseInt(amount, 10),
      passphrase,
      walletId: wallet.id,
      isLegacy: wallet.isLegacy,
    });
    this.refreshWalletsData();
    this.actions.dialogs.closeActiveDialog.trigger();
    this.sendMoneyRequest.reset();
    this.goToWalletRoute(wallet.id);
  };

  @action _transferFundsNextStep = async () => {
    const {
      transferFundsStep,
      transferFundsSourceWalletId,
      transferFundsTargetWalletId,
    } = this;
    let nextStep = 0;
    if (transferFundsStep === 0 && transferFundsSourceWalletId) {
      nextStep = 1;
    }
    if (
      transferFundsStep === 1 &&
      transferFundsSourceWalletId &&
      transferFundsTargetWalletId
    ) {
      nextStep = 2;
      await this._transferFundsCalculateFee({
        sourceWalletId: transferFundsSourceWalletId,
      });
    }
    runInAction('update transfer funds step', () => {
      this.transferFundsStep = nextStep;
    });
  };

  @action _transferFundsPrevStep = () => {
    const { transferFundsStep } = this;
    const prevStep = transferFundsStep > 0 ? transferFundsStep - 1 : 0;
    this.transferFundsStep = prevStep;
  };

  @action _transferFunds = async ({
    spendingPassword,
  }: {
    spendingPassword: string,
  }) => {
    const { transferFundsSourceWalletId, transferFundsTargetWalletId } = this;
    const targetWalletAddresses = await this.getWalletAddressesRequest.execute({
      walletId: transferFundsTargetWalletId,
      queryParams: { state: 'unused' },
    }).promise;
    await this.transferFundsRequest.execute({
      sourceWalletId: transferFundsSourceWalletId,
      targetWalletAddresses: targetWalletAddresses
        ? targetWalletAddresses.map(address => address.id).slice(0, 20)
        : null,
      passphrase: spendingPassword,
    });

    this.refreshWalletsData();
    this._transferFundsClose();
    this.transferFundsRequest.reset();
    this.goToWalletRoute(transferFundsSourceWalletId);
  };

  @action _transferFundsSetSourceWalletId = ({
    sourceWalletId,
  }: {
    sourceWalletId: string,
  }) => {
    this.transferFundsSourceWalletId = sourceWalletId;
    // Sets the target wallet to the first wallet
    const { allWallets } = this;
    this.transferFundsTargetWalletId = get(allWallets, [0, 'id'], '');
    // Sets to first step
    this.transferFundsStep = 1;
  };

  @action _transferFundsSetTargetWalletId = ({
    targetWalletId,
  }: {
    targetWalletId: string,
  }) => {
    this.transferFundsTargetWalletId = targetWalletId;
  };

  @action _transferFundsRedeem = () => {
    this.transferFundsStep = 0;
    // TODO: Call API method
  };

  @action _transferFundsClose = () => {
    this.transferFundsStep = 0;
    this.transferFundsFee = null;
    this.transferFundsCalculateFeeRequest.reset();
  };

  @action _transferFundsCalculateFee = async ({
    sourceWalletId,
  }: {
    sourceWalletId: string,
  }) => {
    const fee = await this.transferFundsCalculateFeeRequest.execute({
      sourceWalletId,
    }).promise;
    runInAction('set migration fee', () => {
      this.transferFundsFee = fee;
    });
  };

  // =================== PUBLIC API ==================== //

  // GETTERS

  @computed get hasActiveWallet(): boolean {
    return !!this.active;
  }

  @computed get hasActiveHardwareWallet(): boolean {
    return !!this.activeHardwareWallet;
  }

  @computed get hasLoadedWallets(): boolean {
    return this.walletsRequest.wasExecuted;
  }

  @computed get hasAnyWallets(): boolean {
    if (this.walletsRequest.result == null) return false;
    const hasWallets =
      this.walletsRequest.wasExecuted && this.walletsRequest.result.length > 0;
    if (!hasWallets) return false;
    const regularWallets = this.walletsRequest.result.filter(
      ({ isHardwareWallet }: Wallet) => !isHardwareWallet
    );
    return regularWallets.length > 0;
  }

  @computed get hasRewardsWallets(): boolean {
    return this.allWallets.length > 0;
  }

  @computed get hasMaxWallets(): boolean {
    return this.all.length >= MAX_ADA_WALLETS_COUNT;
  }

  @computed get all(): Array<Wallet> {
    return [...this.allWallets, ...this.allLegacyWallets];
  }

  @computed get allWallets(): Array<Wallet> {
    return this.walletsRequest.result
      ? this.walletsRequest.result.filter(
          ({ isLegacy, isHardwareWallet }: Wallet) =>
            !isLegacy && !isHardwareWallet
        )
      : [];
  }

  @computed get allLegacyWallets(): Array<Wallet> {
    return this.walletsRequest.result
      ? this.walletsRequest.result.filter(
          ({ isLegacy, isHardwareWallet }: Wallet) =>
            isLegacy && !isHardwareWallet
        )
      : [];
  }

  @computed get allHardwareWallets(): Array<Wallet> {
    return this.walletsRequest.result
      ? this.walletsRequest.result.filter(
          ({ isHardwareWallet }: Wallet) => isHardwareWallet
        )
      : [];
  }

  @computed get first(): ?Wallet {
    return this.all.length > 0 ? this.all[0] : null;
  }

  @computed get hasAnyLoaded(): boolean {
    return this.all.length > 0;
  }

  @computed get hasAnyHardwareWalletLoaded(): boolean {
    return this.allHardwareWallets.length > 0;
  }

  @computed get activeWalletRoute(): ?string {
    if (!this.active) return null;
    return this.getWalletRoute(this.active.id);
  }

  @computed get isWalletRoute(): boolean {
    const { currentRoute } = this.stores.app;
    return matchRoute(`${ROUTES.WALLETS.ROOT}(/*rest)`, currentRoute);
  }

  @computed get isHardwareWalletRoute(): boolean {
    const { currentRoute } = this.stores.app;
    return matchRoute(`${ROUTES.HARDWARE_WALLETS.ROOT}(/*rest)`, currentRoute);
  }

  @computed get restoreRequest(): Request {
    switch (this.walletKind) {
      case WALLET_KINDS.DAEDALUS:
        if (
          this.walletKindDaedalus === WALLET_DAEDALUS_KINDS.SHELLEY_15_WORD ||
          this.walletKindDaedalus === WALLET_DAEDALUS_KINDS.SHELLEY_24_WORD
        ) {
          return this.restoreDaedalusRequest;
        }
        return this.restoreByronRandomWalletRequest;
      case WALLET_KINDS.YOROI:
        if (this.walletKindYoroi === WALLET_YOROI_KINDS.BYRON_15_WORD) {
          return this.restoreByronIcarusWalletRequest;
        }
        return this.restoreDaedalusRequest;
      case WALLET_KINDS.HARDWARE:
        if (this.walletKindHardware === WALLET_HARDWARE_KINDS.LEDGER) {
          return this.restoreByronLedgerWalletRequest;
        }
        return this.restoreByronTrezorWalletRequest;
      default:
        return this.restoreDaedalusRequest;
    }
  }

  getWalletById = (id: string): ?Wallet => {
    const wallets = this.isHardwareWalletRoute
      ? this.allHardwareWallets
      : this.all;
    return wallets.find(w => w.id === id);
  };

  getWalletByName = (name: string): ?Wallet => {
    const wallets = this.isHardwareWalletRoute
      ? this.allHardwareWallets
      : this.all;
    return wallets.find(w => w.name === name);
  };

  getWalletRoute = (walletId: string, page: string = 'summary'): string =>
    buildRoute(ROUTES.WALLETS.PAGE, { id: walletId, page });

  getHardwareWalletRoute = (
    walletId: string,
    page: string = 'summary'
  ): string => buildRoute(ROUTES.HARDWARE_WALLETS.PAGE, { id: walletId, page });

  // ACTIONS

  goToWalletRoute(walletId: string) {
    const route = this.getWalletRoute(walletId);
    this.actions.router.goToRoute.trigger({ route });
  }

  goToHardwareWalletRoute(walletId: string) {
    const route = this.getHardwareWalletRoute(walletId);
    this.actions.router.goToRoute.trigger({ route });
  }

  // =================== PRIVATE API ==================== //

  @computed get _canRedirectToWallet(): boolean {
    const { currentRoute } = this.stores.app;
    const isRootRoute = matchRoute(ROUTES.WALLETS.ROOT, currentRoute);
    const isAddWalletRoute = matchRoute(ROUTES.WALLETS.ADD, currentRoute);
    return isRootRoute || isAddWalletRoute;
  }

  @computed get _canRedirectToHardwareWallet(): boolean {
    const { currentRoute } = this.stores.app;
    const isRootRoute = matchRoute(ROUTES.HARDWARE_WALLETS.ROOT, currentRoute);
    const isAddWalletRoute = matchRoute(
      ROUTES.HARDWARE_WALLETS.ADD,
      currentRoute
    );
    return isRootRoute || isAddWalletRoute;
  }

  _patchWalletRequestWithNewWallet = async (wallet: Wallet) => {
    // Only add the new wallet if it does not exist yet in the result!
    await this.walletsRequest.patch(result => {
      if (!find(result, { id: wallet.id })) {
        if (wallet.isLegacy) {
          // Legacy wallets are always added to the end of the list!
          result.push(wallet);
        } else {
          const index = findIndex(result, 'isLegacy');
          if (index >= 0) {
            result.splice(index, 0, wallet);
          } else {
            result.push(wallet);
          }
        }
      }
    });
  };

  _pollRefresh = async () => {
    const { isConnected } = this.stores.networkStatus;
    return isConnected && this.refreshWalletsData();
  };

  _updateActiveWalletOnRouteChanges = () => {
    const { hasAnyHardwareWalletLoaded } = this;
    const { currentRoute } = this.stores.app;
    const hasAnyWalletLoaded = this.hasAnyLoaded;
    const isWalletAddPage = matchRoute(ROUTES.WALLETS.ADD, currentRoute);
    const isHardwareWalletAddPage = matchRoute(
      ROUTES.HARDWARE_WALLETS.ADD,
      currentRoute
    );

    runInAction('WalletsStore::_updateActiveWalletOnRouteChanges', () => {
      // There are not Wallets loaded (yet) -> unset active and return
      if (this.isWalletRoute && (isWalletAddPage || !hasAnyWalletLoaded)) {
        return this._unsetActiveWallet();
      }

      // There are not Hardware Wallets loaded (yet) -> unset active HW and return
      if (
        this.isHardwareWalletRoute &&
        (isHardwareWalletAddPage || !hasAnyHardwareWalletLoaded)
      ) {
        return this._unsetActiveHardwareWallet();
      }

      if (this.isHardwareWalletRoute) {
        const match = matchRoute(
          `${ROUTES.HARDWARE_WALLETS.ROOT}/:id(*page)`,
          currentRoute
        );
        if (match) {
          // We have a route for a specific wallet -> let's try to find it
          const walletForCurrentRoute = this.allHardwareWallets.find(
            w => w.id === match.id
          );
          if (walletForCurrentRoute) {
            // The wallet exists, we are done
            this._setActiveHardwareWallet({
              walletId: walletForCurrentRoute.id,
            });
          } else if (hasAnyHardwareWalletLoaded) {
            // There is no wallet with given id -> pick first wallet
            this._setActiveHardwareWallet({
              walletId: this.allHardwareWallets[0].id,
            });
            if (this.activeHardwareWallet)
              this.goToHardwareWalletRoute(this.activeHardwareWallet.id);
          }
        } else if (this._canRedirectToHardwareWallet) {
          // The route does not specify any wallet -> pick first wallet
          if (!this.hasActiveHardwareWallet && hasAnyHardwareWalletLoaded) {
            this._setActiveHardwareWallet({
              walletId: this.allHardwareWallets[0].id,
            });
          }
          if (this.activeHardwareWallet) {
            this.goToHardwareWalletRoute(this.activeHardwareWallet.id);
          }
        }
      } else {
        const match = matchRoute(
          `${ROUTES.WALLETS.ROOT}/:id(*page)`,
          currentRoute
        );
        if (match) {
          // We have a route for a specific wallet -> let's try to find it
          const walletForCurrentRoute = this.all.find(w => w.id === match.id);
          if (walletForCurrentRoute) {
            // The wallet exists, we are done
            this._setActiveWallet({ walletId: walletForCurrentRoute.id });
          } else if (hasAnyWalletLoaded) {
            // There is no wallet with given id -> pick first wallet
            this._setActiveWallet({ walletId: this.all[0].id });
            if (this.active) this.goToWalletRoute(this.active.id);
          }
        } else if (this._canRedirectToWallet) {
          // The route does not specify any wallet -> pick first wallet
          if (!this.hasActiveWallet && hasAnyWalletLoaded) {
            this._setActiveWallet({ walletId: this.all[0].id });
          }
          if (this.active) {
            this.goToWalletRoute(this.active.id);
          }
        }
      }
    });
  };

  isValidAddress = async (address: string) => {
    const { isIncentivizedTestnet, isShelleyTestnet } = global;
    const { isMainnet, isSelfnode, isStaging, isTestnet } = this.environment;
    let expectedNetworkTag: ?Array<?number> | ?number;
    let validAddressStyles: AddressStyle[] = ['Byron', 'Icarus', 'Shelley'];
    if (isMainnet) {
      expectedNetworkTag = MAINNET_MAGIC;
    } else if (isStaging) {
      expectedNetworkTag = STAGING_MAGIC;
    } else if (isIncentivizedTestnet) {
      expectedNetworkTag = ITN_MAGIC;
      validAddressStyles = ['Jormungandr'];
    } else if (isTestnet) {
      expectedNetworkTag = TESTNET_MAGIC;
    } else if (isShelleyTestnet) {
      expectedNetworkTag = SHELLEY_TESTNET_NETWORK_ID;
    } else if (isSelfnode) {
      expectedNetworkTag = SELFNODE_MAGIC;
    } else {
      throw new Error('Unexpected environment');
    }
    try {
      const response = await introspectAddressChannel.send({ input: address });
      if (response === 'Invalid') {
        return false;
      }
      return (
        validAddressStyles.includes(response.introspection.address_style) &&
        ((Array.isArray(expectedNetworkTag) &&
          includes(expectedNetworkTag, response.introspection.network_tag)) ||
          expectedNetworkTag === response.introspection.network_tag)
      );
    } catch (error) {
      logger.error(error);
    }
  };

  isValidCertificateMnemonic = (mnemonic: string) =>
    this.api.ada.isValidCertificateMnemonic(mnemonic);

  @action refreshWalletsData = async () => {
    // Prevent wallets data refresh if polling is blocked
    if (this._pollingBlocked) return;

    if (this.stores.networkStatus.isConnected) {
      const result = await this.walletsRequest.execute().promise;
      if (!result) return;
      const walletIds = result
        .filter(
          ({ syncState }: Wallet) =>
            syncState.status !== WalletSyncStateStatuses.NOT_RESPONDING
        )
        .map((wallet: Wallet) => wallet.id);

      await this.actions.walletsLocal.refreshWalletsLocalData.trigger();
      await this.actions.hardwareWallets.refreshHardwareWalletsLocalData.trigger();

      runInAction('refresh active wallet', () => {
        if (this.active) {
          this._setActiveWallet({ walletId: this.active.id });
        }
        if (this.activeHardwareWallet) {
          this._setActiveHardwareWallet({
            walletId: this.activeHardwareWallet.id,
          });
        }
      });
      runInAction('refresh address data', () => {
        this.stores.addresses.addressesRequests = walletIds.map(walletId => ({
          walletId,
          allRequest: this.stores.addresses._getAddressesAllRequest(walletId),
        }));
        this.stores.addresses._refreshAddresses();
      });
      runInAction('refresh transaction data', () => {
        this.stores.transactions.transactionsRequests = walletIds.map(
          walletId => ({
            walletId,
            recentRequest: this.stores.transactions._getTransactionsRecentRequest(
              walletId
            ),
            allRequest: this.stores.transactions._getTransactionsAllRequest(
              walletId
            ),
            withdrawalsRequest: this.stores.transactions._getWithdrawalsRequest(
              walletId
            ),
          })
        );
        this.stores.transactions._refreshTransactionData();
      });
    }
  };

  @action resetWalletsData = () => {
    this.walletsRequest.reset();
    this.stores.addresses.addressesRequests = [];
    this.stores.transactions.transactionsRequests = [];
  };

  @action _importWalletFromFile = async (
    params: WalletImportFromFileParams
  ) => {
    const { filePath, walletName, spendingPassword } = params;
    const importedWallet = await this.importFromFileRequest.execute({
      filePath,
      walletName,
      spendingPassword,
    }).promise;
    if (!importedWallet)
      throw new Error('Imported wallet was not received correctly');
    await this._patchWalletRequestWithNewWallet(importedWallet);
    this.actions.dialogs.closeActiveDialog.trigger();
    this.importFromFileRequest.reset();
    this.goToWalletRoute(importedWallet.id);
    this.refreshWalletsData();
  };

  @action _setActiveWallet = ({ walletId }: { walletId: string }) => {
    if (this.hasAnyWallets) {
      const activeWalletId = this.active ? this.active.id : null;
      const newActiveWallet = this.all.find(wallet => wallet.id === walletId);
      if (
        (!this.active || !this.active.isNotResponding) &&
        newActiveWallet &&
        newActiveWallet.isNotResponding
      ) {
        this.actions.router.goToRoute.trigger({
          route: ROUTES.WALLETS.PAGE,
          params: { id: newActiveWallet.id, page: 'summary' },
        });
      }
      const hasActiveWalletBeenChanged = activeWalletId !== walletId;
      const hasActiveWalletBeenUpdated = !isEqual(this.active, newActiveWallet);
      if (hasActiveWalletBeenChanged) {
        // Active wallet has been replaced or removed
        this.active = newActiveWallet || null;
        this.stores.addresses.lastGeneratedAddress = null;
        if (this.active) {
          this.activeValue = formattedWalletAmount(this.active.amount);
        }
      } else if (hasActiveWalletBeenUpdated) {
        // Active wallet has been updated
        if (this.active && newActiveWallet) this.active.update(newActiveWallet);
      }
    }
  };

  @action _setActiveHardwareWallet = ({ walletId }: { walletId: string }) => {
    if (this.hasAnyHardwareWalletLoaded) {
      const activeWalletId = this.activeHardwareWallet
        ? this.activeHardwareWallet.id
        : null;
      const newActiveWallet = this.allHardwareWallets.find(
        wallet => wallet.id === walletId
      );
      if (
        (!this.activeHardwareWallet ||
          !this.activeHardwareWallet.isNotResponding) &&
        newActiveWallet &&
        newActiveWallet.isNotResponding
      ) {
        this.actions.router.goToRoute.trigger({
          route: ROUTES.HARDWARE_WALLETS.PAGE,
          params: { id: newActiveWallet.id, page: 'summary' },
        });
      }
      const hasActiveWalletBeenChanged = activeWalletId !== walletId;
      const hasActiveWalletBeenUpdated = !isEqual(
        this.activeHardwareWallet,
        newActiveWallet
      );
      if (hasActiveWalletBeenChanged) {
        // Active wallet has been replaced or removed
        this.activeHardwareWallet = newActiveWallet || null;
        if (this.activeHardwareWallet) {
          this.activeHardwareWalletValue = formattedWalletAmount(
            this.activeHardwareWallet.amount
          );
        }
      } else if (hasActiveWalletBeenUpdated) {
        // Active wallet has been updated
        if (this.activeHardwareWallet && newActiveWallet)
          this.activeHardwareWallet.update(newActiveWallet);
      }
    }
  };

  @action _unsetActiveWallet = () => {
    this.active = null;
    this.activeValue = null;
    this.stores.addresses.lastGeneratedAddress = null;
  };

  @action _unsetActiveHardwareWallet = () => {
    this.activeHardwareWallet = null;
    this.activeHardwareWalletValue = null;
  };

  @action _onRouteChange = (options: { route: string, params: ?Object }) => {
    // Reset the send request anytime we visit the send page (e.g: to remove any previous errors)
    if (
      matchRoute(ROUTES.WALLETS.SEND, buildRoute(options.route, options.params))
    ) {
      this.sendMoneyRequest.reset();
    }
  };

  @action _chooseWalletExportType = (params: {
    walletExportType: WalletExportTypeChoices,
  }) => {
    if (this.walletExportType !== params.walletExportType) {
      this.walletExportType = params.walletExportType;
    }
  };

  @action _pausePolling = async () => {
    if (this.walletsRequest.isExecuting) await this.walletsRequest;
    runInAction('AdaWalletsStore::_pausePolling', () => {
      this._pollingBlocked = true;
    });
  };

  @action _resumePolling = () => {
    this._pollingBlocked = false;
  };

  /**
   * Generates a paper wallet certificate by creating a temporary wallet
   * and extracting its data before deleting it. Saves the certificate
   * as PDF to the user selected file location.
   *
   * Using mobx flows: https://mobx.js.org/best/actions.html#flows
   * @private
   */
  _generateCertificate = flow(function* generateCertificate(params: {
    filePath: string,
    timestamp: string,
  }): Generator<any, any, any> {
    try {
      // Pause polling in order not to show Paper wallet in the UI
      yield this._pausePolling();

      // Set inProgress state to show spinner if is needed
      this._updateCertificateCreationState(true);

      // Generate wallet recovery phrase
      const recoveryPhrase: Array<string> = yield this.getWalletRecoveryPhraseRequest.execute()
        .promise;

      // Generate 9-words (additional) mnemonic
      const additionalMnemonicWords: Array<string> = yield this.getWalletCertificateAdditionalMnemonicsRequest.execute()
        .promise;
      this.additionalMnemonicWords = additionalMnemonicWords.join(' ');

      // Generate spending password from 9-word mnemonic and save to store
      const spendingPassword = mnemonicToSeedHex(this.additionalMnemonicWords);
      this.walletCertificatePassword = spendingPassword;

      // Generate paper wallet scrambled mnemonic
      const walletCertificateRecoveryPhrase: Array<string> = yield this.getWalletCertificateRecoveryPhraseRequest.execute(
        {
          passphrase: spendingPassword,
          input: recoveryPhrase.join(' '),
        }
      ).promise;
      this.walletCertificateRecoveryPhrase = walletCertificateRecoveryPhrase.join(
        ' '
      );

      // Create temporary wallet
      const walletData = {
        name: 'Paper Wallet',
        mnemonic: recoveryPhrase.join(' '),
      };
      const wallet = yield this.createWalletRequest.execute(walletData).promise;

      // Get temporary wallet address
      let walletAddresses;
      if (wallet) {
        walletAddresses = yield this.getWalletAddressesRequest.execute({
          walletId: wallet.id,
        }).promise;

        // delete temporary wallet
        yield this.deleteWalletRequest.execute({
          walletId: wallet.id,
          isLegacy: wallet.isLegacy,
        });
      }

      // Set wallet certificate address
      const walletAddress = get(walletAddresses, ['0', 'id'], null);
      this.walletCertificateAddress = walletAddress;

      // download pdf certificate
      yield this._downloadCertificate(
        walletAddress,
        walletCertificateRecoveryPhrase,
        params.filePath,
        params.timestamp
      );
    } catch (error) {
      throw error;
    } finally {
      this._resumePolling();
    }
  }).bind(this);

  _downloadCertificate = async (
    address: string,
    recoveryPhrase: Array<string>,
    filePath: string,
    timestamp: string
  ) => {
    const locale = this.stores.profile.currentLocale;
    const intl = i18nContext(locale);
    const { isMainnet } = this.environment;
    const { buildLabel } = global;
    try {
      await paperWalletPdfGenerator({
        address,
        mnemonics: recoveryPhrase,
        intl,
        filePath,
        isMainnet,
        buildLabel,
        timestamp,
      });
      runInAction('handle successful certificate download', () => {
        // Reset progress
        this._updateCertificateCreationState(false);
        // Update certificate generator step
        this._updateCertificateStep();
      });
    } catch (error) {
      runInAction('handle failed certificate download', () => {
        // Reset progress
        this._updateCertificateCreationState(false, error);
      });
    }
  };

  _generateAddressPDF = async ({
    address,
    note,
    filePath,
  }: {
    address: string,
    note: string,
    filePath: string,
  }) => {
    const {
      currentLocale,
      currentDateFormat,
      currentTimeFormat,
    } = this.stores.profile;
    const { network, isMainnet } = this.environment;
    const intl = i18nContext(currentLocale);
    try {
      await addressPDFGenerator({
        address,
        note,
        filePath,
        currentLocale,
        currentDateFormat,
        currentTimeFormat,
        network,
        isMainnet,
        intl,
      });
    } catch (error) {
      throw new Error(error);
    }
  };

  _updateCertificateCreationState = action(
    (state: boolean, error?: ?Object) => {
      this.generatingCertificateInProgress = state;
      this._updateGeneratingCertificateError(error);
    }
  );

  _updateGeneratingCertificateError = action((error?: ?Object) => {
    if (error && error.syscall && error.syscall === 'open') {
      // User tries to replace a file that is open
      this.generatingCertificateError = new WalletPaperWalletOpenPdfError();
    } else {
      this.generatingCertificateError = null;
    }
  });

  /**
   * Generates a rewards csv and saves it to the user selected file location.
   *
   * Using mobx flows: https://mobx.js.org/best/actions.html#flows
   * @private
   */
  _generateRewardsCsv = flow(function* generateRewardsCsv(params: {
    rewards: Array<CsvRecord>,
    filePath: string,
  }) {
    try {
      yield this._pausePolling();

      // Set inProgress state to show spinner if is needed
      this._updateRewardsCsvCreationState(true);

      // download rewards csv
      yield this._downloadRewardsCsv(params.rewards, params.filePath);
    } catch (error) {
      throw error;
    } finally {
      this._resumePolling();
    }
  }).bind(this);

  _downloadRewardsCsv = async (rewards: Array<CsvRecord>, filePath: string) => {
    try {
      await downloadRewardsCsv({
        rewards,
        filePath,
      });
      runInAction('handle successful rewards csv download', () => {
        this._updateRewardsCsvCreationState(false);
      });
    } catch (error) {
      runInAction('handle failed rewards csv download', () => {
        this._updateRewardsCsvCreationState(false, error);
      });
    }
  };

  _updateRewardsCsvCreationState = action((state: boolean, error?: ?Object) => {
    this.generatingRewardsCsvInProgress = state;
    this._updateGeneratingRewardsCsvError(error);
  });

  _updateGeneratingRewardsCsvError = action((error?: ?Object) => {
    if (error && error.syscall && error.syscall === 'open') {
      // User tries to replace a file that is open
      this.generatingRewardsCsvError = new WalletRewardsOpenCsvError();
    } else {
      this.generatingRewardsCsvError = null;
    }
  });

  @action _setCertificateTemplate = (params: { selectedTemplate: string }) => {
    this.certificateTemplate = params.selectedTemplate;
    this._updateCertificateStep();
  };

  @action _finishCertificate = () => {
    this._updateGeneratingCertificateError();
    this._closeCertificateGeneration();
  };

  @action _finishRewardsCsv = () => {
    this._updateGeneratingRewardsCsvError();
    this._closeRewardsCsvGeneration();
  };

  @action _updateCertificateStep = (isBack: boolean = false) => {
    this._updateGeneratingCertificateError();
    const currrentCertificateStep = this.certificateStep || 0;
    this.certificateStep = isBack
      ? currrentCertificateStep - 1
      : currrentCertificateStep + 1;
  };

  @action _closeCertificateGeneration = () => {
    this.actions.dialogs.closeActiveDialog.trigger();
    this._resetCertificateData();
  };

  @action _closeRewardsCsvGeneration = () => {
    this.actions.dialogs.closeActiveDialog.trigger();
    this._resetRewardsCsvData();
  };

  @action _resetCertificateData = () => {
    this.walletCertificatePassword = null;
    this.walletCertificateAddress = null;
    this.walletCertificateRecoveryPhrase = null;
    this.generatingCertificateInProgress = false;
    this.certificateTemplate = false;
    this.certificateStep = null;
    this._updateGeneratingCertificateError();
  };

  @action _resetRewardsCsvData = () => {
    this.generatingRewardsCsvInProgress = false;
    this._updateGeneratingRewardsCsvError();
  };
}<|MERGE_RESOLUTION|>--- conflicted
+++ resolved
@@ -42,12 +42,10 @@
   TransferFundsCalculateFeeRequest,
   TransferFundsRequest,
 } from '../api/wallets/types';
-<<<<<<< HEAD
 import type {
   TransportDevice,
   ExtendedPublicKey,
 } from './HardwareWalletsStore';
-=======
 import { introspectAddressChannel } from '../ipc/introspect-address.js';
 import type { AddressStyle } from '../../../common/types/address-introspection.types';
 import {
@@ -59,7 +57,6 @@
   MAINNET_MAGIC,
 } from '../../../common/types/cardano-node.types';
 
->>>>>>> 3f8a5737
 /* eslint-disable consistent-return */
 
 /**
