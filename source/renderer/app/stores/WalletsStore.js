--- conflicted
+++ resolved
@@ -462,12 +462,6 @@
         },
       });
 
-<<<<<<< HEAD
-=======
-      // @TODO - check if everything refreshed as is expected
-      console.debug('>>> WALLET CREATED: ', wallet);
-
->>>>>>> bfe3f01a
       if (wallet) {
         await this._patchWalletRequestWithNewWallet(wallet);
         this.goToWalletRoute(wallet.id);
