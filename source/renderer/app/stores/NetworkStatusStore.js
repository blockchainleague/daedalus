// @flow
import { observable, action, computed, runInAction } from 'mobx';
import moment from 'moment';
import { isEqual, includes } from 'lodash';
import Store from './lib/Store';
import Request from './lib/LocalizedRequest';
import {
  ALLOWED_TIME_DIFFERENCE,
  MAX_ALLOWED_STALL_DURATION,
  NETWORK_STATUS_REQUEST_TIMEOUT,
  NETWORK_STATUS_POLL_INTERVAL,
  NTP_FORCE_CHECK_POLL_INTERVAL,
  NTP_IGNORE_CHECKS_GRACE_PERIOD,
} from '../config/timingConfig';
import { UNSYNCED_BLOCKS_ALLOWED } from '../config/numbersConfig';
import { Logger } from '../utils/logging';
import { getCurrentEpoch } from '../utils/network';
import {
  cardanoStateChangeChannel,
  cardanoTlsConfigChannel,
  restartCardanoNodeChannel,
  cardanoStatusChannel,
} from '../ipc/cardano.ipc';
import { CardanoNodeStates } from '../../../common/types/cardano-node.types';
import { getNumberOfEpochsConsolidatedChannel } from '../ipc/getNumberOfEpochsConsolidatedChannel';
import { getSystemStartTimeChannel } from '../ipc/getSystemStartTime.ipc';
import { getDiskSpaceStatusChannel } from '../ipc/getDiskSpaceChannel.js';
import type { GetNetworkStatusResponse } from '../api/nodes/types';
import type {
  CardanoNodeState,
  CardanoStatus,
  TlsConfig
} from '../../../common/types/cardano-node.types';
import type { NodeQueryParams } from '../api/nodes/requests/getNodeInfo';
import type { GetNumberOfEpochsConsolidatedChannelResponse } from '../../../common/ipc/api';
import type { CheckDiskSpaceResponse } from '../../../common/types/no-disk-space.types';

const { isDevelopment } = global.environment;

// DEFINE CONSTANTS -------------------------
const NETWORK_STATUS = {
  CONNECTING: 0,
  SYNCING: 1,
  RUNNING: 2,
};

const NODE_STOPPING_STATES = [
  CardanoNodeStates.EXITING,
  CardanoNodeStates.STOPPING,
  CardanoNodeStates.UPDATING,
];

const NODE_STOPPED_STATES = [
  CardanoNodeStates.CRASHED,
  CardanoNodeStates.ERRORED,
  CardanoNodeStates.STOPPED,
  CardanoNodeStates.UPDATED,
  CardanoNodeStates.UNRECOVERABLE,
];
// END CONSTANTS ----------------------------

export default class NetworkStatusStore extends Store {

  // Initialize store properties
  _startTime = Date.now();
  _tlsConfig: ?TlsConfig = null;
  _networkStatus = NETWORK_STATUS.CONNECTING;
  _networkStatusPollingInterval: ?IntervalID = null;
  _forceCheckTimeDifferencePollingInterval: ?IntervalID = null;

  // Initialize store observables

  // Internal Node states
  @observable cardanoNodeState: ?CardanoNodeState = null;
  @observable isNodeResponding = false; // Is 'true' as long we are receiving node Api responses
  @observable isNodeSubscribed = false; // Is 'true' in case node is subscribed to the network
  @observable isNodeSyncing = false; // Is 'true' in case we are receiving blocks and not stalling
  @observable isNodeTimeCorrect = true; // Is 'true' in case local and global time are in sync
  @observable systemStartTime: number = 0;
  @observable isNodeInSync = false; // 'true' if syncing & local/network blocks diff within limit
  @observable isNodeStopping = false; // 'true' if node is in `NODE_STOPPING_STATES` states
  @observable isNodeStopped = false // 'true' if node is in `NODE_STOPPED_STATES` states

  @observable hasBeenConnected = false;
  @observable syncProgress = null;
  @observable initialLocalHeight = null;
  @observable localBlockHeight = 0;
  @observable networkBlockHeight = 0;
  @observable epochsConsolidated: number = 0;
  @observable currentEpoch: number = 0;
  @observable latestLocalBlockTimestamp = 0; // milliseconds
  @observable latestNetworkBlockTimestamp = 0; // milliseconds
  @observable localTimeDifference: ?number = 0; // microseconds
  @observable isSystemTimeIgnored = false; // Tracks if NTP time checks are ignored
  @observable getNetworkStatusRequest: Request<GetNetworkStatusResponse> = new Request(
    this.api.ada.getNetworkStatus
  );
  @observable forceCheckTimeDifferenceRequest: Request<GetNetworkStatusResponse> = new Request(
    this.api.ada.getNetworkStatus
  );

  @observable isNotEnoughDiskSpace: boolean = false;
  @observable diskSpaceRequired: string = '';
  @observable diskSpaceMissing: string = '';
  @observable diskSpaceRecommended: string = '';

  // DEFINE STORE METHODS
  setup() {
    const actions = this.actions.networkStatus;
    actions.getEpochsData.listen(this._getEpochsData);
    // ========== IPC CHANNELS =========== //

    // Request node state
    this._requestCardanoState();

    // Request cached node status for fast bootstrapping of frontend
    this._requestCardanoStatus();

    // Passively receive broadcasted tls config changes (which can happen without requesting it)
    // E.g if the cardano-node restarted for some reason
    cardanoTlsConfigChannel.onReceive(this._updateTlsConfig);

    // Passively receive state changes of the cardano-node
    cardanoStateChangeChannel.onReceive(this._handleCardanoNodeStateChange);

    // Get cluster start time (only needed for demo cluster)
    if (isDevelopment) this._getSystemStartTime();

    // ========== MOBX REACTIONS =========== //

    this.registerReactions([
      this._updateNetworkStatusWhenConnected,
      this._updateNetworkStatusWhenDisconnected,
      this._updateNodeStatus,
    ]);

    // Setup polling intervals
    this._setNetworkStatusPollingInterval();
    this._setForceCheckTimeDifferencePollingInterval();

    // Ignore system time checks for the first 30 seconds:
    this.ignoreSystemTimeChecks();
    setTimeout(
      () => this.ignoreSystemTimeChecks(false),
      NTP_IGNORE_CHECKS_GRACE_PERIOD
    );

    // Setup disk space checks
    getDiskSpaceStatusChannel.onReceive(this._onCheckDiskSpace);
    this._checkDiskSpace();
  }

  // Setup network status polling interval
  _setNetworkStatusPollingInterval = () => {
    this._networkStatusPollingInterval = setInterval(
      this._updateNetworkStatus, NETWORK_STATUS_POLL_INTERVAL
    );
  };

  // Setup forced time difference check polling interval
  _setForceCheckTimeDifferencePollingInterval = () => {
    this._forceCheckTimeDifferencePollingInterval = setInterval(
      this.forceCheckLocalTimeDifference, NTP_FORCE_CHECK_POLL_INTERVAL
    );
  };

  async restartNode() {
    try {
      Logger.info('NetwortStatusStore: Requesting a restart of cardano-node');
      await restartCardanoNodeChannel.send();
    } catch (error) {
      Logger.error('NetwortStatusStore: Restart of cardano-node failed', { error });
    }
  }

  teardown() {
    super.teardown();

    // Teardown polling intervals
    if (this._networkStatusPollingInterval) {
      clearInterval(this._networkStatusPollingInterval);
    }
    if (this._forceCheckTimeDifferencePollingInterval) {
      clearInterval(this._forceCheckTimeDifferencePollingInterval);
    }
  }

  // ================= REACTIONS ==================

  _updateNetworkStatusWhenDisconnected = () => {
    if (!this.isConnected) this._updateNetworkStatus();
  };

  _updateNetworkStatusWhenConnected = () => {
    if (this.isConnected) {
      Logger.info('NetworkStatusStore: Connected, forcing NTP check now...');
      this._updateNetworkStatus({ force_ntp_check: true });
    }
  };

  _updateNodeStatus = async () => {
    if (!this.isConnected) return;
    try {
      Logger.info('NetworkStatusStore: Updating node status');
      await cardanoStatusChannel.send(this._extractNodeStatus(this));
    } catch (error) {
      Logger.error('NetworkStatusStore: Error while updating node status', { error });
    }
  };

  // =============== PRIVATE ===============

  _getStartupTimeDelta() {
    return Date.now() - this._startTime;
  }

  _checkDiskSpace(diskSpaceRequired?: number) {
    getDiskSpaceStatusChannel.send(diskSpaceRequired);
  }

  _requestCardanoState = async () => {
    Logger.info('NetworkStatusStore: requesting node state');
    const state = await cardanoStateChangeChannel.request();
    Logger.info(`NetworkStatusStore: handling node state <${state}>`, { state });
    await this._handleCardanoNodeStateChange(state);
  };

  _requestCardanoStatus = async () => {
    try {
      Logger.info('NetworkStatusStore: requesting node status');
      const status = await cardanoStatusChannel.request();
      Logger.info('NetworkStatusStore: received cached node status', { status });
      if (status) runInAction('assigning node status', () => Object.assign(this, status));
    } catch (error) {
      Logger.error('NetworkStatusStore: error while requesting node state', { error });
    }
  };

  _requestTlsConfig = async () => {
    try {
<<<<<<< HEAD
      Logger.info('NetworkStatusStore: requesting tls config from main process.');
      const tlsConfig = await cardanoTlsConfigChannel.request();
=======
      Logger.info('NetworkStatusStore: requesting tls config from main process');
      const tlsConfig = await tlsConfigChannel.request();
>>>>>>> 07931e07
      await this._updateTlsConfig(tlsConfig);
    } catch (error) {
      Logger.error('NetworkStatusStore: error while requesting tls config', { error });
    }
  };

  _updateTlsConfig = (config: ?TlsConfig): Promise<void> => {
    if (config == null || isEqual(config, this._tlsConfig)) return Promise.resolve();
    Logger.info('NetworkStatusStore: received tls config from main process');
    this.api.ada.setRequestConfig(config);
    this._tlsConfig = config;
    return Promise.resolve();
  };

  _handleCardanoNodeStateChange = async (state: CardanoNodeState) => {
    if (state === this.cardanoNodeState) return Promise.resolve();
    Logger.info(`NetworkStatusStore: handling cardano-node state <${state}>`, { state });
    const wasConnected = this.isConnected;
    switch (state) {
      case CardanoNodeStates.STARTING: break;
      case CardanoNodeStates.RUNNING: await this._requestTlsConfig(); break;
      case CardanoNodeStates.STOPPING:
      case CardanoNodeStates.EXITING:
      case CardanoNodeStates.UPDATING:
        runInAction('reset _tlsConfig', () => this._tlsConfig = null);
        this._setDisconnected(wasConnected);
        break;
      default: this._setDisconnected(wasConnected);
    }
    runInAction('setting cardanoNodeState', () => {
      this.cardanoNodeState = state;
      this.isNodeStopping = includes(NODE_STOPPING_STATES, state);
      this.isNodeStopped = includes(NODE_STOPPED_STATES, state);
    });
    return Promise.resolve();
  };

  _extractNodeStatus = (from: Object & CardanoStatus): CardanoStatus => {
    const {
      isNodeResponding,
      isNodeSubscribed,
      isNodeSyncing,
      isNodeInSync,
      hasBeenConnected,
    } = from;

    return {
      isNodeResponding,
      isNodeSubscribed,
      isNodeSyncing,
      isNodeInSync,
      hasBeenConnected,
    };
  };

  _getSystemStartTime = async () => {
    this._onReceiveSystemStartTime(
      await getSystemStartTimeChannel.request()
    );
  };

  _getEpochsData = async () => {
    this._onReceiveEpochsData(
      await getNumberOfEpochsConsolidatedChannel.request(),
      getCurrentEpoch(this.systemStartTime)
    );
  };

  // DEFINE ACTIONS

  @action _onReceiveSystemStartTime = (systemStartTime: number) => {
    this.systemStartTime = systemStartTime;
  };

  @action _onReceiveEpochsData = (
    epochsConsolidated: GetNumberOfEpochsConsolidatedChannelResponse,
    currentEpoch: number
  ) => {
    this.epochsConsolidated = epochsConsolidated;
    this.currentEpoch = currentEpoch;
  };

  @action _updateNetworkStatus = async (queryParams?: NodeQueryParams) => {
    // In case we haven't received TLS config we shouldn't trigger any API calls
    if (!this._tlsConfig) return;

    const isForcedTimeDifferenceCheck = !!queryParams;

    // Prevent network status requests in case there is an already executing
    // forced time difference check unless we are trying to run another
    // forced time difference check in which case we need to wait for it to finish
    if (this.forceCheckTimeDifferenceRequest.isExecuting) {
      if (isForcedTimeDifferenceCheck) {
        await this.forceCheckTimeDifferenceRequest;
      } else {
        return;
      }
    }

    if (isForcedTimeDifferenceCheck) {
      // Set latest block timestamps into the future as a guard
      // against system time changes - e.g. if system time was set into the past
      runInAction('update latest block timestamps', () => {
        const futureTimestamp = Date.now() + NETWORK_STATUS_REQUEST_TIMEOUT;
        this.latestLocalBlockTimestamp = futureTimestamp;
        this.latestNetworkBlockTimestamp = futureTimestamp;
      });
    }

    // Record connection status before running network status call
    const wasConnected = this.isConnected;

    try {
      let networkStatus: GetNetworkStatusResponse;
      if (isForcedTimeDifferenceCheck) {
        networkStatus = await this.forceCheckTimeDifferenceRequest.execute(queryParams).promise;
      } else {
        networkStatus = await this.getNetworkStatusRequest.execute().promise;
      }

      // In case we no longer have TLS config we ignore all API call responses
      // as this means we are in the Cardano shutdown (stopping|exiting|updating) sequence
      if (!this._tlsConfig) {
        Logger.debug('NetworkStatusStore: Ignoring NetworkStatusRequest result during Cardano shutdown sequence...');
        return;
      }

      const {
        subscriptionStatus,
        syncProgress,
        blockchainHeight,
        localBlockchainHeight,
        localTimeDifference,
      } = networkStatus;

      // We got response which means node is responding
      runInAction('update isNodeResponding', () => {
        this.isNodeResponding = true;
      });

      // Node is subscribed in case it is subscribed to at least one other node in the network
      runInAction('update isNodeSubscribed', () => {
        const nodeIPs = Object.values(subscriptionStatus || {});
        this.isNodeSubscribed = nodeIPs.includes('subscribed');
      });

      // System time is correct if local time difference is below allowed threshold
      runInAction('update localTimeDifference and isNodeTimeCorrect', () => {
        this.localTimeDifference = localTimeDifference;
        this.isNodeTimeCorrect = (
          this.localTimeDifference !== null && // If we receive 'null' it means NTP check failed
          this.localTimeDifference <= ALLOWED_TIME_DIFFERENCE
        );
      });

      if (this._networkStatus === NETWORK_STATUS.CONNECTING && this.isNodeSubscribed) {
        // We are connected for the first time, move on to syncing stage
        this._networkStatus = NETWORK_STATUS.SYNCING;
        Logger.info(
          `========== Connected after ${this._getStartupTimeDelta()} milliseconds ==========`
        );
      }

      // Update sync progress
      runInAction('update syncProgress', () => {
        this.syncProgress = syncProgress;
      });

      runInAction('update block heights', () => {
        if (this.initialLocalHeight === null) {
          // If initial local block height isn't set, mark the first
          // result as the 'starting' height for the sync progress
          this.initialLocalHeight = localBlockchainHeight;
          Logger.debug('NetworkStatusStore: Initial local block height', { localBlockchainHeight });
        }

        // Update the local block height on each request
        const lastLocalBlockHeight = this.localBlockHeight;
        this.localBlockHeight = localBlockchainHeight;
        Logger.debug('NetworkStatusStore: Local blockchain height', { localBlockchainHeight });

        // Update the network block height on each request
        const hasStartedReceivingBlocks = blockchainHeight > 0;
        const lastNetworkBlockHeight = this.networkBlockHeight;
        this.networkBlockHeight = blockchainHeight;
        if (hasStartedReceivingBlocks) {
          Logger.debug('NetworkStatusStore: Network blockchain height', { blockchainHeight });
        }

        // Check if the local block height has ceased to change
        const isLocalBlockHeightIncreasing = this.localBlockHeight > lastLocalBlockHeight;
        if (
          isLocalBlockHeightIncreasing || // New local block detected
          this.latestLocalBlockTimestamp > Date.now() || // Guard against future timestamps
          ( // Guard against incorrect system time
            !this.isNodeTimeCorrect && !this.isSystemTimeIgnored
          )
        ) {
          this.latestLocalBlockTimestamp = Date.now(); // Record latest local block timestamp
        }
        const latestLocalBlockAge = moment(
          Date.now()).diff(moment(this.latestLocalBlockTimestamp)
        );
        const isLocalBlockHeightStalling = latestLocalBlockAge > MAX_ALLOWED_STALL_DURATION;
        const isLocalBlockHeightSyncing = (
          isLocalBlockHeightIncreasing || !isLocalBlockHeightStalling
        );

        // Check if the network's block height has ceased to change
        const isNetworkBlockHeightIncreasing = (
          hasStartedReceivingBlocks &&
          this.networkBlockHeight > lastNetworkBlockHeight
        );
        if (
          isNetworkBlockHeightIncreasing || // New network block detected
          this.latestNetworkBlockTimestamp > Date.now() || // Guard against future timestamps
          ( // Guard against incorrect system time
            !this.isNodeTimeCorrect && !this.isSystemTimeIgnored
          )
        ) {
          this.latestNetworkBlockTimestamp = Date.now(); // Record latest network block timestamp
        }
        const latestNetworkBlockAge = moment(
          Date.now()).diff(moment(this.latestNetworkBlockTimestamp)
        );
        const isNetworkBlockHeightStalling = latestNetworkBlockAge > MAX_ALLOWED_STALL_DURATION;
        const isNetworkBlockHeightSyncing = (
          isNetworkBlockHeightIncreasing || !isNetworkBlockHeightStalling
        );

        // Node is syncing in case we are receiving blocks and they are not stalling
        runInAction('update isNodeSyncing', () => {
          this.isNodeSyncing = (
            hasStartedReceivingBlocks &&
            (isLocalBlockHeightSyncing || isNetworkBlockHeightSyncing)
          );
        });

        runInAction('update isNodeInSync', () => {
          const remainingUnsyncedBlocks = this.networkBlockHeight - this.localBlockHeight;
          this.isNodeInSync = (
            this.isNodeSyncing &&
            remainingUnsyncedBlocks <= UNSYNCED_BLOCKS_ALLOWED
          );
        });

        if (hasStartedReceivingBlocks) {
          const initialLocalHeight = this.initialLocalHeight || 0;
          const blocksSyncedSinceStart = this.localBlockHeight - initialLocalHeight;
          const totalUnsyncedBlocksAtStart = this.networkBlockHeight - initialLocalHeight;
          Logger.debug('NetworkStatusStore: Total unsynced blocks at node start', { totalUnsyncedBlocksAtStart });
          Logger.debug('NetworkStatusStore: Blocks synced since node start', { blocksSyncedSinceStart });
        }
      });

      if (this._networkStatus === NETWORK_STATUS.SYNCING && this.isNodeInSync) {
        // We are synced for the first time, move on to running stage
        this._networkStatus = NETWORK_STATUS.RUNNING;
        this.actions.networkStatus.isSyncedAndReady.trigger();
        Logger.info(`========== Synced after ${this._getStartupTimeDelta()} milliseconds ==========`);
      }

      if (wasConnected !== this.isConnected) {
        if (!this.isConnected) {
          if (!this.hasBeenConnected) {
            runInAction('update hasBeenConnected', () => this.hasBeenConnected = true);
          }
          Logger.debug('NetworkStatusStore: Connection Lost. Reconnecting...');
        } else if (this.hasBeenConnected) {
          Logger.debug('NetworkStatusStore: Connection Restored');
        }
      }
    } catch (error) {
      // Node is not responding, switch to disconnected state
      this._setDisconnected(wasConnected);
    }
  };

  @action _setDisconnected = (wasConnected: boolean) => {
    this.isNodeResponding = false;
    this.isNodeSubscribed = false;
    this.isNodeSyncing = false;
    this.isNodeInSync = false;
    if (wasConnected) {
      if (!this.hasBeenConnected) {
        runInAction('update hasBeenConnected', () => this.hasBeenConnected = true);
      }
      Logger.debug('NetworkStatusStore: Connection Lost. Reconnecting...');
    }
  };

  @action ignoreSystemTimeChecks = (flag: boolean = true) => {
    this.isSystemTimeIgnored = flag;
  };

  forceCheckLocalTimeDifference = () => {
    if (this.isConnected) this._updateNetworkStatus({ force_ntp_check: true });
  };

  @action _onCheckDiskSpace = (
    {
      isNotEnoughDiskSpace,
      diskSpaceRequired,
      diskSpaceMissing,
      diskSpaceRecommended,
    }: CheckDiskSpaceResponse
  ): Promise<void> => {
    this.isNotEnoughDiskSpace = isNotEnoughDiskSpace;
    this.diskSpaceRequired = diskSpaceRequired;
    this.diskSpaceMissing = diskSpaceMissing;
    this.diskSpaceRecommended = diskSpaceRecommended;

    if (this.isNotEnoughDiskSpace) {
      if (this._networkStatusPollingInterval) {
        clearInterval(this._networkStatusPollingInterval);
        this._networkStatusPollingInterval = null;
      }
      if (this._forceCheckTimeDifferencePollingInterval) {
        clearInterval(this._forceCheckTimeDifferencePollingInterval);
        this._forceCheckTimeDifferencePollingInterval = null;
      }
    } else {
      if (!this._networkStatusPollingInterval) {
        this._setNetworkStatusPollingInterval();
      }
      if (!this._forceCheckTimeDifferencePollingInterval) {
        this._setForceCheckTimeDifferencePollingInterval();
      }
    }

    return Promise.resolve();
  };

  // DEFINE COMPUTED VALUES

  @computed get isConnected(): boolean {
    return this.isNodeResponding && this.isNodeSubscribed && this.isNodeSyncing;
  }

  @computed get isSystemTimeCorrect(): boolean {
    return this.isNodeTimeCorrect || this.isSystemTimeIgnored;
  }

  @computed get isSynced(): boolean {
    return this.isConnected && this.isNodeInSync && this.isSystemTimeCorrect;
  }

  @computed get syncPercentage(): number {
    const { networkBlockHeight, localBlockHeight } = this;
    if (networkBlockHeight >= 1) {
      if (localBlockHeight >= networkBlockHeight) { return 100; }
      return localBlockHeight / networkBlockHeight * 100;
    }
    return 0;
  }

}<|MERGE_RESOLUTION|>--- conflicted
+++ resolved
@@ -238,13 +238,8 @@
 
   _requestTlsConfig = async () => {
     try {
-<<<<<<< HEAD
-      Logger.info('NetworkStatusStore: requesting tls config from main process.');
       const tlsConfig = await cardanoTlsConfigChannel.request();
-=======
       Logger.info('NetworkStatusStore: requesting tls config from main process');
-      const tlsConfig = await tlsConfigChannel.request();
->>>>>>> 07931e07
       await this._updateTlsConfig(tlsConfig);
     } catch (error) {
       Logger.error('NetworkStatusStore: error while requesting tls config', { error });
