--- conflicted
+++ resolved
@@ -16,18 +16,6 @@
 import {
   cardanoStateChangeChannel,
   tlsConfigChannel,
-<<<<<<< HEAD
-  restartCardanoNodeChannel
-} from '../ipc/cardano.ipc';
-import { CardanoNodeStates } from '../../../common/types/cardanoNode.types';
-import type { GetNetworkStatusResponse } from '../api/nodes/types';
-import type { CardanoNodeState, TlsConfig } from '../../../common/types/cardanoNode.types';
-import type { NodeQueryParams } from '../api/nodes/requests/getNodeInfo';
-
-// To avoid slow reconnecting on store reset, we cache the most important props
-let cachedState = null;
-
-=======
   restartCardanoNodeChannel,
   cardanoStatusChannel,
 } from '../ipc/cardano.ipc';
@@ -40,7 +28,6 @@
 } from '../../../common/types/cardanoNode.types';
 import type { NodeQueryParams } from '../api/nodes/requests/getNodeInfo';
 
->>>>>>> ae26cef8
 // DEFINE CONSTANTS -------------------------
 const NETWORK_STATUS = {
   CONNECTING: 0,
@@ -56,34 +43,19 @@
   _tlsConfig: ?TlsConfig = null;
   _systemTime = Date.now();
   _networkStatus = NETWORK_STATUS.CONNECTING;
-<<<<<<< HEAD
-  _networkStatusPollingInterval: ?number = null;
-  _systemTimeChangeCheckPollingInterval: ?number = null;
-=======
   _networkStatusPollingInterval: ?IntervalID = null;
   _systemTimeChangeCheckPollingInterval: ?IntervalID = null;
->>>>>>> ae26cef8
 
   // Initialize store observables
 
   // Internal Node states
-<<<<<<< HEAD
-  /* eslint-disable indent */
-=======
->>>>>>> ae26cef8
   @observable cardanoNodeState: ?CardanoNodeState = null;
   @observable isNodeResponding = false; // Is 'true' as long we are receiving node Api responses
   @observable isNodeSubscribed = false; // Is 'true' in case node is subscribed to the network
   @observable isNodeSyncing = false; // Is 'true' in case we are receiving blocks and not stalling
   @observable isNodeTimeCorrect = true; // Is 'true' in case local and global time are in sync
-<<<<<<< HEAD
-  @observable isNodeInSync = false; // Is 'true' if node is syncing and local/network block height
-                                    // difference is within the allowed limit
-  /* eslint-enabme indent */
-=======
   @observable isNodeInSync = false; // 'true' if syncing & local/network blocks diff within limit
 
->>>>>>> ae26cef8
   @observable hasBeenConnected = false;
   @observable syncProgress = null;
   @observable initialLocalHeight = null;
@@ -103,36 +75,23 @@
   // DEFINE STORE METHODS
   setup() {
     // ========== IPC CHANNELS =========== //
-<<<<<<< HEAD
+
+    // Request cached node status for fast bootstrapping of frontend
+    this._requestCardanoStatus();
+
     // Passively receive broadcasted tls config changes (which can happen without requesting it)
     // E.g if the cardano-node restarted for some reason
     tlsConfigChannel.onReceive(this._updateTlsConfig);
+
     // Passively receive state changes of the cardano-node
     cardanoStateChangeChannel.onReceive(this._handleCardanoNodeStateChange);
-    this._requestCardanoNodeState();
-
-=======
-
-    // Request cached node status for fast bootstrapping of frontend
-    this._requestCardanoStatus();
-
-    // Passively receive broadcasted tls config changes (which can happen without requesting it)
-    // E.g if the cardano-node restarted for some reason
-    tlsConfigChannel.onReceive(this._updateTlsConfig);
-
-    // Passively receive state changes of the cardano-node
-    cardanoStateChangeChannel.onReceive(this._handleCardanoNodeStateChange);
-
->>>>>>> ae26cef8
+
     // ========== MOBX REACTIONS =========== //
 
     this.registerReactions([
       this._updateNetworkStatusWhenDisconnected,
       this._updateLocalTimeDifferenceWhenSystemTimeChanged,
-<<<<<<< HEAD
-=======
       this._updateNodeStatus,
->>>>>>> ae26cef8
     ]);
 
     // Setup network status polling interval
@@ -165,20 +124,9 @@
     if (this._systemTimeChangeCheckPollingInterval) {
       clearInterval(this._systemTimeChangeCheckPollingInterval);
     }
-<<<<<<< HEAD
-
-    // Save current state into the cache
-    cachedState = {
-      hasBeenConnected: this.hasBeenConnected,
-      localBlockHeight: this.localBlockHeight,
-      networkBlockHeight: this.networkBlockHeight,
-    };
-  }
-=======
   }
 
   // ================= REACTIONS ==================
->>>>>>> ae26cef8
 
   _updateNetworkStatusWhenDisconnected = async () => {
     if (!this.isConnected) await this._updateNetworkStatus();
@@ -191,8 +139,6 @@
     }
   };
 
-<<<<<<< HEAD
-=======
   _updateNodeStatus = async () => {
     if (!this.isConnected) return;
     try {
@@ -205,18 +151,10 @@
 
   // =============== PRIVATE ===============
 
->>>>>>> ae26cef8
   _getStartupTimeDelta() {
     return Date.now() - this._startTime;
   }
 
-<<<<<<< HEAD
-  _requestCardanoNodeState = async () => {
-    try {
-      Logger.info('NetworkStatusStore: requesting node state.');
-      const state = await cardanoStateChangeChannel.send();
-      await this._handleCardanoNodeStateChange(state);
-=======
   _requestCardanoStatus = async () => {
     try {
       Logger.info('NetworkStatusStore: requesting node status.');
@@ -225,7 +163,6 @@
       const status = await cardanoStatusChannel.request();
       Logger.info(`NetworkStatusStore: received cached node status: ${JSON.stringify(status)}`);
       if (status) runInAction('assigning node status', () => Object.assign(this, status));
->>>>>>> ae26cef8
     } catch (error) {
       Logger.info(`NetworkStatusStore: error while requesting node state ${error}`);
     }
@@ -234,11 +171,7 @@
   _requestTlsConfig = async () => {
     try {
       Logger.info('NetworkStatusStore: requesting tls config from main process.');
-<<<<<<< HEAD
-      const tlsConfig = await tlsConfigChannel.send();
-=======
       const tlsConfig = await tlsConfigChannel.request();
->>>>>>> ae26cef8
       await this._updateTlsConfig(tlsConfig);
     } catch (error) {
       Logger.info(`NetworkStatusStore: error while requesting tls config ${error}.`);
@@ -253,21 +186,13 @@
     return Promise.resolve();
   };
 
-<<<<<<< HEAD
-  _handleCardanoNodeStateChange = (state: CardanoNodeState): Promise<void> => {
-=======
   _handleCardanoNodeStateChange = async (state: CardanoNodeState) => {
->>>>>>> ae26cef8
     if (state === this.cardanoNodeState) return Promise.resolve();
     Logger.info(`NetworkStatusStore: handling cardano-node state <${state}>`);
     const wasConnected = this.isConnected;
     switch (state) {
       case CardanoNodeStates.STARTING: break;
-<<<<<<< HEAD
-      case CardanoNodeStates.RUNNING: this._requestTlsConfig(); break;
-=======
       case CardanoNodeStates.RUNNING: await this._requestTlsConfig(); break;
->>>>>>> ae26cef8
       default: this._setDisconnected(wasConnected);
     }
     runInAction('setting cardanoNodeState', () => {
@@ -276,12 +201,23 @@
     return Promise.resolve();
   };
 
-<<<<<<< HEAD
-  // DEFINE ACTIONS
-  @action initialize() {
-    super.initialize();
-    if (cachedState !== null) Object.assign(this, cachedState);
-  }
+  _extractNodeStatus = (from: Object & CardanoStatus): CardanoStatus => {
+    const {
+      isNodeResponding,
+      isNodeSubscribed,
+      isNodeSyncing,
+      isNodeInSync,
+      hasBeenConnected,
+    } = from;
+
+    return {
+      isNodeResponding,
+      isNodeSubscribed,
+      isNodeSyncing,
+      isNodeInSync,
+      hasBeenConnected,
+    };
+  };
 
   @action _updateSystemTime = () => {
     // In order to detect system time changes (e.g. user updates machine's date/time)
@@ -316,59 +252,6 @@
       this.mostRecentBlockTimestamp = Date.now() + NETWORK_STATUS_REQUEST_TIMEOUT;
     }
 
-=======
-  _extractNodeStatus = (from: Object & CardanoStatus): CardanoStatus => {
-    const {
-      isNodeResponding,
-      isNodeSubscribed,
-      isNodeSyncing,
-      isNodeInSync,
-      hasBeenConnected,
-    } = from;
-
-    return {
-      isNodeResponding,
-      isNodeSubscribed,
-      isNodeSyncing,
-      isNodeInSync,
-      hasBeenConnected,
-    };
-  };
-
-  @action _updateSystemTime = () => {
-    // In order to detect system time changes (e.g. user updates machine's date/time)
-    // we are checking current system time and comparing the difference to the last known value.
-    // If the difference is larger than the polling interval plus a safety margin of 100%
-    // we can be sure the user has update the time.
-    const systemTimeDifference = Math.abs(moment(Date.now()).diff(moment(this._systemTime)));
-    this.isSystemTimeChanged = Math.floor(systemTimeDifference / SYSTEM_TIME_POLL_INTERVAL) > 1;
-    this._systemTime = Date.now();
-  };
-
-  @action _updateNetworkStatus = async (queryParams?: NodeQueryParams) => {
-    // In case we haven't received TLS config we shouldn't trigger any API calls
-    if (!this._tlsConfig) return;
-
-    const isForcedTimeDifferenceCheck = !!queryParams;
-
-    // Prevent network status requests in case there is an already executing
-    // forced time difference check unless we are trying to run another
-    // forced time difference check in which case we need to wait for it to finish
-    if (this.forceCheckTimeDifferenceRequest.isExecuting) {
-      if (isForcedTimeDifferenceCheck) {
-        await this.forceCheckTimeDifferenceRequest;
-      } else {
-        return;
-      }
-    }
-
-    if (isForcedTimeDifferenceCheck) {
-      // Set most recent block timestamp into the future as a guard
-      // against system time changes - e.g. if system time was set into the past
-      this.mostRecentBlockTimestamp = Date.now() + NETWORK_STATUS_REQUEST_TIMEOUT;
-    }
-
->>>>>>> ae26cef8
     // Record connection status before running network status call
     const wasConnected = this.isConnected;
 
@@ -439,7 +322,6 @@
         this.networkBlockHeight = blockchainHeight;
         if (hasStartedReceivingBlocks) {
           Logger.debug('Network blockchain height: ' + blockchainHeight);
-<<<<<<< HEAD
         }
 
         // Check if the network's block height has ceased to change
@@ -499,72 +381,8 @@
           Logger.debug('Connection Lost. Reconnecting...');
         } else if (this.hasBeenConnected) {
           Logger.debug('Connection Restored');
-=======
->>>>>>> ae26cef8
         }
-
-        // Check if the network's block height has ceased to change
-        const isBlockchainHeightIncreasing = (
-          hasStartedReceivingBlocks &&
-          this.networkBlockHeight > lastBlockchainHeight
-        );
-        if (
-          isBlockchainHeightIncreasing || // New block detected
-          this.mostRecentBlockTimestamp > Date.now() || // Guard against future timestamps
-          ( // Guard against incorrect system time
-            !this.isNodeTimeCorrect && !this.isSystemTimeIgnored
-          )
-        ) {
-          this.mostRecentBlockTimestamp = Date.now(); // Record latest block timestamp
-        }
-        const timeSinceLastBlock = moment(Date.now()).diff(moment(this.mostRecentBlockTimestamp));
-        const isBlockchainHeightStalling = timeSinceLastBlock > MAX_ALLOWED_STALL_DURATION;
-
-        // Node is syncing in case we are receiving blocks and they are not stalling
-        runInAction('update isNodeSyncing', () => {
-          this.isNodeSyncing = (
-            hasStartedReceivingBlocks &&
-            (isBlockchainHeightIncreasing || !isBlockchainHeightStalling)
-          );
-        });
-
-        runInAction('update isNodeInSync', () => {
-          const remainingUnsyncedBlocks = this.networkBlockHeight - this.localBlockHeight;
-          this.isNodeInSync = (
-            this.isNodeSyncing &&
-            remainingUnsyncedBlocks <= UNSYNCED_BLOCKS_ALLOWED
-          );
-        });
-
-        if (hasStartedReceivingBlocks) {
-          const initialLocalHeight = this.initialLocalHeight || 0;
-          const blocksSyncedSinceStart = this.localBlockHeight - initialLocalHeight;
-          const totalUnsyncedBlocksAtStart = this.networkBlockHeight - initialLocalHeight;
-          Logger.debug('Total unsynced blocks at node start: ' + totalUnsyncedBlocksAtStart);
-          Logger.debug('Blocks synced since node start: ' + blocksSyncedSinceStart);
-        }
-      });
-
-      if (this._networkStatus === NETWORK_STATUS.SYNCING && this.isNodeInSync) {
-        // We are synced for the first time, move on to running stage
-        this._networkStatus = NETWORK_STATUS.RUNNING;
-        this.actions.networkStatus.isSyncedAndReady.trigger();
-        Logger.info(`========== Synced after ${this._getStartupTimeDelta()} milliseconds ==========`);
-      }
-<<<<<<< HEAD
-=======
-
-      if (wasConnected !== this.isConnected) {
-        if (!this.isConnected) {
-          if (!this.hasBeenConnected) {
-            runInAction('update hasBeenConnected', () => this.hasBeenConnected = true);
-          }
-          Logger.debug('Connection Lost. Reconnecting...');
-        } else if (this.hasBeenConnected) {
-          Logger.debug('Connection Restored');
-        }
-      }
->>>>>>> ae26cef8
+      }
     } catch (error) {
       // Node is not responding, switch to disconnected state
       this._setDisconnected(wasConnected);
