--- conflicted
+++ resolved
@@ -29,13 +29,8 @@
   CardanoStatus,
   TlsConfig,
 } from '../../../common/types/cardano-node.types';
-<<<<<<< HEAD
 import type { NodeInfoQueryParams } from '../api/nodes/requests/getNodeInfo';
-import type { GetConsolidatedEpochsCountResponse } from '../../../common/ipc/api';
-=======
-import type { NodeQueryParams } from '../api/nodes/requests/getNodeInfo';
 import type { GetConsolidatedEpochsCountMainResponse } from '../../../common/ipc/api';
->>>>>>> 8e4662a7
 import type { CheckDiskSpaceResponse } from '../../../common/types/no-disk-space.types';
 import { TlsCertificateNotValidError } from '../api/nodes/errors';
 
@@ -324,12 +319,7 @@
   // DEFINE ACTIONS
 
   @action _onReceiveEpochsData = (
-<<<<<<< HEAD
-    epochsConsolidated: GetConsolidatedEpochsCountResponse
-=======
-    epochsConsolidated: GetConsolidatedEpochsCountMainResponse,
-    currentEpoch: number
->>>>>>> 8e4662a7
+    epochsConsolidated: GetConsolidatedEpochsCountMainResponse
   ) => {
     this.epochsConsolidated = epochsConsolidated;
   };
