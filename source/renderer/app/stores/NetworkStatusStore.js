// @flow
import { observable, action, computed, runInAction } from 'mobx';
import moment from 'moment';
import { isEqual } from 'lodash';
import Store from './lib/Store';
import Request from './lib/LocalizedRequest';
import {
  ALLOWED_TIME_DIFFERENCE,
  MAX_ALLOWED_STALL_DURATION,
  NETWORK_STATUS_REQUEST_TIMEOUT,
  NETWORK_STATUS_POLL_INTERVAL,
  NTP_FORCE_CHECK_POLL_INTERVAL,
  NTP_IGNORE_CHECKS_GRACE_PERIOD,
} from '../config/timingConfig';
import { UNSYNCED_BLOCKS_ALLOWED } from '../config/numbersConfig';
import { Logger } from '../utils/logging';
import {
  cardanoStateChangeChannel,
  tlsConfigChannel,
  restartCardanoNodeChannel,
  cardanoStatusChannel,
} from '../ipc/cardano.ipc';
import { CardanoNodeStates } from '../../../common/types/cardano-node.types';
import { getDiskSpaceStatusChannel } from '../ipc/getDiskSpaceChannel.js';
import type { GetNetworkStatusResponse } from '../api/nodes/types';
import type {
  CardanoNodeState,
  CardanoStatus,
  TlsConfig
} from '../../../common/types/cardano-node.types';
import type { NodeQueryParams } from '../api/nodes/requests/getNodeInfo';
import type { CheckDiskSpaceResponse } from '../../../common/types/no-disk-space.types';

// DEFINE CONSTANTS -------------------------
const NETWORK_STATUS = {
  CONNECTING: 0,
  SYNCING: 1,
  RUNNING: 2,
};
// END CONSTANTS ----------------------------

export default class NetworkStatusStore extends Store {

  // Initialize store properties
  _startTime = Date.now();
  _tlsConfig: ?TlsConfig = null;
  _networkStatus = NETWORK_STATUS.CONNECTING;
  _networkStatusPollingInterval: ?IntervalID = null;
  _forceCheckTimeDifferencePollingInterval: ?IntervalID = null;

  // Initialize store observables

  // Internal Node states
  @observable cardanoNodeState: ?CardanoNodeState = null;
  @observable isNodeResponding = false; // Is 'true' as long we are receiving node Api responses
  @observable isNodeSubscribed = false; // Is 'true' in case node is subscribed to the network
  @observable isNodeSyncing = false; // Is 'true' in case we are receiving blocks and not stalling
  @observable isNodeTimeCorrect = true; // Is 'true' in case local and global time are in sync
  @observable isNodeInSync = false; // 'true' if syncing & local/network blocks diff within limit

  @observable hasBeenConnected = false;
  @observable syncProgress = null;
  @observable initialLocalHeight = null;
  @observable localBlockHeight = 0;
  @observable networkBlockHeight = 0;
  @observable latestLocalBlockTimestamp = 0; // milliseconds
  @observable latestNetworkBlockTimestamp = 0; // milliseconds
  @observable localTimeDifference: ?number = 0; // microseconds
  @observable isSystemTimeIgnored = false; // Tracks if NTP time checks are ignored
  @observable getNetworkStatusRequest: Request<GetNetworkStatusResponse> = new Request(
    this.api.ada.getNetworkStatus
  );
  @observable forceCheckTimeDifferenceRequest: Request<GetNetworkStatusResponse> = new Request(
    this.api.ada.getNetworkStatus
  );

  @observable isNotEnoughDiskSpace: boolean = false;
  @observable diskSpaceRequired: string = '';
  @observable diskSpaceMissing: string = '';
  @observable diskSpaceRecommended: string = '';

  // DEFINE STORE METHODS
  setup() {
    // ========== IPC CHANNELS =========== //

    // Request node state
    this._requestCardanoState();

    // Request cached node status for fast bootstrapping of frontend
    this._requestCardanoStatus();

    // Passively receive broadcasted tls config changes (which can happen without requesting it)
    // E.g if the cardano-node restarted for some reason
    tlsConfigChannel.onReceive(this._updateTlsConfig);

    // Passively receive state changes of the cardano-node
    cardanoStateChangeChannel.onReceive(this._handleCardanoNodeStateChange);

    // ========== MOBX REACTIONS =========== //

    this.registerReactions([
      this._updateNetworkStatusWhenConnected,
      this._updateNetworkStatusWhenDisconnected,
      this._updateNodeStatus,
    ]);

    this._setNetworkStatusPollingInterval();

    // Forced time difference check polling interval
    this._forceCheckTimeDifferencePollingInterval = setInterval(
      this.forceCheckLocalTimeDifference, NTP_FORCE_CHECK_POLL_INTERVAL
    );

<<<<<<< HEAD
    getDiskSpaceStatusChannel.onReceive(this._onCheckDiskSpace);
    this._checkDiskSpace();
  }

  // Setup network status polling interval
  _setNetworkStatusPollingInterval = () => {
    this._networkStatusPollingInterval = setInterval(
      this._updateNetworkStatus, NETWORK_STATUS_POLL_INTERVAL
=======
    // Ignore system time checks for the first 30 seconds:
    this.ignoreSystemTimeChecks();
    setTimeout(
      () => this.ignoreSystemTimeChecks(false),
      NTP_IGNORE_CHECKS_GRACE_PERIOD
>>>>>>> 948c8a58
    );
  }

  async restartNode() {
    try {
      Logger.info('NetwortStatusStore: Requesting a restart of cardano-node.');
      await restartCardanoNodeChannel.send();
    } catch (error) {
      Logger.info(`NetwortStatusStore: Restart of cardano-node failed with: "${error}"`);
    }
  }

  teardown() {
    super.teardown();

    // Teardown polling intervals
    if (this._networkStatusPollingInterval) {
      clearInterval(this._networkStatusPollingInterval);
    }
    if (this._forceCheckTimeDifferencePollingInterval) {
      clearInterval(this._forceCheckTimeDifferencePollingInterval);
    }
  }

  // ================= REACTIONS ==================

  _updateNetworkStatusWhenDisconnected = () => {
    if (!this.isConnected) this._updateNetworkStatus();
  };

  _updateNetworkStatusWhenConnected = () => {
    if (this.isConnected) {
      Logger.info('NetworkStatusStore: Connected, forcing NTP check now...');
      this._updateNetworkStatus({ force_ntp_check: true });
    }
  };

  _updateNodeStatus = async () => {
    if (!this.isConnected) return;
    try {
      Logger.info('NetworkStatusStore: Updating node status');
      await cardanoStatusChannel.send(this._extractNodeStatus(this));
    } catch (error) {
      Logger.error(`NetworkStatusStore: Error while updating node status: ${error}`);
    }
  };

  // =============== PRIVATE ===============

  _getStartupTimeDelta() {
    return Date.now() - this._startTime;
  }

<<<<<<< HEAD
  _checkDiskSpace(diskSpaceRequired?: number) {
    getDiskSpaceStatusChannel.send(diskSpaceRequired);
  }
=======
  _requestCardanoState = async () => {
    Logger.info('NetworkStatusStore: requesting node state.');
    const state = await cardanoStateChangeChannel.request();
    Logger.info(`NetworkStatusStore: handling node state <${state}>.`);
    await this._handleCardanoNodeStateChange(state);
  };
>>>>>>> 948c8a58

  _requestCardanoStatus = async () => {
    try {
      Logger.info('NetworkStatusStore: requesting node status.');
      const status = await cardanoStatusChannel.request();
      Logger.info(`NetworkStatusStore: received cached node status: ${JSON.stringify(status)}`);
      if (status) runInAction('assigning node status', () => Object.assign(this, status));
    } catch (error) {
      Logger.info(`NetworkStatusStore: error while requesting node state ${error}`);
    }
  };

  _requestTlsConfig = async () => {
    try {
      Logger.info('NetworkStatusStore: requesting tls config from main process.');
      const tlsConfig = await tlsConfigChannel.request();
      await this._updateTlsConfig(tlsConfig);
    } catch (error) {
      Logger.info(`NetworkStatusStore: error while requesting tls config ${error}.`);
    }
  };

  _updateTlsConfig = (config: ?TlsConfig): Promise<void> => {
    if (config == null || isEqual(config, this._tlsConfig)) return Promise.resolve();
    Logger.info('NetworkStatusStore: received tls config from main process.');
    this.api.ada.setRequestConfig(config);
    this._tlsConfig = config;
    return Promise.resolve();
  };

  _handleCardanoNodeStateChange = async (state: CardanoNodeState) => {
    if (state === this.cardanoNodeState) return Promise.resolve();
    Logger.info(`NetworkStatusStore: handling cardano-node state <${state}>`);
    const wasConnected = this.isConnected;
    switch (state) {
      case CardanoNodeStates.STARTING: break;
      case CardanoNodeStates.RUNNING: await this._requestTlsConfig(); break;
      case CardanoNodeStates.STOPPING:
      case CardanoNodeStates.EXITING:
      case CardanoNodeStates.UPDATING:
        runInAction('reset _tlsConfig', () => this._tlsConfig = null);
        this._setDisconnected(wasConnected);
        break;
      default: this._setDisconnected(wasConnected);
    }
    runInAction('setting cardanoNodeState', () => this.cardanoNodeState = state);
    return Promise.resolve();
  };

  _extractNodeStatus = (from: Object & CardanoStatus): CardanoStatus => {
    const {
      isNodeResponding,
      isNodeSubscribed,
      isNodeSyncing,
      isNodeInSync,
      hasBeenConnected,
    } = from;

    return {
      isNodeResponding,
      isNodeSubscribed,
      isNodeSyncing,
      isNodeInSync,
      hasBeenConnected,
    };
  };

  // DEFINE ACTIONS

  @action _updateNetworkStatus = async (queryParams?: NodeQueryParams) => {
    // In case we haven't received TLS config we shouldn't trigger any API calls
    if (!this._tlsConfig) return;

    const isForcedTimeDifferenceCheck = !!queryParams;

    // Prevent network status requests in case there is an already executing
    // forced time difference check unless we are trying to run another
    // forced time difference check in which case we need to wait for it to finish
    if (this.forceCheckTimeDifferenceRequest.isExecuting) {
      if (isForcedTimeDifferenceCheck) {
        await this.forceCheckTimeDifferenceRequest;
      } else {
        return;
      }
    }

    if (isForcedTimeDifferenceCheck) {
      // Set latest block timestamps into the future as a guard
      // against system time changes - e.g. if system time was set into the past
      runInAction('update latest block timestamps', () => {
        const futureTimestamp = Date.now() + NETWORK_STATUS_REQUEST_TIMEOUT;
        this.latestLocalBlockTimestamp = futureTimestamp;
        this.latestNetworkBlockTimestamp = futureTimestamp;
      });
    }

    // Record connection status before running network status call
    const wasConnected = this.isConnected;

    try {
      let networkStatus: GetNetworkStatusResponse;
      if (isForcedTimeDifferenceCheck) {
        networkStatus = await this.forceCheckTimeDifferenceRequest.execute(queryParams).promise;
      } else {
        networkStatus = await this.getNetworkStatusRequest.execute().promise;
      }

      // In case we no longer have TLS config we ignore all API call responses
      // as this means we are in the Cardano shutdown (stopping|exiting|updating) sequence
      if (!this._tlsConfig) {
        Logger.debug('Ignoring NetworkStatusRequest result during Cardano shutdown sequence...');
        return;
      }

      const {
        subscriptionStatus,
        syncProgress,
        blockchainHeight,
        localBlockchainHeight,
        localTimeDifference,
      } = networkStatus;

      // We got response which means node is responding
      runInAction('update isNodeResponding', () => {
        this.isNodeResponding = true;
      });

      // Node is subscribed in case it is subscribed to at least one other node in the network
      runInAction('update isNodeSubscribed', () => {
        const nodeIPs = Object.values(subscriptionStatus || {});
        this.isNodeSubscribed = nodeIPs.includes('subscribed');
      });

      // System time is correct if local time difference is below allowed threshold
      runInAction('update localTimeDifference and isNodeTimeCorrect', () => {
        this.localTimeDifference = localTimeDifference;
        this.isNodeTimeCorrect = (
          this.localTimeDifference !== null && // If we receive 'null' it means NTP check failed
          this.localTimeDifference <= ALLOWED_TIME_DIFFERENCE
        );
      });

      if (this._networkStatus === NETWORK_STATUS.CONNECTING && this.isNodeSubscribed) {
        // We are connected for the first time, move on to syncing stage
        this._networkStatus = NETWORK_STATUS.SYNCING;
        Logger.info(
          `========== Connected after ${this._getStartupTimeDelta()} milliseconds ==========`
        );
      }

      // Update sync progress
      runInAction('update syncProgress', () => {
        this.syncProgress = syncProgress;
      });

      runInAction('update block heights', () => {
        if (this.initialLocalHeight === null) {
          // If initial local block height isn't set, mark the first
          // result as the 'starting' height for the sync progress
          this.initialLocalHeight = localBlockchainHeight;
          Logger.debug('Initial local block height: ' + JSON.stringify(localBlockchainHeight));
        }

        // Update the local block height on each request
        const lastLocalBlockHeight = this.localBlockHeight;
        this.localBlockHeight = localBlockchainHeight;
        Logger.debug('Local blockchain height: ' + localBlockchainHeight);

        // Update the network block height on each request
        const hasStartedReceivingBlocks = blockchainHeight > 0;
        const lastNetworkBlockHeight = this.networkBlockHeight;
        this.networkBlockHeight = blockchainHeight;
        if (hasStartedReceivingBlocks) {
          Logger.debug('Network blockchain height: ' + blockchainHeight);
        }

        // Check if the local block height has ceased to change
        const isLocalBlockHeightIncreasing = this.localBlockHeight > lastLocalBlockHeight;
        if (
          isLocalBlockHeightIncreasing || // New local block detected
          this.latestLocalBlockTimestamp > Date.now() || // Guard against future timestamps
          ( // Guard against incorrect system time
            !this.isNodeTimeCorrect && !this.isSystemTimeIgnored
          )
        ) {
          this.latestLocalBlockTimestamp = Date.now(); // Record latest local block timestamp
        }
        const latestLocalBlockAge = moment(
          Date.now()).diff(moment(this.latestLocalBlockTimestamp)
        );
        const isLocalBlockHeightStalling = latestLocalBlockAge > MAX_ALLOWED_STALL_DURATION;
        const isLocalBlockHeightSyncing = (
          isLocalBlockHeightIncreasing || !isLocalBlockHeightStalling
        );

        // Check if the network's block height has ceased to change
        const isNetworkBlockHeightIncreasing = (
          hasStartedReceivingBlocks &&
          this.networkBlockHeight > lastNetworkBlockHeight
        );
        if (
          isNetworkBlockHeightIncreasing || // New network block detected
          this.latestNetworkBlockTimestamp > Date.now() || // Guard against future timestamps
          ( // Guard against incorrect system time
            !this.isNodeTimeCorrect && !this.isSystemTimeIgnored
          )
        ) {
          this.latestNetworkBlockTimestamp = Date.now(); // Record latest network block timestamp
        }
        const latestNetworkBlockAge = moment(
          Date.now()).diff(moment(this.latestNetworkBlockTimestamp)
        );
        const isNetworkBlockHeightStalling = latestNetworkBlockAge > MAX_ALLOWED_STALL_DURATION;
        const isNetworkBlockHeightSyncing = (
          isNetworkBlockHeightIncreasing || !isNetworkBlockHeightStalling
        );

        // Node is syncing in case we are receiving blocks and they are not stalling
        runInAction('update isNodeSyncing', () => {
          this.isNodeSyncing = (
            hasStartedReceivingBlocks &&
            (isLocalBlockHeightSyncing || isNetworkBlockHeightSyncing)
          );
        });

        runInAction('update isNodeInSync', () => {
          const remainingUnsyncedBlocks = this.networkBlockHeight - this.localBlockHeight;
          this.isNodeInSync = (
            this.isNodeSyncing &&
            remainingUnsyncedBlocks <= UNSYNCED_BLOCKS_ALLOWED
          );
        });

        if (hasStartedReceivingBlocks) {
          const initialLocalHeight = this.initialLocalHeight || 0;
          const blocksSyncedSinceStart = this.localBlockHeight - initialLocalHeight;
          const totalUnsyncedBlocksAtStart = this.networkBlockHeight - initialLocalHeight;
          Logger.debug('Total unsynced blocks at node start: ' + totalUnsyncedBlocksAtStart);
          Logger.debug('Blocks synced since node start: ' + blocksSyncedSinceStart);
        }
      });

      if (this._networkStatus === NETWORK_STATUS.SYNCING && this.isNodeInSync) {
        // We are synced for the first time, move on to running stage
        this._networkStatus = NETWORK_STATUS.RUNNING;
        this.actions.networkStatus.isSyncedAndReady.trigger();
        Logger.info(`========== Synced after ${this._getStartupTimeDelta()} milliseconds ==========`);
      }

      if (wasConnected !== this.isConnected) {
        if (!this.isConnected) {
          if (!this.hasBeenConnected) {
            runInAction('update hasBeenConnected', () => this.hasBeenConnected = true);
          }
          Logger.debug('Connection Lost. Reconnecting...');
        } else if (this.hasBeenConnected) {
          Logger.debug('Connection Restored');
        }
      }
    } catch (error) {
      // Node is not responding, switch to disconnected state
      this._setDisconnected(wasConnected);
    }
  };

  @action _setDisconnected = (wasConnected: boolean) => {
    this.isNodeResponding = false;
    this.isNodeSubscribed = false;
    this.isNodeSyncing = false;
    this.isNodeInSync = false;
    if (wasConnected) {
      if (!this.hasBeenConnected) {
        runInAction('update hasBeenConnected', () => this.hasBeenConnected = true);
      }
      Logger.debug('Connection Lost. Reconnecting...');
    }
  };

  @action ignoreSystemTimeChecks = (flag: boolean = true) => {
    this.isSystemTimeIgnored = flag;
  };

  forceCheckLocalTimeDifference = () => {
    if (this.isConnected) this._updateNetworkStatus({ force_ntp_check: true });
  };

  @action _onCheckDiskSpace = (
    {
      isNotEnoughDiskSpace,
      diskSpaceRequired,
      diskSpaceMissing,
      diskSpaceRecommended,
    }: CheckDiskSpaceResponse
  ): Promise<void> => {
    this.isNotEnoughDiskSpace = isNotEnoughDiskSpace;
    this.diskSpaceRequired = diskSpaceRequired;
    this.diskSpaceMissing = diskSpaceMissing;
    this.diskSpaceRecommended = diskSpaceRecommended;

    if (this.isNotEnoughDiskSpace) {
      if (this._networkStatusPollingInterval) {
        clearInterval(this._networkStatusPollingInterval);
        this._networkStatusPollingInterval = null;
      }
    } else if (!this._networkStatusPollingInterval) {
      this._setNetworkStatusPollingInterval();
    }

    return Promise.resolve();
  };

  // DEFINE COMPUTED VALUES

  @computed get isConnected(): boolean {
    return this.isNodeResponding && this.isNodeSubscribed && this.isNodeSyncing;
  }

  @computed get isSystemTimeCorrect(): boolean {
    return this.isNodeTimeCorrect || this.isSystemTimeIgnored;
  }

  @computed get isSynced(): boolean {
    return this.isConnected && this.isNodeInSync && this.isSystemTimeCorrect;
  }

  @computed get syncPercentage(): number {
    const { networkBlockHeight, localBlockHeight } = this;
    if (networkBlockHeight >= 1) {
      if (localBlockHeight >= networkBlockHeight) { return 100; }
      return localBlockHeight / networkBlockHeight * 100;
    }
    return 0;
  }

}<|MERGE_RESOLUTION|>--- conflicted
+++ resolved
@@ -104,14 +104,18 @@
       this._updateNodeStatus,
     ]);
 
+    // Setup polling intervals
     this._setNetworkStatusPollingInterval();
-
-    // Forced time difference check polling interval
-    this._forceCheckTimeDifferencePollingInterval = setInterval(
-      this.forceCheckLocalTimeDifference, NTP_FORCE_CHECK_POLL_INTERVAL
+    this._setForceCheckTimeDifferencePollingInterval();
+
+    // Ignore system time checks for the first 30 seconds:
+    this.ignoreSystemTimeChecks();
+    setTimeout(
+      () => this.ignoreSystemTimeChecks(false),
+      this.environment.isTest ? 1000 : NTP_IGNORE_CHECKS_GRACE_PERIOD
     );
 
-<<<<<<< HEAD
+    // Setup disk space checks
     getDiskSpaceStatusChannel.onReceive(this._onCheckDiskSpace);
     this._checkDiskSpace();
   }
@@ -120,15 +124,15 @@
   _setNetworkStatusPollingInterval = () => {
     this._networkStatusPollingInterval = setInterval(
       this._updateNetworkStatus, NETWORK_STATUS_POLL_INTERVAL
-=======
-    // Ignore system time checks for the first 30 seconds:
-    this.ignoreSystemTimeChecks();
-    setTimeout(
-      () => this.ignoreSystemTimeChecks(false),
-      NTP_IGNORE_CHECKS_GRACE_PERIOD
->>>>>>> 948c8a58
     );
-  }
+  };
+
+  // Setup forced time difference check polling interval
+  _setForceCheckTimeDifferencePollingInterval = () => {
+    this._forceCheckTimeDifferencePollingInterval = setInterval(
+      this.forceCheckLocalTimeDifference, NTP_FORCE_CHECK_POLL_INTERVAL
+    );
+  };
 
   async restartNode() {
     try {
@@ -180,18 +184,16 @@
     return Date.now() - this._startTime;
   }
 
-<<<<<<< HEAD
   _checkDiskSpace(diskSpaceRequired?: number) {
     getDiskSpaceStatusChannel.send(diskSpaceRequired);
   }
-=======
+
   _requestCardanoState = async () => {
     Logger.info('NetworkStatusStore: requesting node state.');
     const state = await cardanoStateChangeChannel.request();
     Logger.info(`NetworkStatusStore: handling node state <${state}>.`);
     await this._handleCardanoNodeStateChange(state);
   };
->>>>>>> 948c8a58
 
   _requestCardanoStatus = async () => {
     try {
@@ -496,8 +498,17 @@
         clearInterval(this._networkStatusPollingInterval);
         this._networkStatusPollingInterval = null;
       }
-    } else if (!this._networkStatusPollingInterval) {
-      this._setNetworkStatusPollingInterval();
+      if (this._forceCheckTimeDifferencePollingInterval) {
+        clearInterval(this._forceCheckTimeDifferencePollingInterval);
+        this._forceCheckTimeDifferencePollingInterval = null;
+      }
+    } else {
+      if (!this._networkStatusPollingInterval) {
+        this._setNetworkStatusPollingInterval();
+      }
+      if (!this._forceCheckTimeDifferencePollingInterval) {
+        this._setForceCheckTimeDifferencePollingInterval();
+      }
     }
 
     return Promise.resolve();
