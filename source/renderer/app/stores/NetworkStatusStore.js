// @flow
import { observable, action, computed, runInAction } from 'mobx';
import moment from 'moment';
import { isEqual, includes } from 'lodash';
import Store from './lib/Store';
import Request from './lib/LocalizedRequest';
import {
  ALLOWED_TIME_DIFFERENCE,
  MAX_ALLOWED_STALL_DURATION,
  NETWORK_STATUS_REQUEST_TIMEOUT,
  NETWORK_STATUS_POLL_INTERVAL,
  NTP_FORCE_CHECK_POLL_INTERVAL,
  NTP_IGNORE_CHECKS_GRACE_PERIOD,
} from '../config/timingConfig';
import { UNSYNCED_BLOCKS_ALLOWED } from '../config/numbersConfig';
import { Logger } from '../utils/logging';
import {
  cardanoStateChangeChannel,
  tlsConfigChannel,
  restartCardanoNodeChannel,
  cardanoStatusChannel,
} from '../ipc/cardano.ipc';
<<<<<<< HEAD
import { CardanoNodeStates } from '../../../common/types/cardanoNode.types';
import { getNumberOfEpochsConsolidatedChannel } from '../ipc/getNumberOfEpochsConsolidatedChannel';
import { getSystemStartTimeChannel } from '../ipc/getSystemStartTime.ipc';
=======
import { CardanoNodeStates } from '../../../common/types/cardano-node.types';
import { getDiskSpaceStatusChannel } from '../ipc/getDiskSpaceChannel.js';
>>>>>>> ff864528
import type { GetNetworkStatusResponse } from '../api/nodes/types';
import type {
  CardanoNodeState,
  CardanoStatus,
  TlsConfig
} from '../../../common/types/cardano-node.types';
import type { NodeQueryParams } from '../api/nodes/requests/getNodeInfo';
<<<<<<< HEAD
import type { GetNumberOfEpochsConsolidatedChannelResponse } from '../../../common/types/getNumberOfEpochsConsolidated.types';

// To avoid slow reconnecting on store reset, we cache the most important props
let cachedState = null;
=======
import type { CheckDiskSpaceResponse } from '../../../common/types/no-disk-space.types';
>>>>>>> ff864528

// DEFINE CONSTANTS -------------------------
const NETWORK_STATUS = {
  CONNECTING: 0,
  SYNCING: 1,
  RUNNING: 2,
};

const NODE_STOPPING_STATES = [
  CardanoNodeStates.EXITING,
  CardanoNodeStates.STOPPING,
  CardanoNodeStates.UPDATING,
];

const NODE_STOPPED_STATES = [
  CardanoNodeStates.CRASHED,
  CardanoNodeStates.ERRORED,
  CardanoNodeStates.STOPPED,
  CardanoNodeStates.UPDATED,
  CardanoNodeStates.UNRECOVERABLE,
];
// END CONSTANTS ----------------------------

export default class NetworkStatusStore extends Store {

  // Initialize store properties
  _startTime = Date.now();
  _tlsConfig: ?TlsConfig = null;
  _networkStatus = NETWORK_STATUS.CONNECTING;
  _networkStatusPollingInterval: ?IntervalID = null;
  _forceCheckTimeDifferencePollingInterval: ?IntervalID = null;

  // Initialize store observables

  // Internal Node states
  @observable cardanoNodeState: ?CardanoNodeState = null;
  @observable isNodeResponding = false; // Is 'true' as long we are receiving node Api responses
  @observable isNodeSubscribed = false; // Is 'true' in case node is subscribed to the network
  @observable isNodeSyncing = false; // Is 'true' in case we are receiving blocks and not stalling
  @observable isNodeTimeCorrect = true; // Is 'true' in case local and global time are in sync
<<<<<<< HEAD
  @observable isNodeInSync = false; // Is 'true' if node is syncing and local/network block height
                                    // difference is within the allowed limit
  /* eslint-enabme indent */
  // System start time. Initialized with local _startTime,
  // while it doesn't receive data from main IPC
  @observable systemStartTime: number = Math.round((this._startTime / 1000));
=======
  @observable isNodeInSync = false; // 'true' if syncing & local/network blocks diff within limit
  @observable isNodeStopping = false; // 'true' if node is in `NODE_STOPPING_STATES` states
  @observable isNodeStopped = false // 'true' if node is in `NODE_STOPPED_STATES` states

>>>>>>> ff864528
  @observable hasBeenConnected = false;
  @observable syncProgress = null;
  @observable initialLocalHeight = null;
  @observable localBlockHeight = 0;
  @observable networkBlockHeight = 0;
  @observable epochsConsolidated: ?number = null;
  @observable latestLocalBlockTimestamp = 0; // milliseconds
  @observable latestNetworkBlockTimestamp = 0; // milliseconds
  @observable localTimeDifference: ?number = 0; // microseconds
  @observable isSystemTimeIgnored = false; // Tracks if NTP time checks are ignored
  @observable getNetworkStatusRequest: Request<GetNetworkStatusResponse> = new Request(
    this.api.ada.getNetworkStatus
  );
  @observable forceCheckTimeDifferenceRequest: Request<GetNetworkStatusResponse> = new Request(
    this.api.ada.getNetworkStatus
  );

  @observable isNotEnoughDiskSpace: boolean = false;
  @observable diskSpaceRequired: string = '';
  @observable diskSpaceMissing: string = '';
  @observable diskSpaceRecommended: string = '';

  // DEFINE STORE METHODS
  setup() {
    const actions = this.actions.networkStatus;
    actions.getNumberOfEpochsConsolidated.listen(this._getNumberOfEpochsConsolidated);
    // ========== IPC CHANNELS =========== //

    // Request node state
    this._requestCardanoState();

    // Request cached node status for fast bootstrapping of frontend
    this._requestCardanoStatus();

    // Passively receive broadcasted tls config changes (which can happen without requesting it)
    // E.g if the cardano-node restarted for some reason
    tlsConfigChannel.onReceive(this._updateTlsConfig);

    // Passively receive state changes of the cardano-node
    cardanoStateChangeChannel.onReceive(this._handleCardanoNodeStateChange);

    getSystemStartTimeChannel.send();
    getSystemStartTimeChannel.onReceive(this._onReceiveSystemStartTime);

    // ========== MOBX REACTIONS =========== //

    this.registerReactions([
      this._updateNetworkStatusWhenConnected,
      this._updateNetworkStatusWhenDisconnected,
      this._updateNodeStatus,
    ]);

    // Setup polling intervals
    this._setNetworkStatusPollingInterval();
    this._setForceCheckTimeDifferencePollingInterval();

    // Ignore system time checks for the first 30 seconds:
    this.ignoreSystemTimeChecks();
    setTimeout(
      () => this.ignoreSystemTimeChecks(false),
      NTP_IGNORE_CHECKS_GRACE_PERIOD
    );

    // Setup disk space checks
    getDiskSpaceStatusChannel.onReceive(this._onCheckDiskSpace);
    this._checkDiskSpace();
  }

  // Setup network status polling interval
  _setNetworkStatusPollingInterval = () => {
    this._networkStatusPollingInterval = setInterval(
      this._updateNetworkStatus, NETWORK_STATUS_POLL_INTERVAL
    );
  };

  // Setup forced time difference check polling interval
  _setForceCheckTimeDifferencePollingInterval = () => {
    this._forceCheckTimeDifferencePollingInterval = setInterval(
      this.forceCheckLocalTimeDifference, NTP_FORCE_CHECK_POLL_INTERVAL
    );
<<<<<<< HEAD

    getNumberOfEpochsConsolidatedChannel.onReceive(this._onReceiveNumberOfEpochsConsolidated);
  }
=======
  };
>>>>>>> ff864528

  async restartNode() {
    try {
      Logger.info('NetwortStatusStore: Requesting a restart of cardano-node.');
      await restartCardanoNodeChannel.send();
    } catch (error) {
      Logger.info(`NetwortStatusStore: Restart of cardano-node failed with: "${error}"`);
    }
  }

  teardown() {
    super.teardown();

    // Teardown polling intervals
    if (this._networkStatusPollingInterval) {
      clearInterval(this._networkStatusPollingInterval);
    }
    if (this._forceCheckTimeDifferencePollingInterval) {
      clearInterval(this._forceCheckTimeDifferencePollingInterval);
    }
  }

  // ================= REACTIONS ==================

  _updateNetworkStatusWhenDisconnected = () => {
    if (!this.isConnected) this._updateNetworkStatus();
  };

  _updateNetworkStatusWhenConnected = () => {
    if (this.isConnected) {
      Logger.info('NetworkStatusStore: Connected, forcing NTP check now...');
      this._updateNetworkStatus({ force_ntp_check: true });
    }
  };

  _updateNodeStatus = async () => {
    if (!this.isConnected) return;
    try {
      Logger.info('NetworkStatusStore: Updating node status');
      await cardanoStatusChannel.send(this._extractNodeStatus(this));
    } catch (error) {
      Logger.error(`NetworkStatusStore: Error while updating node status: ${error}`);
    }
  };

  // =============== PRIVATE ===============

  _getStartupTimeDelta() {
    return Date.now() - this._startTime;
  }

  _checkDiskSpace(diskSpaceRequired?: number) {
    getDiskSpaceStatusChannel.send(diskSpaceRequired);
  }

  _requestCardanoState = async () => {
    Logger.info('NetworkStatusStore: requesting node state.');
    const state = await cardanoStateChangeChannel.request();
    Logger.info(`NetworkStatusStore: handling node state <${state}>.`);
    await this._handleCardanoNodeStateChange(state);
  };

  _requestCardanoStatus = async () => {
    try {
      Logger.info('NetworkStatusStore: requesting node status.');
      const status = await cardanoStatusChannel.request();
      Logger.info(`NetworkStatusStore: received cached node status: ${JSON.stringify(status)}`);
      if (status) runInAction('assigning node status', () => Object.assign(this, status));
    } catch (error) {
      Logger.info(`NetworkStatusStore: error while requesting node state ${error}`);
    }
  };

  _requestTlsConfig = async () => {
    try {
      Logger.info('NetworkStatusStore: requesting tls config from main process.');
      const tlsConfig = await tlsConfigChannel.request();
      await this._updateTlsConfig(tlsConfig);
    } catch (error) {
      Logger.info(`NetworkStatusStore: error while requesting tls config ${error}.`);
    }
  };

  _updateTlsConfig = (config: ?TlsConfig): Promise<void> => {
    if (config == null || isEqual(config, this._tlsConfig)) return Promise.resolve();
    Logger.info('NetworkStatusStore: received tls config from main process.');
    this.api.ada.setRequestConfig(config);
    this._tlsConfig = config;
    return Promise.resolve();
  };

  _handleCardanoNodeStateChange = async (state: CardanoNodeState) => {
    if (state === this.cardanoNodeState) return Promise.resolve();
    Logger.info(`NetworkStatusStore: handling cardano-node state <${state}>`);
    const wasConnected = this.isConnected;
    switch (state) {
      case CardanoNodeStates.STARTING: break;
      case CardanoNodeStates.RUNNING: await this._requestTlsConfig(); break;
      case CardanoNodeStates.STOPPING:
      case CardanoNodeStates.EXITING:
      case CardanoNodeStates.UPDATING:
        runInAction('reset _tlsConfig', () => this._tlsConfig = null);
        this._setDisconnected(wasConnected);
        break;
      default: this._setDisconnected(wasConnected);
    }
    runInAction('setting cardanoNodeState', () => {
      this.cardanoNodeState = state;
      this.isNodeStopping = includes(NODE_STOPPING_STATES, state);
      this.isNodeStopped = includes(NODE_STOPPED_STATES, state);
    });
    return Promise.resolve();
  };

  _extractNodeStatus = (from: Object & CardanoStatus): CardanoStatus => {
    const {
      isNodeResponding,
      isNodeSubscribed,
      isNodeSyncing,
      isNodeInSync,
      hasBeenConnected,
    } = from;

    return {
      isNodeResponding,
      isNodeSubscribed,
      isNodeSyncing,
      isNodeInSync,
      hasBeenConnected,
    };
  };

  @action _onReceiveNumberOfEpochsConsolidated = (
    epochsConsolidated: GetNumberOfEpochsConsolidatedChannelResponse
    ): Promise<void> => {
    this.epochsConsolidated = epochsConsolidated;
    return Promise.resolve();
  }

  @action _getNumberOfEpochsConsolidated = () => {
    this.epochsConsolidated = null;
    getNumberOfEpochsConsolidatedChannel.send();
  }

  @action _onReceiveSystemStartTime = (systemStartTime: number) => {
    this.systemStartTime = systemStartTime;
  }

  // DEFINE ACTIONS

  @action _updateNetworkStatus = async (queryParams?: NodeQueryParams) => {
    // In case we haven't received TLS config we shouldn't trigger any API calls
    if (!this._tlsConfig) return;

    const isForcedTimeDifferenceCheck = !!queryParams;

    // Prevent network status requests in case there is an already executing
    // forced time difference check unless we are trying to run another
    // forced time difference check in which case we need to wait for it to finish
    if (this.forceCheckTimeDifferenceRequest.isExecuting) {
      if (isForcedTimeDifferenceCheck) {
        await this.forceCheckTimeDifferenceRequest;
      } else {
        return;
      }
    }

    if (isForcedTimeDifferenceCheck) {
      // Set latest block timestamps into the future as a guard
      // against system time changes - e.g. if system time was set into the past
      runInAction('update latest block timestamps', () => {
        const futureTimestamp = Date.now() + NETWORK_STATUS_REQUEST_TIMEOUT;
        this.latestLocalBlockTimestamp = futureTimestamp;
        this.latestNetworkBlockTimestamp = futureTimestamp;
      });
    }

    // Record connection status before running network status call
    const wasConnected = this.isConnected;

    try {
      let networkStatus: GetNetworkStatusResponse;
      if (isForcedTimeDifferenceCheck) {
        networkStatus = await this.forceCheckTimeDifferenceRequest.execute(queryParams).promise;
      } else {
        networkStatus = await this.getNetworkStatusRequest.execute().promise;
      }

      // In case we no longer have TLS config we ignore all API call responses
      // as this means we are in the Cardano shutdown (stopping|exiting|updating) sequence
      if (!this._tlsConfig) {
        Logger.debug('Ignoring NetworkStatusRequest result during Cardano shutdown sequence...');
        return;
      }

      const {
        subscriptionStatus,
        syncProgress,
        blockchainHeight,
        localBlockchainHeight,
        localTimeDifference,
      } = networkStatus;

      // We got response which means node is responding
      runInAction('update isNodeResponding', () => {
        this.isNodeResponding = true;
      });

      // Node is subscribed in case it is subscribed to at least one other node in the network
      runInAction('update isNodeSubscribed', () => {
        const nodeIPs = Object.values(subscriptionStatus || {});
        this.isNodeSubscribed = nodeIPs.includes('subscribed');
      });

      // System time is correct if local time difference is below allowed threshold
      runInAction('update localTimeDifference and isNodeTimeCorrect', () => {
        this.localTimeDifference = localTimeDifference;
        this.isNodeTimeCorrect = (
          this.localTimeDifference !== null && // If we receive 'null' it means NTP check failed
          this.localTimeDifference <= ALLOWED_TIME_DIFFERENCE
        );
      });

      if (this._networkStatus === NETWORK_STATUS.CONNECTING && this.isNodeSubscribed) {
        // We are connected for the first time, move on to syncing stage
        this._networkStatus = NETWORK_STATUS.SYNCING;
        Logger.info(
          `========== Connected after ${this._getStartupTimeDelta()} milliseconds ==========`
        );
      }

      // Update sync progress
      runInAction('update syncProgress', () => {
        this.syncProgress = syncProgress;
      });

      runInAction('update block heights', () => {
        if (this.initialLocalHeight === null) {
          // If initial local block height isn't set, mark the first
          // result as the 'starting' height for the sync progress
          this.initialLocalHeight = localBlockchainHeight;
          Logger.debug('Initial local block height: ' + JSON.stringify(localBlockchainHeight));
        }

        // Update the local block height on each request
        const lastLocalBlockHeight = this.localBlockHeight;
        this.localBlockHeight = localBlockchainHeight;
        Logger.debug('Local blockchain height: ' + localBlockchainHeight);

        // Update the network block height on each request
        const hasStartedReceivingBlocks = blockchainHeight > 0;
        const lastNetworkBlockHeight = this.networkBlockHeight;
        this.networkBlockHeight = blockchainHeight;
        if (hasStartedReceivingBlocks) {
          Logger.debug('Network blockchain height: ' + blockchainHeight);
        }

        // Check if the local block height has ceased to change
        const isLocalBlockHeightIncreasing = this.localBlockHeight > lastLocalBlockHeight;
        if (
          isLocalBlockHeightIncreasing || // New local block detected
          this.latestLocalBlockTimestamp > Date.now() || // Guard against future timestamps
          ( // Guard against incorrect system time
            !this.isNodeTimeCorrect && !this.isSystemTimeIgnored
          )
        ) {
          this.latestLocalBlockTimestamp = Date.now(); // Record latest local block timestamp
        }
        const latestLocalBlockAge = moment(
          Date.now()).diff(moment(this.latestLocalBlockTimestamp)
        );
        const isLocalBlockHeightStalling = latestLocalBlockAge > MAX_ALLOWED_STALL_DURATION;
        const isLocalBlockHeightSyncing = (
          isLocalBlockHeightIncreasing || !isLocalBlockHeightStalling
        );

        // Check if the network's block height has ceased to change
        const isNetworkBlockHeightIncreasing = (
          hasStartedReceivingBlocks &&
          this.networkBlockHeight > lastNetworkBlockHeight
        );
        if (
          isNetworkBlockHeightIncreasing || // New network block detected
          this.latestNetworkBlockTimestamp > Date.now() || // Guard against future timestamps
          ( // Guard against incorrect system time
            !this.isNodeTimeCorrect && !this.isSystemTimeIgnored
          )
        ) {
          this.latestNetworkBlockTimestamp = Date.now(); // Record latest network block timestamp
        }
        const latestNetworkBlockAge = moment(
          Date.now()).diff(moment(this.latestNetworkBlockTimestamp)
        );
        const isNetworkBlockHeightStalling = latestNetworkBlockAge > MAX_ALLOWED_STALL_DURATION;
        const isNetworkBlockHeightSyncing = (
          isNetworkBlockHeightIncreasing || !isNetworkBlockHeightStalling
        );

        // Node is syncing in case we are receiving blocks and they are not stalling
        runInAction('update isNodeSyncing', () => {
          this.isNodeSyncing = (
            hasStartedReceivingBlocks &&
            (isLocalBlockHeightSyncing || isNetworkBlockHeightSyncing)
          );
        });

        runInAction('update isNodeInSync', () => {
          const remainingUnsyncedBlocks = this.networkBlockHeight - this.localBlockHeight;
          this.isNodeInSync = (
            this.isNodeSyncing &&
            remainingUnsyncedBlocks <= UNSYNCED_BLOCKS_ALLOWED
          );
        });

        if (hasStartedReceivingBlocks) {
          const initialLocalHeight = this.initialLocalHeight || 0;
          const blocksSyncedSinceStart = this.localBlockHeight - initialLocalHeight;
          const totalUnsyncedBlocksAtStart = this.networkBlockHeight - initialLocalHeight;
          Logger.debug('Total unsynced blocks at node start: ' + totalUnsyncedBlocksAtStart);
          Logger.debug('Blocks synced since node start: ' + blocksSyncedSinceStart);
        }
      });

      if (this._networkStatus === NETWORK_STATUS.SYNCING && this.isNodeInSync) {
        // We are synced for the first time, move on to running stage
        this._networkStatus = NETWORK_STATUS.RUNNING;
        this.actions.networkStatus.isSyncedAndReady.trigger();
        Logger.info(`========== Synced after ${this._getStartupTimeDelta()} milliseconds ==========`);
      }

      if (wasConnected !== this.isConnected) {
        if (!this.isConnected) {
          if (!this.hasBeenConnected) {
            runInAction('update hasBeenConnected', () => this.hasBeenConnected = true);
          }
          Logger.debug('Connection Lost. Reconnecting...');
        } else if (this.hasBeenConnected) {
          Logger.debug('Connection Restored');
        }
      }
    } catch (error) {
      // Node is not responding, switch to disconnected state
      this._setDisconnected(wasConnected);
    }
  };

  @action _setDisconnected = (wasConnected: boolean) => {
    this.isNodeResponding = false;
    this.isNodeSubscribed = false;
    this.isNodeSyncing = false;
    this.isNodeInSync = false;
    if (wasConnected) {
      if (!this.hasBeenConnected) {
        runInAction('update hasBeenConnected', () => this.hasBeenConnected = true);
      }
      Logger.debug('Connection Lost. Reconnecting...');
    }
  };

  @action ignoreSystemTimeChecks = (flag: boolean = true) => {
    this.isSystemTimeIgnored = flag;
  };

  forceCheckLocalTimeDifference = () => {
    if (this.isConnected) this._updateNetworkStatus({ force_ntp_check: true });
  };

  @action _onCheckDiskSpace = (
    {
      isNotEnoughDiskSpace,
      diskSpaceRequired,
      diskSpaceMissing,
      diskSpaceRecommended,
    }: CheckDiskSpaceResponse
  ): Promise<void> => {
    this.isNotEnoughDiskSpace = isNotEnoughDiskSpace;
    this.diskSpaceRequired = diskSpaceRequired;
    this.diskSpaceMissing = diskSpaceMissing;
    this.diskSpaceRecommended = diskSpaceRecommended;

    if (this.isNotEnoughDiskSpace) {
      if (this._networkStatusPollingInterval) {
        clearInterval(this._networkStatusPollingInterval);
        this._networkStatusPollingInterval = null;
      }
      if (this._forceCheckTimeDifferencePollingInterval) {
        clearInterval(this._forceCheckTimeDifferencePollingInterval);
        this._forceCheckTimeDifferencePollingInterval = null;
      }
    } else {
      if (!this._networkStatusPollingInterval) {
        this._setNetworkStatusPollingInterval();
      }
      if (!this._forceCheckTimeDifferencePollingInterval) {
        this._setForceCheckTimeDifferencePollingInterval();
      }
    }

    return Promise.resolve();
  };

  // DEFINE COMPUTED VALUES

  @computed get isConnected(): boolean {
    return this.isNodeResponding && this.isNodeSubscribed && this.isNodeSyncing;
  }

  @computed get isSystemTimeCorrect(): boolean {
    return this.isNodeTimeCorrect || this.isSystemTimeIgnored;
  }

  @computed get isSynced(): boolean {
    return this.isConnected && this.isNodeInSync && this.isSystemTimeCorrect;
  }

  @computed get syncPercentage(): number {
    const { networkBlockHeight, localBlockHeight } = this;
    if (networkBlockHeight >= 1) {
      if (localBlockHeight >= networkBlockHeight) { return 100; }
      return localBlockHeight / networkBlockHeight * 100;
    }
    return 0;
  }

}<|MERGE_RESOLUTION|>--- conflicted
+++ resolved
@@ -20,14 +20,10 @@
   restartCardanoNodeChannel,
   cardanoStatusChannel,
 } from '../ipc/cardano.ipc';
-<<<<<<< HEAD
-import { CardanoNodeStates } from '../../../common/types/cardanoNode.types';
+import { CardanoNodeStates } from '../../../common/types/cardano-node.types';
 import { getNumberOfEpochsConsolidatedChannel } from '../ipc/getNumberOfEpochsConsolidatedChannel';
 import { getSystemStartTimeChannel } from '../ipc/getSystemStartTime.ipc';
-=======
-import { CardanoNodeStates } from '../../../common/types/cardano-node.types';
 import { getDiskSpaceStatusChannel } from '../ipc/getDiskSpaceChannel.js';
->>>>>>> ff864528
 import type { GetNetworkStatusResponse } from '../api/nodes/types';
 import type {
   CardanoNodeState,
@@ -35,14 +31,8 @@
   TlsConfig
 } from '../../../common/types/cardano-node.types';
 import type { NodeQueryParams } from '../api/nodes/requests/getNodeInfo';
-<<<<<<< HEAD
 import type { GetNumberOfEpochsConsolidatedChannelResponse } from '../../../common/types/getNumberOfEpochsConsolidated.types';
-
-// To avoid slow reconnecting on store reset, we cache the most important props
-let cachedState = null;
-=======
 import type { CheckDiskSpaceResponse } from '../../../common/types/no-disk-space.types';
->>>>>>> ff864528
 
 // DEFINE CONSTANTS -------------------------
 const NETWORK_STATUS = {
@@ -83,19 +73,10 @@
   @observable isNodeSubscribed = false; // Is 'true' in case node is subscribed to the network
   @observable isNodeSyncing = false; // Is 'true' in case we are receiving blocks and not stalling
   @observable isNodeTimeCorrect = true; // Is 'true' in case local and global time are in sync
-<<<<<<< HEAD
-  @observable isNodeInSync = false; // Is 'true' if node is syncing and local/network block height
-                                    // difference is within the allowed limit
-  /* eslint-enabme indent */
-  // System start time. Initialized with local _startTime,
-  // while it doesn't receive data from main IPC
   @observable systemStartTime: number = Math.round((this._startTime / 1000));
-=======
   @observable isNodeInSync = false; // 'true' if syncing & local/network blocks diff within limit
   @observable isNodeStopping = false; // 'true' if node is in `NODE_STOPPING_STATES` states
   @observable isNodeStopped = false // 'true' if node is in `NODE_STOPPED_STATES` states
-
->>>>>>> ff864528
   @observable hasBeenConnected = false;
   @observable syncProgress = null;
   @observable initialLocalHeight = null;
@@ -159,6 +140,8 @@
       NTP_IGNORE_CHECKS_GRACE_PERIOD
     );
 
+    getNumberOfEpochsConsolidatedChannel.onReceive(this._onReceiveNumberOfEpochsConsolidated);
+
     // Setup disk space checks
     getDiskSpaceStatusChannel.onReceive(this._onCheckDiskSpace);
     this._checkDiskSpace();
@@ -176,13 +159,7 @@
     this._forceCheckTimeDifferencePollingInterval = setInterval(
       this.forceCheckLocalTimeDifference, NTP_FORCE_CHECK_POLL_INTERVAL
     );
-<<<<<<< HEAD
-
-    getNumberOfEpochsConsolidatedChannel.onReceive(this._onReceiveNumberOfEpochsConsolidated);
-  }
-=======
-  };
->>>>>>> ff864528
+  };
 
   async restartNode() {
     try {
