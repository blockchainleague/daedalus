// @flow
import { observable, action, computed, runInAction } from 'mobx';
import moment from 'moment';
import Store from './lib/Store';
import Request from './lib/LocalizedRequest';
import { ROUTES } from '../routes-config';
import { Logger } from '../../../common/logging';
import type { GetSyncProgressResponse, GetLocalTimeDifferenceResponse } from '../api/common';
import environment from '../../../common/environment';

// To avoid slow reconnecting on store reset, we cache the most important props
let cachedDifficulties = null;

// Maximum number of out-of-sync blocks above which we consider to be out-of-sync
const OUT_OF_SYNC_BLOCKS_LIMIT = 6;
const SYNC_PROGRESS_INTERVAL = 2000;
const TIME_DIFF_POLL_INTERVAL = 30 * 60 * 1000; // 30 minutes
const ALLOWED_TIME_DIFFERENCE = 15 * 1000000; // 15 seconds
const ALLOWED_NETWORK_DIFFICULTY_STALL = 2 * 60 * 1000; // 2 minutes

const STARTUP_STAGES = {
  CONNECTING: 0,
  SYNCING: 1,
  LOADING: 2,
  RUNNING: 3,
};

export default class NetworkStatusStore extends Store {

  _startTime = Date.now();
  _startupStage = STARTUP_STAGES.CONNECTING;
  _lastNetworkDifficultyChange = 0;

  @observable isConnected = false;
  @observable hasBeenConnected = false;
  @observable localDifficulty = 0;
  @observable networkDifficulty = 0;
  @observable isLoadingWallets = true;
  @observable localTimeDifference = 0;
  @observable syncProgressRequest: Request<GetSyncProgressResponse> = new Request(
    // Use the sync progress for target API
    this.api[environment.API].getSyncProgress
  );
  @observable localTimeDifferenceRequest: Request<GetLocalTimeDifferenceResponse> = new Request(
    this.api.ada.getLocalTimeDifference
  );
  @observable _localDifficultyStartedWith = null;

  _timeDifferencePollInterval: ?number = null;

  @action initialize() {
    super.initialize();
    if (cachedDifficulties !== null) Object.assign(this, cachedDifficulties);
  }

  setup() {
    this.registerReactions([
      this._redirectToWalletAfterSync,
      this._redirectToLoadingWhenDisconnected,
      this._redirectToSyncingWhenOutOfSync,
      this._pollTimeDifferenceWhenConnected,
    ]);
    this._pollSyncProgress();
  }

  teardown() {
    super.teardown();
    cachedDifficulties = {
      isConnected: this.isConnected,
      hasBeenConnected: this.hasBeenConnected,
      localDifficulty: this.localDifficulty,
      networkDifficulty: this.networkDifficulty,
      isLoadingWallets: true,
    };
  }

  @computed get isConnecting(): boolean {
    // until we start receiving network difficulty messages we are not connected to node and
    // we should be on the blue connecting screen instead of displaying 'Loading wallet data'
    return !this.isConnected || this.networkDifficulty <= 1;
  }

  @computed get hasBlockSyncingStarted(): boolean {
    // until we start receiving network difficulty messages we are not connected to node and
    // we should be on the blue connecting screen instead of displaying 'Loading wallet data'
    return this.networkDifficulty >= 1;
  }

  @computed get relativeSyncPercentage(): number {
    if (this.networkDifficulty > 0 && this._localDifficultyStartedWith !== null) {
      const relativeLocal = this.localDifficulty - this._localDifficultyStartedWith;
      const relativeNetwork = this.networkDifficulty - this._localDifficultyStartedWith;
      // In case node is in sync after first local difficulty messages
      // local and network difficulty will be the same (0)
      Logger.debug('Network difficulty: ' + this.networkDifficulty);
      Logger.debug('Local difficulty: ' + this.localDifficulty);
      Logger.debug('Relative local difficulty: ' + relativeLocal);
      Logger.debug('Relative network difficulty: ' + relativeNetwork);

      if (relativeLocal >= relativeNetwork) return 100;
      return relativeLocal / relativeNetwork * 100;
    }
    return 0;
  }

  @computed get relativeSyncBlocksDifference(): number {
    if (this.networkDifficulty > 0 && this._localDifficultyStartedWith !== null) {
      const relativeLocal = this.localDifficulty - this._localDifficultyStartedWith;
      const relativeNetwork = this.networkDifficulty - this._localDifficultyStartedWith;
      // In case node is in sync after first local difficulty messages
      // local and network difficulty will be the same (0)
      Logger.debug('Network difficulty: ' + this.networkDifficulty);
      Logger.debug('Local difficulty: ' + this.localDifficulty);
      Logger.debug('Relative local difficulty: ' + relativeLocal);
      Logger.debug('Relative network difficulty: ' + relativeNetwork);

      if (relativeLocal >= relativeNetwork) return 0;
      return relativeNetwork - relativeLocal;
    }
    return 0;
  }

  @computed get syncPercentage(): number {
    if (this.networkDifficulty > 0) {
      if (this.localDifficulty >= this.networkDifficulty) return 100;
      return this.localDifficulty / this.networkDifficulty * 100;
    }
    return 0;
  }

  @computed get isSystemTimeCorrect(): boolean {
    if (!environment.isAdaApi()) return true;
    return (
      this.localTimeDifferenceRequest.wasExecuted &&
      this.localTimeDifferenceRequest.result <= ALLOWED_TIME_DIFFERENCE
    );
  }

  @computed get isSyncing(): boolean {
    return !this.isConnecting && this.hasBlockSyncingStarted && !this.isSynced;
  }

  @computed get isSynced(): boolean {
    return (
      !this.isConnecting &&
      this.hasBlockSyncingStarted &&
      this.relativeSyncBlocksDifference <= OUT_OF_SYNC_BLOCKS_LIMIT &&
      this.isSystemTimeCorrect
    );
  }

  @computed get isSetupPage(): boolean {
    return (
      this.stores.app.currentRoute === ROUTES.PROFILE.LANGUAGE_SELECTION ||
      this.stores.app.currentRoute === ROUTES.PROFILE.TERMS_OF_USE
    );
  }

  @action _updateSyncProgress = async () => {
    try {
      const difficulty = await this.syncProgressRequest.execute().promise;
      runInAction('update difficulties', () => {
        // We are connected, move on to syncing stage
        if (this._startupStage === STARTUP_STAGES.CONNECTING) {
          Logger.info(
            `========== Connected after ${this._getStartupTimeDelta()} milliseconds ==========`
          );
          this._startupStage = STARTUP_STAGES.SYNCING;
        }
        // If we haven't set local difficulty before, mark the first
        // result as 'start' difficulty for the sync progress
        if (this._localDifficultyStartedWith === null) {
          this._localDifficultyStartedWith = difficulty.localDifficulty;
          Logger.debug('Initial difficulty: ' + JSON.stringify(difficulty));
        }
        // Update the local difficulty on each request
        this.localDifficulty = difficulty.localDifficulty;
        Logger.debug('Local difficulty changed: ' + this.localDifficulty);
        // Check if network difficulty is stalled (e.g. unchanged for more than 2 minutes)
        // e.g. in case there is no Internet connection Api will send the last known value
        if (this.networkDifficulty !== difficulty.networkDifficulty) {
          if (!this.isConnected) this.isConnected = true;
          this._lastNetworkDifficultyChange = Date.now();
        } else if (this.isConnected) {
          const currentNetworkDifficultyStall = moment(Date.now()).diff(
            moment(this._lastNetworkDifficultyChange)
          );
          if (currentNetworkDifficultyStall > ALLOWED_NETWORK_DIFFICULTY_STALL) {
            this.isConnected = false;
            if (!this.hasBeenConnected) this.hasBeenConnected = true;
          }
        }
        // Update the network difficulty on each request
        this.networkDifficulty = difficulty.networkDifficulty;
      });
      Logger.debug('Network difficulty changed: ' + this.networkDifficulty);
    } catch (error) {
      // If the sync progress request fails, switch to disconnected state
      runInAction('update connected status', () => {
        if (this.isConnected) {
          this.isConnected = false;
          if (!this.hasBeenConnected) this.hasBeenConnected = true;
        }
      });
      Logger.debug('Connection Lost. Reconnecting...');
    }
  };

  @action _updateLocalTimeDifference = async () => {
    if (!this.isConnected) return;
    try {
      const response = await this.localTimeDifferenceRequest.execute().promise;
      runInAction('update time difference', () => (this.localTimeDifference = response));
    } catch (error) {
      runInAction('update time difference', () => (this.localTimeDifference = 0));
    }
  };

  _pollLocalTimeDifference() {
    Logger.debug('Started polling local time difference');
    if (this._timeDifferencePollInterval) clearInterval(this._timeDifferencePollInterval);
    this._timeDifferencePollInterval = setInterval(
      this._updateLocalTimeDifference, TIME_DIFF_POLL_INTERVAL
    );
    this._updateLocalTimeDifference();
  }

  _stopPollingLocalTimeDifference() {
    Logger.debug('Stopped polling local time difference');
    if (this._timeDifferencePollInterval) clearInterval(this._timeDifferencePollInterval);
  }

  _pollSyncProgress() {
    setInterval(this._updateSyncProgress, SYNC_PROGRESS_INTERVAL);
    this._updateSyncProgress();
  }

  _redirectToWalletAfterSync = () => {
    const { app } = this.stores;
    const { wallets } = this.stores[environment.API];
    if (this._startupStage === STARTUP_STAGES.SYNCING && this.isSynced) {
      Logger.info(`========== Synced after ${this._getStartupTimeDelta()} milliseconds ==========`);
      this._startupStage = STARTUP_STAGES.LOADING;
      // close reportIssue dialog if is opened and app synced in meanwhile
      this.actions.dialogs.closeActiveDialog.trigger();
    }
    // TODO: introduce smarter way to bootsrap initial screens
    if (this.isConnected && this.isSynced && wallets.hasLoadedWallets) {
      if (this._startupStage === STARTUP_STAGES.LOADING) {
        Logger.info(`========== Loaded after ${this._getStartupTimeDelta()} milliseconds ==========`);
        this._startupStage = STARTUP_STAGES.RUNNING;
      }
      runInAction('NetworkStatusStore::_redirectToWalletAfterSync', () => (this.isLoadingWallets = false));
      if (app.currentRoute === ROUTES.ROOT) {
        if (wallets.first) {
          this.actions.router.goToRoute.trigger({
            route: ROUTES.WALLETS.SUMMARY,
            params: { id: wallets.first.id }
          });
        } else {
          this.actions.router.goToRoute.trigger({ route: ROUTES.WALLETS.ADD });
        }
      }
      this.actions.networkStatus.isSyncedAndReady.trigger();
    }
  };

  _redirectToLoadingWhenDisconnected = () => {
    if (this.stores.app.currentRoute === ROUTES.PROFILE.LANGUAGE_SELECTION) return;
    if (!this.isConnected) {
      this._updateSyncProgress();
      this.actions.router.goToRoute.trigger({ route: ROUTES.ROOT });
    }
  };

<<<<<<< HEAD
  _redirectToSyncingWhenOutOfSync = () => {
    if (!this.isSynced && !this.isSetupPage) {
=======
  _redirectToSyncingWhenLocalTimeDifferent = () => {
    if (
      !this.isSystemTimeCorrect &&
      !this.isSynced &&
      !this.isSetupPage
    ) {
>>>>>>> 6465362f
      this._updateSyncProgress();
      this.actions.router.goToRoute.trigger({ route: ROUTES.ROOT });
    }
  };

  _getStartupTimeDelta() {
    return Date.now() - this._startTime;
  }

  _pollTimeDifferenceWhenConnected = () => {
    if (!environment.isAdaApi()) return;
    if (this.isConnected) {
      this._pollLocalTimeDifference();
    } else {
      this._stopPollingLocalTimeDifference();
    }
  };

}<|MERGE_RESOLUTION|>--- conflicted
+++ resolved
@@ -273,17 +273,8 @@
     }
   };
 
-<<<<<<< HEAD
   _redirectToSyncingWhenOutOfSync = () => {
     if (!this.isSynced && !this.isSetupPage) {
-=======
-  _redirectToSyncingWhenLocalTimeDifferent = () => {
-    if (
-      !this.isSystemTimeCorrect &&
-      !this.isSynced &&
-      !this.isSetupPage
-    ) {
->>>>>>> 6465362f
       this._updateSyncProgress();
       this.actions.router.goToRoute.trigger({ route: ROUTES.ROOT });
     }
