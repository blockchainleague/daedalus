// @flow
import { observable, action, computed, runInAction } from 'mobx';
import moment from 'moment';
import { isEqual } from 'lodash';
import { ipcRenderer } from 'electron';
import Store from './lib/Store';
import Request from './lib/LocalizedRequest';
import {
  ALLOWED_TIME_DIFFERENCE,
  MAX_ALLOWED_STALL_DURATION,
  NETWORK_STATUS_REQUEST_TIMEOUT,
  NETWORK_STATUS_POLL_INTERVAL,
  SYSTEM_TIME_POLL_INTERVAL,
} from '../config/timingConfig';
import { UNSYNCED_BLOCKS_ALLOWED } from '../config/numbersConfig';
import { Logger } from '../../../common/logging';
import { CHECK_DISK_SPACE } from '../../../common/ipc-api';
import {
  cardanoStateChangeChannel,
  tlsConfigChannel,
  restartCardanoNodeChannel,
  cardanoStatusChannel,
} from '../ipc/cardano.ipc';
import { CardanoNodeStates } from '../../../common/types/cardanoNode.types';
import type { GetNetworkStatusResponse } from '../api/nodes/types';
import type {
  CardanoNodeState,
  CardanoStatus,
  TlsConfig
} from '../../../common/types/cardanoNode.types';
import type { NodeQueryParams } from '../api/nodes/requests/getNodeInfo';
import type { IpcEvent } from '../../../common/ipc/lib/IpcChannel';

<<<<<<< HEAD
// To avoid slow reconnecting on store reset, we cache the most important props
let cachedState = null;

type CheckDiskSpaceResponse = {
  noDiskSpace: boolean,
  diskSpaceRequired: number
};

=======
>>>>>>> b2f67b64
// DEFINE CONSTANTS -------------------------
const NETWORK_STATUS = {
  CONNECTING: 0,
  SYNCING: 1,
  RUNNING: 2,
};
// END CONSTANTS ----------------------------

export default class NetworkStatusStore extends Store {

  // Initialize store properties
  _startTime = Date.now();
  _tlsConfig: ?TlsConfig = null;
  _systemTime = Date.now();
  _networkStatus = NETWORK_STATUS.CONNECTING;
  _networkStatusPollingInterval: ?IntervalID = null;
  _systemTimeChangeCheckPollingInterval: ?IntervalID = null;

  // Initialize store observables

  // Internal Node states
  @observable cardanoNodeState: ?CardanoNodeState = null;
  @observable isNodeResponding = false; // Is 'true' as long we are receiving node Api responses
  @observable isNodeSubscribed = false; // Is 'true' in case node is subscribed to the network
  @observable isNodeSyncing = false; // Is 'true' in case we are receiving blocks and not stalling
  @observable isNodeTimeCorrect = true; // Is 'true' in case local and global time are in sync
  @observable isNodeInSync = false; // 'true' if syncing & local/network blocks diff within limit

  @observable hasBeenConnected = false;
  @observable syncProgress = null;
  @observable initialLocalHeight = null;
  @observable localBlockHeight = 0;
  @observable networkBlockHeight = 0;
  @observable mostRecentBlockTimestamp = 0; // milliseconds
  @observable localTimeDifference: ?number = 0; // microseconds
  @observable isSystemTimeIgnored = false; // Tracks if NTP time checks are ignored
  @observable isSystemTimeChanged = false; // Tracks system time change event
  @observable getNetworkStatusRequest: Request<GetNetworkStatusResponse> = new Request(
    this.api.ada.getNetworkStatus
  );
  @observable forceCheckTimeDifferenceRequest: Request<GetNetworkStatusResponse> = new Request(
    this.api.ada.getNetworkStatus
  );

  @observable noDiskSpace: boolean = false;
  @observable isCheckingNoDiskSpace: boolean = false;
  @observable diskSpaceRequired: number = 123456789;

  // DEFINE STORE METHODS
  setup() {
    // ========== IPC CHANNELS =========== //

    // Request cached node status for fast bootstrapping of frontend
    this._requestCardanoStatus();

    // Passively receive broadcasted tls config changes (which can happen without requesting it)
    // E.g if the cardano-node restarted for some reason
    tlsConfigChannel.onReceive(this._updateTlsConfig);

    // Passively receive state changes of the cardano-node
    cardanoStateChangeChannel.onReceive(this._handleCardanoNodeStateChange);

    // ========== MOBX REACTIONS =========== //

    this.registerReactions([
      this._updateNetworkStatusWhenDisconnected,
      this._updateLocalTimeDifferenceWhenSystemTimeChanged,
      this._updateNodeStatus,
    ]);

    // Setup network status polling interval
    this._networkStatusPollingInterval = setInterval(
      this._updateNetworkStatus, NETWORK_STATUS_POLL_INTERVAL
    );

    // Setup system time change polling interval
    this._systemTimeChangeCheckPollingInterval = setInterval(
      this._updateSystemTime, SYSTEM_TIME_POLL_INTERVAL
    );

    ipcRenderer.on(CHECK_DISK_SPACE.SUCCESS, this.onCheckDiskSpaceSuccess);
    ipcRenderer.on(CHECK_DISK_SPACE.ERROR, this.onCheckDiskSpaceError);
  }

  async restartNode() {
    try {
      Logger.info('NetwortStatusStore: Requesting a restart of cardano-node.');
      await restartCardanoNodeChannel.send();
    } catch (error) {
      Logger.info(`NetwortStatusStore: Restart of cardano-node failed with: "${error}"`);
    }
  }

  teardown() {
    super.teardown();

    // Teardown polling intervals
    if (this._networkStatusPollingInterval) {
      clearInterval(this._networkStatusPollingInterval);
    }
    if (this._systemTimeChangeCheckPollingInterval) {
      clearInterval(this._systemTimeChangeCheckPollingInterval);
    }
  }

  // ================= REACTIONS ==================

  _updateNetworkStatusWhenDisconnected = async () => {
    if (!this.isConnected) await this._updateNetworkStatus();
  };

  _updateLocalTimeDifferenceWhenSystemTimeChanged = async () => {
    if (this.isSystemTimeChanged) {
      Logger.debug('System time change detected');
      await this._updateNetworkStatus({ force_ntp_check: true });
    }
  };

  _updateNodeStatus = async () => {
    if (!this.isConnected) return;
    try {
      Logger.info('NetworkStatusStore: Updating node status');
      await cardanoStatusChannel.send(this._extractNodeStatus(this));
    } catch (error) {
      Logger.error(`NetworkStatusStore: Error while updating node status: ${error}`);
    }
  };

  // =============== PRIVATE ===============

  _getStartupTimeDelta() {
    return Date.now() - this._startTime;
  }

  _requestCardanoStatus = async () => {
    try {
      Logger.info('NetworkStatusStore: requesting node status.');
      const state = await cardanoStateChangeChannel.request();
      await this._handleCardanoNodeStateChange(state);
      const status = await cardanoStatusChannel.request();
      Logger.info(`NetworkStatusStore: received cached node status: ${JSON.stringify(status)}`);
      if (status) runInAction('assigning node status', () => Object.assign(this, status));
    } catch (error) {
      Logger.info(`NetworkStatusStore: error while requesting node state ${error}`);
    }
  };

  _requestTlsConfig = async () => {
    try {
      Logger.info('NetworkStatusStore: requesting tls config from main process.');
      const tlsConfig = await tlsConfigChannel.request();
      await this._updateTlsConfig(tlsConfig);
    } catch (error) {
      Logger.info(`NetworkStatusStore: error while requesting tls config ${error}.`);
    }
  };

  _updateTlsConfig = (config: ?TlsConfig): Promise<void> => {
    if (config == null || isEqual(config, this._tlsConfig)) return Promise.resolve();
    Logger.info('NetworkStatusStore: received tls config from main process.');
    this.api.ada.setRequestConfig(config);
    this._tlsConfig = config;
    return Promise.resolve();
  };

  _handleCardanoNodeStateChange = async (state: CardanoNodeState) => {
    if (state === this.cardanoNodeState) return Promise.resolve();
    Logger.info(`NetworkStatusStore: handling cardano-node state <${state}>`);
    const wasConnected = this.isConnected;
    switch (state) {
      case CardanoNodeStates.STARTING: break;
      case CardanoNodeStates.RUNNING: await this._requestTlsConfig(); break;
      default: this._setDisconnected(wasConnected);
    }
    runInAction('setting cardanoNodeState', () => {
      this.cardanoNodeState = state;
    });
    return Promise.resolve();
  };

  _extractNodeStatus = (from: Object & CardanoStatus): CardanoStatus => {
    const {
      isNodeResponding,
      isNodeSubscribed,
      isNodeSyncing,
      isNodeInSync,
      hasBeenConnected,
    } = from;

    return {
      isNodeResponding,
      isNodeSubscribed,
      isNodeSyncing,
      isNodeInSync,
      hasBeenConnected,
    };
  };

  @action _updateSystemTime = () => {
    // In order to detect system time changes (e.g. user updates machine's date/time)
    // we are checking current system time and comparing the difference to the last known value.
    // If the difference is larger than the polling interval plus a safety margin of 100%
    // we can be sure the user has update the time.
    const systemTimeDifference = Math.abs(moment(Date.now()).diff(moment(this._systemTime)));
    this.isSystemTimeChanged = Math.floor(systemTimeDifference / SYSTEM_TIME_POLL_INTERVAL) > 1;
    this._systemTime = Date.now();
  };

  @action _updateNetworkStatus = async (queryParams?: NodeQueryParams) => {
    // In case we haven't received TLS config we shouldn't trigger any API calls
    if (!this._tlsConfig) return;

    const isForcedTimeDifferenceCheck = !!queryParams;

    // Prevent network status requests in case there is an already executing
    // forced time difference check unless we are trying to run another
    // forced time difference check in which case we need to wait for it to finish
    if (this.forceCheckTimeDifferenceRequest.isExecuting) {
      if (isForcedTimeDifferenceCheck) {
        await this.forceCheckTimeDifferenceRequest;
      } else {
        return;
      }
    }

    if (isForcedTimeDifferenceCheck) {
      // Set most recent block timestamp into the future as a guard
      // against system time changes - e.g. if system time was set into the past
      this.mostRecentBlockTimestamp = Date.now() + NETWORK_STATUS_REQUEST_TIMEOUT;
    }

    // Record connection status before running network status call
    const wasConnected = this.isConnected;

    try {
      let networkStatus: GetNetworkStatusResponse;
      if (isForcedTimeDifferenceCheck) {
        networkStatus = await this.forceCheckTimeDifferenceRequest.execute(queryParams).promise;
      } else {
        networkStatus = await this.getNetworkStatusRequest.execute().promise;
      }

      const {
        subscriptionStatus,
        syncProgress,
        blockchainHeight,
        localBlockchainHeight,
        localTimeDifference,
      } = networkStatus;

      // We got response which means node is responding
      runInAction('update isNodeResponding', () => {
        this.isNodeResponding = true;
      });

      // Node is subscribed in case it is subscribed to at least one other node in the network
      runInAction('update isNodeSubscribed', () => {
        const nodeIPs = Object.values(subscriptionStatus || {});
        this.isNodeSubscribed = nodeIPs.includes('subscribed');
      });

      // System time is correct if local time difference is below allowed threshold
      runInAction('update localTimeDifference and isNodeTimeCorrect', () => {
        this.localTimeDifference = localTimeDifference;
        this.isNodeTimeCorrect = (
          this.localTimeDifference !== null && // If we receive 'null' it means NTP check failed
          this.localTimeDifference <= ALLOWED_TIME_DIFFERENCE
        );
      });

      if (this._networkStatus === NETWORK_STATUS.CONNECTING && this.isNodeSubscribed) {
        // We are connected for the first time, move on to syncing stage
        this._networkStatus = NETWORK_STATUS.SYNCING;
        Logger.info(
          `========== Connected after ${this._getStartupTimeDelta()} milliseconds ==========`
        );
      }

      // Update sync progress
      runInAction('update syncProgress', () => {
        this.syncProgress = syncProgress;
      });

      runInAction('update block heights', () => {
        if (this.initialLocalHeight === null) {
          // If initial local block height isn't set, mark the first
          // result as the 'starting' height for the sync progress
          this.initialLocalHeight = localBlockchainHeight;
          Logger.debug('Initial local block height: ' + JSON.stringify(localBlockchainHeight));
        }

        // Update the local block height on each request
        this.localBlockHeight = localBlockchainHeight;
        Logger.debug('Local blockchain height: ' + localBlockchainHeight);

        // Update the network block height on each request
        const hasStartedReceivingBlocks = blockchainHeight > 0;
        const lastBlockchainHeight = this.networkBlockHeight;
        this.networkBlockHeight = blockchainHeight;
        if (hasStartedReceivingBlocks) {
          Logger.debug('Network blockchain height: ' + blockchainHeight);
        }

        // Check if the network's block height has ceased to change
        const isBlockchainHeightIncreasing = (
          hasStartedReceivingBlocks &&
          this.networkBlockHeight > lastBlockchainHeight
        );
        if (
          isBlockchainHeightIncreasing || // New block detected
          this.mostRecentBlockTimestamp > Date.now() || // Guard against future timestamps
          ( // Guard against incorrect system time
            !this.isNodeTimeCorrect && !this.isSystemTimeIgnored
          )
        ) {
          this.mostRecentBlockTimestamp = Date.now(); // Record latest block timestamp
        }
        const timeSinceLastBlock = moment(Date.now()).diff(moment(this.mostRecentBlockTimestamp));
        const isBlockchainHeightStalling = timeSinceLastBlock > MAX_ALLOWED_STALL_DURATION;

        // Node is syncing in case we are receiving blocks and they are not stalling
        runInAction('update isNodeSyncing', () => {
          this.isNodeSyncing = (
            hasStartedReceivingBlocks &&
            (isBlockchainHeightIncreasing || !isBlockchainHeightStalling)
          );
        });

        runInAction('update isNodeInSync', () => {
          const remainingUnsyncedBlocks = this.networkBlockHeight - this.localBlockHeight;
          this.isNodeInSync = (
            this.isNodeSyncing &&
            remainingUnsyncedBlocks <= UNSYNCED_BLOCKS_ALLOWED
          );
        });

        if (hasStartedReceivingBlocks) {
          const initialLocalHeight = this.initialLocalHeight || 0;
          const blocksSyncedSinceStart = this.localBlockHeight - initialLocalHeight;
          const totalUnsyncedBlocksAtStart = this.networkBlockHeight - initialLocalHeight;
          Logger.debug('Total unsynced blocks at node start: ' + totalUnsyncedBlocksAtStart);
          Logger.debug('Blocks synced since node start: ' + blocksSyncedSinceStart);
        }
      });

      if (this._networkStatus === NETWORK_STATUS.SYNCING && this.isNodeInSync) {
        // We are synced for the first time, move on to running stage
        this._networkStatus = NETWORK_STATUS.RUNNING;
        this.actions.networkStatus.isSyncedAndReady.trigger();
        Logger.info(`========== Synced after ${this._getStartupTimeDelta()} milliseconds ==========`);
      }

      if (wasConnected !== this.isConnected) {
        if (!this.isConnected) {
          if (!this.hasBeenConnected) {
            runInAction('update hasBeenConnected', () => this.hasBeenConnected = true);
          }
          Logger.debug('Connection Lost. Reconnecting...');
        } else if (this.hasBeenConnected) {
          Logger.debug('Connection Restored');
        }
      }
    } catch (error) {
      // Node is not responding, switch to disconnected state
      this._setDisconnected(wasConnected);
    }
  };

  @action _setDisconnected = (wasConnected: boolean) => {
    this.cardanoNodeState = null;
    this.isNodeResponding = false;
    this.isNodeSubscribed = false;
    this.isNodeSyncing = false;
    this.isNodeInSync = false;
    this._tlsConfig = null;
    if (wasConnected) {
      if (!this.hasBeenConnected) {
        runInAction('update hasBeenConnected', () => this.hasBeenConnected = true);
      }
      Logger.debug('Connection Lost. Reconnecting...');
    }
  };

  @action ignoreSystemTimeChecks = () => {
    this.isSystemTimeIgnored = true;
  };

  forceCheckLocalTimeDifference = async () => {
    await this._updateNetworkStatus({ force_ntp_check: true });
  };

  @action onCheckDiskSpace = () => {
    this.isCheckingNoDiskSpace = true;
    ipcRenderer.send(CHECK_DISK_SPACE.REQUEST);
  };

  @action onCheckDiskSpaceSuccess = (
    event: IpcEvent,
    { noDiskSpace,
      diskSpaceRequired,
    }: CheckDiskSpaceResponse
  ) => {
    this.noDiskSpace = noDiskSpace;
    this.diskSpaceRequired = diskSpaceRequired;
    this.isCheckingNoDiskSpace = false;
  };

  @action onCheckDiskSpaceError = () => {
    this.noDiskSpace = false;
    this.isCheckingNoDiskSpace = false;
  };

  // DEFINE COMPUTED VALUES
  @computed get isConnected(): boolean {
    return this.isNodeResponding && this.isNodeSubscribed && this.isNodeSyncing;
  }

  @computed get isSystemTimeCorrect(): boolean {
    return this.isNodeTimeCorrect || this.isSystemTimeIgnored;
  }

  @computed get isSynced(): boolean {
    return this.isConnected && this.isNodeInSync && this.isSystemTimeCorrect;
  }

  @computed get syncPercentage(): number {
    const { networkBlockHeight, localBlockHeight } = this;
    if (networkBlockHeight >= 1) {
      if (localBlockHeight >= networkBlockHeight) { return 100; }
      return localBlockHeight / networkBlockHeight * 100;
    }
    return 0;
  }

}<|MERGE_RESOLUTION|>--- conflicted
+++ resolved
@@ -31,17 +31,6 @@
 import type { NodeQueryParams } from '../api/nodes/requests/getNodeInfo';
 import type { IpcEvent } from '../../../common/ipc/lib/IpcChannel';
 
-<<<<<<< HEAD
-// To avoid slow reconnecting on store reset, we cache the most important props
-let cachedState = null;
-
-type CheckDiskSpaceResponse = {
-  noDiskSpace: boolean,
-  diskSpaceRequired: number
-};
-
-=======
->>>>>>> b2f67b64
 // DEFINE CONSTANTS -------------------------
 const NETWORK_STATUS = {
   CONNECTING: 0,
