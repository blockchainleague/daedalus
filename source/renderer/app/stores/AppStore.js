// @flow
import { observable, computed, action } from 'mobx';
import Store from './lib/Store';
import LocalizableError from '../i18n/LocalizableError';
import { buildRoute } from '../utils/routing';
import {
<<<<<<< HEAD
  OPEN_ABOUT_DIALOG_CHANNEL,
  GO_TO_ADA_REDEMPTION_SCREEN_CHANNEL,
  GO_TO_NETWORK_STATUS_SCREEN_CHANNEL,
  GO_TO_BLOCK_CONSOLIDATION_STATUS_CHANNEL
=======
  TOGGLE_ABOUT_DIALOG_CHANNEL,
  TOGGLE_NETWORK_STATUS_DIALOG_CHANNEL,
  GO_TO_ADA_REDEMPTION_SCREEN_CHANNEL
>>>>>>> 695873a4
} from '../../../common/ipc/api';
import { GET_GPU_STATUS } from '../../../common/ipc-api';
import { ROUTES } from '../routes-config';
import type { GpuStatus } from '../types/gpuStatus';
import { openExternalUrlChannel } from '../ipc/open-external-url';

// TODO: refactor all parts that rely on this to ipc channels!
const { ipcRenderer } = global;

export default class AppStore extends Store {

  @observable error: ?LocalizableError = null;
  @observable isAboutDialogOpen = false;
  @observable isNetworkStatusDialogOpen = false;
  @observable gpuStatus: ?GpuStatus = null;
  @observable numberOfEpochsConsolidated: number = 0;

  setup() {
    this.actions.router.goToRoute.listen(this._updateRouteLocation);
    this.actions.app.openAboutDialog.listen(this._openAboutDialog);
    this.actions.app.closeAboutDialog.listen(this._closeAboutDialog);
    this.actions.app.openNetworkStatusDialog.listen(this._openNetworkStatusDialog);
    this.actions.app.closeNetworkStatusDialog.listen(this._closeNetworkStatusDialog);
    this.actions.app.getGpuStatus.listen(this._getGpuStatus);

    // TODO: refactor to ipc channels
    ipcRenderer.on(TOGGLE_ABOUT_DIALOG_CHANNEL, this._toggleAboutDialog);
    ipcRenderer.on(GO_TO_ADA_REDEMPTION_SCREEN_CHANNEL, this._goToAdaRedemptionScreen);
<<<<<<< HEAD
    ipcRenderer.on(GO_TO_NETWORK_STATUS_SCREEN_CHANNEL, this._goToNetworkStatusScreen);
    ipcRenderer.on(
      GO_TO_BLOCK_CONSOLIDATION_STATUS_CHANNEL,
      this._goToBlockConsolidationStatusScreen
    );
=======
    ipcRenderer.on(TOGGLE_NETWORK_STATUS_DIALOG_CHANNEL, this._toggleNetworkStatusDialog);
>>>>>>> 695873a4
    ipcRenderer.on(GET_GPU_STATUS.SUCCESS, this._onGetGpuStatusSuccess);
  }

  teardown() {
    /* eslint-disable max-len */
    // TODO: refactor to ipc channels
    ipcRenderer.removeListener(TOGGLE_ABOUT_DIALOG_CHANNEL, this._toggleAboutDialog);
    ipcRenderer.removeListener(GO_TO_ADA_REDEMPTION_SCREEN_CHANNEL, this._goToAdaRedemptionScreen);
<<<<<<< HEAD
    ipcRenderer.removeListener(GO_TO_NETWORK_STATUS_SCREEN_CHANNEL, this._goToNetworkStatusScreen);
    ipcRenderer.removeListener(
      GO_TO_BLOCK_CONSOLIDATION_STATUS_CHANNEL,
      this._goToBlockConsolidationStatusScreen
    );
=======
    ipcRenderer.removeListener(TOGGLE_NETWORK_STATUS_DIALOG_CHANNEL, this._toggleNetworkStatusDialog);
    /* eslint-disable max-len */
>>>>>>> 695873a4
  }

  @computed get currentRoute(): string {
    return this.stores.router.location.pathname;
  }

  openExternalLink(url: string, event?: MouseEvent): void {
    if (event) event.preventDefault();
    openExternalUrlChannel.send(url);
  }

  _getGpuStatus = () => {
    // TODO: refactor to ipc channel
    ipcRenderer.send(GET_GPU_STATUS.REQUEST);
  };

  _onGetGpuStatusSuccess = action((event, status) => {
    this.gpuStatus = status;
  });

  _updateRouteLocation = (options: { route: string, params: ?Object }) => {
    const routePath = buildRoute(options.route, options.params);
    const currentRoute = this.stores.router.location.pathname;
    if (currentRoute !== routePath) this.stores.router.push(routePath);
  };

  @action _openAboutDialog = () => {
    this.isAboutDialogOpen = true;
  };

  @action _closeAboutDialog = () => {
    this.isAboutDialogOpen = false;
  };

  @action _toggleAboutDialog = () => {
    this.isAboutDialogOpen = !this.isAboutDialogOpen;
  };

  @action _openNetworkStatusDialog = () => {
    this.isNetworkStatusDialogOpen = true;
  };

  @action _closeNetworkStatusDialog = () => {
    this.isNetworkStatusDialogOpen = false;
  };

  @action _toggleNetworkStatusDialog = () => {
    this.isNetworkStatusDialogOpen = !this.isNetworkStatusDialogOpen;
  };

  @computed get isSetupPage(): boolean {
    return (
      this.currentRoute === ROUTES.PROFILE.LANGUAGE_SELECTION ||
      this.currentRoute === ROUTES.PROFILE.TERMS_OF_USE
    );
  }

  @action _goToAdaRedemptionScreen = () => {
    const { isConnected, isSynced } = this.stores.networkStatus;
    const { hasLoadedWallets } = this.stores.wallets;
    if (isConnected && isSynced && hasLoadedWallets && !this.isSetupPage) {
      this.actions.router.goToRoute.trigger({ route: ROUTES.ADA_REDEMPTION });
    }
  };
<<<<<<< HEAD

  @computed get isNetworkStatusPage(): boolean {
    return this.currentRoute === ROUTES.NETWORK_STATUS;
  }

  @computed get isBlockConsolidationStatusPage(): boolean {
    return this.currentRoute === ROUTES.BLOCK_CONSOLIDATION_STATUS;
  }

  @action _goToNetworkStatusScreen = () => {
    const route = this.isNetworkStatusPage ? ROUTES.ROOT : ROUTES.NETWORK_STATUS;
    this.actions.router.goToRoute.trigger({ route });
  };

  @action _goToBlockConsolidationStatusScreen = () => {
    const route = this.isBlockConsolidationStatusPage
      ? ROUTES.ROOT
      : ROUTES.BLOCK_CONSOLIDATION_STATUS;
    this.actions.router.goToRoute.trigger({ route });
  };

=======
>>>>>>> 695873a4
}<|MERGE_RESOLUTION|>--- conflicted
+++ resolved
@@ -4,16 +4,10 @@
 import LocalizableError from '../i18n/LocalizableError';
 import { buildRoute } from '../utils/routing';
 import {
-<<<<<<< HEAD
-  OPEN_ABOUT_DIALOG_CHANNEL,
-  GO_TO_ADA_REDEMPTION_SCREEN_CHANNEL,
-  GO_TO_NETWORK_STATUS_SCREEN_CHANNEL,
-  GO_TO_BLOCK_CONSOLIDATION_STATUS_CHANNEL
-=======
   TOGGLE_ABOUT_DIALOG_CHANNEL,
   TOGGLE_NETWORK_STATUS_DIALOG_CHANNEL,
-  GO_TO_ADA_REDEMPTION_SCREEN_CHANNEL
->>>>>>> 695873a4
+  GO_TO_ADA_REDEMPTION_SCREEN_CHANNEL,
+  GO_TO_BLOCK_CONSOLIDATION_STATUS_CHANNEL
 } from '../../../common/ipc/api';
 import { GET_GPU_STATUS } from '../../../common/ipc-api';
 import { ROUTES } from '../routes-config';
@@ -39,36 +33,24 @@
     this.actions.app.closeNetworkStatusDialog.listen(this._closeNetworkStatusDialog);
     this.actions.app.getGpuStatus.listen(this._getGpuStatus);
 
+    /* eslint-disable max-len */
     // TODO: refactor to ipc channels
     ipcRenderer.on(TOGGLE_ABOUT_DIALOG_CHANNEL, this._toggleAboutDialog);
+    ipcRenderer.on(TOGGLE_NETWORK_STATUS_DIALOG_CHANNEL, this._toggleNetworkStatusDialog);
     ipcRenderer.on(GO_TO_ADA_REDEMPTION_SCREEN_CHANNEL, this._goToAdaRedemptionScreen);
-<<<<<<< HEAD
-    ipcRenderer.on(GO_TO_NETWORK_STATUS_SCREEN_CHANNEL, this._goToNetworkStatusScreen);
-    ipcRenderer.on(
-      GO_TO_BLOCK_CONSOLIDATION_STATUS_CHANNEL,
-      this._goToBlockConsolidationStatusScreen
-    );
-=======
-    ipcRenderer.on(TOGGLE_NETWORK_STATUS_DIALOG_CHANNEL, this._toggleNetworkStatusDialog);
->>>>>>> 695873a4
+    ipcRenderer.on(GO_TO_BLOCK_CONSOLIDATION_STATUS_CHANNEL, this._goToBlockConsolidationStatusScreen);
     ipcRenderer.on(GET_GPU_STATUS.SUCCESS, this._onGetGpuStatusSuccess);
+    /* eslint-disable max-len */
   }
 
   teardown() {
     /* eslint-disable max-len */
     // TODO: refactor to ipc channels
     ipcRenderer.removeListener(TOGGLE_ABOUT_DIALOG_CHANNEL, this._toggleAboutDialog);
+    ipcRenderer.removeListener(TOGGLE_NETWORK_STATUS_DIALOG_CHANNEL, this._toggleNetworkStatusDialog);
     ipcRenderer.removeListener(GO_TO_ADA_REDEMPTION_SCREEN_CHANNEL, this._goToAdaRedemptionScreen);
-<<<<<<< HEAD
-    ipcRenderer.removeListener(GO_TO_NETWORK_STATUS_SCREEN_CHANNEL, this._goToNetworkStatusScreen);
-    ipcRenderer.removeListener(
-      GO_TO_BLOCK_CONSOLIDATION_STATUS_CHANNEL,
-      this._goToBlockConsolidationStatusScreen
-    );
-=======
-    ipcRenderer.removeListener(TOGGLE_NETWORK_STATUS_DIALOG_CHANNEL, this._toggleNetworkStatusDialog);
+    ipcRenderer.removeListener(GO_TO_BLOCK_CONSOLIDATION_STATUS_CHANNEL, this._goToBlockConsolidationStatusScreen);
     /* eslint-disable max-len */
->>>>>>> 695873a4
   }
 
   @computed get currentRoute(): string {
@@ -119,33 +101,12 @@
     this.isNetworkStatusDialogOpen = !this.isNetworkStatusDialogOpen;
   };
 
-  @computed get isSetupPage(): boolean {
-    return (
-      this.currentRoute === ROUTES.PROFILE.LANGUAGE_SELECTION ||
-      this.currentRoute === ROUTES.PROFILE.TERMS_OF_USE
-    );
-  }
-
   @action _goToAdaRedemptionScreen = () => {
     const { isConnected, isSynced } = this.stores.networkStatus;
     const { hasLoadedWallets } = this.stores.wallets;
     if (isConnected && isSynced && hasLoadedWallets && !this.isSetupPage) {
       this.actions.router.goToRoute.trigger({ route: ROUTES.ADA_REDEMPTION });
     }
-  };
-<<<<<<< HEAD
-
-  @computed get isNetworkStatusPage(): boolean {
-    return this.currentRoute === ROUTES.NETWORK_STATUS;
-  }
-
-  @computed get isBlockConsolidationStatusPage(): boolean {
-    return this.currentRoute === ROUTES.BLOCK_CONSOLIDATION_STATUS;
-  }
-
-  @action _goToNetworkStatusScreen = () => {
-    const route = this.isNetworkStatusPage ? ROUTES.ROOT : ROUTES.NETWORK_STATUS;
-    this.actions.router.goToRoute.trigger({ route });
   };
 
   @action _goToBlockConsolidationStatusScreen = () => {
@@ -155,6 +116,15 @@
     this.actions.router.goToRoute.trigger({ route });
   };
 
-=======
->>>>>>> 695873a4
+  @computed get isBlockConsolidationStatusPage(): boolean {
+    return this.currentRoute === ROUTES.BLOCK_CONSOLIDATION_STATUS;
+  }
+
+  @computed get isSetupPage(): boolean {
+    return (
+      this.currentRoute === ROUTES.PROFILE.LANGUAGE_SELECTION ||
+      this.currentRoute === ROUTES.PROFILE.TERMS_OF_USE
+    );
+  }
+
 }