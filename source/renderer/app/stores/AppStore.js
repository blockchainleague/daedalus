// @flow
import { observable, computed, action } from 'mobx';
import { ipcRenderer, shell } from 'electron';
import Store from './lib/Store';
import LocalizableError from '../i18n/LocalizableError';
import { buildRoute } from '../utils/routing';
import { OPEN_ABOUT_DIALOG_CHANNEL } from '../../../common/ipc-api/open-about-dialog';
import { GO_TO_ADA_REDEMPTION_SCREEN_CHANNEL } from '../../../common/ipc-api/go-to-ada-redemption-screen';
import { GO_TO_NETWORK_STATUS_SCREEN_CHANNEL } from '../../../common/ipc-api/go-to-network-status-screen';
import { GET_GPU_STATUS } from '../../../common/ipc-api';
import { INIT_ENVIRONMENT } from '../../../common/ipc-api/init-environment';
import { ROUTES } from '../routes-config';
import type GpuStatus from '../types/gpuStatus';

export default class AppStore extends Store {

  @observable error: ?LocalizableError = null;
  @observable isAboutDialogOpen = false;
  @observable gpuStatus: ?GpuStatus = {};
  @observable enviroment: ?Object = null;

  setup() {
    this.actions.router.goToRoute.listen(this._updateRouteLocation);
    this.actions.app.openAboutDialog.listen(this._openAboutDialog);
    this.actions.app.closeAboutDialog.listen(this._closeAboutDialog);
    this.actions.app.getGpuStatus.listen(this._getGpuStatus);
    this.actions.app.initEnvironment.listen(this._initEnvironment);
    ipcRenderer.on(OPEN_ABOUT_DIALOG_CHANNEL, this._openAboutDialog);
    ipcRenderer.on(GO_TO_ADA_REDEMPTION_SCREEN_CHANNEL, this._goToAdaRedemptionScreen);
    ipcRenderer.on(GO_TO_NETWORK_STATUS_SCREEN_CHANNEL, this._goToNetworkStatusScreen);
    ipcRenderer.on(GET_GPU_STATUS.SUCCESS, this._onGetGpuStatusSuccess);
    ipcRenderer.on(INIT_ENVIRONMENT, this._initEnvironment);
  }

  teardown() {
    ipcRenderer.removeListener(OPEN_ABOUT_DIALOG_CHANNEL, this._openAboutDialog);
    ipcRenderer.removeListener(GO_TO_ADA_REDEMPTION_SCREEN_CHANNEL, this._goToAdaRedemptionScreen);
    ipcRenderer.removeListener(GO_TO_NETWORK_STATUS_SCREEN_CHANNEL, this._goToNetworkStatusScreen);
  }

  @computed get currentRoute(): string {
    return this.stores.router.location.pathname;
  }

  openExternalLink(link: string): void {
    shell.openExternal(link);
  }

  _getGpuStatus = () => {
    ipcRenderer.send(GET_GPU_STATUS.REQUEST);
  };

  _onGetGpuStatusSuccess = action((event, status) => {
    this.gpuStatus = status;
  });

  _updateRouteLocation = (options: { route: string, params: ?Object }) => {
    const routePath = buildRoute(options.route, options.params);
    const currentRoute = this.stores.router.location.pathname;
    if (currentRoute !== routePath) this.stores.router.push(routePath);
  };

  @action _openAboutDialog = () => {
    this.isAboutDialogOpen = true;
  };

  @action _closeAboutDialog = () => {
    this.isAboutDialogOpen = false;
  };

  @computed get isSetupPage(): boolean {
    return (
      this.currentRoute === ROUTES.PROFILE.LANGUAGE_SELECTION ||
      this.currentRoute === ROUTES.PROFILE.TERMS_OF_USE
    );
  }

  @action _goToAdaRedemptionScreen = () => {
    const { isConnected, isSynced } = this.stores.networkStatus;
    const { hasLoadedWallets } = this.stores[this.environment.API].wallets;
    if (isConnected && isSynced && hasLoadedWallets && !this.isSetupPage) {
      this.actions.router.goToRoute.trigger({ route: ROUTES.ADA_REDEMPTION });
    }
  };

<<<<<<< HEAD
  @action _initEnvironment = (environment: Object) => {
    this.environment = environment;
  };
=======
  @computed get isNetworkStatusPage(): boolean {
    return this.currentRoute === ROUTES.NETWORK_STATUS;
  }

  @action _goToNetworkStatusScreen = () => {
    const route = this.isNetworkStatusPage ? ROUTES.ROOT : ROUTES.NETWORK_STATUS;
    this.actions.router.goToRoute.trigger({ route });
  };

>>>>>>> 05da6622
}<|MERGE_RESOLUTION|>--- conflicted
+++ resolved
@@ -83,11 +83,10 @@
     }
   };
 
-<<<<<<< HEAD
   @action _initEnvironment = (environment: Object) => {
     this.environment = environment;
   };
-=======
+
   @computed get isNetworkStatusPage(): boolean {
     return this.currentRoute === ROUTES.NETWORK_STATUS;
   }
@@ -96,6 +95,4 @@
     const route = this.isNetworkStatusPage ? ROUTES.ROOT : ROUTES.NETWORK_STATUS;
     this.actions.router.goToRoute.trigger({ route });
   };
-
->>>>>>> 05da6622
 }