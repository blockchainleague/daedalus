--- conflicted
+++ resolved
@@ -3,18 +3,12 @@
 import Store from './lib/Store';
 import LocalizableError from '../i18n/LocalizableError';
 import { buildRoute } from '../utils/routing';
-<<<<<<< HEAD
-import { OPEN_ABOUT_DIALOG_CHANNEL } from '../../../common/ipc/open-about-dialog';
-import { GO_TO_ADA_REDEMPTION_SCREEN_CHANNEL } from '../../../common/ipc/go-to-ada-redemption-screen';
-import { GO_TO_NETWORK_STATUS_SCREEN_CHANNEL } from '../../../common/ipc/go-to-network-status-screen';
-import { GO_TO_BLOCK_CONSOLIDATION_STATUS_CHANNEL } from '../../../common/ipc/go-to-block-consolidation-status-screen';
-=======
 import {
   OPEN_ABOUT_DIALOG_CHANNEL,
   GO_TO_ADA_REDEMPTION_SCREEN_CHANNEL,
-  GO_TO_NETWORK_STATUS_SCREEN_CHANNEL
+  GO_TO_NETWORK_STATUS_SCREEN_CHANNEL,
+  GO_TO_BLOCK_CONSOLIDATION_STATUS_CHANNEL
 } from '../../../common/ipc/api';
->>>>>>> ff864528
 import { GET_GPU_STATUS } from '../../../common/ipc-api';
 import { ROUTES } from '../routes-config';
 import type { GpuStatus } from '../types/gpuStatus';
@@ -117,7 +111,6 @@
     const route = this.isNetworkStatusPage ? ROUTES.ROOT : ROUTES.NETWORK_STATUS;
     this.actions.router.goToRoute.trigger({ route });
   };
-<<<<<<< HEAD
 
   @action _goToBlockConsolidationStatusScreen = () => {
     const route = this.isBlockConsolidationStatusPage
@@ -126,6 +119,4 @@
     this.actions.router.goToRoute.trigger({ route });
   };
 
-=======
->>>>>>> ff864528
 }