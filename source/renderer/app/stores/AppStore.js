// @flow
import { observable, computed, action, runInAction } from 'mobx';

import Store from './lib/Store';
import LocalizableError from '../i18n/LocalizableError';
import { buildRoute } from '../utils/routing';
import { ROUTES } from '../routes-config';
import { DIALOGS, SCREENS, NOTIFICATIONS } from '../../../common/ipc/constants';
import { openExternalUrlChannel } from '../ipc/open-external-url';
import {
  toggleUiPartChannel,
  showUiPartChannel,
} from '../ipc/control-ui-parts';
import { getGPUStatusChannel } from '../ipc/get-gpu-status.ipc';
import { generateFileNameWithTimestamp } from '../../../common/utils/files';

import type { GpuStatus } from '../types/gpuStatus';

export default class AppStore extends Store {
  @observable error: ?LocalizableError = null;
  @observable isAboutDialogOpen = false;
  @observable isDaedalusDiagnosticsDialogOpen = false;
  @observable isDownloadNotificationVisible = false;
  @observable gpuStatus: ?GpuStatus = null;
  @observable numberOfEpochsConsolidated: number = 0;
  @observable previousRoute: string = ROUTES.ROOT;

  setup() {
    this.actions.router.goToRoute.listen(this._updateRouteLocation);
    this.actions.app.openAboutDialog.listen(this._openAboutDialog);
    this.actions.app.closeAboutDialog.listen(this._closeAboutDialog);
    this.actions.app.openDaedalusDiagnosticsDialog.listen(
      this._openDaedalusDiagnosticsDialog
    );
    this.actions.app.closeDaedalusDiagnosticsDialog.listen(
      this._closeDaedalusDiagnosticsDialog
    );
    this.actions.app.getGpuStatus.listen(this._getGpuStatus);
    this.actions.app.toggleBlockConsolidationStatusScreen.listen(
      this._toggleBlockConsolidationStatusScreen
    );

    this.actions.app.downloadLogs.listen(this._downloadLogs);

    this.actions.app.setNotificationVisibility.listen(
      this._setDownloadNotification
    );

    toggleUiPartChannel.onReceive(this.toggleUiPart);
    showUiPartChannel.onReceive(this.showUiPart);
  }

  @computed get currentRoute(): string {
    return this.stores.router.location.pathname;
  }

  @computed get currentPage(): string {
    return this.currentRoute.split('/').pop();
  }

  openExternalLink(url: string, event?: MouseEvent): void {
    if (event) event.preventDefault();
    openExternalUrlChannel.send(url);
  }

  /**
   * Toggles the dialog specified by the constant string identifier.
   */
  toggleUiPart = (uiPart: string) => {
    switch (uiPart) {
      case DIALOGS.ABOUT:
        this._toggleAboutDialog();
        break;
      case DIALOGS.DAEDALUS_DIAGNOSTICS:
        this._toggleDaedalusDiagnosticsDialog();
        break;
      case SCREENS.BLOCK_CONSOLIDATION:
        this._toggleBlockConsolidationStatusScreen();
        break;
      default:
    }
    return Promise.resolve();
  };

  /**
   * Shows the screen specified by the constant string identifier.
   */
  showUiPart = (uiPart: string) => {
    switch (uiPart) {
      case SCREENS.ADA_REDEMPTION:
        this._showAdaRedemptionScreen();
        break;
      case NOTIFICATIONS.DOWNLOAD_LOGS:
        this._downloadLogs();
        break;
      default:
    }
    return Promise.resolve();
  };

  @computed get isBlockConsolidationStatusDialog(): boolean {
    return this.currentRoute === ROUTES.BLOCK_CONSOLIDATION_STATUS;
  }

  @computed get isSetupPage(): boolean {
    return (
      this.currentRoute === ROUTES.PROFILE.LANGUAGE_SELECTION ||
      this.currentRoute === ROUTES.PROFILE.TERMS_OF_USE
    );
  }

  // ===================== PRIVATE ======================= //

  _getGpuStatus = async () => {
    const gpuStatus = await getGPUStatusChannel.request();
    runInAction('get gpu status', () => {
      this.gpuStatus = gpuStatus;
    });
  };

  _updateRouteLocation = (options: { route: string, params?: ?Object }) => {
    const routePath = buildRoute(options.route, options.params);
    const currentRoute = this.stores.router.location.pathname;
    if (currentRoute !== routePath) this.stores.router.push(routePath);
    this._updatePreviousRoute(currentRoute);
  };

  @action _updatePreviousRoute = (currentRoute?: string) => {
    this.previousRoute = currentRoute || ROUTES.ROOT;
  };

  @action _openAboutDialog = () => {
    this.isAboutDialogOpen = true;
  };

  @action _closeAboutDialog = () => {
    this.isAboutDialogOpen = false;
  };

  @action _toggleAboutDialog = () => {
    this.isAboutDialogOpen = !this.isAboutDialogOpen;
  };

  @action _openDaedalusDiagnosticsDialog = () => {
    this.isDaedalusDiagnosticsDialogOpen = true;
  };

  @action _closeDaedalusDiagnosticsDialog = () => {
    this.isDaedalusDiagnosticsDialogOpen = false;
  };

  @action _toggleDaedalusDiagnosticsDialog = () => {
    this.isDaedalusDiagnosticsDialogOpen = !this
      .isDaedalusDiagnosticsDialogOpen;
  };

  @action _showAdaRedemptionScreen = () => {
    const { isConnected, isSynced } = this.stores.networkStatus;
    const { hasLoadedWallets } = this.stores.wallets;
    if (isConnected && isSynced && hasLoadedWallets && !this.isSetupPage) {
      this.actions.router.goToRoute.trigger({ route: ROUTES.ADA_REDEMPTION });
    }
  };

  @action _toggleBlockConsolidationStatusScreen = () => {
    const route = this.isBlockConsolidationStatusDialog
      ? this.previousRoute
      : ROUTES.BLOCK_CONSOLIDATION_STATUS;
    this._updateRouteLocation({ route });
  };

  @action _downloadLogs = () => {
    if (this.isDownloadNotificationVisible) {
      return;
    }
    const fileName = generateFileNameWithTimestamp();
    global.dialog.showSaveDialog(
      {
        defaultPath: fileName,
      },
      destination => {
        if (destination) {
          this.actions.profile.downloadLogs.trigger({
            fileName,
            destination,
            fresh: true,
          });
        } else {
          this.actions.app.setNotificationVisibility.trigger(
            !this.isDownloadNotificationVisible
          );
        }
      }
    );
<<<<<<< HEAD
  }
=======
    this.isDownloadNotificationVisible = true;
  };

  @action _setDownloadNotification = (
    isDownloadNotificationVisible: boolean
  ) => {
    this.isDownloadNotificationVisible = isDownloadNotificationVisible;
  };
>>>>>>> af1d3902
}<|MERGE_RESOLUTION|>--- conflicted
+++ resolved
@@ -192,9 +192,6 @@
         }
       }
     );
-<<<<<<< HEAD
-  }
-=======
     this.isDownloadNotificationVisible = true;
   };
 
@@ -203,5 +200,4 @@
   ) => {
     this.isDownloadNotificationVisible = isDownloadNotificationVisible;
   };
->>>>>>> af1d3902
 }