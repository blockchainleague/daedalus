--- conflicted
+++ resolved
@@ -331,15 +331,6 @@
     return true;
   };
 
-<<<<<<< HEAD
-  @action _createExternalTransaction = async (
-    signedTransactionBlob: Buffer
-  ) => {
-    await this.createExternalTransactionRequest.execute({
-      signedTransactionBlob,
-    });
-    this.stores.wallets.refreshWalletsData();
-=======
   @action _requestCSVFile = async () => {
     const {
       stores: { profile },
@@ -359,7 +350,15 @@
       walletName,
     });
     if (success) actions.transactions.requestCSVFileSuccess.trigger();
->>>>>>> 021fd1bc
+  };
+
+  @action _createExternalTransaction = async (
+    signedTransactionBlob: Buffer
+  ) => {
+    await this.createExternalTransactionRequest.execute({
+      signedTransactionBlob,
+    });
+    this.stores.wallets.refreshWalletsData();
   };
 
   _getTransactionsRecentRequest = (
