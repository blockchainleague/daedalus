--- conflicted
+++ resolved
@@ -82,14 +82,8 @@
       [categories.STAKING_DELEGATION_COUNTDOWN.name]: false,
       [categories.STAKING.name]: true,
       [categories.SETTINGS.name]: true,
-<<<<<<< HEAD
-      [categories.VOTING.name]: isMainnet || isDev,
+      [categories.VOTING.name]: (isMainnet && !isFlight) || isDev,
       [categories.NETWORK_INFO.name]: isFlight,
-=======
-      [categories.VOTING.name]: (isMainnet && !isFlight) || isDev,
-      [categories.NETWORK_INFO.name]:
-        isFlight || isIncentivizedTestnet || isShelleyTestnet,
->>>>>>> 3440eb33
     };
 
     const categoriesFilteredList: Array<SidebarCategoryInfo> = list.filter(
