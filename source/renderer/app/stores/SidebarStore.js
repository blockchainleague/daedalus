--- conflicted
+++ resolved
@@ -90,20 +90,6 @@
   }
 
   @action _configureCategories = () => {
-<<<<<<< HEAD
-    const { isIncentivizedTestnet, isFlight, environment } = global;
-    if (environment.isDev) {
-      this.CATEGORIES = sidebarConfig.CATEGORIES_WITH_HARDWARE_WALLETS;
-    } else if (isIncentivizedTestnet) {
-      this.CATEGORIES = sidebarConfig.CATEGORIES_WITHOUT_DELEGATION_COUNTDOWN;
-    } else if (isFlight) {
-      this.CATEGORIES = sidebarConfig.CATEGORIES;
-    } else if (environment.isDev) {
-      this.CATEGORIES = sidebarConfig.CATEGORIES_WITH_HARDWARE_WALLETS;
-    } else {
-      this.CATEGORIES = sidebarConfig.CATEGORIES_WITHOUT_NETWORK_INFO;
-    }
-=======
     const {
       isFlight,
       isIncentivizedTestnet,
@@ -143,7 +129,6 @@
     );
 
     this.CATEGORIES = categoriesFilteredList;
->>>>>>> 3f8a5737
   };
 
   @action _onActivateSidebarCategory = (params: {
