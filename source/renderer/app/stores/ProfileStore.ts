import { action, observable, computed, runInAction } from 'mobx';
import BigNumber from 'bignumber.js';
import { includes, camelCase } from 'lodash';
import axios from 'axios';
import { v4 as uuidv4 } from 'uuid';
import { toJS } from '../../../common/utils/helper';
import Store from './lib/Store';
import Request from './lib/LocalizedRequest';
import { THEMES } from '../themes/index';
import { ROUTES } from '../routes-config';
import LocalizableError from '../i18n/LocalizableError';
import { WalletSupportRequestLogsCompressError } from '../i18n/errors';
import { generateFileNameWithTimestamp } from '../../../common/utils/files';
import { logger } from '../utils/logging';
import { setStateSnapshotLogChannel } from '../ipc/setStateSnapshotLogChannel';
import { getDesktopDirectoryPathChannel } from '../ipc/getDesktopDirectoryPathChannel';
import { getSystemLocaleChannel } from '../ipc/getSystemLocaleChannel';
import { LOCALES } from '../../../common/types/locales.types';
import {
  compressLogsChannel,
  downloadLogsChannel,
  getLogsChannel,
} from '../ipc/logs.ipc';
import type { LogFiles, CompressedLogStatus } from '../types/LogTypes';
import type { StateSnapshotLogParams } from '../../../common/types/logging.types';
import type { Locale } from '../../../common/types/locales.types';
import {
  DEFAULT_NUMBER_FORMAT,
  NUMBER_FORMATS,
} from '../../../common/types/number.types';
import {
  hasLoadedRequest,
  isRequestSet,
  requestGetter,
  requestGetterLocale,
  getRequestKeys,
} from '../utils/storesUtils';
import {
  NUMBER_OPTIONS,
  DATE_ENGLISH_OPTIONS,
  DATE_JAPANESE_OPTIONS,
  TIME_OPTIONS,
  PROFILE_SETTINGS,
} from '../config/profileConfig';
<<<<<<< HEAD
import formatCpuInfo from '../utils/formatCpuInfo';
import { AnalyticsAcceptanceStatus } from '../analytics/types';
=======
import { buildSystemInfo } from '../utils/buildSystemInfo';
>>>>>>> 6312d11f

export default class ProfileStore extends Store {
  @observable
  systemLocale: Locale = LOCALES.english;
  @observable
  systemNumberFormat: string = NUMBER_OPTIONS[0].value;
  @observable
  systemDateFormatEnglish: string = DATE_ENGLISH_OPTIONS[0].value;
  @observable
  systemDateFormatJapanese: string = DATE_JAPANESE_OPTIONS[0].value;
  @observable
  systemTimeFormat: string = TIME_OPTIONS[0].value;
  @observable
  getProfileLocaleRequest: Request<string> = new Request(
    // @ts-ignore ts-migrate(2339) FIXME: Property 'api' does not exist on type 'ProfileStor... Remove this comment to see the full error message
    this.api.localStorage.getUserLocale
  );
  @observable
  setProfileLocaleRequest: Request<string> = new Request(
    // @ts-ignore ts-migrate(2339) FIXME: Property 'api' does not exist on type 'ProfileStor... Remove this comment to see the full error message
    this.api.localStorage.setUserLocale
  );
  @observable
  getProfileNumberFormatRequest: Request<string> = new Request(
    // @ts-ignore ts-migrate(2339) FIXME: Property 'api' does not exist on type 'ProfileStor... Remove this comment to see the full error message
    this.api.localStorage.getUserNumberFormat
  );
  @observable
  setProfileNumberFormatRequest: Request<string> = new Request(
    // @ts-ignore ts-migrate(2339) FIXME: Property 'api' does not exist on type 'ProfileStor... Remove this comment to see the full error message
    this.api.localStorage.setUserNumberFormat
  );
  @observable
  getProfileDateFormatEnglishRequest: Request<string> = new Request(
    // @ts-ignore ts-migrate(2339) FIXME: Property 'api' does not exist on type 'ProfileStor... Remove this comment to see the full error message
    this.api.localStorage.getUserDateFormatEnglish
  );
  @observable
  setProfileDateFormatEnglishRequest: Request<string> = new Request(
    // @ts-ignore ts-migrate(2339) FIXME: Property 'api' does not exist on type 'ProfileStor... Remove this comment to see the full error message
    this.api.localStorage.setUserDateFormatEnglish
  );
  @observable
  getProfileDateFormatJapaneseRequest: Request<string> = new Request(
    // @ts-ignore ts-migrate(2339) FIXME: Property 'api' does not exist on type 'ProfileStor... Remove this comment to see the full error message
    this.api.localStorage.getUserDateFormatJapanese
  );
  @observable
  setProfileDateFormatJapaneseRequest: Request<string> = new Request(
    // @ts-ignore ts-migrate(2339) FIXME: Property 'api' does not exist on type 'ProfileStor... Remove this comment to see the full error message
    this.api.localStorage.setUserDateFormatJapanese
  );
  @observable
  getProfileTimeFormatRequest: Request<string> = new Request(
    // @ts-ignore ts-migrate(2339) FIXME: Property 'api' does not exist on type 'ProfileStor... Remove this comment to see the full error message
    this.api.localStorage.getUserTimeFormat
  );
  @observable
  setProfileTimeFormatRequest: Request<string> = new Request(
    // @ts-ignore ts-migrate(2339) FIXME: Property 'api' does not exist on type 'ProfileStor... Remove this comment to see the full error message
    this.api.localStorage.setUserTimeFormat
  );
  @observable
  getTermsOfUseAcceptanceRequest: Request<boolean> = new Request(
    // @ts-ignore ts-migrate(2339) FIXME: Property 'api' does not exist on type 'ProfileStor... Remove this comment to see the full error message
    this.api.localStorage.getTermsOfUseAcceptance
  );
  @observable
  setTermsOfUseAcceptanceRequest: Request<string> = new Request(
    // @ts-ignore ts-migrate(2339) FIXME: Property 'api' does not exist on type 'ProfileStor... Remove this comment to see the full error message
    this.api.localStorage.setTermsOfUseAcceptance
  );
  @observable
<<<<<<< HEAD
  getAnalyticsAcceptanceRequest: Request<
    AnalyticsAcceptanceStatus
  > = new Request(
    // @ts-ignore ts-migrate(2339) FIXME: Property 'api' does not exist on type 'ProfileStor... Remove this comment to see the full error message
    this.api.localStorage.getAnalyticsAcceptance
  );
  @observable
  setAnalyticsAcceptanceRequest: Request<string> = new Request(
    // @ts-ignore ts-migrate(2339) FIXME: Property 'api' does not exist on type 'ProfileStor... Remove this comment to see the full error message
    this.api.localStorage.setAnalyticsAcceptance
  );
  @observable
  getDataLayerMigrationAcceptanceRequest: Request<boolean> = new Request(
=======
  getDataLayerMigrationAcceptanceRequest: Request<string> = new Request(
>>>>>>> 6312d11f
    // @ts-ignore ts-migrate(2339) FIXME: Property 'api' does not exist on type 'ProfileStor... Remove this comment to see the full error message
    this.api.localStorage.getDataLayerMigrationAcceptance
  );
  @observable
  setDataLayerMigrationAcceptanceRequest: Request<string> = new Request(
    // @ts-ignore ts-migrate(2339) FIXME: Property 'api' does not exist on type 'ProfileStor... Remove this comment to see the full error message
    this.api.localStorage.setDataLayerMigrationAcceptance
  );
  @observable
  getThemeRequest: Request<string> = new Request(
    // @ts-ignore ts-migrate(2339) FIXME: Property 'api' does not exist on type 'ProfileStor... Remove this comment to see the full error message
    this.api.localStorage.getUserTheme
  );
  @observable
  setThemeRequest: Request<string> = new Request(
    // @ts-ignore ts-migrate(2339) FIXME: Property 'api' does not exist on type 'ProfileStor... Remove this comment to see the full error message
    this.api.localStorage.setUserTheme
  );
  @observable
  error: LocalizableError | null | undefined = null;
  @observable
  logFiles: LogFiles = null;
  @observable
  compressedLogsFilePath: string | null | undefined = null;
  @observable
  compressedLogsStatus: CompressedLogStatus = {};
  @observable
  desktopDirectoryPath = '';
  @observable
  isSubmittingBugReport = false;
  @observable
  isInitialScreen = false;
  @observable
  isRTSModeRecommendationAcknowledged = false;

  /* eslint-enable max-len */
  setup() {
    // @ts-ignore ts-migrate(2339) FIXME: Property 'actions' does not exist on type 'Profile... Remove this comment to see the full error message
    const { profile: profileActions } = this.actions;
    profileActions.finishInitialScreenSettings.listen(
      this._finishInitialScreenSettings
    );
    profileActions.updateUserLocalSetting.listen(this._updateUserLocalSetting);
    profileActions.acceptAnalytics.listen(this._setAnalyticsAcceptanceStatus);
    profileActions.acceptTermsOfUse.listen(this._acceptTermsOfUse);
    profileActions.acceptDataLayerMigration.listen(
      this._acceptDataLayerMigration
    );
    profileActions.updateTheme.listen(this._updateTheme);
    profileActions.getLogs.listen(this._getLogs);
    profileActions.getLogsAndCompress.listen(this._getLogsAndCompress);
    profileActions.downloadLogs.listen(this._downloadLogs);
    profileActions.downloadLogsSuccess.listen(this._toggleDisableDownloadLogs);
<<<<<<< HEAD
    // @ts-ignore ts-migrate(2339) FIXME: Property 'actions' does not exist on type 'Profile... Remove this comment to see the full error message
=======
    profileActions.acknowledgeRTSModeRecommendation.listen(
      this._acknowledgeRTSFlagsModeRecommendation
    );
>>>>>>> 6312d11f
    this.actions.app.initAppEnvironment.listen(() => {});
    // @ts-ignore ts-migrate(2339) FIXME: Property 'registerReactions' does not exist on typ... Remove this comment to see the full error message
    this.registerReactions([
      this._updateBigNumberFormat,
      this._redirectToInitialSettingsIfNoLocaleSet,
      this._redirectToAnalyticsScreenIfNotConfirmed,
      this._redirectToTermsOfUseScreenIfTermsNotAccepted, // this._redirectToDataLayerMigrationScreenIfMigrationHasNotAccepted,
      this._redirectToMainUiAfterAnalyticsAreConfirmed,
      this._redirectToMainUiAfterTermsAreAccepted,
      this._redirectToMainUiAfterDataLayerMigrationIsAccepted,
    ]);

    this._getTermsOfUseAcceptance();

    this._getAnalyticsAcceptance();

    this._getDataLayerMigrationAcceptance();

    this._getDesktopDirectoryPath();

    this._getSystemLocale();
  }

  _updateBigNumberFormat = () => {
    const FORMAT = {
      ...DEFAULT_NUMBER_FORMAT,
      ...NUMBER_FORMATS[this.currentNumberFormat],
    };
    BigNumber.config({
      FORMAT,
    });
  };

  @computed
  get currentLocale(): Locale {
    return requestGetterLocale(this.getProfileLocaleRequest, this.systemLocale);
  }

  @computed
  get hasLoadedCurrentLocale(): boolean {
    return hasLoadedRequest(this.getProfileLocaleRequest);
  }

  @computed
  get isCurrentLocaleSet(): boolean {
    return isRequestSet(this.getProfileLocaleRequest);
  }

  @computed
  get currentTheme(): string {
    // Default theme handling
    let systemValue;

    if (global.isFlight) {
      systemValue = THEMES.FLIGHT_CANDIDATE;
    } else {
      // @ts-ignore ts-migrate(2339) FIXME: Property 'environment' does not exist on type 'Pro... Remove this comment to see the full error message
      systemValue = this.environment.isMainnet
        ? THEMES.DARK_CARDANO
        : THEMES.LIGHT_BLUE;
    }

    return requestGetter(this.getThemeRequest, systemValue);
  }

  @computed
  get isCurrentThemeSet(): boolean {
    return isRequestSet(this.getThemeRequest);
  }

  @computed
  get hasLoadedCurrentTheme(): boolean {
    return hasLoadedRequest(this.getThemeRequest);
  }

  @computed
  get currentNumberFormat(): string {
    return requestGetter(
      this.getProfileNumberFormatRequest,
      this.systemNumberFormat
    );
  }

  @computed
  get currentDateFormat(): string {
    return this.currentLocale === 'en-US'
      ? this.currentDateEnglishFormat
      : this.currentDateJapaneseFormat;
  }

  @computed
  get currentDateEnglishFormat(): string {
    return requestGetter(
      this.getProfileDateFormatEnglishRequest,
      this.systemDateFormatEnglish
    );
  }

  @computed
  get currentDateJapaneseFormat(): string {
    return requestGetter(
      this.getProfileDateFormatJapaneseRequest,
      this.systemDateFormatJapanese
    );
  }

  @computed
  get currentTimeFormat(): string {
    return requestGetter(
      this.getProfileTimeFormatRequest,
      this.systemTimeFormat
    );
  }

  @computed
  get currentTimeFormatShort(): string {
    return this.currentTimeFormat.replace(':ss', '');
  }

  @computed
  get termsOfUse(): string {
    return require(`../i18n/locales/terms-of-use/${this.currentLocale}.md`);
  }

  @computed
  get hasLoadedTermsOfUseAcceptance(): boolean {
    return (
      this.getTermsOfUseAcceptanceRequest.wasExecuted &&
      this.getTermsOfUseAcceptanceRequest.result !== null
    );
  }

  @computed
  get areTermsOfUseAccepted(): boolean {
    return this.getTermsOfUseAcceptanceRequest.result === true;
  }

  @computed
  get hasConfirmedAnalyticsAcceptanceStatus(): boolean {
    return (
      this.getAnalyticsAcceptanceRequest.result !==
      AnalyticsAcceptanceStatus.PENDING
    );
  }

  @computed
  get hasLoadedDataLayerMigrationAcceptance(): boolean {
    return (
      this.getDataLayerMigrationAcceptanceRequest.wasExecuted &&
      this.getDataLayerMigrationAcceptanceRequest.result !== null
    );
  }

  @computed
  get isDataLayerMigrationAccepted(): boolean {
    return this.getDataLayerMigrationAcceptanceRequest.result === true;
  }

  @computed
  get isProfilePage(): boolean {
    // @ts-ignore ts-migrate(2339) FIXME: Property 'stores' does not exist on type 'ProfileS... Remove this comment to see the full error message
    const { currentRoute } = this.stores.app;
    return includes(ROUTES.PROFILE, currentRoute);
  }

  @computed
  get isSettingsPage(): boolean {
    // @ts-ignore ts-migrate(2339) FIXME: Property 'stores' does not exist on type 'ProfileS... Remove this comment to see the full error message
    const { currentRoute } = this.stores.app;
    return includes(ROUTES.SETTINGS, currentRoute);
  }

  _finishInitialScreenSettings = action(() => {
    this._consolidateUserSettings();

    this.isInitialScreen = false;
  });
  _consolidateUserSettings = () => {
    PROFILE_SETTINGS.forEach((param: string) => {
      this._updateUserLocalSetting({
        param,
      });
    });
  };
  _updateUserLocalSetting = async ({
    param,
    value,
  }: {
    param: string;
    value?: string;
  }) => {
    // In case `value` is missing, it consolidates in the localstorage the default value
    const consolidatedValue =
      // @ts-ignore ts-migrate(2345) FIXME: Argument of type 'string[]' is not assignable to p... Remove this comment to see the full error message
      value || (this as any)[camelCase(['current', param])];
    const { set, get } = getRequestKeys(param, this.currentLocale);
    await (this as any)[set].execute(consolidatedValue);
    await (this as any)[get].execute();

    if (param === 'numberFormat') {
      // Force re-rendering of the sidebar in order to apply new number format
      // @ts-ignore ts-migrate(2339) FIXME: Property 'stores' does not exist on type 'ProfileS... Remove this comment to see the full error message
      this.stores.wallets.refreshWalletsData();
    }
  };
  _updateTheme = async ({ theme }: { theme: string }) => {
    // @ts-ignore
    await this.setThemeRequest.execute(theme);
    // @ts-ignore
    await this.getThemeRequest.execute();
  };
  _acceptTermsOfUse = async () => {
    // @ts-ignore
    await this.setTermsOfUseAcceptanceRequest.execute();
    // @ts-ignore
    await this.getTermsOfUseAcceptanceRequest.execute();
  };
  _getTermsOfUseAcceptance = async () => {
    // @ts-ignore
    await this.getTermsOfUseAcceptanceRequest.execute();
  };
  _setAnalyticsAcceptanceStatus = async (status: AnalyticsAcceptanceStatus) => {
    // @ts-ignore
    await this.setAnalyticsAcceptanceRequest.execute(status);
    // @ts-ignore
    await this.getAnalyticsAcceptanceRequest.execute();
    await enableApplicationMenuNavigationChannel.send();
  };
  _getAnalyticsAcceptance = async () => {
    // @ts-ignore
    await this.getAnalyticsAcceptanceRequest.execute();

    if (this.getAnalyticsAcceptanceRequest.result) {
      await enableApplicationMenuNavigationChannel.send();
    }
  };
  _acceptDataLayerMigration = async () => {
    // @ts-ignore
    await this.setDataLayerMigrationAcceptanceRequest.execute();
    // @ts-ignore
    await this.getDataLayerMigrationAcceptanceRequest.execute();
  };
  @action
  _acknowledgeRTSFlagsModeRecommendation = () => {
    this.isRTSModeRecommendationAcknowledged = true;
  };
  _getDataLayerMigrationAcceptance = () => {
    this.getDataLayerMigrationAcceptanceRequest.execute();
  };
  _getDesktopDirectoryPath = async () => {
    this._onReceiveDesktopDirectoryPath(
      await getDesktopDirectoryPathChannel.request()
    );
  };
  _getSystemLocale = async () => {
    this._onReceiveSystemLocale(await getSystemLocaleChannel.request());
  };
  _redirectToInitialSettingsIfNoLocaleSet = () => {
    if (
      (this.hasLoadedCurrentLocale && !this.isCurrentLocaleSet) ||
      this.isInitialScreen
    ) {
      runInAction('Set `isInitialScreen` true', () => {
        this.isInitialScreen = true;
      });
      // @ts-ignore ts-migrate(2339) FIXME: Property 'actions' does not exist on type 'Profile... Remove this comment to see the full error message
      this.actions.router.goToRoute.trigger({
        route: ROUTES.PROFILE.INITIAL_SETTINGS,
      });
    }
  };
  _redirectToTermsOfUseScreenIfTermsNotAccepted = () => {
    const termsOfUseNotAccepted =
      this.hasLoadedTermsOfUseAcceptance && !this.areTermsOfUseAccepted;

    if (
      !this.isInitialScreen &&
      this.isCurrentLocaleSet &&
      this.hasConfirmedAnalyticsAcceptanceStatus &&
      termsOfUseNotAccepted
    ) {
      // @ts-ignore ts-migrate(2339) FIXME: Property 'actions' does not exist on type 'Profile... Remove this comment to see the full error message
      this.actions.router.goToRoute.trigger({
        route: ROUTES.PROFILE.TERMS_OF_USE,
      });
    }
  };
  _isOnAnalyticsPage = () =>
    // @ts-ignore ts-migrate(2339) FIXME: Property 'stores' does not exist on type 'ProfileS... Remove this comment to see the full error message
    this.stores.app.currentRoute === ROUTES.PROFILE.ANALYTICS;
  _isOnTermsOfUsePage = () =>
    // @ts-ignore ts-migrate(2339) FIXME: Property 'stores' does not exist on type 'ProfileS... Remove this comment to see the full error message
    this.stores.app.currentRoute === ROUTES.PROFILE.TERMS_OF_USE;
  _redirectToAnalyticsScreenIfNotConfirmed = () => {
    if (
      !this.isInitialScreen &&
      this.isCurrentLocaleSet &&
      !this.hasConfirmedAnalyticsAcceptanceStatus
    ) {
      // @ts-ignore ts-migrate(2339) FIXME: Property 'actions' does not exist on type 'Profile... Remove this comment to see the full error message
      this.actions.router.goToRoute.trigger({
        route: ROUTES.PROFILE.ANALYTICS,
      });
    }
  };
  _redirectToDataLayerMigrationScreenIfMigrationHasNotAccepted = () => {
    // @ts-ignore ts-migrate(2339) FIXME: Property 'stores' does not exist on type 'ProfileS... Remove this comment to see the full error message
    const { isConnected } = this.stores.networkStatus;
    const dataLayerMigrationNotAccepted =
      this.hasLoadedDataLayerMigrationAcceptance &&
      !this.isDataLayerMigrationAccepted;

    if (
      isConnected &&
      this.isCurrentLocaleSet &&
      this.areTermsOfUseAccepted &&
<<<<<<< HEAD
      this.hasConfirmedAnalyticsAcceptanceStatus &&
=======
>>>>>>> 6312d11f
      // @ts-ignore ts-migrate(2339) FIXME: Property 'stores' does not exist on type 'ProfileS... Remove this comment to see the full error message
      this.stores.wallets.hasLoadedWallets &&
      dataLayerMigrationNotAccepted
    ) {
      // @ts-ignore ts-migrate(2339) FIXME: Property 'stores' does not exist on type 'ProfileS... Remove this comment to see the full error message
      if (!this.stores.wallets.hasAnyWallets) {
        // There are no wallets to migrate:
        // set the data layer migration acceptance to true
        // in order to prevent future data migration checks
        this._acceptDataLayerMigration();
      } else {
        // @ts-ignore ts-migrate(2339) FIXME: Property 'actions' does not exist on type 'Profile... Remove this comment to see the full error message
        this.actions.router.goToRoute.trigger({
          route: ROUTES.PROFILE.DATA_LAYER_MIGRATION,
        });
      }
    }
  };
  _redirectToMainUiAfterTermsAreAccepted = () => {
    if (this.areTermsOfUseAccepted && this._isOnTermsOfUsePage()) {
      this._redirectToRoot();
    }
  };
  _redirectToMainUiAfterAnalyticsAreConfirmed = () => {
    if (
      this.hasConfirmedAnalyticsAcceptanceStatus &&
      this._isOnAnalyticsPage()
    ) {
      this._redirectToRoot();
    }
  };
  _redirectToMainUiAfterDataLayerMigrationIsAccepted = () => {
    if (
      this.isDataLayerMigrationAccepted &&
      this._isOnDataLayerMigrationPage()
    ) {
      this._redirectToRoot();
    }
  };
  _isOnDataLayerMigrationPage = () =>
    // @ts-ignore ts-migrate(2339) FIXME: Property 'stores' does not exist on type 'ProfileS... Remove this comment to see the full error message
    this.stores.app.currentRoute === ROUTES.PROFILE.DATA_LAYER_MIGRATION;
  _redirectToRoot = () => {
    // @ts-ignore ts-migrate(2339) FIXME: Property 'actions' does not exist on type 'Profile... Remove this comment to see the full error message
    this.actions.router.goToRoute.trigger({
      route: ROUTES.ROOT,
    });
  };
  _setLogFiles = action((files: LogFiles) => {
    this.logFiles = files;
  });
  _getLogs = async () => {
    const { isDownloading } = this.compressedLogsStatus;
    await this._setStateSnapshotLog();
    const logs = await getLogsChannel.request();

    this._setLogFiles(logs);

    if (isDownloading || this.isSubmittingBugReport) {
      this._compressLogs({
        logs,
      });
    }
  };
  _compressLogs = action(async ({ logs }) => {
    const {
      fileName = generateFileNameWithTimestamp(),
    } = this.compressedLogsStatus;

    try {
      const outputPath = await compressLogsChannel.request({
        logs: toJS(logs),
        compressedFileName: fileName,
      });
      runInAction('ProfileStore::_compressLogs:success', () => {
        this.compressedLogsFilePath = outputPath;
        const { isDownloading, destination } = this.compressedLogsStatus;

        if (isDownloading) {
          // @ts-ignore ts-migrate(2345) FIXME: Argument of type '{ destination: any; fileName: an... Remove this comment to see the full error message
          this._downloadLogs({
            destination,
            fileName,
          });
        }
      });
    } catch (error) {
      runInAction('ProfileStore::_compressLogs:error', () => {
        this.isSubmittingBugReport = false;
        this.error = new WalletSupportRequestLogsCompressError();
      });
    }
  });
  _getLogsAndCompress = action(async () => {
    this.compressedLogsStatus = {
      fileName: generateFileNameWithTimestamp(),
    };
    this.isSubmittingBugReport = true;
    await this._getLogs();
  });
  _downloadLogs = action(async ({ fileName, destination, fresh }) => {
    this.compressedLogsStatus = {
      isDownloading: true,
      destination,
      fileName,
    };

    if (this.compressedLogsFilePath && fresh !== true) {
      // logs already compressed, trigger the download
      try {
        await downloadLogsChannel.request({
          compressedLogsFilePath: this.compressedLogsFilePath,
          destinationPath: destination,
        });
        // @ts-ignore ts-migrate(2339) FIXME: Property 'actions' does not exist on type 'Profile... Remove this comment to see the full error message
        this.actions.profile.downloadLogsSuccess.trigger(false);

        this._reset();
      } catch (error) {
        throw error;
      }
    } else {
      // start process: getLogs -> compressLogs -> downloadLogs (again)
      this._getLogs();
    }
  });
  // Collect all relevant state snapshot params and send them for log file creation
  _setStateSnapshotLog = async () => {
    try {
      logger.info('ProfileStore: Requesting state snapshot log file creation');
      // @ts-ignore ts-migrate(2339) FIXME: Property 'stores' does not exist on type 'ProfileS... Remove this comment to see the full error message
      const { networkStatus } = this.stores;
      const {
        cardanoNodePID,
        cardanoWalletPID,
        tlsConfig,
        stateDirectoryPath,
        cardanoNodeState,
        isConnected,
        isNodeInSync,
        isNodeResponding,
        isNodeSyncing,
        isSynced,
        syncPercentage,
        localTip,
        networkTip,
      } = networkStatus;
      const {
        build,
        network,
        apiVersion,
        nodeVersion,
        version,
        mainProcessID,
        rendererProcessID,
        isBlankScreenFixActive,
        isDev,
        isMainnet,
        isStaging,
        isTestnet,
<<<<<<< HEAD
        os,
        platformVersion,
        ram,
        // @ts-ignore ts-migrate(2339) FIXME: Property 'environment' does not exist on type 'Pro... Remove this comment to see the full error message
=======
>>>>>>> 6312d11f
      } = this.environment;
      const systemInfo = buildSystemInfo(this.environment, networkStatus);
      const coreInfo = {
        daedalusVersion: version,
        daedalusBuildNumber: build,
        daedalusProcessID: rendererProcessID,
        daedalusMainProcessID: mainProcessID,
        isBlankScreenFixActive,
        cardanoNodeVersion: nodeVersion,
        cardanoNodePID,
        cardanoWalletVersion: apiVersion,
        cardanoWalletPID,
        cardanoWalletApiPort: tlsConfig ? tlsConfig.port : 0,
        cardanoNetwork: network,
        daedalusStateDirectoryPath: stateDirectoryPath,
      };
      const stateSnapshotData: StateSnapshotLogParams = {
        systemInfo,
        coreInfo,
        cardanoNodeState,
        currentLocale: this.currentLocale,
        isConnected,
        isDev,
        isMainnet,
        isNodeInSync,
        isNodeResponding,
        isNodeSyncing,
        isStaging,
        isSynced,
        isTestnet,
        currentTime: new Date().toISOString(),
        syncPercentage: syncPercentage.toFixed(2),
        localTip: localTip
          ? {
              epoch: localTip.epoch,
              slot: localTip.slot,
            }
          : localTip,
        networkTip: networkTip
          ? {
              epoch: networkTip.epoch,
              slot: networkTip.slot,
            }
          : networkTip,
      };
      await setStateSnapshotLogChannel.send(stateSnapshotData);
    } catch (error) {
      // @ts-ignore ts-migrate(2554) FIXME: Expected 2 arguments, but got 1.
      logger.error('ProfileStore: State snapshot log file creation failed', {
        error,
      });
    }
  };
  _toggleDisableDownloadLogs = action(
    async ({ isDownloadNotificationVisible }) => {
      // @ts-ignore ts-migrate(2339) FIXME: Property 'actions' does not exist on type 'Profile... Remove this comment to see the full error message
      this.actions.app.setIsDownloadingLogs.trigger(
        isDownloadNotificationVisible
      );
    }
  );
  @action
  _onReceiveSystemLocale = (systemLocale: Locale) => {
    this.systemLocale = systemLocale;
  };
  @action
  _onReceiveDesktopDirectoryPath = (desktopDirectoryPath: string) => {
    this.desktopDirectoryPath = desktopDirectoryPath;
  };
  @action
  _reset = () => {
    this.error = null;
    this.compressedLogsFilePath = null;
    this.compressedLogsStatus = {};
    this.isSubmittingBugReport = false;
  };
}<|MERGE_RESOLUTION|>--- conflicted
+++ resolved
@@ -42,12 +42,8 @@
   TIME_OPTIONS,
   PROFILE_SETTINGS,
 } from '../config/profileConfig';
-<<<<<<< HEAD
-import formatCpuInfo from '../utils/formatCpuInfo';
+import { buildSystemInfo } from '../utils/buildSystemInfo';
 import { AnalyticsAcceptanceStatus } from '../analytics/types';
-=======
-import { buildSystemInfo } from '../utils/buildSystemInfo';
->>>>>>> 6312d11f
 
 export default class ProfileStore extends Store {
   @observable
@@ -121,7 +117,6 @@
     this.api.localStorage.setTermsOfUseAcceptance
   );
   @observable
-<<<<<<< HEAD
   getAnalyticsAcceptanceRequest: Request<
     AnalyticsAcceptanceStatus
   > = new Request(
@@ -135,9 +130,6 @@
   );
   @observable
   getDataLayerMigrationAcceptanceRequest: Request<boolean> = new Request(
-=======
-  getDataLayerMigrationAcceptanceRequest: Request<string> = new Request(
->>>>>>> 6312d11f
     // @ts-ignore ts-migrate(2339) FIXME: Property 'api' does not exist on type 'ProfileStor... Remove this comment to see the full error message
     this.api.localStorage.getDataLayerMigrationAcceptance
   );
@@ -191,13 +183,10 @@
     profileActions.getLogsAndCompress.listen(this._getLogsAndCompress);
     profileActions.downloadLogs.listen(this._downloadLogs);
     profileActions.downloadLogsSuccess.listen(this._toggleDisableDownloadLogs);
-<<<<<<< HEAD
-    // @ts-ignore ts-migrate(2339) FIXME: Property 'actions' does not exist on type 'Profile... Remove this comment to see the full error message
-=======
     profileActions.acknowledgeRTSModeRecommendation.listen(
       this._acknowledgeRTSFlagsModeRecommendation
     );
->>>>>>> 6312d11f
+    // @ts-ignore ts-migrate(2339) FIXME: Property 'actions' does not exist on type 'Profile... Remove this comment to see the full error message
     this.actions.app.initAppEnvironment.listen(() => {});
     // @ts-ignore ts-migrate(2339) FIXME: Property 'registerReactions' does not exist on typ... Remove this comment to see the full error message
     this.registerReactions([
@@ -424,15 +413,10 @@
     await this.setAnalyticsAcceptanceRequest.execute(status);
     // @ts-ignore
     await this.getAnalyticsAcceptanceRequest.execute();
-    await enableApplicationMenuNavigationChannel.send();
   };
   _getAnalyticsAcceptance = async () => {
     // @ts-ignore
     await this.getAnalyticsAcceptanceRequest.execute();
-
-    if (this.getAnalyticsAcceptanceRequest.result) {
-      await enableApplicationMenuNavigationChannel.send();
-    }
   };
   _acceptDataLayerMigration = async () => {
     // @ts-ignore
@@ -514,10 +498,7 @@
       isConnected &&
       this.isCurrentLocaleSet &&
       this.areTermsOfUseAccepted &&
-<<<<<<< HEAD
       this.hasConfirmedAnalyticsAcceptanceStatus &&
-=======
->>>>>>> 6312d11f
       // @ts-ignore ts-migrate(2339) FIXME: Property 'stores' does not exist on type 'ProfileS... Remove this comment to see the full error message
       this.stores.wallets.hasLoadedWallets &&
       dataLayerMigrationNotAccepted
@@ -678,13 +659,10 @@
         isMainnet,
         isStaging,
         isTestnet,
-<<<<<<< HEAD
         os,
         platformVersion,
         ram,
         // @ts-ignore ts-migrate(2339) FIXME: Property 'environment' does not exist on type 'Pro... Remove this comment to see the full error message
-=======
->>>>>>> 6312d11f
       } = this.environment;
       const systemInfo = buildSystemInfo(this.environment, networkStatus);
       const coreInfo = {
