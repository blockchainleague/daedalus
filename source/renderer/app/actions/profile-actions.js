// @flow
import Action from './lib/Action';

// ======= PROFILE ACTIONS =======

export default class ProfileActions {
  acceptTermsOfUse: Action<any> = new Action();
  acceptDataLayerMigration: Action<any> = new Action();
  getLogs: Action<any> = new Action();
  getLogsAndCompress: Action<any> = new Action();
  resetBugReportDialog: Action<any> = new Action();
<<<<<<< HEAD
  downloadLogs: Action<{ fileName: string, destination: string, fresh?: boolean }> = new Action();
  downloadLogsSuccess: Action<any> = new Action();
=======
  downloadLogs: Action<{
    fileName: string,
    destination: string,
    fresh?: boolean,
  }> = new Action();
>>>>>>> a1262c2b
  updateLocale: Action<{ locale: string }> = new Action();
  updateTheme: Action<{ theme: string }> = new Action();
}<|MERGE_RESOLUTION|>--- conflicted
+++ resolved
@@ -9,16 +9,12 @@
   getLogs: Action<any> = new Action();
   getLogsAndCompress: Action<any> = new Action();
   resetBugReportDialog: Action<any> = new Action();
-<<<<<<< HEAD
-  downloadLogs: Action<{ fileName: string, destination: string, fresh?: boolean }> = new Action();
-  downloadLogsSuccess: Action<any> = new Action();
-=======
   downloadLogs: Action<{
     fileName: string,
     destination: string,
     fresh?: boolean,
   }> = new Action();
->>>>>>> a1262c2b
+  downloadLogsSuccess: Action<any> = new Action();
   updateLocale: Action<{ locale: string }> = new Action();
   updateTheme: Action<{ theme: string }> = new Action();
 }