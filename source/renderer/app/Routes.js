--- conflicted
+++ resolved
@@ -8,10 +8,7 @@
 // import StakingPage from './containers/staking/StakingPage';
 import Root from './containers/Root';
 import AdaRedemptionPage from './containers/wallet/AdaRedemptionPage';
-<<<<<<< HEAD
-=======
 import WalletAddPage from './containers/wallet/WalletAddPage';
->>>>>>> dcd252a7
 import LanguageSelectionPage from './containers/profile/LanguageSelectionPage';
 import Settings from './containers/settings/Settings';
 import GeneralSettingsPage from './containers/settings/categories/GeneralSettingsPage';
@@ -36,10 +33,7 @@
     <Route path={ROUTES.PROFILE.TERMS_OF_USE} component={TermsOfUsePage} />
     {/* <Route path={ROUTES.STAKING} component={StakingPage} /> */}
     <Route path={ROUTES.ADA_REDEMPTION} component={AdaRedemptionPage} />
-<<<<<<< HEAD
-=======
     <Route path={ROUTES.WALLETS.ADD} component={WalletAddPage} />
->>>>>>> dcd252a7
     <Route path={ROUTES.WALLETS.ROOT} component={Wallet}>
       <Route path={ROUTES.WALLETS.SUMMARY} component={WalletSummaryPage} />
       <Route path={ROUTES.WALLETS.TRANSACTIONS} component={WalletTransactionsPage} />
@@ -54,13 +48,9 @@
       <Route path="support" component={SupportSettingsPage} />
       <Route path="display" component={DisplaySettingsPage} />
     </Route>
-<<<<<<< HEAD
-  </Route>
-=======
     <Route
       path={ROUTES.PAPER_WALLET_CREATE_CERTIFICATE}
       component={PaperWalletCreateCertificatePage}
     />
-  </div>
->>>>>>> dcd252a7
+  </Route>
 );