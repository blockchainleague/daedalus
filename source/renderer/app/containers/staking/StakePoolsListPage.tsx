--- conflicted
+++ resolved
@@ -82,11 +82,7 @@
     return (
       <Fragment>
         <StakePools
-<<<<<<< HEAD
-          analyticsClient={this.props.stores.analytics.analyticsClient}
-=======
           analyticsTracker={this.props.analyticsTracker}
->>>>>>> 0a81281a
           wallets={all}
           currentLocale={currentLocale}
           stakePoolsList={stakePools}
