--- conflicted
+++ resolved
@@ -245,13 +245,10 @@
           selectCoinsRequest.error
         }
         hwDeviceStatus={hwDeviceStatus}
-<<<<<<< HEAD
         filterOptions={filterOptions || {}}
         populatedFilterOptions={populatedFilterOptions}
         onFilter={filterStakePools.trigger}
-=======
         isTrezor={isTrezor}
->>>>>>> 1be31c60
       />
     );
   }
