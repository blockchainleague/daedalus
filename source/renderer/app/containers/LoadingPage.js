// @flow
import React, { Component } from 'react';
import { inject, observer } from 'mobx-react';
import { defineMessages, intlShape } from 'react-intl';
import CenteredLayout from '../components/layout/CenteredLayout';
import Loading from '../components/loading/Loading';
import adaLogo from '../assets/images/ada-logo.inline.svg';
import cardanoLogo from '../assets/images/cardano-logo.inline.svg';
import type { InjectedProps } from '../types/injectedPropsType';
import { generateFileNameWithTimestamp } from '../../../common/utils/files';
import { getSupportUrl } from '../utils/network';
import NotificationMessage from '../components/widgets/NotificationMessage';
import successIcon from '../assets/images/success-small.inline.svg';
import { DOWNLOAD_LOGS_SUCCESS_DURATION } from '../config/timingConfig';

export const messages = defineMessages({
  loadingWalletData: {
    id: 'loading.screen.loadingWalletData',
    defaultMessage: '!!!Loading wallet data',
    description: 'Message "Loading wallet data" on the loading screen.',
  },
  reportIssueButtonUrl: {
    id: 'loading.screen.reportIssue.reportIssueButtonUrl',
    defaultMessage: '!!!https://iohk.zendesk.com/hc/en-us/requests/new/',
    description: 'Link to Open Support page',
  },
  downloadLogsSuccess: {
    id: 'loading.screen.reportIssue.downloadLogsSuccessMessage',
    defaultMessage: '!!!Logs successfully downloaded',
    description: 'Success message for download logs.',
  },
});

@inject('stores', 'actions')
@observer
export default class LoadingPage extends Component<InjectedProps> {
  static contextTypes = {
    intl: intlShape.isRequired,
  };

  constructor(props: any, context: any) {
    super(props);
    this.context = context;
    this.registerOnDownloadLogsNotification();
  }

  componentWillUnmount() {
    const { profile } = this.props.actions;
    profile.downloadLogs.remove(this.openNotification);
    this.closeNotification();
  }

  render() {
    const { stores } = this.props;
    const {
<<<<<<< HEAD
      // Node state
      cardanoNodeState, isNodeResponding, isNodeSubscribed,
      isNodeSyncing, isNodeTimeCorrect,
      // Application state
      isConnected, isSynced, syncPercentage, hasBeenConnected,
      localTimeDifference, isSystemTimeCorrect, forceCheckTimeDifferenceRequest,
      forceCheckLocalTimeDifference, ignoreSystemTimeChecks, isNodeStopping, isNodeStopped,
      isNotEnoughDiskSpace, diskSpaceRequired, diskSpaceMissing, diskSpaceRecommended,
=======
      cardanoNodeState,
      isConnected,
      isSynced,
      syncPercentage,
      hasBeenConnected,
      localTimeDifference,
      isSystemTimeCorrect,
      forceCheckTimeDifferenceRequest,
      forceCheckLocalTimeDifference,
      ignoreSystemTimeChecks,
      isNodeStopping,
      isNodeStopped,
      isNotEnoughDiskSpace,
      diskSpaceRequired,
      diskSpaceMissing,
      diskSpaceRecommended,
>>>>>>> a8fcb1ef
    } = stores.networkStatus;
    const {
      hasLoadedCurrentLocale,
      hasLoadedCurrentTheme,
      currentLocale,
    } = stores.profile;
    const { id, message } = this.notification;

    return (
      <CenteredLayout>
        <Loading
          currencyIcon={adaLogo}
          apiIcon={cardanoLogo}
          cardanoNodeState={cardanoNodeState}
          isConnected={isConnected}
          isSynced={isSynced}
          isNodeStopping={isNodeStopping}
          isNodeStopped={isNodeStopped}
          isNotEnoughDiskSpace={isNotEnoughDiskSpace}
          diskSpaceRequired={diskSpaceRequired}
          diskSpaceMissing={diskSpaceMissing}
          diskSpaceRecommended={diskSpaceRecommended}
          localTimeDifference={localTimeDifference}
          isSystemTimeCorrect={isSystemTimeCorrect}
          isCheckingSystemTime={forceCheckTimeDifferenceRequest.isExecuting}
          syncPercentage={syncPercentage}
          loadingDataForNextScreenMessage={messages.loadingWalletData}
          hasBeenConnected={hasBeenConnected}
          hasLoadedCurrentLocale={hasLoadedCurrentLocale}
          hasLoadedCurrentTheme={hasLoadedCurrentTheme}
          currentLocale={currentLocale}
          onExternalLinkClick={stores.app.openExternalLink}
          isNodeResponding={isNodeResponding}
          isNodeSubscribed={isNodeSubscribed}
          isNodeSyncing={isNodeSyncing}
          isNodeTimeCorrect={isNodeTimeCorrect}
          onReportIssueClick={this.handleReportIssueClick}
          onCheckTheTimeAgain={forceCheckLocalTimeDifference}
          onContinueWithoutClockSyncCheck={ignoreSystemTimeChecks}
          onDownloadLogs={this.handleDownloadLogs}
        />
        <NotificationMessage
          icon={successIcon}
          show={stores.uiNotifications.isOpen(id)}
          onClose={this.closeNotification}
          clickToClose
          hasCloseButton
        >
          {message}
        </NotificationMessage>
      </CenteredLayout>
    );
  }

  get notification() {
    const { intl } = this.context;
    return {
      id: 'loading-page-download-logs-success',
      duration: DOWNLOAD_LOGS_SUCCESS_DURATION,
      message: intl.formatMessage(messages.downloadLogsSuccess),
    };
  }

  closeNotification = () => {
    const { id } = this.notification;
    this.props.actions.notifications.closeActiveNotification.trigger({ id });
  };

  handleReportIssueClick = async (event: SyntheticEvent<HTMLButtonElement>) => {
    event.persist();
    const { intl } = this.context;
    const reportIssueButtonUrl = intl.formatMessage(
      messages.reportIssueButtonUrl
    );
    const locale = this.props.stores.profile.currentLocale;
    const supportUrl = await getSupportUrl(reportIssueButtonUrl, locale);
    this.props.stores.app.openExternalLink(supportUrl);
  };

  openNotification = () => {
    const { notifications } = this.props.actions;
    const { id, duration } = this.notification;
    notifications.open.trigger({ id, duration });
  };

  registerOnDownloadLogsNotification = () => {
    const { profile } = this.props.actions;
    profile.downloadLogs.listen(this.openNotification);
  };

  handleDownloadLogs = () => {
    const { profile } = this.props.actions;
    const fileName = generateFileNameWithTimestamp();
    const destination = global.dialog.showSaveDialog({
      defaultPath: fileName,
    });
    if (destination) {
      profile.downloadLogs.trigger({ fileName, destination, fresh: true });
    }
  };
}<|MERGE_RESOLUTION|>--- conflicted
+++ resolved
@@ -53,17 +53,11 @@
   render() {
     const { stores } = this.props;
     const {
-<<<<<<< HEAD
-      // Node state
-      cardanoNodeState, isNodeResponding, isNodeSubscribed,
-      isNodeSyncing, isNodeTimeCorrect,
-      // Application state
-      isConnected, isSynced, syncPercentage, hasBeenConnected,
-      localTimeDifference, isSystemTimeCorrect, forceCheckTimeDifferenceRequest,
-      forceCheckLocalTimeDifference, ignoreSystemTimeChecks, isNodeStopping, isNodeStopped,
-      isNotEnoughDiskSpace, diskSpaceRequired, diskSpaceMissing, diskSpaceRecommended,
-=======
       cardanoNodeState,
+      isNodeResponding,
+      isNodeSubscribed,
+      isNodeSyncing,
+      isNodeTimeCorrect,
       isConnected,
       isSynced,
       syncPercentage,
@@ -79,7 +73,6 @@
       diskSpaceRequired,
       diskSpaceMissing,
       diskSpaceRecommended,
->>>>>>> a8fcb1ef
     } = stores.networkStatus;
     const {
       hasLoadedCurrentLocale,
