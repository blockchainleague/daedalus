// @flow
import React, { Component } from 'react';
import { inject, observer } from 'mobx-react';
import { defineMessages, intlShape } from 'react-intl';
import CenteredLayout from '../components/layout/CenteredLayout';
import Loading from '../components/loading/Loading';
import adaLogo from '../assets/images/ada-logo.inline.svg';
import cardanoLogo from '../assets/images/cardano-logo.inline.svg';
import type { InjectedProps } from '../types/injectedPropsType';
import { getSupportUrl } from '../utils/network';

export const messages = defineMessages({
  loadingWalletData: {
    id: 'loading.screen.loadingWalletData',
    defaultMessage: '!!!Loading wallet data',
    description: 'Message "Loading wallet data" on the loading screen.',
  },
  reportIssueButtonUrl: {
    id: 'loading.screen.reportIssue.reportIssueButtonUrl',
    defaultMessage: '!!!https://iohk.zendesk.com/hc/en-us/requests/new/',
    description: 'Link to Open Support page',
  },
});

@inject('stores', 'actions')
@observer
export default class LoadingPage extends Component<InjectedProps> {
  static contextTypes = {
    intl: intlShape.isRequired,
  };

  render() {
    const { stores } = this.props;
    const { environment, openExternalLink } = stores.app;
    const { version } = environment;
    const {
<<<<<<< HEAD
      cardanoNodeState,
      isNodeResponding,
      isNodeSubscribed,
      isNodeSyncing,
      isNodeTimeCorrect,
      isConnected,
      isSynced,
      syncPercentage,
      hasBeenConnected,
      localTimeDifference,
      isSystemTimeCorrect,
      forceCheckTimeDifferenceRequest,
      forceCheckLocalTimeDifference,
      ignoreSystemTimeChecks,
      isNodeStopping,
      isNodeStopped,
      isNotEnoughDiskSpace,
      isTlsCertInvalid,
      diskSpaceRequired,
      diskSpaceMissing,
      diskSpaceRecommended,
    } = stores.networkStatus;
    const {
      isNewAppVersionAvailable,
      availableAppVersion,
      getLatestAppVersionRequest,
=======
      isNewAppVersionAvailable,
      isNewAppVersionLoading,
      isNewAppVersionLoaded,
      availableAppVersion,
>>>>>>> 3601b51e
    } = stores.nodeUpdate;
    const {
      hasLoadedCurrentLocale,
      hasLoadedCurrentTheme,
      currentLocale,
    } = stores.profile;

    return (
      <CenteredLayout>
        <Loading
          currencyIcon={adaLogo}
          apiIcon={cardanoLogo}
          cardanoNodeState={cardanoNodeState}
          currentAppVersion={version}
          availableAppVersion={availableAppVersion}
          isConnected={isConnected}
          isSynced={isSynced}
          isNodeResponding={isNodeResponding}
          isNodeSubscribed={isNodeSubscribed}
          isNodeSyncing={isNodeSyncing}
          isNodeTimeCorrect={isNodeTimeCorrect}
          isNodeStopping={isNodeStopping}
          isNodeStopped={isNodeStopped}
          isNotEnoughDiskSpace={isNotEnoughDiskSpace}
<<<<<<< HEAD
          isTlsCertInvalid={isTlsCertInvalid}
          isNewAppVersionAvailable={isNewAppVersionAvailable}
          isNewAppVersionLoading={getLatestAppVersionRequest.isExecuting}
          isNewAppVersionLoaded={
            getLatestAppVersionRequest.wasExecuted &&
            (getLatestAppVersionRequest.result !== null ||
              getLatestAppVersionRequest.error)
          }
=======
          isNewAppVersionAvailable={isNewAppVersionAvailable}
          isNewAppVersionLoading={isNewAppVersionLoading}
          isNewAppVersionLoaded={isNewAppVersionLoaded}
>>>>>>> 3601b51e
          isSystemTimeCorrect={isSystemTimeCorrect}
          isCheckingSystemTime={forceCheckTimeDifferenceRequest.isExecuting}
          diskSpaceRequired={diskSpaceRequired}
          diskSpaceMissing={diskSpaceMissing}
          diskSpaceRecommended={diskSpaceRecommended}
          localTimeDifference={localTimeDifference}
          syncPercentage={syncPercentage}
          loadingDataForNextScreenMessage={messages.loadingWalletData}
          hasBeenConnected={hasBeenConnected}
          hasLoadedCurrentLocale={hasLoadedCurrentLocale}
          hasLoadedCurrentTheme={hasLoadedCurrentTheme}
          currentLocale={currentLocale}
          onExternalLinkClick={openExternalLink}
          onReportIssueClick={this.handleReportIssueClick}
          onCheckTheTimeAgain={forceCheckLocalTimeDifference}
          onContinueWithoutClockSyncCheck={ignoreSystemTimeChecks}
          onGetAvailableVersions={this.handleGetAvailableVersions}
          onDownloadLogs={this.handleDownloadLogs}
<<<<<<< HEAD
          disableDownloadLogs={stores.app.isDownloadNotificationVisible}
=======
>>>>>>> 3601b51e
        />
      </CenteredLayout>
    );
  }

  handleReportIssueClick = async (event: SyntheticEvent<HTMLButtonElement>) => {
    event.persist();
    const { intl } = this.context;
    const reportIssueButtonUrl = intl.formatMessage(
      messages.reportIssueButtonUrl
    );
    const locale = this.props.stores.profile.currentLocale;
    const supportUrl = await getSupportUrl(reportIssueButtonUrl, locale);
    this.props.stores.app.openExternalLink(supportUrl);
  };

  handleDownloadLogs = () => {
    const { app } = this.props.actions;
    app.downloadLogs.trigger();
    app.setNotificationVisibility.trigger(true);
  };

  handleGetAvailableVersions = () => {
    const { nodeUpdate } = this.props.actions;
    nodeUpdate.getLatestAvailableAppVersion.trigger();
  };
}<|MERGE_RESOLUTION|>--- conflicted
+++ resolved
@@ -34,7 +34,6 @@
     const { environment, openExternalLink } = stores.app;
     const { version } = environment;
     const {
-<<<<<<< HEAD
       cardanoNodeState,
       isNodeResponding,
       isNodeSubscribed,
@@ -59,14 +58,9 @@
     } = stores.networkStatus;
     const {
       isNewAppVersionAvailable,
-      availableAppVersion,
-      getLatestAppVersionRequest,
-=======
-      isNewAppVersionAvailable,
       isNewAppVersionLoading,
       isNewAppVersionLoaded,
       availableAppVersion,
->>>>>>> 3601b51e
     } = stores.nodeUpdate;
     const {
       hasLoadedCurrentLocale,
@@ -91,20 +85,10 @@
           isNodeStopping={isNodeStopping}
           isNodeStopped={isNodeStopped}
           isNotEnoughDiskSpace={isNotEnoughDiskSpace}
-<<<<<<< HEAD
           isTlsCertInvalid={isTlsCertInvalid}
-          isNewAppVersionAvailable={isNewAppVersionAvailable}
-          isNewAppVersionLoading={getLatestAppVersionRequest.isExecuting}
-          isNewAppVersionLoaded={
-            getLatestAppVersionRequest.wasExecuted &&
-            (getLatestAppVersionRequest.result !== null ||
-              getLatestAppVersionRequest.error)
-          }
-=======
           isNewAppVersionAvailable={isNewAppVersionAvailable}
           isNewAppVersionLoading={isNewAppVersionLoading}
           isNewAppVersionLoaded={isNewAppVersionLoaded}
->>>>>>> 3601b51e
           isSystemTimeCorrect={isSystemTimeCorrect}
           isCheckingSystemTime={forceCheckTimeDifferenceRequest.isExecuting}
           diskSpaceRequired={diskSpaceRequired}
@@ -123,10 +107,7 @@
           onContinueWithoutClockSyncCheck={ignoreSystemTimeChecks}
           onGetAvailableVersions={this.handleGetAvailableVersions}
           onDownloadLogs={this.handleDownloadLogs}
-<<<<<<< HEAD
           disableDownloadLogs={stores.app.isDownloadNotificationVisible}
-=======
->>>>>>> 3601b51e
         />
       </CenteredLayout>
     );
