// @flow
import React, { Component } from 'react';
import { inject, observer } from 'mobx-react';
import { defineMessages, intlShape } from 'react-intl';
import CenteredLayout from '../components/layout/CenteredLayout';
import Loading from '../components/loading/Loading';
import adaLogo from '../assets/images/ada-logo.inline.svg';
import cardanoLogo from '../assets/images/cardano-logo.inline.svg';
import type { InjectedProps } from '../types/injectedPropsType';
import { generateFileNameWithTimestamp } from '../../../common/utils/files';
import { getSupportUrl } from '../utils/network';
import GenericNotification from '../components/notifications/GenericNotification';
import { DOWNLOAD_LOGS_SUCCESS_DURATION } from '../config/timingConfig';

export const messages = defineMessages({
  loadingWalletData: {
    id: 'loading.screen.loadingWalletData',
    defaultMessage: '!!!Loading wallet data',
    description: 'Message "Loading wallet data" on the loading screen.',
  },
  reportIssueButtonUrl: {
    id: 'loading.screen.reportIssue.reportIssueButtonUrl',
    defaultMessage: '!!!https://iohk.zendesk.com/hc/en-us/requests/new/',
    description: 'Link to Open Support page',
  },
  downloadLogsSuccess: {
    id: 'loading.screen.reportIssue.downloadLogsSuccessMessage',
    defaultMessage: '!!!Logs successfully downloaded',
    description: 'Success message for download logs.',
  },
  downloadLogsProgress: {
    id: 'loading.screen.reportIssue.downloadLogsProgressMessage',
    defaultMessage: '!!!Preparing logs for download',
    description: 'Progress message for download logs.',
  },
});

const DOWNLOAD_LOGS_PROGRESS_NOTIFICATION_ID =
  'loading-page-download-logs-progress';
const DOWNLOAD_LOGS_SUCCESS_NOTIFICATION_ID =
  'loading-page-download-logs-success';

@inject('stores', 'actions')
@observer
export default class LoadingPage extends Component<InjectedProps> {
  static contextTypes = {
    intl: intlShape.isRequired,
  };

  render() {
    const { stores, actions } = this.props;
    const { intl } = this.context;
    const {
      cardanoNodeState,
      isNodeResponding,
      isNodeSubscribed,
      isNodeSyncing,
      isNodeTimeCorrect,
      isConnected,
      isSynced,
      syncPercentage,
      hasBeenConnected,
      localTimeDifference,
      isSystemTimeCorrect,
      forceCheckTimeDifferenceRequest,
      forceCheckLocalTimeDifference,
      ignoreSystemTimeChecks,
      isNodeStopping,
      isNodeStopped,
      isNotEnoughDiskSpace,
      isTlsCertInvalid,
      diskSpaceRequired,
      diskSpaceMissing,
      diskSpaceRecommended,
    } = stores.networkStatus;
    const {
      hasLoadedCurrentLocale,
      hasLoadedCurrentTheme,
      currentLocale,
    } = stores.profile;
<<<<<<< HEAD
=======
    const { id, message } = this.notification;

>>>>>>> 2f4814a2
    return (
      <CenteredLayout>
        <Loading
          currencyIcon={adaLogo}
          apiIcon={cardanoLogo}
          cardanoNodeState={cardanoNodeState}
          isConnected={isConnected}
          isSynced={isSynced}
          isNodeStopping={isNodeStopping}
          isNodeStopped={isNodeStopped}
          isNotEnoughDiskSpace={isNotEnoughDiskSpace}
          isTlsCertInvalid={isTlsCertInvalid}
          diskSpaceRequired={diskSpaceRequired}
          diskSpaceMissing={diskSpaceMissing}
          diskSpaceRecommended={diskSpaceRecommended}
          localTimeDifference={localTimeDifference}
          isSystemTimeCorrect={isSystemTimeCorrect}
          isCheckingSystemTime={forceCheckTimeDifferenceRequest.isExecuting}
          syncPercentage={syncPercentage}
          loadingDataForNextScreenMessage={messages.loadingWalletData}
          hasBeenConnected={hasBeenConnected}
          hasLoadedCurrentLocale={hasLoadedCurrentLocale}
          hasLoadedCurrentTheme={hasLoadedCurrentTheme}
          currentLocale={currentLocale}
          onExternalLinkClick={stores.app.openExternalLink}
          isNodeResponding={isNodeResponding}
          isNodeSubscribed={isNodeSubscribed}
          isNodeSyncing={isNodeSyncing}
          isNodeTimeCorrect={isNodeTimeCorrect}
          onReportIssueClick={this.handleReportIssueClick}
          onCheckTheTimeAgain={forceCheckLocalTimeDifference}
          onContinueWithoutClockSyncCheck={ignoreSystemTimeChecks}
          onDownloadLogs={this.handleDownloadLogs}
        />
        <GenericNotification
          id={DOWNLOAD_LOGS_PROGRESS_NOTIFICATION_ID}
          show={stores.uiNotifications.isOpen(
            DOWNLOAD_LOGS_PROGRESS_NOTIFICATION_ID
          )}
          icon="spinner"
          actionToListenAndOpen={actions.profile.downloadLogs}
          actionToListenAndClose={actions.profile.downloadLogsSuccess}
          openNotification={actions.notifications.open}
          closeNotification={actions.notifications.closeActiveNotification}
          hasEllipsis
        >
          {intl.formatMessage(messages.downloadLogsProgress)}
        </GenericNotification>
        <GenericNotification
          id={DOWNLOAD_LOGS_SUCCESS_NOTIFICATION_ID}
          duration={DOWNLOAD_LOGS_SUCCESS_DURATION}
          show={stores.uiNotifications.isOpen(
            DOWNLOAD_LOGS_SUCCESS_NOTIFICATION_ID
          )}
          icon="success"
          actionToListenAndOpen={actions.profile.downloadLogsSuccess}
          openNotification={actions.notifications.open}
          closeNotification={actions.notifications.closeActiveNotification}
          hasCloseButton
        >
          {intl.formatMessage(messages.downloadLogsSuccess)}
        </GenericNotification>
      </CenteredLayout>
    );
  }

  handleReportIssueClick = async (event: SyntheticEvent<HTMLButtonElement>) => {
    event.persist();
    const { intl } = this.context;
    const reportIssueButtonUrl = intl.formatMessage(
      messages.reportIssueButtonUrl
    );
    const locale = this.props.stores.profile.currentLocale;
    const supportUrl = await getSupportUrl(reportIssueButtonUrl, locale);
    this.props.stores.app.openExternalLink(supportUrl);
  };

  handleDownloadLogs = () => {
    const { profile } = this.props.actions;
    const fileName = generateFileNameWithTimestamp();
    const destination = global.dialog.showSaveDialog({
      defaultPath: fileName,
    });
    if (destination) {
      profile.downloadLogs.trigger({ fileName, destination, fresh: true });
    }
  };
}<|MERGE_RESOLUTION|>--- conflicted
+++ resolved
@@ -78,11 +78,6 @@
       hasLoadedCurrentTheme,
       currentLocale,
     } = stores.profile;
-<<<<<<< HEAD
-=======
-    const { id, message } = this.notification;
-
->>>>>>> 2f4814a2
     return (
       <CenteredLayout>
         <Loading
