--- conflicted
+++ resolved
@@ -35,15 +35,13 @@
   },
 });
 
-<<<<<<< HEAD
-const DOWNLOAD_LOGS_PROGRESS_NOTIFICATION_ID = 'loading-page-download-logs-progress';
-const DOWNLOAD_LOGS_SUCCESS_NOTIFICATION_ID = 'loading-page-download-logs-success';
+const DOWNLOAD_LOGS_PROGRESS_NOTIFICATION_ID =
+  'loading-page-download-logs-progress';
+const DOWNLOAD_LOGS_SUCCESS_NOTIFICATION_ID =
+  'loading-page-download-logs-success';
 
-@inject('stores', 'actions') @observer
-=======
 @inject('stores', 'actions')
 @observer
->>>>>>> a1262c2b
 export default class LoadingPage extends Component<InjectedProps> {
   static contextTypes = {
     intl: intlShape.isRequired,
@@ -71,16 +69,11 @@
       diskSpaceMissing,
       diskSpaceRecommended,
     } = stores.networkStatus;
-<<<<<<< HEAD
-    const { hasLoadedCurrentLocale, hasLoadedCurrentTheme, currentLocale } = stores.profile;
-=======
     const {
       hasLoadedCurrentLocale,
       hasLoadedCurrentTheme,
       currentLocale,
     } = stores.profile;
-    const { id, message } = this.notification;
->>>>>>> a1262c2b
     return (
       <CenteredLayout>
         <Loading
@@ -113,24 +106,28 @@
         />
         <GenericNotification
           id={DOWNLOAD_LOGS_PROGRESS_NOTIFICATION_ID}
-          show={stores.uiNotifications.isOpen(DOWNLOAD_LOGS_PROGRESS_NOTIFICATION_ID)}
+          show={stores.uiNotifications.isOpen(
+            DOWNLOAD_LOGS_PROGRESS_NOTIFICATION_ID
+          )}
           actionToListenAndOpen={actions.profile.downloadLogs}
           actionToListenAndClose={actions.profile.downloadLogsSuccess}
           openNotification={actions.notifications.open}
           closeNotification={actions.notifications.closeActiveNotification}
         >
-          { intl.formatMessage(messages.downloadLogsProgress) }
+          {intl.formatMessage(messages.downloadLogsProgress)}
         </GenericNotification>
         <GenericNotification
           id={DOWNLOAD_LOGS_SUCCESS_NOTIFICATION_ID}
           duration={DOWNLOAD_LOGS_SUCCESS_DURATION}
-          show={stores.uiNotifications.isOpen(DOWNLOAD_LOGS_SUCCESS_NOTIFICATION_ID)}
+          show={stores.uiNotifications.isOpen(
+            DOWNLOAD_LOGS_SUCCESS_NOTIFICATION_ID
+          )}
           actionToListenAndOpen={actions.profile.downloadLogsSuccess}
           openNotification={actions.notifications.open}
           closeNotification={actions.notifications.closeActiveNotification}
           hasCloseButton
         >
-          { intl.formatMessage(messages.downloadLogsSuccess) }
+          {intl.formatMessage(messages.downloadLogsSuccess)}
         </GenericNotification>
       </CenteredLayout>
     );
