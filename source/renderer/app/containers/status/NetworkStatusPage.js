// @flow
import React, { Component } from 'react';
import { inject, observer } from 'mobx-react';
import { ROUTES } from '../../routes-config';
import CenteredLayout from '../../components/layout/CenteredLayout';
import NetworkStatus from '../../components/status/NetworkStatus';
import type { InjectedProps } from '../../types/injectedPropsType';

@inject('stores', 'actions') @observer
export default class NetworkStatusPage extends Component<InjectedProps> {

  handleClose = () => {
    const { actions } = this.props;
    actions.router.goToRoute.trigger({ route: ROUTES.ROOT });
  };

  render() {
    const { stores } = this.props;
    const { openExternalLink } = stores.app;
    const {
      // Node state
      cardanoNodeState, isNodeResponding, isNodeSubscribed,
      isNodeSyncing, isNodeInSync, isNodeTimeCorrect,
      // Application state
      isConnected, isSynced, syncPercentage, hasBeenConnected,
      localTimeDifference, isSystemTimeCorrect, forceCheckTimeDifferenceRequest,
      forceCheckLocalTimeDifference, getNetworkStatusRequest,
<<<<<<< HEAD
      localBlockHeight, networkBlockHeight, latestLocalBlockTimestamp, latestNetworkBlockTimestamp,
      restartNode, isSystemTimeIgnored,
=======
      localBlockHeight, networkBlockHeight, mostRecentBlockTimestamp, restartNode,
      isSystemTimeIgnored, environment
>>>>>>> 8afe8f90
    } = stores.networkStatus;
    return (
      <CenteredLayout>
        <NetworkStatus
          cardanoNodeState={cardanoNodeState}
          isDev={environment.isDev}
          isMainnet={environment.isMainnet}
          isStaging={environment.isStaging}
          isTestnet={environment.isTestnet}
          isNodeResponding={isNodeResponding}
          isNodeSubscribed={isNodeSubscribed}
          isNodeSyncing={isNodeSyncing}
          isNodeInSync={isNodeInSync}
          isNodeTimeCorrect={isNodeTimeCorrect}
          isConnected={isConnected}
          isSynced={isSynced}
          syncPercentage={syncPercentage}
          hasBeenConnected={hasBeenConnected}
          localTimeDifference={localTimeDifference}
          isSystemTimeCorrect={isSystemTimeCorrect}
          isForceCheckingNodeTime={forceCheckTimeDifferenceRequest.isExecuting}
          isSystemTimeIgnored={isSystemTimeIgnored}
          latestLocalBlockTimestamp={latestLocalBlockTimestamp}
          latestNetworkBlockTimestamp={latestNetworkBlockTimestamp}
          nodeConnectionError={
            getNetworkStatusRequest.error || forceCheckTimeDifferenceRequest.error
          }
          localBlockHeight={localBlockHeight}
          networkBlockHeight={networkBlockHeight}
          onForceCheckLocalTimeDifference={forceCheckLocalTimeDifference}
          onOpenExternalLink={openExternalLink}
          onRestartNode={restartNode}
          onClose={this.handleClose}
        />
      </CenteredLayout>
    );
  }

}<|MERGE_RESOLUTION|>--- conflicted
+++ resolved
@@ -25,13 +25,8 @@
       isConnected, isSynced, syncPercentage, hasBeenConnected,
       localTimeDifference, isSystemTimeCorrect, forceCheckTimeDifferenceRequest,
       forceCheckLocalTimeDifference, getNetworkStatusRequest,
-<<<<<<< HEAD
       localBlockHeight, networkBlockHeight, latestLocalBlockTimestamp, latestNetworkBlockTimestamp,
-      restartNode, isSystemTimeIgnored,
-=======
-      localBlockHeight, networkBlockHeight, mostRecentBlockTimestamp, restartNode,
-      isSystemTimeIgnored, environment
->>>>>>> 8afe8f90
+      restartNode, isSystemTimeIgnored, environment,
     } = stores.networkStatus;
     return (
       <CenteredLayout>
