// @flow
import React, { Component } from 'react';
import { observer, inject } from 'mobx-react';
import { get } from 'lodash';
import MainLayout from '../MainLayout';
import { buildRoute } from '../../utils/routing';
import { ROUTES } from '../../routes-config';
import WalletWithNavigation from '../../components/wallet/layouts/WalletWithNavigation';
import HardwareWalletAddPage from './HardwareWalletAddPage';
import ChangeSpendingPasswordDialog from '../../components/wallet/settings/ChangeSpendingPasswordDialog';
import LoadingSpinner from '../../components/widgets/LoadingSpinner';
import type { InjectedContainerProps } from '../../types/injectedPropsType';
import type { NavDropdownProps } from '../../components/navigation/Navigation';

type Props = InjectedContainerProps;

@inject('stores', 'actions')
@observer
export default class HardwareWallet extends Component<Props> {
  static defaultProps = { actions: null, stores: null };

  isActiveScreen = (page: string, item: NavDropdownProps) => {
    const { app, wallets } = this.props.stores;
    const { activeHardwareWallet } = wallets;
    if (!activeHardwareWallet) return false;
    const { options } = item;
    if (options && options.length) {
      options.forEach(option => {
        if (
          app.currentRoute &&
          app.currentRoute.includes(option.value.toString())
        ) {
          page = option.value.toString();
        }
      });
    }
    const screenRoute = buildRoute(ROUTES.HARDWARE_WALLETS.PAGE, {
      id: activeHardwareWallet.id,
      page,
    });
    return app.currentRoute === screenRoute;
  };

  handleWalletNavItemClick = (page: string) => {
    const { wallets } = this.props.stores;
    const { activeHardwareWallet } = wallets;
    if (!activeHardwareWallet) return;
    this.props.actions.router.goToRoute.trigger({
      route: ROUTES.HARDWARE_WALLETS.PAGE,
      params: { id: activeHardwareWallet.id, page },
    });
  };

  // componentDidMount() {
  //   console.debug('!!!!!!! INITIATE POLLER !!!!!!!!');
  //   const { startDeviceFetchPoller } = this.props.stores.hardwareWallets;
  //   startDeviceFetchPoller();
  // }

  // componentWillUnmount() {
  //   const { stopDeviceFetchPoller, resetInitializedConnection, isDeviceConnected, isExtendedPublicKeyExported } = this.props.stores.hardwareWallets;
  //   console.debug('!!!!!!! STOP POLLER !!!!!!!!', isDeviceConnected, isExtendedPublicKeyExported);
  //   stopDeviceFetchPoller();
  //   if (!isDeviceConnected || (isDeviceConnected && !isExtendedPublicKeyExported)) {
  //     resetInitializedConnection();
  //   }
  // }

  render() {
    const { actions, stores } = this.props;
    const { app, wallets, walletSettings, hardwareWallets, uiDialogs } = stores;
    const { isOpen: isDialogOpen } = uiDialogs;
    const { restartNode } = actions.networkStatus;
<<<<<<< HEAD

    const { activeHardwareWallet } = wallets;

    // if (!activeHardwareWallet) {
    //   return (
    //     <MainLayout>
    //       <LoadingSpinner />
    //     </MainLayout>
    //   );
    // }

    const activeHardwareWalletId = get(activeHardwareWallet, 'id', null);
    const hasPassword = get(activeHardwareWallet, 'hasPassword', null);

    const {
      availableHardwareWalletDevices,
    } = wallets;

=======
    const { active: activeHardwareWallet } = wallets;
>>>>>>> 03ac65ee
    const {
      fetchingDevice,
      isDeviceConnected,
      isExportingExtendedPublicKey,
      isExtendedPublicKeyExported,
      isExportingPublicKeyAborted,
      isTrezor,
<<<<<<< HEAD
      isLedger,
    } = hardwareWallets;

    const {
      hasNotification,
    } = walletSettings.getWalletsRecoveryPhraseVerificationData(activeHardwareWalletId);
    const isWalletDisconnected = get(availableHardwareWalletDevices, [activeHardwareWalletId, 'disconnected'], true);

=======
    } = wallets;
    const walletNotConnected = activeHardwareWallet
      ? activeHardwareWallet.walletNotConnected
      : true;
    const hasNotification =
      activeHardwareWallet && activeHardwareWallet.id
        ? walletSettings.getWalletsRecoveryPhraseVerificationData(
            activeHardwareWallet.id
          ).hasNotification
        : false;
>>>>>>> 03ac65ee

    if (isWalletDisconnected)
      return <HardwareWalletAddPage />;

    return (
      <MainLayout>
        <WalletWithNavigation
          activeItem={app.currentPage}
          hasNotification={hasNotification}
          isWalletConnected={!isWalletDisconnected}
          isDeviceConnected={isDeviceConnected}
          fetchingDevice={fetchingDevice}
          isExportingExtendedPublicKey={isExportingExtendedPublicKey}
          isExtendedPublicKeyExported={isExtendedPublicKeyExported}
          isExportingPublicKeyAborted={isExportingPublicKeyAborted}
          isLedger={isLedger}
          isTrezor={isTrezor}
          isActiveScreen={this.isActiveScreen}
          onOpenExternalLink={(url: string) => stores.app.openExternalLink(url)}
          onRestartNode={() => restartNode.trigger()}
          onWalletNavItemClick={this.handleWalletNavItemClick}
          hasPassword={hasPassword}
          isSetWalletPasswordDialogOpen={isDialogOpen(
            ChangeSpendingPasswordDialog
          )}
          onSetWalletPassword={() => {
            actions.dialogs.open.trigger({
              dialog: ChangeSpendingPasswordDialog,
            });
          }}
        >
          {this.props.children}
        </WalletWithNavigation>
      </MainLayout>
    );
  }
}<|MERGE_RESOLUTION|>--- conflicted
+++ resolved
@@ -51,28 +51,11 @@
     });
   };
 
-  // componentDidMount() {
-  //   console.debug('!!!!!!! INITIATE POLLER !!!!!!!!');
-  //   const { startDeviceFetchPoller } = this.props.stores.hardwareWallets;
-  //   startDeviceFetchPoller();
-  // }
-
-  // componentWillUnmount() {
-  //   const { stopDeviceFetchPoller, resetInitializedConnection, isDeviceConnected, isExtendedPublicKeyExported } = this.props.stores.hardwareWallets;
-  //   console.debug('!!!!!!! STOP POLLER !!!!!!!!', isDeviceConnected, isExtendedPublicKeyExported);
-  //   stopDeviceFetchPoller();
-  //   if (!isDeviceConnected || (isDeviceConnected && !isExtendedPublicKeyExported)) {
-  //     resetInitializedConnection();
-  //   }
-  // }
-
   render() {
     const { actions, stores } = this.props;
     const { app, wallets, walletSettings, hardwareWallets, uiDialogs } = stores;
     const { isOpen: isDialogOpen } = uiDialogs;
     const { restartNode } = actions.networkStatus;
-<<<<<<< HEAD
-
     const { activeHardwareWallet } = wallets;
 
     // if (!activeHardwareWallet) {
@@ -90,9 +73,6 @@
       availableHardwareWalletDevices,
     } = wallets;
 
-=======
-    const { active: activeHardwareWallet } = wallets;
->>>>>>> 03ac65ee
     const {
       fetchingDevice,
       isDeviceConnected,
@@ -100,27 +80,10 @@
       isExtendedPublicKeyExported,
       isExportingPublicKeyAborted,
       isTrezor,
-<<<<<<< HEAD
       isLedger,
     } = hardwareWallets;
-
-    const {
-      hasNotification,
-    } = walletSettings.getWalletsRecoveryPhraseVerificationData(activeHardwareWalletId);
     const isWalletDisconnected = get(availableHardwareWalletDevices, [activeHardwareWalletId, 'disconnected'], true);
-
-=======
-    } = wallets;
-    const walletNotConnected = activeHardwareWallet
-      ? activeHardwareWallet.walletNotConnected
-      : true;
-    const hasNotification =
-      activeHardwareWallet && activeHardwareWallet.id
-        ? walletSettings.getWalletsRecoveryPhraseVerificationData(
-            activeHardwareWallet.id
-          ).hasNotification
-        : false;
->>>>>>> 03ac65ee
+    const hasNotification = activeHardwareWalletId ? walletSettings.getWalletsRecoveryPhraseVerificationData(activeHardwareWalletId).hasNotification : false;
 
     if (isWalletDisconnected)
       return <HardwareWalletAddPage />;
