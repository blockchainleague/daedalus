--- conflicted
+++ resolved
@@ -12,12 +12,8 @@
 
   render() {
     const { stores, actions, children } = this.props;
-<<<<<<< HEAD
     const { networkStatus, profile, adaRedemption, app, wallets } = stores;
-    const { isNetworkStatusPage, isBlockConsolidationStatusPage } = app;
-=======
-    const { networkStatus, profile, adaRedemption, wallets } = stores;
->>>>>>> 695873a4
+    const { isBlockConsolidationStatusPage } = app;
     const { isSettingsPage } = profile;
     const { isAdaRedemptionPage } = adaRedemption;
     const { hasLoadedWallets } = wallets;
@@ -38,14 +34,8 @@
 
     // Just render any page that doesn't require wallets to be loaded or node to be connected
     if (
-<<<<<<< HEAD
-      isNetworkStatusPage ||
       (isPageThatDoesntNeedWallets && !isNodeInStoppingSequence) ||
       (isSettingsPage && (isNotEnoughDiskSpace || !isNodeInStoppingSequence))
-=======
-      (isSettingsPage && (isNotEnoughDiskSpace || !isNodeInStoppingSequence)) ||
-      (isAdaRedemptionPage && hasLoadedWallets && !isNodeInStoppingSequence)
->>>>>>> 695873a4
     ) {
       return React.Children.only(children);
     }
