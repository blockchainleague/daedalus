--- conflicted
+++ resolved
@@ -13,37 +13,30 @@
   render() {
     const { stores, actions, children } = this.props;
     const { networkStatus, profile, adaRedemption, app, wallets } = stores;
-<<<<<<< HEAD
     const { isNetworkStatusPage, isBlockConsolidationStatusPage } = app;
-=======
-    const { isNetworkStatusPage } = app;
     const { isSettingsPage } = profile;
     const { isAdaRedemptionPage } = adaRedemption;
     const { hasLoadedWallets } = wallets;
->>>>>>> 7c22be50
     const {
       isSynced, isNodeStopping, isNodeStopped,
       isSystemTimeCorrect, isNotEnoughDiskSpace,
     } = networkStatus;
-<<<<<<< HEAD
+
     const isPageThatDoesntNeedWallets = (
-      profile.isSettingsPage ||
       isBlockConsolidationStatusPage ||
-      (adaRedemption.isAdaRedemptionPage && wallets.hasLoadedWallets)
+      (isAdaRedemptionPage && hasLoadedWallets)
     );
-=======
 
     // In case node is in stopping sequence we must show the "Connecting" screen
     // with the "Stopping Cardano node..." and "Cardano node stopped" messages
     // for all the screens except of the "Network status" screen.
     const isNodeInStoppingSequence = isNodeStopping || isNodeStopped;
->>>>>>> 7c22be50
 
     // Just render any page that doesn't require wallets to be loaded or node to be connected
     if (
       isNetworkStatusPage ||
-      (isSettingsPage && (isNotEnoughDiskSpace || !isNodeInStoppingSequence)) ||
-      (isAdaRedemptionPage && hasLoadedWallets && !isNodeInStoppingSequence)
+      (isPageThatDoesntNeedWallets && !isNodeInStoppingSequence) ||
+      (isSettingsPage && (isNotEnoughDiskSpace || !isNodeInStoppingSequence))
     ) {
       return React.Children.only(children);
     }
