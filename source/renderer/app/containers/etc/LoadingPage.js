// @flow
import React, { Component } from 'react';
import { inject, observer } from 'mobx-react';
import { shell } from 'electron';
import CenteredLayout from '../../components/layout/CenteredLayout';
import BugReportDialog from '../../components/profile/bug-report/BugReportDialog';
import WalletSupportRequestPage from '../../containers/wallet/WalletSupportRequestPage';
import Loading from '../../components/loading/Loading';
import etcLogo from '../../assets/images/etc-logo.inline.svg';
import mantisLogo from '../../assets/images/mantis-logo.inline.svg';
import { messages } from '../LoadingPage';
import type { InjectedProps } from '../../types/injectedPropsType';

@inject('stores', 'actions') @observer
export default class LoadingPage extends Component<InjectedProps> {

  render() {
    const { stores } = this.props;
    const {
<<<<<<< HEAD
      isConnecting, isSyncing, isSynced, syncPercentage, hasBeenConnected,
      hasBlockSyncingStarted, localTimeDifference, ALLOWED_TIME_DIFFERENCE,
=======
      isConnecting, isSyncing, syncPercentage, isLoadingWallets,
      hasBeenConnected, hasBlockSyncingStarted, localTimeDifference,
      isSystemTimeCorrect,
>>>>>>> dcd252a7
    } = stores.networkStatus;
    const { hasLoadedCurrentLocale, hasLoadedCurrentTheme, currentLocale } = stores.profile;
    return (
      <CenteredLayout>
        <Loading
          currencyIcon={etcLogo}
          apiIcon={mantisLogo}
          isSyncing={isSyncing}
          localTimeDifference={localTimeDifference}
          isSystemTimeCorrect={isSystemTimeCorrect}
          isConnecting={isConnecting}
          syncPercentage={syncPercentage}
          isLoadingDataForNextScreen={!isSyncing || isSynced}
          loadingDataForNextScreenMessage={messages.loadingWalletData}
          hasBeenConnected={hasBeenConnected}
          hasBlockSyncingStarted={hasBlockSyncingStarted}
          hasLoadedCurrentLocale={hasLoadedCurrentLocale}
          hasLoadedCurrentTheme={hasLoadedCurrentTheme}
          currentLocale={currentLocale}
          handleReportIssue={this.handleReportIssue}
          onProblemSolutionClick={this.handleProblemSolutionClick}
        />
        <WalletSupportRequestPage />
      </CenteredLayout>
    );
  }

  handleReportIssue = () => {
    this.props.actions.dialogs.open.trigger({
      dialog: BugReportDialog
    });
  };

  handleProblemSolutionClick = (link: string) => {
    shell.openExternal(`https://${link}`);
  }
}<|MERGE_RESOLUTION|>--- conflicted
+++ resolved
@@ -17,14 +17,8 @@
   render() {
     const { stores } = this.props;
     const {
-<<<<<<< HEAD
       isConnecting, isSyncing, isSynced, syncPercentage, hasBeenConnected,
-      hasBlockSyncingStarted, localTimeDifference, ALLOWED_TIME_DIFFERENCE,
-=======
-      isConnecting, isSyncing, syncPercentage, isLoadingWallets,
-      hasBeenConnected, hasBlockSyncingStarted, localTimeDifference,
-      isSystemTimeCorrect,
->>>>>>> dcd252a7
+      hasBlockSyncingStarted, localTimeDifference, isSystemTimeCorrect,
     } = stores.networkStatus;
     const { hasLoadedCurrentLocale, hasLoadedCurrentTheme, currentLocale } = stores.profile;
     return (
