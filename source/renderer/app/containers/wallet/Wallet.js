// @flow
import React, { Component } from 'react';
import { observer, inject } from 'mobx-react';
import { get } from 'lodash';
import MainLayout from '../MainLayout';
import WalletWithNavigation from '../../components/wallet/layouts/WalletWithNavigation';
import LoadingSpinner from '../../components/widgets/LoadingSpinner';
import AdaRedemptionSuccessOverlay from '../../components/wallet/ada-redemption/AdaRedemptionSuccessOverlay';
import RestoreNotification from '../../components/notifications/RestoreNotification';
import { buildRoute } from '../../utils/routing';
import { ROUTES } from '../../routes-config';
import type { InjectedContainerProps } from '../../types/injectedPropsType';
import { WalletSyncStateTags } from '../../domains/Wallet';
<<<<<<< HEAD
import AntivirusRestaurationSlowdownNotification
  from '../../components/notifications/AntivirusRestaurationSlowdownNotification';
import { openExternalUrlChannel } from '../../ipc/open-external-url';
=======
>>>>>>> 78a1eaa8

type Props = InjectedContainerProps;

@inject('stores', 'actions') @observer
export default class Wallet extends Component<Props> {

  static defaultProps = { actions: null, stores: null };

  isActiveScreen = (page: string) => {
    const { app, wallets } = this.props.stores;
    if (!wallets.active) return false;
    const screenRoute = buildRoute(ROUTES.WALLETS.PAGE, { id: wallets.active.id, page });
    return app.currentRoute === screenRoute;
  };

  handleWalletNavItemClick = (page: string) => {
    const { wallets } = this.props.stores;
    if (!wallets.active) return;
    this.props.actions.router.goToRoute.trigger({
      route: ROUTES.WALLETS.PAGE,
      params: { id: wallets.active.id, page },
    });
  };

<<<<<<< HEAD
  handleAntivirusNotificationDiscard = () => {
    const { wallets } = this.props.actions;
    wallets.discardAntivirusRestorationSlowdownNotificationForActiveWallet.trigger();
  };

  openExternalLinkInDefaultBrowser = (event: MouseEvent, url: string) => {
    event.preventDefault();
    openExternalUrlChannel.send(url);
  };

=======
>>>>>>> 78a1eaa8
  render() {
    const { actions, stores } = this.props;
    const { wallets, adaRedemption, profile, app: { environment } } = stores;
    const { showAdaRedemptionSuccessMessage, amountRedeemed } = adaRedemption;
    const { currentLocale } = profile;
    const { isWindows } = environment;

    if (!wallets.active) return <MainLayout><LoadingSpinner /></MainLayout>;

    const isRestoreActive = get(wallets.active, 'syncState.tag') === WalletSyncStateTags.RESTORING;
    const restoreProgress = get(wallets.active, 'syncState.data.percentage.quantity', 0);
    const restoreETA = get(wallets.active, 'syncState.data.estimatedCompletionTime.quantity', 0);

    return (
      <MainLayout>
        {isRestoreActive ? (
          <RestoreNotification
            currentLocale={currentLocale}
            restoreProgress={restoreProgress}
            restoreETA={restoreETA}
          />
        ) : null}

        <WalletWithNavigation
          isActiveScreen={this.isActiveScreen}
          onWalletNavItemClick={this.handleWalletNavItemClick}
        >
          {this.props.children}
        </WalletWithNavigation>

        {showAdaRedemptionSuccessMessage ? (
          <AdaRedemptionSuccessOverlay
            amount={amountRedeemed}
            onClose={actions.adaRedemption.closeAdaRedemptionSuccessOverlay.trigger}
          />
        ) : null}
<<<<<<< HEAD
        {
          isWindows &&
          isRestoreActive &&
          !wallets.hasDiscardedAntivirusRestorationSlowdownNotificationForActiveWallet ? (
            <AntivirusRestaurationSlowdownNotification
              onDiscard={this.handleAntivirusNotificationDiscard}
              onFaqLinkClick={this.openExternalLinkInDefaultBrowser}
            />
        ) : null}
=======
>>>>>>> 78a1eaa8
      </MainLayout>
    );
  }
}<|MERGE_RESOLUTION|>--- conflicted
+++ resolved
@@ -11,12 +11,6 @@
 import { ROUTES } from '../../routes-config';
 import type { InjectedContainerProps } from '../../types/injectedPropsType';
 import { WalletSyncStateTags } from '../../domains/Wallet';
-<<<<<<< HEAD
-import AntivirusRestaurationSlowdownNotification
-  from '../../components/notifications/AntivirusRestaurationSlowdownNotification';
-import { openExternalUrlChannel } from '../../ipc/open-external-url';
-=======
->>>>>>> 78a1eaa8
 
 type Props = InjectedContainerProps;
 
@@ -41,25 +35,11 @@
     });
   };
 
-<<<<<<< HEAD
-  handleAntivirusNotificationDiscard = () => {
-    const { wallets } = this.props.actions;
-    wallets.discardAntivirusRestorationSlowdownNotificationForActiveWallet.trigger();
-  };
-
-  openExternalLinkInDefaultBrowser = (event: MouseEvent, url: string) => {
-    event.preventDefault();
-    openExternalUrlChannel.send(url);
-  };
-
-=======
->>>>>>> 78a1eaa8
   render() {
     const { actions, stores } = this.props;
-    const { wallets, adaRedemption, profile, app: { environment } } = stores;
+    const { wallets, adaRedemption, profile } = stores;
     const { showAdaRedemptionSuccessMessage, amountRedeemed } = adaRedemption;
     const { currentLocale } = profile;
-    const { isWindows } = environment;
 
     if (!wallets.active) return <MainLayout><LoadingSpinner /></MainLayout>;
 
@@ -90,18 +70,6 @@
             onClose={actions.adaRedemption.closeAdaRedemptionSuccessOverlay.trigger}
           />
         ) : null}
-<<<<<<< HEAD
-        {
-          isWindows &&
-          isRestoreActive &&
-          !wallets.hasDiscardedAntivirusRestorationSlowdownNotificationForActiveWallet ? (
-            <AntivirusRestaurationSlowdownNotification
-              onDiscard={this.handleAntivirusNotificationDiscard}
-              onFaqLinkClick={this.openExternalLinkInDefaultBrowser}
-            />
-        ) : null}
-=======
->>>>>>> 78a1eaa8
       </MainLayout>
     );
   }
