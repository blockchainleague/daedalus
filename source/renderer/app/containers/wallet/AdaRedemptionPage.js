// @flow
import React, { Component } from 'react';
import { observer, inject } from 'mobx-react';
import Layout from '../MainLayout';
import AdaRedemptionForm from '../../components/wallet/ada-redemption/AdaRedemptionForm';
<<<<<<< HEAD
=======
import AdaRedemptionNoWallets from '../../components/wallet/ada-redemption/AdaRedemptionNoWallets';
import LoadingSpinner from '../../components/widgets/LoadingSpinner';
>>>>>>> 7757a70f
import { AdaRedemptionCertificateParseError } from '../../i18n/errors';
import type { InjectedProps } from '../../types/injectedPropsType';
import validWords from '../../../../common/valid-words.en';
import environment from '../../../../common/environment';
import { ADA_REDEMPTION_TYPES } from '../../types/redemptionTypes';
import { ROUTES } from '../../routes-config';

type Props = InjectedProps;

@inject('stores', 'actions') @observer
export default class AdaRedemptionPage extends Component<Props> {

  static defaultProps = { actions: null, stores: null };

  onSubmit = (values: { walletId: string, walletPassword: ?string }) => {
    this.props.actions.ada.adaRedemption.redeemAda.trigger(values);
  };

  onSubmitPaperVended = (values: {
    walletId: string,
    shieldedRedemptionKey: string,
    walletPassword: ?string,
  }) => {
    this.props.actions.ada.adaRedemption.redeemPaperVendedAda.trigger(values);
  };

  handleGoToCreateWalletClick = () => {
    this.props.actions.router.goToRoute.trigger({ route: ROUTES.WALLETS.ADD });
  };

  render() {
    const { wallets, adaRedemption } = this.props.stores.ada;
    const {
      redeemAdaRequest, redeemPaperVendedAdaRequest, isCertificateEncrypted, isValidRedemptionKey,
      redemptionType, isValidRedemptionMnemonic, isValidPaperVendRedemptionKey,
      isRedemptionDisclaimerAccepted, error
    } = adaRedemption;
    const {
      chooseRedemptionType, setCertificate, setPassPhrase, setRedemptionCode, removeCertificate,
      setEmail, setAdaPasscode, setAdaAmount, setDecryptionKey, acceptRedemptionDisclaimer
    } = this.props.actions.ada.adaRedemption;
    const selectableWallets = wallets.all.map((w) => ({
      value: w.id, label: w.name
    }));

<<<<<<< HEAD
=======
    if (!wallets.all.length) {
      return (
        <Layout>
          <AdaRedemptionNoWallets
            onGoToCreateWalletClick={this.handleGoToCreateWalletClick}
          />
        </Layout>
      );
    }

    if (selectableWallets.length === 0) return <Layout><LoadingSpinner /></Layout>;

>>>>>>> 7757a70f
    const request = (redemptionType === ADA_REDEMPTION_TYPES.PAPER_VENDED ?
      redeemPaperVendedAdaRequest : redeemAdaRequest
    );
    const isCertificateSelected = adaRedemption.certificate !== null;

    const showInputsForDecryptingForceVendedCertificate = (
      isCertificateSelected && isCertificateEncrypted &&
      redemptionType === ADA_REDEMPTION_TYPES.FORCE_VENDED
    );
    const showInputForDecryptionKey = (
      isCertificateSelected && isCertificateEncrypted &&
      redemptionType === ADA_REDEMPTION_TYPES.RECOVERY_FORCE_VENDED
    );
    const showPassPhraseWidget = redemptionType === ADA_REDEMPTION_TYPES.PAPER_VENDED || (
      isCertificateSelected && isCertificateEncrypted && (
        redemptionType === ADA_REDEMPTION_TYPES.REGULAR ||
        redemptionType === ADA_REDEMPTION_TYPES.RECOVERY_REGULAR
      )
    );

    return (
      <Layout>
        <AdaRedemptionForm
          onCertificateSelected={(certificate) => setCertificate.trigger({ certificate })}
          onPassPhraseChanged={(passPhrase) => setPassPhrase.trigger({ passPhrase })}
          onRedemptionCodeChanged={(redemptionCode) => {
            setRedemptionCode.trigger({ redemptionCode });
          }}
          onEmailChanged={(email) => setEmail.trigger({ email })}
          onAdaAmountChanged={(adaAmount) => setAdaAmount.trigger({ adaAmount })}
          onAdaPasscodeChanged={(adaPasscode) => setAdaPasscode.trigger({ adaPasscode })}
          onDecryptionKeyChanged={(decryptionKey) => setDecryptionKey.trigger({ decryptionKey })}
          onChooseRedemptionType={(choice) => {
            chooseRedemptionType.trigger({ redemptionType: choice });
          }}
          redemptionCode={adaRedemption.redemptionCode}
          wallets={selectableWallets}
          suggestedMnemonics={validWords}
          isCertificateSelected={isCertificateSelected}
          isCertificateEncrypted={isCertificateEncrypted}
          isCertificateInvalid={error instanceof AdaRedemptionCertificateParseError}
          isSubmitting={request.isExecuting}
          error={adaRedemption.error}
          onRemoveCertificate={removeCertificate.trigger}
          onSubmit={(redemptionType === ADA_REDEMPTION_TYPES.PAPER_VENDED ?
            this.onSubmitPaperVended : this.onSubmit
          )}
          mnemonicValidator={isValidRedemptionMnemonic}
          redemptionCodeValidator={isValidRedemptionKey}
          postVendRedemptionCodeValidator={isValidPaperVendRedemptionKey}
          redemptionType={redemptionType}
          showInputsForDecryptingForceVendedCertificate={
            showInputsForDecryptingForceVendedCertificate
          }
          showInputForDecryptionKey={showInputForDecryptionKey}
          showPassPhraseWidget={showPassPhraseWidget}
          isRedemptionDisclaimerAccepted={environment.isMainnet() || isRedemptionDisclaimerAccepted}
          onAcceptRedemptionDisclaimer={() => acceptRedemptionDisclaimer.trigger()}
          getSelectedWallet={walletId => wallets.getWalletById(walletId)}
        />
      </Layout>
    );
  }
}<|MERGE_RESOLUTION|>--- conflicted
+++ resolved
@@ -3,11 +3,8 @@
 import { observer, inject } from 'mobx-react';
 import Layout from '../MainLayout';
 import AdaRedemptionForm from '../../components/wallet/ada-redemption/AdaRedemptionForm';
-<<<<<<< HEAD
-=======
 import AdaRedemptionNoWallets from '../../components/wallet/ada-redemption/AdaRedemptionNoWallets';
 import LoadingSpinner from '../../components/widgets/LoadingSpinner';
->>>>>>> 7757a70f
 import { AdaRedemptionCertificateParseError } from '../../i18n/errors';
 import type { InjectedProps } from '../../types/injectedPropsType';
 import validWords from '../../../../common/valid-words.en';
@@ -53,8 +50,6 @@
       value: w.id, label: w.name
     }));
 
-<<<<<<< HEAD
-=======
     if (!wallets.all.length) {
       return (
         <Layout>
@@ -67,7 +62,6 @@
 
     if (selectableWallets.length === 0) return <Layout><LoadingSpinner /></Layout>;
 
->>>>>>> 7757a70f
     const request = (redemptionType === ADA_REDEMPTION_TYPES.PAPER_VENDED ?
       redeemPaperVendedAdaRequest : redeemAdaRequest
     );
