--- conflicted
+++ resolved
@@ -51,23 +51,21 @@
     );
     const isCertificateSelected = adaRedemption.certificate !== null;
 
-    const showInputsForDecryptingForceVendedCertificate = isCertificateSelected &&
-<<<<<<< HEAD
-      isCertificateEncrypted && redemptionType === 'forceVended';
-    const showInputForDecryptionKey = isCertificateSelected &&
-      isCertificateEncrypted && redemptionType === 'recoveryForceVended';
-    const showPassPhraseWidget = redemptionType === 'paperVended' || (
+    const showInputsForDecryptingForceVendedCertificate = (
       isCertificateSelected && isCertificateEncrypted &&
-      (redemptionType === 'regular' || redemptionType === 'recoveryRegular')
+      redemptionType === ADA_REDEMPTION_TYPES.FORCE_VENDED
     );
-=======
-      isCertificateEncrypted && redemptionType === ADA_REDEMPTION_TYPES.FORCE_VENDED;
+    const showInputForDecryptionKey = (
+      isCertificateSelected && isCertificateEncrypted &&
+      redemptionType === ADA_REDEMPTION_TYPES.RECOVERY_FORCE_VENDED
+    );
+    const showPassPhraseWidget = redemptionType === ADA_REDEMPTION_TYPES.PAPER_VENDED || (
+      isCertificateSelected && isCertificateEncrypted && (
+        redemptionType === ADA_REDEMPTION_TYPES.REGULAR ||
+        redemptionType === ADA_REDEMPTION_TYPES.RECOVERY_REGULAR
+      )
+    );
 
-    const showPassPhraseWidget = isCertificateSelected && isCertificateEncrypted &&
-      redemptionType === ADA_REDEMPTION_TYPES.REGULAR ||
-      redemptionType === ADA_REDEMPTION_TYPES.PAPER_VENDED;
-
->>>>>>> 50c2f071
     return (
       <Layout>
         <AdaRedemptionForm
