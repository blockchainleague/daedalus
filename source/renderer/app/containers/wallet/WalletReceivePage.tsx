--- conflicted
+++ resolved
@@ -12,12 +12,8 @@
 import { generateFileNameWithTimestamp } from '../../../../common/utils/files';
 import { ellipsis } from '../../utils/strings';
 import { generateSupportRequestLink } from '../../../../common/utils/reporting';
-<<<<<<< HEAD
-import type { WalletLocalData } from '../../api/utils/localStorage';
+import { WalletLocalData } from '../../types/localDataTypes';
 import Wallet from '../../domains/Wallet';
-=======
-import { WalletLocalData } from '../../types/localDataTypes';
->>>>>>> af8e56a7
 
 const messages = defineMessages({
   address: {
