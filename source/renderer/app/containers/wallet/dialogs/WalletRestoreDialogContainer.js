--- conflicted
+++ resolved
@@ -36,14 +36,9 @@
 
     return (
       <WalletRestoreDialog
-<<<<<<< HEAD
         mnemonicValidator={mnemonic => wallets.isValidMnemonic(mnemonic)}
         certificateMnemonicValidator={mnemonic => wallets.isValidCertificateMnemonic(mnemonic)}
         showCertificateRestore={environment.isAdaApi()}
-=======
-        mnemonicValidator={mnemonic => isValidMnemonic(mnemonic)}
-        certificateMnemonicValidator={mnemonic => isValidCertificateMnemonic(mnemonic)}
->>>>>>> 60cc9a4d
         suggestedMnemonics={validWords}
         isSubmitting={restoreRequest.isExecuting}
         onSubmit={this.onSubmit}
