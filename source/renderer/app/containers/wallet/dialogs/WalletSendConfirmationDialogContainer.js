// @flow
import React, { Component } from 'react';
import { inject, observer } from 'mobx-react';
import type { StoresMap } from '../../../stores/index';
import type { ActionsMap } from '../../../actions/index';
import type { HwDeviceStatus } from '../../../domains/Wallet';
import WalletSendConfirmationDialog from '../../../components/wallet/WalletSendConfirmationDialog';

type Props = {
  stores: any | StoresMap,
  actions: any | ActionsMap,
  amount: string,
  receiver: string,
  totalAmount: ?string,
  transactionFee: ?string,
  amountToNaturalUnits: (amountWithFractions: string) => string,
  currencyUnit: string,
  onExternalLinkClick: Function,
  hwDeviceStatus: HwDeviceStatus,
  isHardwareWallet: boolean,
};

@inject('actions', 'stores')
@observer
export default class WalletSendConfirmationDialogContainer extends Component<Props> {
  static defaultProps = { actions: null, stores: null };

  handleWalletSendFormSubmit = (values: Object) => {
    if (values.isHardwareWallet) {
      this.props.actions.hardwareWallets.sendMoney.trigger({});
    } else {
      this.props.actions.wallets.sendMoney.trigger(values);
    }
  };

  handleInitiateTransaction = () => {
    const { stores } = this.props;
    const { wallets, hardwareWallets } = stores;
    const { active: activeWallet } = wallets;
    hardwareWallets.initiateTransaction({ walletId: activeWallet.id });
  };

  render() {
    const {
      actions,
      amount,
      receiver,
      totalAmount,
      onExternalLinkClick,
      transactionFee,
      amountToNaturalUnits,
      currencyUnit,
      hwDeviceStatus,
      isHardwareWallet,
    } = this.props;
    const { stores } = this.props;
    const { sendMoneyRequest, active: activeWallet } = stores.wallets;
<<<<<<< HEAD
    const { _resetTransaction: resetHardwareWalletTransaction, sendMoneyRequest: sendMoneyExternalRequest, isTransactionPending } = stores.hardwareWallets;
=======
    const {
      sendMoneyRequest: sendMoneyExternalRequest,
      isTransactionPending,
    } = stores.hardwareWallets;
>>>>>>> 83c89dc0
    const { isFlight } = global;

    if (!activeWallet)
      throw new Error('Active wallet required for WalletSendPage.');

    const isSubmitting =
      (!isHardwareWallet && sendMoneyRequest.isExecuting) ||
      (isHardwareWallet &&
        (sendMoneyExternalRequest.isExecuting || isTransactionPending));
    const error =
      (!isHardwareWallet && sendMoneyRequest.error) ||
      (isHardwareWallet && sendMoneyExternalRequest.error);

    return (
      <WalletSendConfirmationDialog
        amount={amount}
        receiver={receiver}
        totalAmount={totalAmount}
        transactionFee={transactionFee}
        amountToNaturalUnits={amountToNaturalUnits}
        onSubmit={this.handleWalletSendFormSubmit}
        isSubmitting={isSubmitting}
        isFlight={isFlight}
        onCancel={() => {
          actions.dialogs.closeActiveDialog.trigger();
          sendMoneyRequest.reset();
          resetHardwareWalletTransaction({ cancelDeviceAction: true });
        }}
        error={error}
        currencyUnit={currencyUnit}
        onExternalLinkClick={onExternalLinkClick}
        hwDeviceStatus={hwDeviceStatus}
        isHardwareWallet={isHardwareWallet}
        onInitiateTransaction={this.handleInitiateTransaction}
      />
    );
  }
}<|MERGE_RESOLUTION|>--- conflicted
+++ resolved
@@ -55,14 +55,11 @@
     } = this.props;
     const { stores } = this.props;
     const { sendMoneyRequest, active: activeWallet } = stores.wallets;
-<<<<<<< HEAD
-    const { _resetTransaction: resetHardwareWalletTransaction, sendMoneyRequest: sendMoneyExternalRequest, isTransactionPending } = stores.hardwareWallets;
-=======
     const {
+      _resetTransaction: resetHardwareWalletTransaction,
       sendMoneyRequest: sendMoneyExternalRequest,
       isTransactionPending,
     } = stores.hardwareWallets;
->>>>>>> 83c89dc0
     const { isFlight } = global;
 
     if (!activeWallet)
