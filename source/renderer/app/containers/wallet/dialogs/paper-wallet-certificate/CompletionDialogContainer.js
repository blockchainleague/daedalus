--- conflicted
+++ resolved
@@ -18,15 +18,13 @@
   };
 
   render() {
-    const { walletCertificateAddress } = this.props.stores.wallets;
-<<<<<<< HEAD
-    const { environment: { network } } = this.props.stores.app;
-
-=======
+    const { app, wallets } = this.props.stores;
+    const { environment: { network } } = app;
+    const { walletCertificateAddress } = wallets;
     if (!walletCertificateAddress) {
       throw new Error('Prop "walletCertificateAddress" is required but was null.');
     }
->>>>>>> f3fb080a
+
     return (
       <CompletionDialog
         walletCertificateAddress={walletCertificateAddress}
