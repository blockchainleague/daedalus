// @flow
import React, { Component, Fragment } from 'react';
import { observer, inject } from 'mobx-react';
import { defineMessages, intlShape } from 'react-intl';
import SupportSettings from '../../../components/settings/categories/SupportSettings';
import type { InjectedProps } from '../../../types/injectedPropsType';
import { generateFileNameWithTimestamp } from '../../../../../common/utils/files';
import { getSupportUrl } from '../../../utils/network';
import GenericNotification from '../../../components/notifications/GenericNotification';
import { DOWNLOAD_LOGS_SUCCESS_DURATION } from '../../../config/timingConfig';

const messages = defineMessages({
  supportRequestLinkUrl: {
    id: 'settings.support.reportProblem.linkUrl',
    defaultMessage: '!!!https://iohk.zendesk.com/hc/en-us/requests/new/',
    description:
      '"submit a support request" link URL in the "Report a problem" section on the support settings page.',
  },
  downloadLogsSuccess: {
    id: 'settings.support.reportProblem.downloadLogsSuccessMessage',
    defaultMessage: '!!!Logs successfully downloaded',
    description: 'Success message for download logs.',
  },
  downloadLogsProgress: {
    id: 'settings.support.reportProblem.downloadLogsProgressMessage',
    defaultMessage: '!!!Preparing logs for download...',
    description: 'Progress message for download logs.',
  },
});

<<<<<<< HEAD
const DOWNLOAD_LOGS_PROGRESS_NOTIFICATION_ID = 'settings-page-download-logs-progress';
const DOWNLOAD_LOGS_SUCCESS_NOTIFICATION_ID = 'settings-page-download-logs-success';

@inject('stores', 'actions') @observer
=======
@inject('stores', 'actions')
@observer
>>>>>>> a1262c2b
export default class SupportSettingsPage extends Component<InjectedProps> {
  static contextTypes = {
    intl: intlShape.isRequired,
  };

  static defaultProps = { actions: null, stores: null };

<<<<<<< HEAD
  handleSupportRequestClick = async (event: SyntheticEvent<HTMLButtonElement>) => {
=======
  constructor(props: any, context: any) {
    super(props);
    this.context = context;
    this.registerOnDownloadLogsNotification();
  }

  componentWillUnmount() {
    const { profile } = this.props.actions;
    profile.downloadLogs.remove(this.openNotification);
    this.closeNotification();
  }

  handleSupportRequestClick = async (
    event: SyntheticEvent<HTMLButtonElement>
  ) => {
>>>>>>> a1262c2b
    event.persist();
    const { intl } = this.context;
    const supportRequestLinkUrl = intl.formatMessage(
      messages.supportRequestLinkUrl
    );
    const locale = this.props.stores.profile.currentLocale;
    const supportUrl = await getSupportUrl(supportRequestLinkUrl, locale);
    this.props.stores.app.openExternalLink(supportUrl);
  };

  handleDownloadLogs = () => {
    // TODO: refactor this direct access to the dialog api
    const fileName = generateFileNameWithTimestamp();
    const { profile } = this.props.actions;
    const destination = global.dialog.showSaveDialog({
      defaultPath: fileName,
    });
    if (destination) {
      profile.downloadLogs.trigger({ fileName, destination, fresh: true });
    }

  };

  render() {
    const { stores, actions } = this.props;
    const { intl } = this.context;
    // const { id, message, hasCloseButton, icon } = this.notification;

<<<<<<< HEAD
=======
  closeNotification = () => {
    const { id } = this.notification;
    this.props.actions.notifications.closeActiveNotification.trigger({ id });
  };

  render() {
    const { stores } = this.props;
    const { id, message } = this.notification;
>>>>>>> a1262c2b
    return (
      <Fragment>
        <SupportSettings
          onExternalLinkClick={stores.app.openExternalLink}
          onSupportRequestClick={this.handleSupportRequestClick}
          onDownloadLogs={this.handleDownloadLogs}
        />
        <GenericNotification
          id={DOWNLOAD_LOGS_PROGRESS_NOTIFICATION_ID}
          show={stores.uiNotifications.isOpen(DOWNLOAD_LOGS_PROGRESS_NOTIFICATION_ID)}
          actionToListenAndOpen={actions.profile.downloadLogs}
          actionToListenAndClose={actions.profile.downloadLogsSuccess}
          openNotification={actions.notifications.open}
          closeNotification={actions.notifications.closeActiveNotification}
        >
          { intl.formatMessage(messages.downloadLogsProgress) }
        </GenericNotification>
        <GenericNotification
          id={DOWNLOAD_LOGS_SUCCESS_NOTIFICATION_ID}
          duration={DOWNLOAD_LOGS_SUCCESS_DURATION}
          show={stores.uiNotifications.isOpen(DOWNLOAD_LOGS_SUCCESS_NOTIFICATION_ID)}
          actionToListenAndOpen={actions.profile.downloadLogsSuccess}
          openNotification={actions.notifications.open}
          closeNotification={actions.notifications.closeActiveNotification}
          hasCloseButton
        >
          { intl.formatMessage(messages.downloadLogsSuccess) }
        </GenericNotification>

      </Fragment>
    );
  }
}<|MERGE_RESOLUTION|>--- conflicted
+++ resolved
@@ -28,15 +28,13 @@
   },
 });
 
-<<<<<<< HEAD
-const DOWNLOAD_LOGS_PROGRESS_NOTIFICATION_ID = 'settings-page-download-logs-progress';
-const DOWNLOAD_LOGS_SUCCESS_NOTIFICATION_ID = 'settings-page-download-logs-success';
+const DOWNLOAD_LOGS_PROGRESS_NOTIFICATION_ID =
+  'settings-page-download-logs-progress';
+const DOWNLOAD_LOGS_SUCCESS_NOTIFICATION_ID =
+  'settings-page-download-logs-success';
 
-@inject('stores', 'actions') @observer
-=======
 @inject('stores', 'actions')
 @observer
->>>>>>> a1262c2b
 export default class SupportSettingsPage extends Component<InjectedProps> {
   static contextTypes = {
     intl: intlShape.isRequired,
@@ -44,25 +42,9 @@
 
   static defaultProps = { actions: null, stores: null };
 
-<<<<<<< HEAD
-  handleSupportRequestClick = async (event: SyntheticEvent<HTMLButtonElement>) => {
-=======
-  constructor(props: any, context: any) {
-    super(props);
-    this.context = context;
-    this.registerOnDownloadLogsNotification();
-  }
-
-  componentWillUnmount() {
-    const { profile } = this.props.actions;
-    profile.downloadLogs.remove(this.openNotification);
-    this.closeNotification();
-  }
-
   handleSupportRequestClick = async (
     event: SyntheticEvent<HTMLButtonElement>
   ) => {
->>>>>>> a1262c2b
     event.persist();
     const { intl } = this.context;
     const supportRequestLinkUrl = intl.formatMessage(
@@ -83,7 +65,6 @@
     if (destination) {
       profile.downloadLogs.trigger({ fileName, destination, fresh: true });
     }
-
   };
 
   render() {
@@ -91,17 +72,6 @@
     const { intl } = this.context;
     // const { id, message, hasCloseButton, icon } = this.notification;
 
-<<<<<<< HEAD
-=======
-  closeNotification = () => {
-    const { id } = this.notification;
-    this.props.actions.notifications.closeActiveNotification.trigger({ id });
-  };
-
-  render() {
-    const { stores } = this.props;
-    const { id, message } = this.notification;
->>>>>>> a1262c2b
     return (
       <Fragment>
         <SupportSettings
@@ -111,26 +81,29 @@
         />
         <GenericNotification
           id={DOWNLOAD_LOGS_PROGRESS_NOTIFICATION_ID}
-          show={stores.uiNotifications.isOpen(DOWNLOAD_LOGS_PROGRESS_NOTIFICATION_ID)}
+          show={stores.uiNotifications.isOpen(
+            DOWNLOAD_LOGS_PROGRESS_NOTIFICATION_ID
+          )}
           actionToListenAndOpen={actions.profile.downloadLogs}
           actionToListenAndClose={actions.profile.downloadLogsSuccess}
           openNotification={actions.notifications.open}
           closeNotification={actions.notifications.closeActiveNotification}
         >
-          { intl.formatMessage(messages.downloadLogsProgress) }
+          {intl.formatMessage(messages.downloadLogsProgress)}
         </GenericNotification>
         <GenericNotification
           id={DOWNLOAD_LOGS_SUCCESS_NOTIFICATION_ID}
           duration={DOWNLOAD_LOGS_SUCCESS_DURATION}
-          show={stores.uiNotifications.isOpen(DOWNLOAD_LOGS_SUCCESS_NOTIFICATION_ID)}
+          show={stores.uiNotifications.isOpen(
+            DOWNLOAD_LOGS_SUCCESS_NOTIFICATION_ID
+          )}
           actionToListenAndOpen={actions.profile.downloadLogsSuccess}
           openNotification={actions.notifications.open}
           closeNotification={actions.notifications.closeActiveNotification}
           hasCloseButton
         >
-          { intl.formatMessage(messages.downloadLogsSuccess) }
+          {intl.formatMessage(messages.downloadLogsSuccess)}
         </GenericNotification>
-
       </Fragment>
     );
   }
