// @flow
import React, { Component } from 'react';
import { observer, inject } from 'mobx-react';
<<<<<<< HEAD
import { defineMessages, intlShape } from 'react-intl';
import { remote } from 'electron';
import SupportSettings from '../../../components/settings/categories/SupportSettings';
import type { InjectedProps } from '../../../types/injectedPropsType';
import { generateFileNameWithTimestamp } from '../../../../../common/fileName';
import { getSupportUrl } from '../../../utils/network';

const messages = defineMessages({
  supportRequestLinkUrl: {
    id: 'settings.support.reportProblem.linkUrl',
    defaultMessage: '!!!https://iohk.zendesk.com/hc/en-us/categories/360000877653-Daedalus-wallet-mainnet',
    description: '"Support request" link URL in the "Report a problem" section on the support settings page.',
  },
});

const shell = require('electron').shell;
=======
import SupportSettings from '../../../components/settings/categories/SupportSettings';
import type { InjectedProps } from '../../../types/injectedPropsType';
import BugReportDialog from '../../../components/profile/bug-report/BugReportDialog';
import { generateFileNameWithTimestamp } from '../../../../../common/utils/files';
import { openExternalUrlChannel } from '../../../ipc/open-external-url';
>>>>>>> 65588b1a

@inject('stores', 'actions') @observer
export default class SupportSettingsPage extends Component<InjectedProps> {

  static contextTypes = {
    intl: intlShape.isRequired,
  };

  static defaultProps = { actions: null, stores: null };

  handleExternalLinkClick = (
    event: MouseEvent | SyntheticEvent<HTMLButtonElement>, url: string
  ) => {
    event.preventDefault();
    openExternalUrlChannel.send(url);
  };

  handleSupportRequestClick = async (event: SyntheticEvent<HTMLButtonElement>) => {
    event.persist();
    const { intl } = this.context;
    const supportRequestLinkUrl = intl.formatMessage(messages.supportRequestLinkUrl);
    const locale = this.props.stores.profile.currentLocale;
    const supportUrl = await getSupportUrl(supportRequestLinkUrl, locale);
    this.handleExternalLinkClick(event, supportUrl);
  };

  handleDownloadLogs = () => {
    // TODO: refactor this direct access to the dialog api
    const fileName = generateFileNameWithTimestamp();
    const destination = global.dialog.showSaveDialog({
      defaultPath: fileName,
    });
    if (destination) {
      this.props.actions.profile.downloadLogs.trigger({ fileName, destination, fresh: true });
    }
  };

  render() {
    return (
      <SupportSettings
        onExternalLinkClick={this.handleExternalLinkClick}
        onSupportRequestClick={this.handleSupportRequestClick}
        onDownloadLogs={this.handleDownloadLogs}
      />
    );
  }

}<|MERGE_RESOLUTION|>--- conflicted
+++ resolved
@@ -1,13 +1,12 @@
 // @flow
 import React, { Component } from 'react';
 import { observer, inject } from 'mobx-react';
-<<<<<<< HEAD
 import { defineMessages, intlShape } from 'react-intl';
-import { remote } from 'electron';
 import SupportSettings from '../../../components/settings/categories/SupportSettings';
 import type { InjectedProps } from '../../../types/injectedPropsType';
-import { generateFileNameWithTimestamp } from '../../../../../common/fileName';
+import { generateFileNameWithTimestamp } from '../../../../../common/utils/files';
 import { getSupportUrl } from '../../../utils/network';
+import { openExternalUrlChannel } from '../../../ipc/open-external-url';
 
 const messages = defineMessages({
   supportRequestLinkUrl: {
@@ -16,15 +15,6 @@
     description: '"Support request" link URL in the "Report a problem" section on the support settings page.',
   },
 });
-
-const shell = require('electron').shell;
-=======
-import SupportSettings from '../../../components/settings/categories/SupportSettings';
-import type { InjectedProps } from '../../../types/injectedPropsType';
-import BugReportDialog from '../../../components/profile/bug-report/BugReportDialog';
-import { generateFileNameWithTimestamp } from '../../../../../common/utils/files';
-import { openExternalUrlChannel } from '../../../ipc/open-external-url';
->>>>>>> 65588b1a
 
 @inject('stores', 'actions') @observer
 export default class SupportSettingsPage extends Component<InjectedProps> {
