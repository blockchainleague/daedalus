// @flow
import React, { Component } from 'react';
import { observer, inject } from 'mobx-react';
import Sidebar from '../components/sidebar/Sidebar';
import TopBarContainer from './TopBarContainer';
import SidebarLayout from '../components/layout/SidebarLayout';
import PaperWalletCreateCertificatePage from './wallet/PaperWalletCreateCertificatePage';
import InstructionsDialog from '../components/wallet/paper-wallet-certificate/InstructionsDialog';
import TransferFundsPage from './wallet/TransferFundsPage';
import type { InjectedContainerProps } from '../types/injectedPropsType';
import { ROUTES } from '../routes-config';

@inject('stores', 'actions')
@observer
export default class MainLayout extends Component<InjectedContainerProps> {
  static defaultProps = {
    actions: null,
    stores: null,
    children: null,
    onClose: () => {},
  };

  handleActivateCategory = (category: string) => {
    const { actions } = this.props;
    if (category === ROUTES.PAPER_WALLET_CREATE_CERTIFICATE) {
      actions.dialogs.open.trigger({ dialog: InstructionsDialog });
    } else if (category === ROUTES.REDEEM_ITN_REWARDS) {
      actions.staking.onRedeemStart.trigger();
    } else if (category === ROUTES.NETWORK_INFO) {
      actions.networkStatus.toggleSplash.trigger();
    } else {
      actions.sidebar.activateSidebarCategory.trigger({ category });
    }
  };

  render() {
    const { actions, stores } = this.props;
<<<<<<< HEAD
    const { sidebar, profile, app, wallets: walletsStore } = stores;
    const { isHardwareWalletRoute } = walletsStore;
    const activeWallet = walletsStore.active;
    const activeWalletId = activeWallet ? activeWallet.id : null;
    const { activeHardwareWallet } = walletsStore;
    const activeHardwareWalletId = activeHardwareWallet
      ? activeHardwareWallet.id
      : null;
=======
    const {
      sidebar,
      profile,
      app,
      wallets: walletsStore,
      networkStatus,
    } = stores;
    const activeWallet = walletsStore.active;
    const activeWalletId = activeWallet ? activeWallet.id : null;
    const { isShelleyActivated } = networkStatus;
>>>>>>> 3f8a5737
    const { currentTheme } = profile;
    const {
      environment: { network, isDev },
    } = app;

    const appWallets =
      sidebar.wallets.length > 0
        ? {
            items: sidebar.wallets,
            activeWalletId,
            actions: {
              onWalletItemClick: (walletId: string) => {
                actions.sidebar.walletSelected.trigger({ walletId });
              },
            },
          }
        : null;

    const hardwareWallets =
      sidebar.hardwareWallets.length > 0
        ? {
            items: sidebar.hardwareWallets,
            activeWalletId: activeHardwareWalletId,
            actions: {
              onHardwareWalletItemClick: (walletId: string) => {
                actions.sidebar.hardwareWalletSelected.trigger({ walletId });
              },
            },
          }
        : null;

    const sidebarMenus = {
      wallets: appWallets,
      hardwareWallets: isDev ? hardwareWallets : null,
    };

    const addWalletRoute = isHardwareWalletRoute
      ? ROUTES.HARDWARE_WALLETS.ADD
      : ROUTES.WALLETS.ADD;

    const sidebarComponent = (
      <Sidebar
        menus={sidebarMenus}
        isShowingSubMenus={sidebar.isShowingSubMenus}
        isIncentivizedTestnet={global.isIncentivizedTestnet}
        isShelleyActivated={isShelleyActivated}
        categories={sidebar.CATEGORIES}
        activeSidebarCategory={sidebar.activeSidebarCategory}
        onActivateCategory={this.handleActivateCategory}
        onAddWallet={() =>
          actions.router.goToRoute.trigger({ route: addWalletRoute })
        }
        onSubmitSupportRequest={() =>
          actions.router.goToRoute.trigger({ route: ROUTES.SETTINGS.SUPPORT })
        }
        pathname={this.props.stores.router.location.pathname}
        currentTheme={currentTheme}
        network={network}
      />
    );

    return (
      <SidebarLayout
        sidebar={sidebarComponent}
        topbar={<TopBarContainer />}
        contentDialogs={[
          <PaperWalletCreateCertificatePage
            key="PaperWalletCreateCertificatePage"
            certificateStep={this.props.stores.wallets.certificateStep}
          />,
          <TransferFundsPage key="TransferFundsPage" />,
        ]}
      >
        {this.props.children}
      </SidebarLayout>
    );
  }
}<|MERGE_RESOLUTION|>--- conflicted
+++ resolved
@@ -35,8 +35,7 @@
 
   render() {
     const { actions, stores } = this.props;
-<<<<<<< HEAD
-    const { sidebar, profile, app, wallets: walletsStore } = stores;
+    const { sidebar, profile, app, wallets: walletsStore, networkStatus } = stores;
     const { isHardwareWalletRoute } = walletsStore;
     const activeWallet = walletsStore.active;
     const activeWalletId = activeWallet ? activeWallet.id : null;
@@ -44,18 +43,7 @@
     const activeHardwareWalletId = activeHardwareWallet
       ? activeHardwareWallet.id
       : null;
-=======
-    const {
-      sidebar,
-      profile,
-      app,
-      wallets: walletsStore,
-      networkStatus,
-    } = stores;
-    const activeWallet = walletsStore.active;
-    const activeWalletId = activeWallet ? activeWallet.id : null;
     const { isShelleyActivated } = networkStatus;
->>>>>>> 3f8a5737
     const { currentTheme } = profile;
     const {
       environment: { network, isDev },
