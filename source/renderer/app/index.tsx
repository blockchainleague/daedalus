--- conflicted
+++ resolved
@@ -14,16 +14,12 @@
 import translations from './i18n/translations';
 import '!style-loader!css-loader!sass-loader!./themes/index.global.scss'; // eslint-disable-line
 import { setupApi } from './api';
-<<<<<<< HEAD
-
-=======
 import LocalStorageApi from './api/utils/localStorage';
 import {
   DiscreetModeFeatureProvider,
   LocalStorageFeatureProvider,
 } from './features';
 import { AnalyticsTracker } from './analytics';
->>>>>>> 0a81281a
 // run MobX in strict mode
 configure({
   enforceActions: 'always',
@@ -57,9 +53,6 @@
   const rootElement = document.getElementById('root');
   if (!rootElement) throw new Error('No #root element found.');
   render(
-<<<<<<< HEAD
-    <App stores={stores} actions={actions} history={history} />,
-=======
     <LocalStorageFeatureProvider localStorage={LocalStorageApi}>
       <DiscreetModeFeatureProvider>
         <App
@@ -70,7 +63,6 @@
         />
       </DiscreetModeFeatureProvider>
     </LocalStorageFeatureProvider>,
->>>>>>> 0a81281a
     rootElement
   );
 };
