import path from 'path';
import { app, BrowserWindow, ipcMain, Menu } from 'electron';
import environment from '../../common/environment';
import ipcApi from '../ipc-api';
import { runtimeFolderPath } from '../config';
import RendererErrorHandler from '../utils/rendererErrorHandler';

const rendererErrorHandler = new RendererErrorHandler();

export const createMainWindow = () => {
  const windowOptions = {
    show: false,
    width: 1150,
    height: 870,
    webPreferences: {
      webviewTag: false,
    }
  };

  if (process.platform === 'linux') {
    windowOptions.icon = path.join(runtimeFolderPath, 'icon.png');
  }

  // Construct new BrowserWindow
  const window = new BrowserWindow(windowOptions);

  rendererErrorHandler.setup(window, createMainWindow);

  window.setMinimumSize(900, 600);

  // Initialize our ipc api methods that can be called by the render processes
  ipcApi({ window });

  // Provide render process with an api to resize the main window
  ipcMain.on('resize-window', (event, { width, height, animate }) => {
    if (event.sender !== window.webContents) return;
    window.setSize(width, height, animate);
  });

  if (environment.isDev()) {
    window.webContents.openDevTools();
    // Focus the main window after dev tools opened
    window.webContents.on('devtools-opened', () => {
      window.focus();
      setImmediate(() => {
        window.focus();
      });
    });
  }

  window.loadURL(`file://${__dirname}/../renderer/index.html`);
  window.on('page-title-updated', event => { event.preventDefault(); });

<<<<<<< HEAD
  window.setTitle(environment.getBuildLabel());
=======
  const { gpu_compositing } = app.getGPUFeatureStatus();

  let title = `Daedalus (${environment.version}#${environment.build})`;
  if (!environment.isProduction()) title += ` ${environment.current}`;
  if (gpu_compositing !== 'enabled') title += ` [SAFE MODE]`;
  window.setTitle(title);
>>>>>>> f8b74dcc

  window.webContents.on('context-menu', (e, props) => {
    const contextMenuOptions = [
      { label: 'Copy', accelerator: 'CmdOrCtrl+C', role: 'copy' },
      { label: 'Paste', accelerator: 'CmdOrCtrl+V', role: 'paste' },
    ];

    if (environment.isDev() || environment.isTest()) {
      const { x, y } = props;
      contextMenuOptions.push({
        label: 'Inspect element',
        click() {
          window.inspectElement(x, y);
        }
      });
    }

    Menu.buildFromTemplate(contextMenuOptions).popup(window);
  });

  window.webContents.on('did-finish-load', () => {
    if (environment.isTest()) {
      window.showInactive(); // show without focusing the window
    } else {
      window.show(); // show also focuses the window
    }
  });

  window.on('closed', () => {
    app.quit();
  });

  window.webContents.on('did-fail-load', (err) => {
    rendererErrorHandler.onError('did-fail-load', err);
  });

  window.webContents.on('crashed', (err) => {
    rendererErrorHandler.onError('crashed', err);
  });

  return window;
};<|MERGE_RESOLUTION|>--- conflicted
+++ resolved
@@ -51,16 +51,10 @@
   window.loadURL(`file://${__dirname}/../renderer/index.html`);
   window.on('page-title-updated', event => { event.preventDefault(); });
 
-<<<<<<< HEAD
-  window.setTitle(environment.getBuildLabel());
-=======
   const { gpu_compositing } = app.getGPUFeatureStatus();
-
-  let title = `Daedalus (${environment.version}#${environment.build})`;
-  if (!environment.isProduction()) title += ` ${environment.current}`;
-  if (gpu_compositing !== 'enabled') title += ` [SAFE MODE]`;
+  let title = environment.getBuildLabel();
+  if (gpu_compositing !== 'enabled') title += ' [SAFE MODE]';
   window.setTitle(title);
->>>>>>> f8b74dcc
 
   window.webContents.on('context-menu', (e, props) => {
     const contextMenuOptions = [
