import path from 'path';
import { app, BrowserWindow, ipcMain, Menu } from 'electron';
import { environment } from '../../common/environment';
import ipcApi from '../ipc';
import RendererErrorHandler from '../utils/rendererErrorHandler';
import { launcherConfig } from '../config';

const rendererErrorHandler = new RendererErrorHandler();

const { isDev, isTest, buildLabel, isLinux } = environment;

export const createMainWindow = (isInSafeMode) => {
  let windowOptions = {};
  if (isTest) {
    windowOptions = {
      show: false,
      width: 1150,
      height: 870,
      webPreferences: {
        webviewTag: false,
      }
    };
  } else {
    windowOptions = {
      show: false,
      width: 1150,
      height: 870,
      webPreferences: {
        nodeIntegration: false,
        webviewTag: false,
        preload: path.join(`${__dirname}/../../source/main/utils/`, 'preload.js')
      }
    };
  }

<<<<<<< HEAD
  if (isLinux) {
    windowOptions.icon = path.join(process.env.DAEDALUS_INSTALL_DIRECTORY, 'icon.png');
=======
  if (process.platform === 'linux') {
    windowOptions.icon = path.join(launcherConfig.statePath, 'icon.png');
>>>>>>> bd6231a4
  }

  // Construct new BrowserWindow
  const window = new BrowserWindow(windowOptions);

  rendererErrorHandler.setup(window, createMainWindow);

  window.setMinimumSize(900, 600);

  // Initialize our ipc api methods that can be called by the render processes
  ipcApi({ window });

  // Provide render process with an api to resize the main window
  ipcMain.on('resize-window', (event, { width, height, animate }) => {
    if (event.sender !== window.webContents) return;
    window.setSize(width, height, animate);
  });

<<<<<<< HEAD
  if (isDev) {
=======
  // Provide render process with an api to close the main window
  ipcMain.on('close-window', (event) => {
    if (event.sender !== window.webContents) return;
    window.close();
  });

  if (environment.isDev()) {
>>>>>>> bd6231a4
    window.webContents.openDevTools();
    // Focus the main window after dev tools opened
    window.webContents.on('devtools-opened', () => {
      window.focus();
      setImmediate(() => {
        window.focus();
      });
    });
  }

  window.loadURL(`file://${__dirname}/../renderer/index.html`);
  window.on('page-title-updated', event => { event.preventDefault(); });

  let title = buildLabel;
  if (isInSafeMode) title += ' [GPU safe mode]';
  window.setTitle(title);

  window.webContents.on('context-menu', (e, props) => {
    const contextMenuOptions = [
      { label: 'Copy', accelerator: 'CmdOrCtrl+C', role: 'copy' },
      { label: 'Paste', accelerator: 'CmdOrCtrl+V', role: 'paste' },
    ];

    if (isDev || isTest) {
      const { x, y } = props;
      contextMenuOptions.push({
        label: 'Inspect element',
        click() {
          window.inspectElement(x, y);
        }
      });
    }

    Menu.buildFromTemplate(contextMenuOptions).popup(window);
  });

  window.webContents.on('did-finish-load', () => {
    if (isTest) {
      window.showInactive(); // show without focusing the window
    } else {
      window.show(); // show also focuses the window
    }
  });

  window.on('closed', () => {
    app.quit();
  });

  window.webContents.on('did-fail-load', (err) => {
    rendererErrorHandler.onError('did-fail-load', err);
  });

  window.webContents.on('crashed', (err) => {
    rendererErrorHandler.onError('crashed', err);
  });

  return window;
};<|MERGE_RESOLUTION|>--- conflicted
+++ resolved
@@ -33,13 +33,8 @@
     };
   }
 
-<<<<<<< HEAD
   if (isLinux) {
-    windowOptions.icon = path.join(process.env.DAEDALUS_INSTALL_DIRECTORY, 'icon.png');
-=======
-  if (process.platform === 'linux') {
     windowOptions.icon = path.join(launcherConfig.statePath, 'icon.png');
->>>>>>> bd6231a4
   }
 
   // Construct new BrowserWindow
@@ -58,17 +53,13 @@
     window.setSize(width, height, animate);
   });
 
-<<<<<<< HEAD
-  if (isDev) {
-=======
   // Provide render process with an api to close the main window
   ipcMain.on('close-window', (event) => {
     if (event.sender !== window.webContents) return;
     window.close();
   });
 
-  if (environment.isDev()) {
->>>>>>> bd6231a4
+  if (isDev) {
     window.webContents.openDevTools();
     // Focus the main window after dev tools opened
     window.webContents.on('devtools-opened', () => {
