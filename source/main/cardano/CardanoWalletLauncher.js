// @flow
import { merge } from 'lodash';
import path from 'path';
import * as fs from 'fs-extra';
import type { WriteStream } from 'fs';
import * as cardanoLauncher from 'cardano-launcher';
import type { Launcher } from 'cardano-launcher';
import type { NodeConfig } from '../config';
import { environment } from '../environment';
import { STAKE_POOL_REGISTRY_URL } from '../config';
import {
  MAINNET,
  STAGING,
  TESTNET,
  SELFNODE,
  ITN_REWARDS_V1,
  ITN_SELFNODE,
  NIGHTLY,
  QA,
} from '../../common/types/environment.types';
import { CardanoNodeImplementationOptions } from '../../common/types/cardano-node.types';
import { createSelfnodeConfig } from './utils';
import { logger } from '../utils/logging';
import type { CardanoNodeImplementations } from '../../common/types/cardano-node.types';

export type WalletOpts = {
  nodeImplementation: CardanoNodeImplementations,
  nodeConfig: NodeConfig,
  cluster: string,
  stateDir: string,
  tlsPath: string,
  block0Path: string,
  block0Hash: string,
  secretPath: string,
  configPath: string,
  syncTolerance: string,
  nodeLogFile: WriteStream,
  walletLogFile: WriteStream,
  cliBin: string,
  isStaging: boolean,
  smashUrl?: string,
};

export async function CardanoWalletLauncher(walletOpts: WalletOpts): Launcher {
  const {
    nodeImplementation,
    nodeConfig, // For cardano-node / byron only!
    cluster,
    stateDir,
    tlsPath,
    block0Path,
    block0Hash,
    secretPath,
    configPath,
    syncTolerance,
    nodeLogFile,
    walletLogFile,
    cliBin,
    isStaging,
    smashUrl,
  } = walletOpts;
  // TODO: Update launcher config to pass number
  const syncToleranceSeconds = parseInt(syncTolerance.replace('s', ''), 10);

  // Shared launcher config (node implementations agnostic)
  const launcherConfig = {
    networkName: cluster,
    stateDir,
    nodeConfig: {
      kind: nodeImplementation,
      configurationDir: '',
      network: {
        configFile: configPath,
      },
    },
    syncToleranceSeconds,
    childProcessLogWriteStreams: {
      node: nodeLogFile,
      wallet: walletLogFile,
    },
    installSignalHandlers: false,
  };

  // TLS configuration used only for cardano-node
  const tlsConfiguration = {
    caCert: path.join(tlsPath, 'server/ca.crt'),
    svCert: path.join(tlsPath, 'server/server.crt'),
    svKey: path.join(tlsPath, 'server/server.key'),
  };

  // Prepare development TLS files
  const { isProduction } = environment;
  if (
    !isProduction &&
    nodeImplementation === CardanoNodeImplementationOptions.CARDANO
  ) {
    await fs.copy('tls', tlsPath);
  }

  // This switch statement handles any node specific
  // configuration, prior to spawning the child process
  logger.info('Node implementation', { nodeImplementation });
  switch (nodeImplementation) {
    case CardanoNodeImplementationOptions.CARDANO:
      if (cluster === SELFNODE) {
        const { configFile, genesisFile } = nodeConfig.network;
        const {
          configPath: selfnodeConfigPath,
          genesisPath: selfnodeGenesisPath,
          genesisHash: selfnodeGenesisHash,
        } = await createSelfnodeConfig(
          configFile,
          genesisFile,
          stateDir,
          cliBin
        );
        nodeConfig.network.configFile = selfnodeConfigPath;
        nodeConfig.network.genesisFile = selfnodeGenesisPath;
        nodeConfig.network.genesisHash = selfnodeGenesisHash;
        merge(launcherConfig, { apiPort: 8088 });
      }
      if (cluster === MAINNET) {
        launcherConfig.networkName = MAINNET;
        logger.info('Launching Wallet with --mainnet flag');
      } else if (isStaging) {
        launcherConfig.networkName = STAGING;
        logger.info('Launching Wallet with --staging flag');
      } else {
        // All clusters not flagged as staging except for Mainnet are treated as "Testnets"
        launcherConfig.networkName = TESTNET;
        logger.info('Launching Wallet with --testnet flag');
      }
      if (smashUrl) {
        // TODO: Ask DEVOPS to update Smash URLs in https://github.com/input-output-hk/iohk-nix
        const smashUrlApiPath = '/api/v1/metadata';
        const smashUrlBase = smashUrl.replace(smashUrlApiPath, '');
        logger.info('Launching Wallet with --pool-metadata-fetching flag', {
          poolMetadataSource: { smashUrl, smashUrlBase },
        });
        merge(launcherConfig, {
          poolMetadataSource: { smashUrl: smashUrlBase },
        });
<<<<<<< HEAD
=======
        merge(launcherConfig, {
          poolMetadataSource: { smashUrl },
        });
>>>>>>> f25755f8
      }
      merge(launcherConfig, { nodeConfig, tlsConfiguration });
      break;
    case CardanoNodeImplementationOptions.JORMUNGANDR:
      if (cluster === ITN_SELFNODE) {
        merge(launcherConfig, {
          apiPort: 8088,
          networkName: SELFNODE,
          nodeConfig: {
            restPort: 8888,
            network: {
              genesisBlock: {
                file: block0Path,
                hash: block0Hash,
              },
              secretFile: [secretPath],
            },
          },
          stakePoolRegistryUrl: STAKE_POOL_REGISTRY_URL[ITN_SELFNODE],
        });
      }
      if (cluster === NIGHTLY) {
        merge(launcherConfig, {
          nodeConfig: {
            network: {
              genesisBlock: {
                hash: block0Hash,
              },
            },
          },
          stakePoolRegistryUrl: STAKE_POOL_REGISTRY_URL[NIGHTLY],
        });
      }
      if (cluster === QA) {
        merge(launcherConfig, {
          nodeConfig: {
            network: {
              genesisBlock: {
                hash: block0Hash,
              },
            },
          },
          stakePoolRegistryUrl: STAKE_POOL_REGISTRY_URL[QA],
        });
      }
      if (cluster === ITN_REWARDS_V1) {
        merge(launcherConfig, {
          nodeConfig: {
            network: {
              genesisBlock: {
                file: block0Path,
                hash: block0Hash,
              },
            },
          },
        });
      }
      break;
    default:
      break;
  }

  logger.info('Setting up CardanoLauncher now...', {
    walletOpts,
    launcherConfig,
  });

  return new cardanoLauncher.Launcher(launcherConfig, logger);
}<|MERGE_RESOLUTION|>--- conflicted
+++ resolved
@@ -131,21 +131,12 @@
         logger.info('Launching Wallet with --testnet flag');
       }
       if (smashUrl) {
-        // TODO: Ask DEVOPS to update Smash URLs in https://github.com/input-output-hk/iohk-nix
-        const smashUrlApiPath = '/api/v1/metadata';
-        const smashUrlBase = smashUrl.replace(smashUrlApiPath, '');
         logger.info('Launching Wallet with --pool-metadata-fetching flag', {
-          poolMetadataSource: { smashUrl, smashUrlBase },
-        });
-        merge(launcherConfig, {
-          poolMetadataSource: { smashUrl: smashUrlBase },
-        });
-<<<<<<< HEAD
-=======
-        merge(launcherConfig, {
           poolMetadataSource: { smashUrl },
         });
->>>>>>> f25755f8
+        merge(launcherConfig, {
+          poolMetadataSource: { smashUrl },
+        });
       }
       merge(launcherConfig, { nodeConfig, tlsConfiguration });
       break;
