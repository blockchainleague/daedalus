--- conflicted
+++ resolved
@@ -131,16 +131,10 @@
         logger.info('Launching Wallet with --testnet flag');
       }
       if (smashUrl) {
-<<<<<<< HEAD
-        logger.info('Launching Wallet with --smash-url flag', { smashUrl });
-        // @TODO - remove comment once WBE fixed
-        // merge(launcherConfig, { smashUrl });
-=======
         logger.info('Launching Wallet with --pool-metadata-fetching flag', {
           poolMetadataSource: { smashUrl },
         });
         merge(launcherConfig, { poolMetadataSource: { smashUrl } });
->>>>>>> 836e5cc2
       }
       merge(launcherConfig, { nodeConfig, tlsConfiguration });
       break;
