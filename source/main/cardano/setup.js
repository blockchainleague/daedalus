--- conflicted
+++ resolved
@@ -1,12 +1,7 @@
 // @flow
 import { createWriteStream, readFileSync } from 'fs';
-<<<<<<< HEAD
-import { spawn } from 'child_process';
+import { spawn, exec } from 'child_process';
 import { BrowserWindow, ipcMain } from 'electron';
-=======
-import { spawn, exec } from 'child_process';
-import { BrowserWindow } from 'electron';
->>>>>>> 78a1eaa8
 import { Logger } from '../../common/logging';
 import { prepareArgs } from './config';
 import { CardanoNode } from './CardanoNode';
