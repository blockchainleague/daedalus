--- conflicted
+++ resolved
@@ -114,12 +114,8 @@
     // this.channel = {};
   }
   next = async (event) => {
-<<<<<<< HEAD
-=======
-    logger.info('[HW-DEBUG] Ledger NEXT');
->>>>>>> eb35f453
     const transportList = await TransportNodeHid.list();
-    logger.info('>>> Ledger NEXT: ', transportList);
+    logger.info('[HW-DEBUG] Ledger NEXT: ', transportList);
     const connectionChanged = event.type === 'add' || event.type === 'remove';
     if (connectionChanged) {
       logger.info('[HW-DEBUG] Ledger NEXT - connection changed');
@@ -191,27 +187,15 @@
     logger.info('[HW-DEBUG] Ledger NEXT error');
     throw e;
   }
-<<<<<<< HEAD
   complete() {
-    logger.info('>>> Ledger NEXT complete');
-=======
-  complete(event) {
     logger.info('[HW-DEBUG] Ledger NEXT complete');
->>>>>>> eb35f453
   }
 }
 
 export const handleHardwareWalletDevices = (mainWindow: BrowserWindow) => {
-<<<<<<< HEAD
-  logger.info('>>> handleHardwareWalletDevices');
+  logger.info('[HW-DEBUG] handleHardwareWalletDevices');
   const handleCheckHardwareWalletDevices = async () => {
-    logger.info('>>> handleCheckHardwareWalletDevices');
-=======
-  logger.info('[HW-DEBUG] handleHardwareWalletDevices 1');
-  const handleCheckHardwareWalletDevices = async () => {
-    logger.info('[HW-DEBUG] handleCheckHardwareWalletDevices 1');
-    // INIT - 3
->>>>>>> eb35f453
+    logger.info('[HW-DEBUG] handleCheckHardwareWalletDevices');
     const observer = new EventObserver(mainWindow);
     await TransportNodeHid.listen(observer);
   };
@@ -266,66 +250,19 @@
     }
 
     try {
-<<<<<<< HEAD
-      logger.info('>>> getHardwareWalletTransportChannel:: LEDGER');
+      logger.info('[HW-DEBUG] getHardwareWalletTransportChannel:: LEDGER');
       let transportList = await TransportNodeHid.list();
       let hw;
-=======
-      //       // New Ledger TRY
-      //       logger.info('[HW-DEBUG] TRY 3: ', { observer: observer.channel, devicePath });
-      //
-      //       const deviceTransport = observer.channel[devicePath].transport;
-      //       logger.info('[HW-DEBUG] CHANNEL: ', deviceTransport);
-      //
-      //
-      //       const { deviceModel } = deviceTransport;
-      //       if (deviceModel) {
-      //         logger.info('[HW-DEBUG] getHardwareWalletTransportChannel:: LEDGER case RESPONSE: ', deviceTransport);
-      //         const info = await deviceTransport.device.getDeviceInfo();
-      //         logger.info('[HW-DEBUG] !!! INFO !!!: ', info);
-      //         const { id, productName } = deviceModel;
-      //         return Promise.resolve({
-      //           deviceId: null, // @TODO - to be defined
-      //           deviceType: 'ledger',
-      //           deviceModel: id, // e.g. nanoS
-      //           deviceName: productName, // e.g. Ledger Nano S
-      //           path: devicePath,
-      //           firmwareVersion: null,
-      //         });
-      //       }
-      //       return
-      //       // END of try
-
-      logger.info('[HW-DEBUG] getHardwareWalletTransportChannel:: LEDGER');
-      const transportList = await TransportNodeHid.list();
-      let hw;
-      let deviceConnection;
-      let transport;
-
-      // const path = devicePath || last(transportList);
-      logger.info('[HW-DEBUG] getHardwareWalletTransportChannel:: PATH');
->>>>>>> eb35f453
       let lastConnectedPath;
 
       // $FlowFixMe
       if (transportList && !transportList.length) {
         // Establish connection with last device
         try {
-<<<<<<< HEAD
-          logger.info('>>> INIT NEW transport');
-          // hw = TransportNodeHid.open(devicePath);
-          logger.info('>>> OPEN <<<');
+          logger.info('[HW-DEBUG] INIT NEW transport');
           hw = await TransportNodeHid.create();
           transportList = await TransportNodeHid.list();
-          logger.info('>>> INIT NEW transport - DONE');
-=======
-          logger.info('[HW-DEBUG] INIT NEW transport');
-          // hw = await TransportNodeHid.open(devicePath);
-          logger.info('[HW-DEBUG] OPEN <<<');
-          hw = await TransportNodeHid.create();
           logger.info('[HW-DEBUG] INIT NEW transport - DONE');
-          const transportList = await TransportNodeHid.list();
->>>>>>> eb35f453
           lastConnectedPath = last(transportList);
           logger.info('[HW-DEBUG] !!! lastConnectedPath !!!');
 
@@ -339,13 +276,8 @@
           logger.info('[HW-DEBUG] INIT NEW transport - ERROR');
           throw e;
         }
-<<<<<<< HEAD
       } else if (!devicePath || !devicesMemo[devicePath]) {
-=======
-        // throw new Error('DEVICE_NOT_CONNECTED');
-      } else if (!devicesMemo[devicePath]) {
         logger.info('[HW-DEBUG] USE First');
->>>>>>> eb35f453
         // Use first like native usb nodeHID
         // $FlowFixMe
         lastConnectedPath = transportList[0]; // eslint-disable-line
@@ -356,10 +288,7 @@
           throw new Error('Device not connected!');
         }
       } else {
-<<<<<<< HEAD
-=======
         logger.info('[HW-DEBUG] USE CURRENT CONNECTION');
->>>>>>> eb35f453
         hw = devicesMemo[devicePath].transport;
         deviceConnection = get(devicesMemo, [devicePath, 'AdaConnection']);
       }
@@ -397,15 +326,7 @@
       // $FlowFixMe
       const { deviceModel } = hw;
       if (deviceModel) {
-<<<<<<< HEAD
-        logger.info('>>> getHardwareWalletTransportChannel:: LEDGER case RESPONSE');
-=======
-        logger.info(
-          '[HW-DEBUG] getHardwareWalletTransportChannel:: LEDGER case RESPONSE'
-        );
-        const info = await hw.device.getDeviceInfo();
-        logger.info('[HW-DEBUG] !!! INFO !!!');
->>>>>>> eb35f453
+        logger.info('[HW-DEBUG] getHardwareWalletTransportChannel:: LEDGER case RESPONSE');
         const { id, productName } = deviceModel;
         return Promise.resolve({
           deviceId: null, // @TODO - to be defined
@@ -579,15 +500,9 @@
     //    }
 
     try {
-<<<<<<< HEAD
       if (!path || !devicesMemo[path]) {
-        logger.info('>>> Device not instantiated!');
+        logger.info('[HW-DEBUG] Device not instantiated!');
         // eslint-disable-next-line
-=======
-      if (!devicesMemo[path]) {
-        logger.info('[HW-DEBUG] Device not instantiated!');
-        // [HW-DEBUG] USE FIRST maybe @TODO
->>>>>>> eb35f453
         throw { code: 'DEVICE_NOT_CONNECTED' };
       }
       logger.info('[HW-DEBUG] GET CARDANO APP');
@@ -606,22 +521,10 @@
         deviceId: deviceSerial.serial,
       });
     } catch (error) {
-<<<<<<< HEAD
-      logger.info('>>> ERROR in Cardano App');
+      logger.info('[HW-DEBUG] ERROR in Cardano App');
       if (error.name === 'DisconnectedDevice' && path) {
-        logger.info('>>> ERROR in Cardano App (CODE - DisconnectedDevice)');
+        logger.info('[HW-DEBUG] ERROR in Cardano App (CODE - DisconnectedDevice)');
         // Mutate / change old connection and force reinitialization once method called again
-=======
-      logger.info('[HW-DEBUG] ERROR in Cardano App');
-      if (error.name === 'DisconnectedDevice') {
-        logger.info(
-          '[HW-DEBUG] ERROR in Cardano App (CODE - DisconnectedDevice)'
-        );
-        // Set old connection to null and force reinitialization once method called again
-        // deviceConnection = null;
-        //   const transport = await TransportNodeHid.open(device.path);
-        //   const AdaConnection = new AppAda(transport);
->>>>>>> eb35f453
         const newTransport = await TransportNodeHid.open(path);
         deviceConnection = new AppAda(newTransport);
 
@@ -714,20 +617,9 @@
         throw new Error('Trezor device not connected');
       }
 
-<<<<<<< HEAD
       deviceConnection = get(devicesMemo, [devicePath, 'AdaConnection']);
-=======
-      // New Ledger TRY
-      // logger.info('[HW-DEBUG] TRY 4 - export keys: ', { observer: observer.channel, devicePath });
-      //
-      // const deviceTransport = observer.channel[devicePath].transport;
-      // const deviceConnection = observer.channel[devicePath].AdaConnection;
-      // logger.info('[HW-DEBUG] CHANNEL: ', deviceConnection);
-
       logger.info('[HW-DEBUG] EXPORT KEY');
-      deviceConnection = devicesMemo[devicePath].AdaConnection;
-
->>>>>>> eb35f453
+
       // Check if Ledger instantiated
       if (!deviceConnection) {
         throw new Error('Ledger device not connected');
@@ -759,14 +651,8 @@
       metadataHashHex,
       devicePath,
     } = params;
-
-<<<<<<< HEAD
-    logger.info('>>> SIGN Ledger transaction');
+    logger.info('[HW-DEBUG] SIGN Ledger transaction');
     deviceConnection = devicePath ? devicesMemo[devicePath].AdaConnection : null;
-=======
-    logger.info('[HW-DEBUG] SIGN Ledger transaction');
-    deviceConnection = devicesMemo[devicePath].AdaConnection;
->>>>>>> eb35f453
 
     try {
       if (!deviceConnection) {
