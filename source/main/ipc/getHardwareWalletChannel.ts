--- conflicted
+++ resolved
@@ -19,11 +19,6 @@
 } from './hardwareWallets/ledger/deviceDetection';
 import { IpcSender } from '../../common/ipc/lib/IpcChannel';
 import { logger } from '../utils/logging';
-<<<<<<< HEAD
-import type { HardwareWalletTransportDeviceRequest } from '../../common/types/hardware-wallets.types';
-import { buildTrezorDeviceParams } from '../utils/buildTrezorDeviceParams';
-import { initTrezorConnect, reinitTrezorConnect } from '../trezor/connection';
-=======
 import {
   HardwareWalletTransportDeviceRequest,
   TransportDevice,
@@ -32,7 +27,9 @@
 import { HardwareWalletChannels } from './createHardwareWalletIPCChannels';
 import { Device } from './hardwareWallets/ledger/deviceDetection/types';
 import { DeviceDetectionPayload } from './hardwareWallets/ledger/deviceDetection/deviceDetection';
->>>>>>> 3df2fbf0
+import { initTrezorConnect, reinitTrezorConnect } from '../trezor/connection';
+import { manifest } from '../trezor/manifest';
+import { buildTrezorDeviceParams } from '../utils/buildTrezorDeviceParams';
 
 type ListenerType = {
   unsubscribe: (...args: Array<any>) => any;
@@ -176,7 +173,9 @@
     // Initialize new device listeners
     TrezorConnect.on(UI_EVENT, (event) => {
       logger.info('[TREZOR-CONNECT] Received UI_EVENT: ' + event.type);
+
       if (event.type === UI.REQUEST_PASSPHRASE) {
+        // ui-request_passphrase
         if (event.payload && event.payload.device) {
           TrezorConnect.uiResponse({
             type: UI.RECEIVE_PASSPHRASE,
@@ -186,13 +185,13 @@
               passphraseOnDevice: true,
             },
           });
+
           logger.info(
             '[TREZOR-CONNECT] Called TrezorConnect.uiResponse - requested to provide passphrase on device'
           );
         }
       }
     });
-
     TrezorConnect.on(TRANSPORT_EVENT, (event) => {
       if (event.type === TRANSPORT.ERROR) {
         logger.info(
@@ -219,7 +218,6 @@
         event.type === DEVICE.CONNECT ||
         event.type === DEVICE.DISCONNECT ||
         event.type === DEVICE.CHANGED;
-
       const isAcquired = get(event, ['payload', 'type'], '') === 'acquired';
       const deviceError = get(event, ['payload', 'error']);
 
@@ -268,8 +266,9 @@
   getHardwareWalletTransportChannel.onRequest(
     async (request: HardwareWalletTransportDeviceRequest) => {
       const { isTrezor, devicePath } = request;
-      // @ts-ignore ts-migrate(2345) FIXME: Argument of type 'string' is not assignable to par... Remove this comment to see the full error message
-      logger.info('[HW-DEBUG] getHardwareWalletTransportChannel', devicePath);
+      logger.info('[HW-DEBUG] getHardwareWalletTransportChannel', {
+        devicePath,
+      });
       // Connected Trezor device info
       let deviceFeatures;
 
@@ -278,13 +277,16 @@
 
         try {
           deviceFeatures = await TrezorConnect.getFeatures({
-            device: buildTrezorDeviceParams(devicePath),
+            device: {
+              path: devicePath,
+            },
           });
 
           logger.info('[TREZOR-CONNECT] Called TrezorConnect.getFeatures()');
 
           if (deviceFeatures && deviceFeatures.success) {
             logger.info('[HW-DEBUG] Trezor connect success');
+
             const {
               major_version: majorVersion,
               minor_version: minorVersion,
@@ -350,46 +352,16 @@
           // Establish connection with last device
           try {
             logger.info('[HW-DEBUG] INIT NEW transport');
-<<<<<<< HEAD
-            hw = await TransportNodeHid.create();
-            transportList = await TransportNodeHid.list();
-            lastConnectedPath = last(transportList);
-            logger.info(
-              `[HW-DEBUG] getHardwareWalletTransportChannel::lastConnectedPath=${JSON.stringify(
-                lastConnectedPath
-              )}`
-            );
-            const deviceList = getDevices();
-            logger.info(
-              `[HW-DEBUG] getHardwareWalletTransportChannel::deviceList=${JSON.stringify(
-                deviceList
-              )}`
-            );
-            const device = find(deviceList, ['path', lastConnectedPath]);
-            logger.info('[HW-DEBUG] INIT NEW transport - DONE');
-            // @ts-ignore
-            deviceConnection = new AppAda(hw);
-            devicesMemo[lastConnectedPath] = {
-              device,
-              transport: hw,
-              AdaConnection: deviceConnection,
-            };
-=======
 
             const { device } = await waitForDevice();
 
             await openTransportLayer(device.path, device);
->>>>>>> 3df2fbf0
           } catch (e) {
             logger.info('[HW-DEBUG] INIT NEW transport - ERROR');
             throw e;
           }
         } else if (!devicePath || !devicesMemo[devicePath]) {
           // Use first like native usb nodeHID
-<<<<<<< HEAD
-          logger.info('[HW-DEBUG] USE First');
-=======
->>>>>>> 3df2fbf0
           // @ts-ignore
           lastConnectedPath = transportList[0]; // eslint-disable-line
           logger.info('[HW-DEBUG] USE First transport', { lastConnectedPath });
@@ -412,12 +384,6 @@
         const { deviceModel } = hw;
 
         if (deviceModel) {
-<<<<<<< HEAD
-          logger.info(
-            '[HW-DEBUG] getHardwareWalletTransportChannel:: LEDGER case RESPONSE'
-          );
-=======
->>>>>>> 3df2fbf0
           const { id, productName } = deviceModel;
           const ledgerData: TransportDevice = {
             deviceId: null,
@@ -445,15 +411,14 @@
       }
     }
   );
+
   handleInitTrezorConnectChannel.onRequest(async () => {
     logger.info('[HW-DEBUG] INIT TREZOR');
     resetTrezorListeners();
-    TrezorConnect.manifest({
-      email: 'email@developer.com',
-      appUrl: 'http://your.application.com',
-    });
+    TrezorConnect.manifest(manifest);
     await initTrezorConnect();
   });
+
   handleInitLedgerConnectChannel.onRequest(async () => {
     logger.info('[HW-DEBUG] INIT LEDGER');
     observer = new EventObserver({
@@ -464,10 +429,6 @@
     try {
       logger.info('[HW-DEBUG] OBSERVER INIT');
 
-<<<<<<< HEAD
-      ledgerStatus.Listener = TransportNodeHid.listen(observer);
-      ledgerStatus.listening = true;
-=======
       const onAdd = (payload) => {
         observer.next(payload);
       };
@@ -478,7 +439,6 @@
 
       deviceDetection(onAdd, onRemove);
 
->>>>>>> 3df2fbf0
       logger.info('[HW-DEBUG] OBSERVER INIT - listener started');
     } catch (e) {
       logger.info('[HW-DEBUG] OBSERVER INIT FAILED');
@@ -513,6 +473,7 @@
 
     try {
       deviceConnection = get(devicesMemo, [devicePath, 'AdaConnection']);
+
       logger.info('[HW-DEBUG] DERIVE ADDRESS');
 
       if (isTrezor) {
@@ -531,7 +492,6 @@
           protocolMagic,
           networkId,
         });
-
         // @ts-ignore ts-migrate(2339) FIXME: Property 'address' does not exist on type '{ error... Remove this comment to see the full error message
         return result.payload.address;
       }
@@ -579,6 +539,7 @@
 
     try {
       deviceConnection = get(devicesMemo, [devicePath, 'AdaConnection']);
+
       logger.info('[HW-DEBUG] SHOW ADDRESS');
 
       if (isTrezor) {
@@ -674,13 +635,10 @@
       logger.info(`[HW-DEBUG] GET CARDANO APP path:${path}`);
       deviceConnection = devicesMemo[path].AdaConnection;
       const { version } = await deviceConnection.getVersion();
+
       logger.info('[HW-DEBUG] getCardanoAdaAppChannel:: appVersion');
-<<<<<<< HEAD
-      const { serial } = await deviceConnection.getSerial();
-=======
       const { serialHex } = await deviceConnection.getSerial();
-      // @ts-ignore ts-migrate(2554) FIXME: Expected 2 arguments, but got 1.
->>>>>>> 3df2fbf0
+
       logger.info(
         `[HW-DEBUG] getCardanoAdaAppChannel:: deviceSerial: ${serialHex}`
       );
@@ -787,6 +745,7 @@
   getExtendedPublicKeyChannel.onRequest(async (params) => {
     // Params example:
     // { path: "1852'/1815'/0'", isTrezor: false, devicePath: null }
+
     logger.info('[HW-DEBUG] getExtendedPublicKeyChannel');
     const { path, isTrezor, devicePath } = params;
 
@@ -797,14 +756,14 @@
         // hidden wallet or just if they provided a wrong one.
         await reinitTrezorConnect();
 
-        logger.info('[TREZOR-CONNECT] Called TrezorConnect.getFeatures()');
+        logger.info('[TREZOR-CONNECT] Calling TrezorConnect.getFeatures()');
         const deviceFeatures = await TrezorConnect.getFeatures({
           device: buildTrezorDeviceParams(devicePath),
         });
 
         if (deviceFeatures.success) {
           logger.info(
-            '[TREZOR-CONNECT] Called TrezorConnect.cardanoGetPublicKey()'
+            '[TREZOR-CONNECT] Calling TrezorConnect.cardanoGetPublicKey()'
           );
           const extendedPublicKeyResponse = await TrezorConnect.cardanoGetPublicKey(
             {
@@ -832,6 +791,7 @@
       }
 
       deviceConnection = get(devicesMemo, [devicePath, 'AdaConnection']);
+
       logger.info('[HW-DEBUG] EXPORT KEY');
 
       // Check if Ledger instantiated
@@ -869,6 +829,7 @@
       signingMode,
       additionalWitnessPaths,
     } = params;
+
     logger.info('[HW-DEBUG] SIGN Ledger transaction');
     deviceConnection = devicePath
       ? devicesMemo[devicePath].AdaConnection
@@ -936,9 +897,11 @@
         auxiliaryData,
         signingMode,
       };
+
       logger.info(
-        '[TREZOR-CONNECT] Called TrezorConnect.cardanoSignTransaction()'
+        '[TREZOR-CONNECT] Calling TrezorConnect.cardanoSignTransaction()'
       );
+
       // @ts-ignore ts-migrate(2345) FIXME: Argument of type '{ inputs: TrezorSignTransactionI... Remove this comment to see the full error message
       const signedTransaction = await TrezorConnect.cardanoSignTransaction({
         device: buildTrezorDeviceParams(devicePath),
@@ -950,6 +913,7 @@
       throw e;
     }
   });
+
   resetTrezorActionChannel.onRequest(async () => {
     logger.info('[TREZOR-CONNECT] Called TrezorConnect.cancel()');
     TrezorConnect.cancel('Method_Cancel');
