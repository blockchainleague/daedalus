--- conflicted
+++ resolved
@@ -96,34 +96,18 @@
   let menu;
   if (isMacOS) {
     menu = Menu.buildFromTemplate(
-<<<<<<< HEAD
-      osxMenu(
-        app,
-        mainWindow,
-        menuActions,
-        isInSafeMode,
-        translations,
-        supportRequestData
-      )
-=======
-      osxMenu(app, mainWindow, menuActions, translations)
->>>>>>> 38a4a1ab
+      osxMenu(app, mainWindow, menuActions, translations, supportRequestData)
     );
     Menu.setApplicationMenu(menu);
   } else {
     menu = Menu.buildFromTemplate(
-<<<<<<< HEAD
       winLinuxMenu(
         app,
         mainWindow,
         menuActions,
-        isInSafeMode,
         translations,
         supportRequestData
       )
-=======
-      winLinuxMenu(app, mainWindow, menuActions, translations)
->>>>>>> 38a4a1ab
     );
     mainWindow.setMenu(menu);
   }
