--- conflicted
+++ resolved
@@ -36,27 +36,18 @@
 };
 
 const restartInSafeMode = () => {
-<<<<<<< HEAD
-  app.relaunch({ args: process.argv.slice(1).concat(['--relaunch', '--disable-gpu']) });
-  app.exit(0);
-=======
   app.exit(21);
 };
 
 const restartWithoutSafeMode = () => {
   app.exit(22);
->>>>>>> f30f6957
 };
 
 const menuActions = {
   openAbout,
   goToAdaRedemption,
-<<<<<<< HEAD
-  restartInSafeMode
-=======
   restartInSafeMode,
-  restartWithoutSafeMode
->>>>>>> f30f6957
+  restartWithoutSafeMode,
 };
 
 app.on('ready', async () => {
