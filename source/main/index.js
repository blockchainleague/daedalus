// @flow
import os from 'os';
import { app, BrowserWindow, globalShortcut, Menu, dialog } from 'electron';
import { client } from 'electron-connect';
import { includes } from 'lodash';
import { Logger } from '../common/logging';
import { setupLogging } from './utils/setupLogging';
import { makeEnvironmentGlobal } from './utils/makeEnvironmentGlobal';
import { createMainWindow } from './windows/main';
import { winLinuxMenu } from './menus/win-linux';
import { osxMenu } from './menus/osx';
import { installChromeExtensions } from './utils/installChromeExtensions';
import environment from '../common/environment';
import { OPEN_ABOUT_DIALOG_CHANNEL } from '../common/ipc/open-about-dialog';
import { GO_TO_ADA_REDEMPTION_SCREEN_CHANNEL } from '../common/ipc/go-to-ada-redemption-screen';
import { GO_TO_NETWORK_STATUS_SCREEN_CHANNEL } from '../common/ipc/go-to-network-status-screen';
import mainErrorHandler from './utils/mainErrorHandler';
import { launcherConfig } from './config';
import { setupCardano } from './cardano/setup';
import { CardanoNode } from './cardano/CardanoNode';
import { safeExitWithCode } from './utils/safeExitWithCode';
import { ensureXDGDataIsSet } from './cardano/config';
import { acquireDaedalusInstanceLock } from './utils/lockFiles';
import { CardanoNodeStates } from '../common/types/cardanoNode.types';

// Global references to windows to prevent them from being garbage collected
let mainWindow: BrowserWindow;
let cardanoNode: CardanoNode;

const openAbout = () => {
  if (mainWindow) mainWindow.webContents.send(OPEN_ABOUT_DIALOG_CHANNEL);
};

const goToAdaRedemption = () => {
  if (mainWindow) mainWindow.webContents.send(GO_TO_ADA_REDEMPTION_SCREEN_CHANNEL);
};

const goToNetworkStatus = () => {
  if (mainWindow) mainWindow.webContents.send(GO_TO_NETWORK_STATUS_SCREEN_CHANNEL);
};

const restartInSafeMode = async () => {
  Logger.info('restarting in SafeMode …');
  if (cardanoNode) await cardanoNode.stop();
  Logger.info('Exiting Daedalus with code 21.');
  safeExitWithCode(21);
};

const restartWithoutSafeMode = async () => {
  Logger.info('restarting without SafeMode …');
  if (cardanoNode) await cardanoNode.stop();
  Logger.info('Exiting Daedalus with code 22.');
  safeExitWithCode(22);
};

const menuActions = {
  openAbout,
  goToAdaRedemption,
  goToNetworkStatus,
  restartInSafeMode,
  restartWithoutSafeMode,
};

const safeExit = async () => {
  if (cardanoNode.state === CardanoNodeStates.STOPPING) return;
  try {
    Logger.info(`Daedalus:safeExit: stopping cardano-node with PID ${cardanoNode.pid || 'null'}`);
    await cardanoNode.stop();
    Logger.info('Daedalus:safeExit: exiting Daedalus with code 0.');
    safeExitWithCode(0);
  } catch (stopError) {
    Logger.info(`Daedalus:safeExit: cardano-node did not exit correctly: ${stopError}`);
    safeExitWithCode(0);
  }
};

app.on('ready', async () => {
  // Make sure this is the only Daedalus instance running per cluster before doing anything else
  try {
    await acquireDaedalusInstanceLock();
  } catch (e) {
    const dialogTitle = 'Daedalus is unable to start!';
    const dialogMessage = 'Another Daedalus instance is already running.';
    dialog.showErrorBox(dialogTitle, dialogMessage);
    app.exit(1);
  }

  setupLogging();
  mainErrorHandler();

  Logger.info(`========== Daedalus is starting at ${new Date().toString()} ==========`);

  Logger.debug(`!!! ${environment.getBuildLabel()} is running on ${os.platform()} version ${os.release()}
            with CPU: ${JSON.stringify(os.cpus(), null, 2)} with
            ${JSON.stringify(os.totalmem(), null, 2)} total RAM !!!`);

<<<<<<< HEAD
=======
  const isProd = process.env.NODE_ENV === 'production';
  const isStartedByLauncher = !!process.env.LAUNCHER_CONFIG;
  if (isProd && !isStartedByLauncher) {
    const dialogTitle = 'Daedalus improperly started!';
    const dialogMessage = environment.isWindows() ?
      'Please start Daedalus using the icon in the Windows start menu or using Daedalus icon on your desktop.' :
      'Daedalus was launched without needed configuration. Please start Daedalus using the shortcut provided by the installer.';
    dialog.showErrorBox(dialogTitle, dialogMessage);
    app.quit();
  }

>>>>>>> 78a1eaa8
  ensureXDGDataIsSet();
  makeEnvironmentGlobal(process.env);
  await installChromeExtensions(environment.isDev());

  // Detect safe mode
  const isInSafeMode = includes(process.argv.slice(1), '--safe-mode');

  mainWindow = createMainWindow(isInSafeMode);
  cardanoNode = setupCardano(launcherConfig, mainWindow);

  if (environment.isWatchMode()) {
    // Connect to electron-connect server which restarts / reloads windows on file changes
    client.create(mainWindow);
  }

  // Build app menus
  let menu;
  if (process.platform === 'darwin') {
    menu = Menu.buildFromTemplate(osxMenu(app, mainWindow, menuActions, isInSafeMode));
    Menu.setApplicationMenu(menu);
  } else {
    menu = Menu.buildFromTemplate(winLinuxMenu(app, mainWindow, menuActions, isInSafeMode));
    mainWindow.setMenu(menu);
  }

  // Hide application window on Cmd+H hotkey (OSX only!)
  if (process.platform === 'darwin') {
    app.on('activate', () => {
      if (!mainWindow.isVisible()) app.show();
    });

    mainWindow.on('focus', () => {
      globalShortcut.register('CommandOrControl+H', app.hide);
    });

    mainWindow.on('blur', () => {
      globalShortcut.unregister('CommandOrControl+H');
    });
  }

  mainWindow.on('close', async (event) => {
    Logger.info('mainWindow received <close> event. Safe exiting Daedalus now.');
    event.preventDefault();
    await safeExit();
  });

  // Wait for controlled cardano-node shutdown before quitting the app
  app.on('before-quit', async (event) => {
    Logger.info('app received <before-quit> event. Safe exiting Daedalus now.');
    event.preventDefault(); // prevent Daedalus from quitting immediately
    await safeExit();
  });
});<|MERGE_RESOLUTION|>--- conflicted
+++ resolved
@@ -94,20 +94,6 @@
             with CPU: ${JSON.stringify(os.cpus(), null, 2)} with
             ${JSON.stringify(os.totalmem(), null, 2)} total RAM !!!`);
 
-<<<<<<< HEAD
-=======
-  const isProd = process.env.NODE_ENV === 'production';
-  const isStartedByLauncher = !!process.env.LAUNCHER_CONFIG;
-  if (isProd && !isStartedByLauncher) {
-    const dialogTitle = 'Daedalus improperly started!';
-    const dialogMessage = environment.isWindows() ?
-      'Please start Daedalus using the icon in the Windows start menu or using Daedalus icon on your desktop.' :
-      'Daedalus was launched without needed configuration. Please start Daedalus using the shortcut provided by the installer.';
-    dialog.showErrorBox(dialogTitle, dialogMessage);
-    app.quit();
-  }
-
->>>>>>> 78a1eaa8
   ensureXDGDataIsSet();
   makeEnvironmentGlobal(process.env);
   await installChromeExtensions(environment.isDev());
