--- conflicted
+++ resolved
@@ -168,7 +168,6 @@
   mainErrorHandler(onMainError);
   await handleCheckDiskSpace();
 
-<<<<<<< HEAD
   const hwHandler = new HardwareWalletsHandler();
   await hwHandler.initialize();
   logger.info('[HW-HANDLER]:isReady', {
@@ -176,18 +175,6 @@
     hwHandler,
   });
 
-  // @TODO - uncomment once ledger should be enabled
-  // Ledger INIT
-  // console.debug('[HW-DEBUG] IS ENABLED: ', { isHardwareWalletSupportEnabled, isLedgerEnabled });
-  // if (isHardwareWalletSupportEnabled, isLedgerEnabled) {
-  //   const handleCheckHardwareWalletDevices = handleHardwareWalletDevices(
-  //     mainWindow
-  //   );
-  //   await handleCheckHardwareWalletDevices();
-  // }
-
-=======
->>>>>>> a9c32479
   await handleCheckBlockReplayProgress(mainWindow, launcherConfig.logsPrefix);
 
   cardanoNode = setupCardanoNode(launcherConfig, mainWindow);
