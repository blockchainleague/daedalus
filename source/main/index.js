--- conflicted
+++ resolved
@@ -167,15 +167,6 @@
   mainErrorHandler(onMainError);
   await handleCheckDiskSpace();
 
-<<<<<<< HEAD
-=======
-  // Trezor INIT
-  const initTrezorConnect = handleInitTrezorConnect(mainWindow.webContents);
-  try {
-    await initTrezorConnect();
-  } catch (e) {} // eslint-disable-line
-
->>>>>>> b9fcd862
   // Ledger INIT
   // @TODO - uncomment once TransportNodeHID enabled by dev-ops
   const handleCheckHardwareWalletDevices = handleHardwareWalletDevices(
