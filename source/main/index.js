--- conflicted
+++ resolved
@@ -56,13 +56,9 @@
   const isInSafeMode = includes(process.argv.slice(1), '--safe-mode');
   const platformVersion = os.release();
   const ram = JSON.stringify(os.totalmem(), null, 2);
-<<<<<<< HEAD
   const startTime = new Date().toISOString();
+  // systemStart refers to the Cardano Demo cluster start time!
   const systemStart = parseInt(launcherConfig.configuration.systemStart, 10);
-=======
-  const startTimeStr = new Date().toString();
-  const startTime = `${moment.utc().format('YYYY-MM-DDTHHmmss.0SSS')}Z`;
->>>>>>> 87c5cdbb
 
   const systemInfo = updateUserSystemInfoLog({
     cardanoVersion,
@@ -129,8 +125,6 @@
     client.create(mainWindow);
   }
 
-  // systemStart refers to the Cardano Demo cluster start time!
-  const systemStart = parseInt(launcherConfig.configuration.systemStart, 10);
   getSystemStartTimeChannel.onRequest(() => Promise.resolve(systemStart));
 
   getNumberOfEpochsConsolidated();
