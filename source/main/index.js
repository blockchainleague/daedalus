--- conflicted
+++ resolved
@@ -62,8 +62,6 @@
 };
 
 app.on('ready', async () => {
-<<<<<<< HEAD
-=======
   // Make sure this is the only Daedalus instance running per cluster before doing anything else
   await acquireDaedalusInstanceLock();
   setupLogging();
@@ -75,8 +73,6 @@
             with CPU: ${JSON.stringify(os.cpus(), null, 2)} with
             ${JSON.stringify(os.totalmem(), null, 2)} total RAM !!!`);
 
-  const isProd = process.env.NODE_ENV === 'production';
->>>>>>> 281a31ea
   const isStartedByLauncher = !!process.env.LAUNCHER_CONFIG;
   if (isProduction && !isStartedByLauncher) {
     const dialogTitle = 'Daedalus improperly started!';
