// @flow
import os from 'os';
import { app, BrowserWindow, shell } from 'electron';
import { client } from 'electron-connect';
import { includes } from 'lodash';
import { Logger } from './utils/logging';
import { setupLogging, logSystemInfo } from './utils/setupLogging';
import { getNumberOfEpochsConsolidated } from './utils/getNumberOfEpochsConsolidated';
import { handleDiskSpace } from './utils/handleDiskSpace';
import { createMainWindow } from './windows/main';
import { installChromeExtensions } from './utils/installChromeExtensions';
import { environment } from './environment';
import mainErrorHandler from './utils/mainErrorHandler';
import { launcherConfig, frontendOnlyMode } from './config';
import { setupCardano } from './cardano/setup';
import { CardanoNode } from './cardano/CardanoNode';
import { safeExitWithCode } from './utils/safeExitWithCode';
import { buildAppMenus } from './utils/buildAppMenus';
import { getLocale } from './utils/getLocale';
import { detectSystemLocale } from './utils/detectSystemLocale';
import { ensureXDGDataIsSet } from './cardano/config';
import { rebuildApplicationMenu } from './ipc/rebuild-application-menu';
import { detectSystemLocaleChannel } from './ipc/detect-system-locale';
import { CardanoNodeStates } from '../common/types/cardano-node.types';
import type { CheckDiskSpaceResponse } from '../common/types/no-disk-space.types';

/* eslint-disable consistent-return */

// Global references to windows to prevent them from being garbage collected
let mainWindow: BrowserWindow;
let cardanoNode: ?CardanoNode;

const {
  isDev,
  isWatchMode,
  network,
  current,
  os: osName,
  version: daedalusVersion,
  buildNumber: cardanoVersion,
} = environment;

const safeExit = async () => {
  if (!cardanoNode || cardanoNode.state === CardanoNodeStates.STOPPED) {
    Logger.info('Daedalus:safeExit: exiting Daedalus with code 0', { code: 0 });
    return safeExitWithCode(0);
  }
  if (cardanoNode.state === CardanoNodeStates.STOPPING) return;
  try {
    const pid = cardanoNode.pid || 'null';
    Logger.info(`Daedalus:safeExit: stopping cardano-node with PID: ${pid}`, {
      pid,
    });
    await cardanoNode.stop();
    Logger.info('Daedalus:safeExit: exiting Daedalus with code 0', { code: 0 });
    safeExitWithCode(0);
  } catch (error) {
    Logger.error('Daedalus:safeExit: cardano-node did not exit correctly', {
      error,
    });
    safeExitWithCode(0);
  }
};

const onAppReady = async () => {
  setupLogging();

  const cpu = os.cpus();
  const isInSafeMode = includes(process.argv.slice(1), '--safe-mode');
  const platformVersion = os.release();
  const ram = JSON.stringify(os.totalmem(), null, 2);
  const startTime = new Date().toISOString();
<<<<<<< HEAD
=======
  // systemStart refers to the Cardano Demo cluster start time!
  const systemStart = parseInt(launcherConfig.configuration.systemStart, 10);
  // first checks for japanese locale, otherwise returns english
  const systemLocale = detectSystemLocale();
>>>>>>> 542545cc

  const systemInfo = logSystemInfo({
    cardanoVersion,
    cpu,
    current,
    daedalusVersion,
    isInSafeMode,
    network,
    osName,
    platformVersion,
    ram,
    startTime,
  });

  Logger.info(`========== Daedalus is starting at ${startTime} ==========`);

  Logger.info('Updating System-info.json file', { ...systemInfo.data });

  ensureXDGDataIsSet();
  await installChromeExtensions(isDev);

  // Detect locale
  let locale = getLocale(network);

  mainWindow = createMainWindow(isInSafeMode, locale);

  const onCheckDiskSpace = ({
    isNotEnoughDiskSpace,
  }: CheckDiskSpaceResponse) => {
    // Daedalus is not managing cardano-node in `frontendOnlyMode`
    // so we don't have a way to stop it in case there is not enough disk space
    if (frontendOnlyMode) return;

    if (cardanoNode) {
      if (isNotEnoughDiskSpace) {
        if (
          cardanoNode.state !== CardanoNodeStates.STOPPING &&
          cardanoNode.state !== CardanoNodeStates.STOPPED
        ) {
          try {
            cardanoNode.stop();
          } catch (e) {} // eslint-disable-line
        }
      } else if (
        cardanoNode.state !== CardanoNodeStates.STARTING &&
        cardanoNode.state !== CardanoNodeStates.RUNNING
      ) {
        cardanoNode.restart();
      }
    }
  };
  const handleCheckDiskSpace = handleDiskSpace(mainWindow, onCheckDiskSpace);
  const onMainError = (error: string) => {
    if (error.indexOf('ENOSPC') > -1) {
      handleCheckDiskSpace();
      return false;
    }
  };
  mainErrorHandler(onMainError);
  await handleCheckDiskSpace();

  cardanoNode = setupCardano(launcherConfig, mainWindow);

  if (isWatchMode) {
    // Connect to electron-connect server which restarts / reloads windows on file changes
    client.create(mainWindow);
  }

<<<<<<< HEAD
=======
  getSystemStartTimeChannel.onRequest(() => Promise.resolve(systemStart));
  detectSystemLocaleChannel.onRequest(() => Promise.resolve(systemLocale));

>>>>>>> 542545cc
  getNumberOfEpochsConsolidated();

  mainWindow.on('close', async event => {
    Logger.info(
      'mainWindow received <close> event. Safe exiting Daedalus now.'
    );
    event.preventDefault();
    await safeExit();
  });

  buildAppMenus(mainWindow, cardanoNode, isInSafeMode, locale);

  await rebuildApplicationMenu.onReceive(
    () =>
      new Promise(resolve => {
        locale = getLocale(network);
        buildAppMenus(mainWindow, cardanoNode, isInSafeMode, locale);
        mainWindow.updateTitle(locale);
        resolve();
      })
  );

  // Security feature: Prevent creation of new browser windows
  // https://github.com/electron/electron/blob/master/docs/tutorial/security.md#14-disable-or-limit-creation-of-new-windows
  app.on('web-contents-created', (_, contents) => {
    contents.on('new-window', (event, url) => {
      // Prevent creation of new BrowserWindows via links / window.open
      event.preventDefault();
      Logger.info('Prevented creation of new browser window', { url });
      // Open these links with the default browser
      shell.openExternal(url);
    });
  });

  // Wait for controlled cardano-node shutdown before quitting the app
  app.on('before-quit', async event => {
    Logger.info('app received <before-quit> event. Safe exiting Daedalus now.');
    event.preventDefault(); // prevent Daedalus from quitting immediately
    await safeExit();
  });
};

// Make sure this is the only Daedalus instance running per cluster before doing anything else
const isSingleInstance = app.requestSingleInstanceLock();

if (!isSingleInstance) {
  app.quit();
} else {
  app.on('second-instance', () => {
    if (mainWindow) {
      if (mainWindow.isMinimized()) mainWindow.restore();
      mainWindow.focus();
    }
  });
  app.on('ready', onAppReady);
}<|MERGE_RESOLUTION|>--- conflicted
+++ resolved
@@ -70,13 +70,8 @@
   const platformVersion = os.release();
   const ram = JSON.stringify(os.totalmem(), null, 2);
   const startTime = new Date().toISOString();
-<<<<<<< HEAD
-=======
-  // systemStart refers to the Cardano Demo cluster start time!
-  const systemStart = parseInt(launcherConfig.configuration.systemStart, 10);
   // first checks for japanese locale, otherwise returns english
   const systemLocale = detectSystemLocale();
->>>>>>> 542545cc
 
   const systemInfo = logSystemInfo({
     cardanoVersion,
@@ -145,12 +140,8 @@
     client.create(mainWindow);
   }
 
-<<<<<<< HEAD
-=======
-  getSystemStartTimeChannel.onRequest(() => Promise.resolve(systemStart));
   detectSystemLocaleChannel.onRequest(() => Promise.resolve(systemLocale));
 
->>>>>>> 542545cc
   getNumberOfEpochsConsolidated();
 
   mainWindow.on('close', async event => {
