// @flow
import os from 'os';
import { app, BrowserWindow, globalShortcut, Menu, dialog, shell } from 'electron';
import { client } from 'electron-connect';
import { includes } from 'lodash';
import { Logger } from './utils/logging';
import { setupLogging } from './utils/setupLogging';
<<<<<<< HEAD
import { makeEnvironmentGlobal } from './utils/makeEnvironmentGlobal';
import HandleDiskSpace from './utils/HandleDiskSpace';
=======
>>>>>>> 5fa10856
import { createMainWindow } from './windows/main';
import { winLinuxMenu } from './menus/win-linux';
import { osxMenu } from './menus/osx';
import { installChromeExtensions } from './utils/installChromeExtensions';
import { environment } from './environment';
import {
  OPEN_ABOUT_DIALOG_CHANNEL,
  GO_TO_ADA_REDEMPTION_SCREEN_CHANNEL,
  GO_TO_NETWORK_STATUS_SCREEN_CHANNEL
} from '../common/ipc/api';
import mainErrorHandler from './utils/mainErrorHandler';
import { launcherConfig } from './config';
import { setupCardano, restartCardanoNode } from './cardano/setup';
import { CardanoNode } from './cardano/CardanoNode';
import { safeExitWithCode } from './utils/safeExitWithCode';
import { ensureXDGDataIsSet } from './cardano/config';
import { acquireDaedalusInstanceLock } from './utils/lockFiles';
<<<<<<< HEAD
import { CardanoNodeStates } from '../common/types/cardanoNode.types';
import type { CheckDiskSpaceResponse } from './utils/HandleDiskSpace';
=======
import { CardanoNodeStates } from '../common/types/cardano-node.types';
>>>>>>> 5fa10856

// Global references to windows to prevent them from being garbage collected
let mainWindow: BrowserWindow;
let cardanoNode: CardanoNode;

const openAbout = () => {
  if (mainWindow) mainWindow.webContents.send(OPEN_ABOUT_DIALOG_CHANNEL);
};

const goToAdaRedemption = () => {
  if (mainWindow) mainWindow.webContents.send(GO_TO_ADA_REDEMPTION_SCREEN_CHANNEL);
};

const goToNetworkStatus = () => {
  if (mainWindow) mainWindow.webContents.send(GO_TO_NETWORK_STATUS_SCREEN_CHANNEL);
};

const restartInSafeMode = async () => {
  Logger.info('Restarting in SafeMode...');
  if (cardanoNode) await cardanoNode.stop();
  Logger.info('Exiting Daedalus with code 21.');
  safeExitWithCode(21);
};

const restartWithoutSafeMode = async () => {
  Logger.info('Restarting without SafeMode...');
  if (cardanoNode) await cardanoNode.stop();
  Logger.info('Exiting Daedalus with code 22.');
  safeExitWithCode(22);
};

const { isDev, isMacOS, isWatchMode, buildLabel } = environment;
const menuActions = {
  openAbout,
  goToAdaRedemption,
  goToNetworkStatus,
  restartInSafeMode,
  restartWithoutSafeMode,
};

const safeExit = async () => {
  if (cardanoNode.state === CardanoNodeStates.STOPPING) return;
  try {
    Logger.info(`Daedalus:safeExit: stopping cardano-node with PID ${cardanoNode.pid || 'null'}`);
    await cardanoNode.stop();
    Logger.info('Daedalus:safeExit: exiting Daedalus with code 0.');
    safeExitWithCode(0);
  } catch (stopError) {
    Logger.info(`Daedalus:safeExit: cardano-node did not exit correctly: ${stopError}`);
    safeExitWithCode(0);
  }
};

app.on('ready', async () => {
  // Make sure this is the only Daedalus instance running per cluster before doing anything else
  try {
    await acquireDaedalusInstanceLock();
  } catch (e) {
    const dialogTitle = 'Daedalus is unable to start!';
    const dialogMessage = 'Another Daedalus instance is already running.';
    dialog.showErrorBox(dialogTitle, dialogMessage);
    app.exit(1);
  }

  setupLogging();

  // Detect safe mode
  const isInSafeMode = includes(process.argv.slice(1), '--safe-mode');

  mainWindow = createMainWindow(isInSafeMode);

  const onCheckDiskSpace = ({ notEnoughSpace }: CheckDiskSpaceResponse) => {
    if (notEnoughSpace) {
      cardanoNode.stop();
    } else {
      restartCardanoNode(cardanoNode);
    }
  };

  const handleCheckDiskSpace = HandleDiskSpace(mainWindow, onCheckDiskSpace);

  const onMainError = (error: string) => {
    if (error.indexOf('ENOSPC') > -1) {
      handleCheckDiskSpace();
      return false;
    }
  };

  mainErrorHandler(onMainError);

  Logger.info(`========== Daedalus is starting at ${new Date().toString()} ==========`);

  Logger.debug(`!!! ${buildLabel} is running on ${os.platform()} version ${os.release()}
            with CPU: ${JSON.stringify(os.cpus(), null, 2)} with
            ${JSON.stringify(os.totalmem(), null, 2)} total RAM !!!`);

  ensureXDGDataIsSet();
  await installChromeExtensions(isDev);

  cardanoNode = setupCardano(launcherConfig, mainWindow);

  if (isWatchMode) {
    // Connect to electron-connect server which restarts / reloads windows on file changes
    client.create(mainWindow);
  }

  // Build app menus
  let menu;
  if (isMacOS) {
    menu = Menu.buildFromTemplate(osxMenu(app, mainWindow, menuActions, isInSafeMode));
    Menu.setApplicationMenu(menu);
  } else {
    menu = Menu.buildFromTemplate(winLinuxMenu(app, mainWindow, menuActions, isInSafeMode));
    mainWindow.setMenu(menu);
  }

  // Hide application window on Cmd+H hotkey (OSX only!)
  if (isMacOS) {
    app.on('activate', () => {
      if (!mainWindow.isVisible()) app.show();
    });

    mainWindow.on('focus', () => {
      globalShortcut.register('CommandOrControl+H', app.hide);
    });

    mainWindow.on('blur', () => {
      globalShortcut.unregister('CommandOrControl+H');
    });
  }

  mainWindow.on('close', async (event) => {
    Logger.info('mainWindow received <close> event. Safe exiting Daedalus now.');
    event.preventDefault();
    await safeExit();
  });

  // Security feature: Prevent creation of new browser windows
  // https://github.com/electron/electron/blob/master/docs/tutorial/security.md#14-disable-or-limit-creation-of-new-windows
  app.on('web-contents-created', (_, contents) => {
    contents.on('new-window', (event, url) => {
      // Prevent creation of new BrowserWindows via links / window.open
      event.preventDefault();
      Logger.info(`Prevented creation of new browser window with url ${url}`);
      // Open these links with the default browser
      shell.openExternal(url);
    });
  });

  // Wait for controlled cardano-node shutdown before quitting the app
  app.on('before-quit', async (event) => {
    Logger.info('app received <before-quit> event. Safe exiting Daedalus now.');
    event.preventDefault(); // prevent Daedalus from quitting immediately
    await safeExit();
  });
});<|MERGE_RESOLUTION|>--- conflicted
+++ resolved
@@ -5,11 +5,7 @@
 import { includes } from 'lodash';
 import { Logger } from './utils/logging';
 import { setupLogging } from './utils/setupLogging';
-<<<<<<< HEAD
-import { makeEnvironmentGlobal } from './utils/makeEnvironmentGlobal';
 import HandleDiskSpace from './utils/HandleDiskSpace';
-=======
->>>>>>> 5fa10856
 import { createMainWindow } from './windows/main';
 import { winLinuxMenu } from './menus/win-linux';
 import { osxMenu } from './menus/osx';
@@ -27,12 +23,8 @@
 import { safeExitWithCode } from './utils/safeExitWithCode';
 import { ensureXDGDataIsSet } from './cardano/config';
 import { acquireDaedalusInstanceLock } from './utils/lockFiles';
-<<<<<<< HEAD
-import { CardanoNodeStates } from '../common/types/cardanoNode.types';
+import { CardanoNodeStates } from '../common/types/cardano-node.types';
 import type { CheckDiskSpaceResponse } from './utils/HandleDiskSpace';
-=======
-import { CardanoNodeStates } from '../common/types/cardano-node.types';
->>>>>>> 5fa10856
 
 // Global references to windows to prevent them from being garbage collected
 let mainWindow: BrowserWindow;
