--- conflicted
+++ resolved
@@ -5,26 +5,16 @@
 import { includes } from 'lodash';
 import { Logger } from '../common/logging';
 import { setupLogging } from './utils/setupLogging';
-<<<<<<< HEAD
-import { setupTls } from './utils/setupTls';
-=======
-import { makeEnvironmentGlobal } from './utils/makeEnvironmentGlobal';
->>>>>>> 4abd8264
+// import { makeEnvironmentGlobal } from './utils/makeEnvironmentGlobal';
 import { createMainWindow } from './windows/main';
 import { winLinuxMenu } from './menus/win-linux';
 import { osxMenu } from './menus/osx';
 import { installChromeExtensions } from './utils/installChromeExtensions';
 import environment from '../common/environment';
-<<<<<<< HEAD
-import { OPEN_ABOUT_DIALOG_CHANNEL } from '../common/ipc-api/open-about-dialog';
-import { GO_TO_ADA_REDEMPTION_SCREEN_CHANNEL } from '../common/ipc-api/go-to-ada-redemption-screen';
 import { INIT_ENVIRONMENT } from '../common/ipc-api/init-environment';
-import { GO_TO_NETWORK_STATUS_SCREEN_CHANNEL } from '../common/ipc-api/go-to-network-status-screen';
-=======
 import { OPEN_ABOUT_DIALOG_CHANNEL } from '../common/ipc/open-about-dialog';
 import { GO_TO_ADA_REDEMPTION_SCREEN_CHANNEL } from '../common/ipc/go-to-ada-redemption-screen';
 import { GO_TO_NETWORK_STATUS_SCREEN_CHANNEL } from '../common/ipc/go-to-network-status-screen';
->>>>>>> 4abd8264
 import mainErrorHandler from './utils/mainErrorHandler';
 import { launcherConfig } from './config';
 import { setupCardano } from './cardano/setup';
@@ -95,13 +85,8 @@
     app.quit();
   }
 
-<<<<<<< HEAD
-  setupTls();
-
-=======
   ensureXDGDataIsSet();
-  makeEnvironmentGlobal(process.env);
->>>>>>> 4abd8264
+  // makeEnvironmentGlobal(process.env);
   await installChromeExtensions(environment.isDev());
 
   // Detect safe mode
