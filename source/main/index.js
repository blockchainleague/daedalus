--- conflicted
+++ resolved
@@ -52,7 +52,7 @@
   safeExitWithCode(22);
 };
 
-const { isDev, isProduction, isMacOS, isWindows } = environment;
+const { isDev, isProduction, isMacOS, isWindows, isWatchMode } = environment;
 const menuActions = {
   openAbout,
   goToAdaRedemption,
@@ -105,16 +105,10 @@
   mainWindow = createMainWindow(isInSafeMode);
   cardanoNode = setupCardano(launcherConfig, mainWindow);
 
-<<<<<<< HEAD
-  // If NODE_ENV is running in development mode,
-  // Connect to electron-connect server which restarts / reloads windows on file changes
-  if (isDev) { client.create(mainWindow); }
-=======
-  if (environment.isWatchMode()) {
+  if (isWatchMode) {
     // Connect to electron-connect server which restarts / reloads windows on file changes
     client.create(mainWindow);
   }
->>>>>>> bd6231a4
 
   // Build app menus
   let menu;
