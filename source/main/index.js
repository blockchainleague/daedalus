--- conflicted
+++ resolved
@@ -5,24 +5,13 @@
 import { includes } from 'lodash';
 import { Logger } from './utils/logging';
 import { setupLogging } from './utils/setupLogging';
-<<<<<<< HEAD
 import { makeEnvironmentGlobal } from './utils/makeEnvironmentGlobal';
 import { getNumberOfEpochsConsolidated } from './utils/getNumberOfEpochsConsolidated';
-=======
 import { handleDiskSpace } from './utils/handleDiskSpace';
->>>>>>> ff864528
 import { createMainWindow } from './windows/main';
 import { installChromeExtensions } from './utils/installChromeExtensions';
-<<<<<<< HEAD
-import environment from '../common/environment';
-import { OPEN_ABOUT_DIALOG_CHANNEL } from '../common/ipc/open-about-dialog';
-import { GO_TO_ADA_REDEMPTION_SCREEN_CHANNEL } from '../common/ipc/go-to-ada-redemption-screen';
-import { GO_TO_NETWORK_STATUS_SCREEN_CHANNEL } from '../common/ipc/go-to-network-status-screen';
-import { GO_TO_BLOCK_CONSOLIDATION_STATUS_CHANNEL } from '../common/ipc/go-to-block-consolidation-status-screen';
 import { getSystemStartTimeChannel } from './ipc/getSystemStartTime.ipc';
-=======
 import { environment } from './environment';
->>>>>>> ff864528
 import mainErrorHandler from './utils/mainErrorHandler';
 import { launcherConfig, frontendOnlyMode } from './config';
 import { setupCardano } from './cardano/setup';
@@ -39,53 +28,7 @@
 let mainWindow: BrowserWindow;
 let cardanoNode: ?CardanoNode;
 
-<<<<<<< HEAD
-const openAbout = () => {
-  if (mainWindow) mainWindow.webContents.send(OPEN_ABOUT_DIALOG_CHANNEL);
-};
-
-const goToAdaRedemption = () => {
-  if (mainWindow) mainWindow.webContents.send(GO_TO_ADA_REDEMPTION_SCREEN_CHANNEL);
-};
-
-const goToNetworkStatus = () => {
-  if (mainWindow) mainWindow.webContents.send(GO_TO_NETWORK_STATUS_SCREEN_CHANNEL);
-};
-
-const goBlockConsolidationStatus = () => {
-  if (mainWindow) {
-    mainWindow.webContents.send(
-      GO_TO_BLOCK_CONSOLIDATION_STATUS_CHANNEL,
-      launcherConfig.configuration.systemStart
-    );
-  }
-};
-
-const restartInSafeMode = async () => {
-  Logger.info('restarting in SafeMode …');
-  if (cardanoNode) await cardanoNode.stop();
-  Logger.info('Exiting Daedalus with code 21.');
-  safeExitWithCode(21);
-};
-
-const restartWithoutSafeMode = async () => {
-  Logger.info('restarting without SafeMode …');
-  if (cardanoNode) await cardanoNode.stop();
-  Logger.info('Exiting Daedalus with code 22.');
-  safeExitWithCode(22);
-};
-
-const menuActions = {
-  openAbout,
-  goToAdaRedemption,
-  goToNetworkStatus,
-  goBlockConsolidationStatus,
-  restartInSafeMode,
-  restartWithoutSafeMode,
-};
-=======
 const { isDev, isWatchMode, buildLabel, network } = environment;
->>>>>>> ff864528
 
 const safeExit = async () => {
   if (!cardanoNode || cardanoNode.state === CardanoNodeStates.STOPPED) {
@@ -161,40 +104,12 @@
     client.create(mainWindow);
   }
 
-<<<<<<< HEAD
   getSystemStartTimeChannel.onReceive(() => {
     const systemStart = launcherConfig.configuration.systemStart;
     getSystemStartTimeChannel.send(parseInt(systemStart, 10), mainWindow.webContents);
   });
   getNumberOfEpochsConsolidated(mainWindow);
 
-  // Build app menus
-  let menu;
-  if (process.platform === 'darwin') {
-    menu = Menu.buildFromTemplate(osxMenu(app, mainWindow, menuActions, isInSafeMode));
-    Menu.setApplicationMenu(menu);
-  } else {
-    menu = Menu.buildFromTemplate(winLinuxMenu(app, mainWindow, menuActions, isInSafeMode));
-    mainWindow.setMenu(menu);
-  }
-
-  // Hide application window on Cmd+H hotkey (OSX only!)
-  if (process.platform === 'darwin') {
-    app.on('activate', () => {
-      if (!mainWindow.isVisible()) app.show();
-    });
-
-    mainWindow.on('focus', () => {
-      globalShortcut.register('CommandOrControl+H', app.hide);
-    });
-
-    mainWindow.on('blur', () => {
-      globalShortcut.unregister('CommandOrControl+H');
-    });
-  }
-
-=======
->>>>>>> ff864528
   mainWindow.on('close', async (event) => {
     Logger.info('mainWindow received <close> event. Safe exiting Daedalus now.');
     event.preventDefault();
