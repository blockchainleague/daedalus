// @flow
import type { App, BrowserWindow } from 'electron';
import { compact } from 'lodash';
import type { MenuActions } from './MenuActions.types';
import { getTranslation } from '../utils/getTranslation';

<<<<<<< HEAD
export const osxMenu = (app, window, {
  openAbout,
  goToAdaRedemption,
  goToNetworkStatus,
  restartInSafeMode,
  restartWithoutSafeMode,
  goBlockConsolidationStatus
}, isInSafeMode) => (
=======
const id = 'menu';

export const osxMenu = (
  app: App,
  window: BrowserWindow,
  actions: MenuActions,
  isInSafeMode: boolean,
  translations: {},
  translation: Function = getTranslation(translations, id)
) => (
>>>>>>> ff864528
  [{
    label: translation('daedalus'),
    submenu: compact([{
      label: translation('daedalus.about'),
      click() {
        actions.openAbout();
      },
    }, {
      label: translation('daedalus.adaRedemption'),
      click() {
        actions.goToAdaRedemption();
      }
    }, {
      label: translation('daedalus.gpuSafeMode'),
      type: 'checkbox',
      checked: isInSafeMode,
      click() {
        isInSafeMode ?
          actions.restartWithoutSafeMode() :
          actions.restartInSafeMode();
      },
    }, {
<<<<<<< HEAD
      label: 'Block-consolidation status',
      accelerator: 'Command+B',
      click() {
        goBlockConsolidationStatus();
      },
    }, {
      label: 'Network status',
=======
      label: translation('daedalus.networkStatus'),
>>>>>>> ff864528
      accelerator: 'Command+S',
      click() {
        actions.goToNetworkStatus();
      },
    }, {
      label: translation('daedalus.quit'),
      accelerator: 'Command+Q',
      click() {
        app.quit();
      }
    }])
  }, {
    label: translation('edit'),
    submenu: [{
      label: translation('edit.undo'),
      accelerator: 'Command+Z',
      role: 'undo'
    }, {
      label: translation('edit.redo'),
      accelerator: 'Shift+Command+Z',
      role: 'redo'
    }, {
      type: 'separator'
    }, {
      label: translation('edit.cut'),
      accelerator: 'Command+X',
      role: 'cut'
    }, {
      label: translation('edit.copy'),
      accelerator: 'Command+C',
      role: 'copy'
    }, {
      label: translation('edit.paste'),
      accelerator: 'Command+V',
      role: 'paste'
    }, {
      label: translation('edit.selectAll'),
      accelerator: 'Command+A',
      role: 'selectall'
    }]
  }, {
    label: translation('view'),
    submenu: [
      {
        label: translation('view.reload'),
        accelerator: 'Command+R',
        click: () => window.webContents.reload()
      },
      {
        label: translation('view.toggleFullScreen'),
        accelerator: 'Ctrl+Command+F',
        click: () => window.setFullScreen(!window.isFullScreen())
      },
      {
        label: translation('view.toggleDeveloperTools'),
        accelerator: 'Alt+Command+I',
        click: () => window.toggleDevTools()
      }
    ]
  }]
);<|MERGE_RESOLUTION|>--- conflicted
+++ resolved
@@ -4,16 +4,6 @@
 import type { MenuActions } from './MenuActions.types';
 import { getTranslation } from '../utils/getTranslation';
 
-<<<<<<< HEAD
-export const osxMenu = (app, window, {
-  openAbout,
-  goToAdaRedemption,
-  goToNetworkStatus,
-  restartInSafeMode,
-  restartWithoutSafeMode,
-  goBlockConsolidationStatus
-}, isInSafeMode) => (
-=======
 const id = 'menu';
 
 export const osxMenu = (
@@ -24,7 +14,6 @@
   translations: {},
   translation: Function = getTranslation(translations, id)
 ) => (
->>>>>>> ff864528
   [{
     label: translation('daedalus'),
     submenu: compact([{
@@ -47,17 +36,13 @@
           actions.restartInSafeMode();
       },
     }, {
-<<<<<<< HEAD
-      label: 'Block-consolidation status',
+      label: translation('daedalus.blockConsolidationStatus'),
       accelerator: 'Command+B',
       click() {
-        goBlockConsolidationStatus();
+        actions.goBlockConsolidationStatus();
       },
     }, {
-      label: 'Network status',
-=======
       label: translation('daedalus.networkStatus'),
->>>>>>> ff864528
       accelerator: 'Command+S',
       click() {
         actions.goToNetworkStatus();
