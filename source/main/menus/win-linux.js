--- conflicted
+++ resolved
@@ -5,16 +5,6 @@
 import { getTranslation } from '../utils/getTranslation';
 import { environment } from '../environment';
 
-<<<<<<< HEAD
-export const winLinuxMenu = (app, window, {
-  openAbout,
-  goToAdaRedemption,
-  goToNetworkStatus,
-  restartInSafeMode,
-  restartWithoutSafeMode,
-  goBlockConsolidationStatus
-}, isInSafeMode) => (
-=======
 const id = 'menu';
 
 export const winLinuxMenu = (
@@ -25,7 +15,6 @@
   translations: {},
   translation: Function = getTranslation(translations, id)
 ) => (
->>>>>>> ff864528
   [{
     label: translation('daedalus'),
     submenu: compact([{
@@ -48,16 +37,13 @@
           actions.restartInSafeMode();
       },
     }, {
-<<<<<<< HEAD
-      label: 'Block-consolidation status',
+      label: translation('daedalus.blockConsolidationStatus'),
+      accelerator: 'Ctrl+B',
       click() {
-        goBlockConsolidationStatus();
+        actions.goBlockConsolidationStatus();
       },
     }, {
-      label: 'Network status',
-=======
       label: translation('daedalus.networkStatus'),
->>>>>>> ff864528
       accelerator: 'Ctrl+S',
       click() {
         actions.goToNetworkStatus();
