--- conflicted
+++ resolved
@@ -2,10 +2,7 @@
 import path from 'path';
 import { app, dialog } from 'electron';
 import { readLauncherConfig } from './utils/config';
-<<<<<<< HEAD
-=======
 import environment from '../common/environment';
->>>>>>> ae26cef8
 
 // Make sure Daedalus is started with required configuration
 const { NODE_ENV, LAUNCHER_CONFIG } = process.env;
@@ -60,9 +57,6 @@
 export const ALLOWED_NODE_LOGS = new RegExp(/(node.json-)(\d{14}$)/);
 export const ALLOWED_LAUNCHER_LOGS = new RegExp(/(launcher-)(\d{14}$)/);
 export const MAX_NODE_LOGS_ALLOWED = 3;
-<<<<<<< HEAD
-export const MAX_LAUNCHER_LOGS_ALLOWED = 3;
-=======
 export const MAX_LAUNCHER_LOGS_ALLOWED = 3;
 
 // CardanoNode config
@@ -70,5 +64,4 @@
 export const NODE_STARTUP_MAX_RETRIES = 5;
 export const NODE_SHUTDOWN_TIMEOUT = environment.isTest ? 5000 : 10000;
 export const NODE_KILL_TIMEOUT = environment.isTest ? 5000 : 10000;
-export const NODE_UPDATE_TIMEOUT = environment.isTest ? 10000 : 60000;
->>>>>>> ae26cef8
+export const NODE_UPDATE_TIMEOUT = environment.isTest ? 10000 : 60000;