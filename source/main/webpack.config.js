--- conflicted
+++ resolved
@@ -2,10 +2,7 @@
 const yamljs = require('yamljs');
 
 const reportUrl = yamljs.parseFile('launcher-config.yaml').reportServer;
-<<<<<<< HEAD
-=======
 const isCi = process.env.CI && process.env.CI !== '';
->>>>>>> c6c751a9
 
 module.exports = {
   mode: 'development',
@@ -42,18 +39,11 @@
         test: /\.jsx?$/,
         include: /source/,
         exclude: /source\/renderer/,
-<<<<<<< HEAD
-        use: [
-          'cache-loader',
-          'babel-loader'
-        ],
-=======
         use: (isCi ? [] : [
           'cache-loader',
         ]).concat([
           'babel-loader'
         ]),
->>>>>>> c6c751a9
       },
       {
         test: /(pdfkit|linebreak|fontkit|unicode|brotli|png-js).*\.js$/,
