--- conflicted
+++ resolved
@@ -59,32 +59,6 @@
     ],
   },
   plugins: [
-<<<<<<< HEAD
-    new webpack.DefinePlugin(
-      Object.assign(
-        {
-          'process.env.API_VERSION': JSON.stringify(
-            process.env.API_VERSION || 'dev'
-          ),
-          'process.env.NETWORK': JSON.stringify(
-            process.env.NETWORK || 'development'
-          ),
-          'process.env.MOBX_DEV_TOOLS': process.env.MOBX_DEV_TOOLS || 0,
-          'process.env.BUILD_NUMBER': JSON.stringify(
-            process.env.BUILD_NUMBER || 'dev'
-          ),
-          'process.env.REPORT_URL': JSON.stringify(reportUrl),
-          'process.env.IS_WATCH_MODE': process.env.IS_WATCH_MODE === 'true',
-        },
-        process.env.NODE_ENV === 'production'
-          ? {
-              // Only bake in NODE_ENV value for production builds.
-              'process.env.NODE_ENV': '"production"',
-            }
-          : {}
-      )
-    ),
-=======
     new webpack.DefinePlugin(Object.assign({
       'process.env.API_VERSION': JSON.stringify(process.env.API_VERSION || 'dev'),
       'process.env.NETWORK': JSON.stringify(process.env.NETWORK || 'development'),
@@ -95,6 +69,5 @@
       // Only bake in NODE_ENV value for production builds.
       'process.env.NODE_ENV': '"production"',
     } : {})),
->>>>>>> c866b9bd
   ].filter(Boolean),
 };