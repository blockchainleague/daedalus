--- conflicted
+++ resolved
@@ -22,12 +22,8 @@
   mainProcessID: string;
   rendererProcessID: string;
   os: string;
-<<<<<<< HEAD
   system: string;
   cpu: Cpu;
-=======
-  cpu: string;
->>>>>>> 6312d11f
   ram: number;
   hasMetHardwareRequirements: boolean;
   installerVersion: string;
