// @flow
import type {
  BugReportRequestHttpOptions,
  BugReportRequestPayload,
} from '../types/bug-report-request.types';
import type { GenerateFileMetaParams } from '../types/file-meta-request.types';
import type { GeneratePaperWalletParams } from '../types/paper-wallet-request.types';
import type {
  FileDialogRequestParams,
  OpenFileDialogResponseParams,
  SaveFileDialogResponseParams,
} from '../types/file-dialog.types';
import type { GenerateAddressPDFParams } from '../types/address-pdf-request.types';
import type { GenerateRewardsCsvParams } from '../types/rewards-csv-request.types';
import type {
  CardanoNodeState,
  CardanoStatus,
  FaultInjectionIpcRequest,
  TlsConfig,
} from '../types/cardano-node.types';
import type { CheckDiskSpaceResponse } from '../types/no-disk-space.types';
import type { LogFiles } from '../../renderer/app/types/LogTypes';
import type { GpuStatus } from '../../renderer/app/types/gpuStatus';
import type { ExportedByronWallet } from '../../renderer/app/types/walletExportTypes';
import type {
  StateSnapshotLogParams,
  WalletMigrationReportData,
} from '../types/logging.types';
import type { Locale } from '../types/locales.types';
import type {
  DownloadLocalDataRequest,
  DownloadLocalDataResponse,
  DownloadsLocalDataRequest,
  DownloadsLocalDataResponse,
  DownloadRequest,
  DownloadResponse,
  ResumeDownloadRequest,
  ResumeDownloadResponse,
} from '../types/downloadManager.types';
import type { StoreMessage } from '../types/electron-store.types';
import type {
  IntrospectAddressRequest,
  IntrospectAddressResponse,
} from '../types/address-introspection.types';

/**
 * ======================= IPC CHANNELS API =========================
 * This is the ipc-api contract between main and renderer process
 * which defines channel names and their possible message types.
 * Complex types are referenced from common/types to keep this api readable.
 * ==================================================================
 */

export const GET_LOGS_CHANNEL = 'GET_LOGS_CHANNEL';
export type BIP32Path = Array<number>;
export type GetLogsRendererRequest = void;
export type GetLogsMainResponse = LogFiles;
export type SignTransactionInputType = {|
  txDataHex: string,
  outputIndex: number,
  path: BIP32Path,
|};
export type OutputTypeAddress = {|
  amountStr: string,
  address58: string,
|};

export type OutputTypeChange = {|
  amountStr: string,
  path: BIP32Path,
|};
export type SignTransactionInputsType = Array<SignTransactionInputType>;
export type SignTransactionOutputsType = Array<
  OutputTypeAddress | OutputTypeChange
>;

export const COMPRESS_LOGS_CHANNEL = 'COMPRESS_LOGS_CHANNEL';
export type CompressLogsRendererRequest = {
  logs: LogFiles,
  compressedFileName: string,
};
export type CompressLogsMainResponse = string;

export const DOWNLOAD_LOGS_CHANNEL = 'DOWNLOAD_LOGS_CHANNEL';
export type DownloadLogsRendererRequest = {
  compressedLogsFilePath: string,
  destinationPath: string,
};
export type DownloadLogsMainResponse = void;

export const GET_GPU_STATUS_CHANNEL = 'GET_GPU_STATUS_CHANNEL';
export type GetGPUStatusRendererRequest = void;
export type GetGPUStatusMainResponse = GpuStatus;

/**
 * Channel for showing ui parts specified via constants
 */
export const SHOW_UI_PART_CHANNEL = 'SHOW_UI_PART_CHANNEL';
export type ShowUiPartMainRequest = string;
export type ShowUiPartRendererResponse = void;

/**
 * Channel for toggling ui parts specified via constants
 */
export const TOGGLE_UI_PART_CHANNEL = 'TOGGLE_UI_PART_CHANNEL';
export type ToggleUiPartMainRequest = string;
export type ToggleUiPartRendererResponse = void;

/**
 * Channel for checking the disk space available
 */
export const GET_DISK_SPACE_STATUS_CHANNEL = 'GetDiskSpaceStatusChannel';
export type GetDiskSpaceStatusRendererRequest = number | any;
export type GetDiskSpaceStatusMainResponse = CheckDiskSpaceResponse;

/**
 * Channel for checking the state directory path
 */
export const GET_STATE_DIRECTORY_PATH_CHANNEL = 'GetStateDirectoryPathChannel';
export type GetStateDirectoryPathRendererRequest = string | any;
export type GetStateDirectoryPathMainResponse = any;

/**
 * Channel for checking the desktop directory path
 */
export const GET_DESKTOP_DIRECTORY_PATH_CHANNEL =
  'GetDesktopDirectoryPathChannel';
export type GetDesktopDirectoryPathRendererRequest = void;
export type GetDesktopDirectoryPathMainResponse = string;

/**
 * Channel for checking the system locale
 */
export const GET_SYSTEM_LOCALE_CHANNEL = 'GetSystemLocaleChannel';
export type GetSystemLocaleRendererRequest = void;
export type GetSystemLocaleMainResponse = Locale;

/**
 * Channel for setting log state snapshot
 */
export const SET_STATE_SNAPSHOT_LOG_CHANNEL = 'SetStateSnapshotLogChannel';
export type SetStateSnapshotLogRendererRequest = StateSnapshotLogParams | any;
export type SetStateSnapshotLogMainResponse = StateSnapshotLogParams | any;

/**
 * Channel for loading a base64 encoded asset from within the `source/renderer` folder
 */
export const LOAD_ASSET_CHANNEL = 'LoadAssetChannel';
export type LoadAssetRendererRequest = { fileName: string };
export type LoadAssetMainResponse = string;

/**
 * Channel for opening an external url in the default browser
 */
export const OPEN_EXTERNAL_URL_CHANNEL = 'OPEN_EXTERNAL_URL_CHANNEL';
export type OpenExternalUrlRendererRequest = string;
export type OpenExternalUrlMainResponse = void;

/**
 * Channel for opening a local directory in the default desktop explorer
 */
export const OPEN_LOCAL_DIRECTORY_CHANNEL = 'OpenLocalDirectoryChannel';
export type OpenLocalDirectoryRendererRequest = string;
export type OpenLocalDirectoryMainResponse = void;

/**
 * Channel to send bug report requests
 */
export const SUBMIT_BUG_REPORT_REQUEST_CHANNEL =
  'SUBMIT_BUG_REPORT_REQUEST_CHANNEL';
export type SubmitBugReportRendererRequest = {
  httpOptions: BugReportRequestHttpOptions,
  requestPayload?: BugReportRequestPayload,
};
export type SubmitBugReportRequestMainResponse = void;

/**
 * Channel to rebuild the electron application menu after the language setting changes
 */
export const REBUILD_APP_MENU_CHANNEL = 'REBUILD_APP_MENU_CHANNEL';
export type RebuildAppMenuRendererRequest = { isUpdateAvailable: boolean };
export type RebuildAppMenuMainResponse = void;

/**
 * Channel to generate file blob
 */
export const GENERATE_FILE_META_CHANNEL = 'GENERATE_FILE_META_CHANNEL';
export type GenerateFileMetaRendererRequest = GenerateFileMetaParams;
export type GenerateFileMetaMainResponse = any;

/**
 * Channel to generate and save a paper wallet certificate
 */
export const GENERATE_PAPER_WALLET_CHANNEL = 'GENERATE_PAPER_WALLET_CHANNEL';
export type GeneratePaperWalletRendererRequest = GeneratePaperWalletParams;
export type GeneratePaperWalletMainResponse = void;

/**
 * Channel to generate and save a share address PDF
 */
export const GENERATE_ADDRESS_PDF_CHANNEL = 'GENERATE_ADDRESS_PDF_CHANNEL';
export type GenerateAddressPDFRendererRequest = GenerateAddressPDFParams;
export type GenerateAddressPDFMainResponse = void;

/**
 * Channel to generate and save a rewards csv
 */
export const GENERATE_REWARDS_CSV_CHANNEL = 'GENERATE_REWARDS_CSV_CHANNEL';
export type GenerateRewardsCsvRendererRequest = GenerateRewardsCsvParams;
export type GenerateRewardsCsvMainResponse = void;

/**
 * ====================== CARDANO IPC CHANNELS ======================
 * This is the ipc-api contract between main & renderer process
 * to communicate with the cardano-node manager code.
 * ==================================================================
 */

/**
 * Channel to indicate that cardano-node will exit for updating
 */
export const CARDANO_AWAIT_UPDATE_CHANNEL = 'CARDANO_AWAIT_UPDATE_CHANNEL';
export type CardanoAwaitUpdateRendererRequest = void;
export type CardanoAwaitUpdateMainResponse = void;

/**
 * Channel where main process tells the renderer about cardano-node state updates
 */
export const CARDANO_STATE_CHANNEL = 'CARDANO_STATE_CHANNEL';
export type CardanoStateRendererRequest = void;
export type CardanoStateRendererResponse = CardanoNodeState;

/**
 * Channel to exchange tls config between main and renderer process
 */
export const CARDANO_TLS_CONFIG_CHANNEL = 'CARDANO_TLS_CONFIG_CHANNEL';
export type CardanoTlsConfigRendererRequest = void;
export type CardanoTlsConfigMainResponse = ?TlsConfig;

/**
 * Channel where renderer can request a cardano-node restart
 */
export const CARDANO_RESTART_CHANNEL = 'CARDANO_RESTART_CHANNEL';
export type CardanoRestartRendererRequest = void;
export type CardanoRestartMainResponse = void;

/**
 * Channel where render process can toggle cardano-node fault injections
 */
export const CARDANO_FAULT_INJECTION_CHANNEL =
  'CARDANO_FAULT_INJECTION_CHANNEL';
export type CardanoFaultInjectionRendererRequest = FaultInjectionIpcRequest;
export type CardanoFaultInjectionMainResponse = void;

/**
 * Channel where renderer can ask for the last cached cardano-node status
 */
export const GET_CACHED_CARDANO_STATUS_CHANNEL =
  'GET_CACHED_CARDANO_STATUS_CHANNEL';
export type GetCachedCardanoStatusRendererRequest = void;
export type GetCachedCardanoStatusMainResponse = ?CardanoStatus;

/**
 * Channel where renderer and main process can exchange cardano-node status info
 */
export const SET_CACHED_CARDANO_STATUS_CHANNEL =
  'SET_CACHED_CARDANO_STATUS_CHANNEL';
export type SetCachedCardanoStatusRendererRequest = ?CardanoStatus;
export type SetCachedCardanoStatusMainResponse = void;

/**
 * Channel where renderer can ask main process to export wallets
 */
export const EXPORT_WALLETS_CHANNEL = 'EXPORT_WALLETS_CHANNEL';
export type ExportWalletsRendererRequest = {
  exportSourcePath: string,
  locale: string,
};
export type ExportWalletsMainResponse = {
  wallets: Array<ExportedByronWallet>,
  errors: string,
};

/**
 * Channel for generating wallet migration report
 */
export const GENERATE_WALLET_MIGRATION_REPORT_CHANNEL =
  'GENERATE_WALLET_MIGRATION_REPORT_CHANNEL';
export type GenerateWalletMigrationReportRendererRequest = WalletMigrationReportData;
export type GenerateWalletMigrationReportMainResponse = void;

/**
 * Channel for generating wallet migration report
 */
export const GET_WASM_BINARY_CHANNEL = 'GET_WASM_BINARY_CHANNEL';
export type getRecoveryWalletIdRendererRequest = Array<string>;
export type getRecoveryWalletIdMainResponse = string;

/**
 * Channel for showing open dialog
 */
export const SHOW_OPEN_DIALOG_CHANNEL = 'SHOW_OPEN_DIALOG_CHANNEL';
export type ShowOpenDialogRendererRequest = FileDialogRequestParams;
export type ShowOpenDialogMainResponse = OpenFileDialogResponseParams;

/**
 * Channel for showing save dialog
 */
export const SHOW_SAVE_DIALOG_CHANNEL = 'SHOW_SAVE_DIALOG_CHANNEL';
export type ShowSaveDialogRendererRequest = FileDialogRequestParams;
export type ShowSaveDialogMainResponse = SaveFileDialogResponseParams;

/**
 * Channel for electron-store
 */
export const ELECTRON_STORE_CHANNEL = 'ELECTRON_STORE_CHANNEL';
<<<<<<< HEAD
export type ElectronStoreMessage = {
  type: 'get' | 'set' | 'delete',
  key: string,
  data?: any,
};

/**
 * Channels for Hardware wallets
 */
export const GET_HARDWARE_WALLET_TRANSPORT_CHANNEL =
  'GET_HARDWARE_WALLET_TRANSPORT_CHANNEL';
export type getHardwareWalletTransportRendererRequest = void;
export type getHardwareWalletTransportMainResponse = Object;

export const GET_EXTENDED_PUBLIC_KEY_CHANNEL =
  'GET_EXTENDED_PUBLIC_KEY_CHANNEL';
export type getExtendedPublicKeyRendererRequest = { path: BIP32Path };
export type getExtendedPublicKeyMainResponse = Object;

export const GET_CARDANO_ADA_APP_CHANNEL = 'GET_CARDANO_ADA_APP_CHANNEL';
export type getCardanoAdaAppRendererRequest = void;
export type getCardanoAdaAppMainResponse = Object;

export const GET_HARDWARE_WALLET_CONNECTION_CHANNEL =
  'GET_HARDWARE_WALLET_CONNECTION_CHANNEL';
export type getHardwareWalletConnectiontMainRequest = { disconnected: boolean };
export type getHardwareWalletConnectiontRendererResponse = Object;

export const DERIVE_ADDRESS_CHANNEL = 'DERIVE_ADDRESS_CHANNEL';
export type deriveAddressRendererRequest = { derivationPath: string };
export type deriveAddressMainResponse = Object;

export const SHOW_ADDRESS_CHANNEL = 'SHOW_ADDRESS_CHANNEL';
export type showAddressRendererRequest = { derivationPath: string };
export type showAddresMainResponse = Object;

export const ATTEST_UTXO_CHANNEL = 'ATTEST_UTXO_CHANNEL';
export type attestUtxoRendererRequest = {
  txHexData: string,
  outputIndex: number,
};
export type attestUtxoMainResponse = Object;

export const SIGN_TRANSACTION_CHANNEL = 'SIGN_TRANSACTION_CHANNEL';
export type signTransactionRendererRequest = {
  inputs: SignTransactionInputsType,
  outputs: SignTransactionOutputsType,
};
export type signTransaMainResponse = Object;
=======
export type ElectronStoreMessage = StoreMessage;

/**
 * Channel for initiating the download manager
 */
export const GET_DOWNLOAD_LOCAL_DATA = 'GET_DOWNLOAD_LOCAL_DATA';
export type DownloadLocalDataRendererRequest = DownloadLocalDataRequest;
export type DownloadLocalDataMainResponse = DownloadLocalDataResponse;

/**
 * Channel for initiating the download manager
 */
export const GET_DOWNLOADS_LOCAL_DATA = 'GET_DOWNLOADS_LOCAL_DATA';
export type DownloadsLocalDataRendererRequest = DownloadsLocalDataRequest | void;
export type DownloadsLocalDataMainResponse = DownloadsLocalDataResponse | void;

/**
 * Channel for requesting a new download
 */
export const REQUEST_DOWNLOAD = 'REQUEST_DOWNLOAD';
export type DownloadRendererRequest = DownloadRequest;
export type DownloadMainResponse = DownloadResponse;

/**
 * Channel for requesting a new download
 */
export const RESUME_DOWNLOAD = 'RESUME_DOWNLOAD';
export type ResumeDownloadRendererRequest = ResumeDownloadRequest;
export type ResumeDownloadMainResponse = ResumeDownloadResponse | void;

/**
 * Channel for introspecting an address
 */
export const INTROSPECT_ADDRESS_CHANNEL = 'INTROSPECT_ADDRESS_CHANNEL';
export type IntrospectAddressRendererRequest = IntrospectAddressRequest;
export type IntrospectAddressMainResponse = IntrospectAddressResponse;

/**
 * Channel for checking block replay progress
 */
export const GET_BLOCK_REPLAY_STATUS_CHANNEL = 'GetBlockReplayProgressChannel';
export type GetBlockReplayProgressRendererRequest = void;
export type GetBlockReplayProgressMainResponse = number;
>>>>>>> 3f8a5737
<|MERGE_RESOLUTION|>--- conflicted
+++ resolved
@@ -314,12 +314,49 @@
  * Channel for electron-store
  */
 export const ELECTRON_STORE_CHANNEL = 'ELECTRON_STORE_CHANNEL';
-<<<<<<< HEAD
-export type ElectronStoreMessage = {
-  type: 'get' | 'set' | 'delete',
-  key: string,
-  data?: any,
-};
+export type ElectronStoreMessage = StoreMessage;
+
+/**
+ * Channel for initiating the download manager
+ */
+export const GET_DOWNLOAD_LOCAL_DATA = 'GET_DOWNLOAD_LOCAL_DATA';
+export type DownloadLocalDataRendererRequest = DownloadLocalDataRequest;
+export type DownloadLocalDataMainResponse = DownloadLocalDataResponse;
+
+/**
+ * Channel for initiating the download manager
+ */
+export const GET_DOWNLOADS_LOCAL_DATA = 'GET_DOWNLOADS_LOCAL_DATA';
+export type DownloadsLocalDataRendererRequest = DownloadsLocalDataRequest | void;
+export type DownloadsLocalDataMainResponse = DownloadsLocalDataResponse | void;
+
+/**
+ * Channel for requesting a new download
+ */
+export const REQUEST_DOWNLOAD = 'REQUEST_DOWNLOAD';
+export type DownloadRendererRequest = DownloadRequest;
+export type DownloadMainResponse = DownloadResponse;
+
+/**
+ * Channel for requesting a new download
+ */
+export const RESUME_DOWNLOAD = 'RESUME_DOWNLOAD';
+export type ResumeDownloadRendererRequest = ResumeDownloadRequest;
+export type ResumeDownloadMainResponse = ResumeDownloadResponse | void;
+
+/**
+ * Channel for introspecting an address
+ */
+export const INTROSPECT_ADDRESS_CHANNEL = 'INTROSPECT_ADDRESS_CHANNEL';
+export type IntrospectAddressRendererRequest = IntrospectAddressRequest;
+export type IntrospectAddressMainResponse = IntrospectAddressResponse;
+
+/**
+ * Channel for checking block replay progress
+ */
+export const GET_BLOCK_REPLAY_STATUS_CHANNEL = 'GetBlockReplayProgressChannel';
+export type GetBlockReplayProgressRendererRequest = void;
+export type GetBlockReplayProgressMainResponse = number;
 
 /**
  * Channels for Hardware wallets
@@ -363,49 +400,4 @@
   inputs: SignTransactionInputsType,
   outputs: SignTransactionOutputsType,
 };
-export type signTransaMainResponse = Object;
-=======
-export type ElectronStoreMessage = StoreMessage;
-
-/**
- * Channel for initiating the download manager
- */
-export const GET_DOWNLOAD_LOCAL_DATA = 'GET_DOWNLOAD_LOCAL_DATA';
-export type DownloadLocalDataRendererRequest = DownloadLocalDataRequest;
-export type DownloadLocalDataMainResponse = DownloadLocalDataResponse;
-
-/**
- * Channel for initiating the download manager
- */
-export const GET_DOWNLOADS_LOCAL_DATA = 'GET_DOWNLOADS_LOCAL_DATA';
-export type DownloadsLocalDataRendererRequest = DownloadsLocalDataRequest | void;
-export type DownloadsLocalDataMainResponse = DownloadsLocalDataResponse | void;
-
-/**
- * Channel for requesting a new download
- */
-export const REQUEST_DOWNLOAD = 'REQUEST_DOWNLOAD';
-export type DownloadRendererRequest = DownloadRequest;
-export type DownloadMainResponse = DownloadResponse;
-
-/**
- * Channel for requesting a new download
- */
-export const RESUME_DOWNLOAD = 'RESUME_DOWNLOAD';
-export type ResumeDownloadRendererRequest = ResumeDownloadRequest;
-export type ResumeDownloadMainResponse = ResumeDownloadResponse | void;
-
-/**
- * Channel for introspecting an address
- */
-export const INTROSPECT_ADDRESS_CHANNEL = 'INTROSPECT_ADDRESS_CHANNEL';
-export type IntrospectAddressRendererRequest = IntrospectAddressRequest;
-export type IntrospectAddressMainResponse = IntrospectAddressResponse;
-
-/**
- * Channel for checking block replay progress
- */
-export const GET_BLOCK_REPLAY_STATUS_CHANNEL = 'GetBlockReplayProgressChannel';
-export type GetBlockReplayProgressRendererRequest = void;
-export type GetBlockReplayProgressMainResponse = number;
->>>>>>> 3f8a5737
+export type signTransaMainResponse = Object;