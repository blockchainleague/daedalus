// @flow
import type {
  BugReportRequestHttpOptions,
  BugReportRequestPayload,
} from '../types/bug-report-request.types';
import type { GeneratePaperWalletParams } from '../types/paper-wallet-request.types';
import type {
  CardanoNodeState,
  CardanoStatus,
  FaultInjectionIpcRequest,
  TlsConfig,
} from '../types/cardano-node.types';
import type {
  AdaRedemptionCode,
  AdaRedemptionDecryptionKey,
} from '../types/ada-redemption.types';
import type { RedemptionTypeChoices } from '../../renderer/app/types/redemptionTypes';
import type { CheckDiskSpaceResponse } from '../types/no-disk-space.types';
import type { LogFiles } from '../../renderer/app/types/LogTypes';
import type { GpuStatus } from '../../renderer/app/types/gpuStatus';

/**
 * ======================= IPC CHANNELS API =========================
 * This is the ipc-api contract between main and renderer process
 * which defines channel names and their possible message types.
 * Complex types are referenced from common/types to keep this api readable.
 * ==================================================================
 */

export const GET_LOGS_CHANNEL = 'GET_LOGS_CHANNEL';
export type GetLogsRendererRequest = void;
export type GetLogsMainResponse = LogFiles;

export const COMPRESS_LOGS_CHANNEL = 'COMPRESS_LOGS_CHANNEL';
export type CompressLogsRendererRequest = {
  logs: LogFiles,
  compressedFileName: string,
};
export type CompressLogsMainResponse = string;

export const DOWNLOAD_LOGS_CHANNEL = 'DOWNLOAD_LOGS_CHANNEL';
export type DownloadLogsRendererRequest = {
  compressedLogsFilePath: string,
  destinationPath: string,
};
export type DownloadLogsMainResponse = void;

export const GET_GPU_STATUS_CHANNEL = 'GET_GPU_STATUS_CHANNEL';
export type GetGPUStatusRendererRequest = void;
export type GetGPUStatusMainResponse = GpuStatus;

/**
 * Channel for showing ui parts specified via constants
 */
export const SHOW_UI_PART_CHANNEL = 'SHOW_UI_PART_CHANNEL';
export type ShowUiPartMainRequest = string;
export type ShowUiPartRendererResponse = void;

/**
 * Channel for toggling ui parts specified via constants
 */
export const TOGGLE_UI_PART_CHANNEL = 'TOGGLE_UI_PART_CHANNEL';
export type ToggleUiPartMainRequest = string;
export type ToggleUiPartRendererResponse = void;

/**
 * Channel for checking the disk space available
 */
export const GET_DISK_SPACE_STATUS_CHANNEL = 'GetDiskSpaceStatusChannel';
export type GetDiskSpaceStatusRendererRequest = number | any;
export type GetDiskSpaceStatusMainResponse = CheckDiskSpaceResponse;

/**
 * Channel for loading a base64 encoded asset from within the `source/renderer` folder
 */
export const LOAD_ASSET_CHANNEL = 'LoadAssetChannel';
export type LoadAssetRendererRequest = { fileName: string };
export type LoadAssetMainResponse = string;

/**
 * Channel for opening an external url in the default browser
 */
export const OPEN_EXTERNAL_URL_CHANNEL = 'OPEN_EXTERNAL_URL_CHANNEL';
export type OpenExternalUrlRendererRequest = string;
export type OpenExternalUrlMainResponse = void;

/**
 * Channel to send bug report requests
 */
export const SUBMIT_BUG_REPORT_REQUEST_CHANNEL =
  'SUBMIT_BUG_REPORT_REQUEST_CHANNEL';
export type SubmitBugReportRendererRequest = {
  httpOptions: BugReportRequestHttpOptions,
  requestPayload?: BugReportRequestPayload,
};
export type SubmitBugReportRequestMainResponse = void;

/**
 * Channel to rebuild the electron application menu after the language setting changes
 */
export const REBUILD_APP_MENU_CHANNEL = 'REBUILD_APP_MENU_CHANNEL';
export type RebuildAppMenuRendererRequest = void;
export type RebuildAppMenuMainResponse = void;

/**
 * Channel to get the number of epochs consolidated
 */
export const GET_CONSOLIDATED_EPOCHS_COUNT_CHANNEL =
  'GET_CONSOLIDATED_EPOCHS_COUNT_CHANNEL';
export type GetConsolidatedEpochsCountRendererRequest = void;
export type GetConsolidatedEpochsCountMainResponse = number;

/**
<<<<<<< HEAD
=======
 * Channel to get the system start time
 */
export const GET_SYSTEM_START_TIME_CHANNEL = 'GET_SYSTEM_START_TIME_CHANNEL';
export type GetSystemStartTimeRendererRequest = void;
export type GetSystemStartTimeMainResponse = number;

/**
>>>>>>> 8e4662a7
 * Channel where renderer can ask the main process to parse the redemption
 * code from a given certificate, providing the file path, decryption key
 * and type of redemption that is required.
 */
export const PARSE_REDEMPTION_CODE_CHANNEL = 'PARSE_REDEMPTION_CODE_CHANNEL';
export type ParseRedemptionCodeRendererRequest = {
  certificateFilePath: string,
  decryptionKey: ?AdaRedemptionDecryptionKey,
  redemptionType: RedemptionTypeChoices,
};
export type ParseRedemptionCodeMainResponse = AdaRedemptionCode;

/**
 * Channel to generate and save a paper wallet certificate
 */
export const GENERATE_PAPER_WALLET_CHANNEL = 'GENERATE_PAPER_WALLET_CHANNEL';
export type GeneratePaperWalletRendererRequest = GeneratePaperWalletParams;
export type GeneratePaperWalletMainResponse = void;

/**
 * ====================== CARDANO IPC CHANNELS ======================
 * This is the ipc-api contract between main & renderer process
 * to communicate with the cardano-node manager code.
 * ==================================================================
 */

/**
 * Channel to indicate that cardano-node will exit for updating
 */
export const CARDANO_AWAIT_UPDATE_CHANNEL = 'CARDANO_AWAIT_UPDATE_CHANNEL';
export type CardanoAwaitUpdateRendererRequest = void;
export type CardanoAwaitUpdateMainResponse = void;

/**
 * Channel where main process tells the renderer about cardano-node state updates
 */
export const CARDANO_STATE_CHANNEL = 'CARDANO_STATE_CHANNEL';
export type CardanoStateRendererRequest = void;
export type CardanoStateRendererResponse = CardanoNodeState;

/**
 * Channel to exchange tls config between main and renderer process
 */
export const CARDANO_TLS_CONFIG_CHANNEL = 'CARDANO_TLS_CONFIG_CHANNEL';
export type CardanoTlsConfigRendererRequest = void;
export type CardanoTlsConfigMainResponse = ?TlsConfig;

/**
 * Channel where renderer can request a cardano-node restart
 */
export const CARDANO_RESTART_CHANNEL = 'CARDANO_RESTART_CHANNEL';
export type CardanoRestartRendererRequest = void;
export type CardanoRestartMainResponse = void;

/**
 * Channel where render process can toggle cardano-node fault injections
 */
export const CARDANO_FAULT_INJECTION_CHANNEL =
  'CARDANO_FAULT_INJECTION_CHANNEL';
export type CardanoFaultInjectionRendererRequest = FaultInjectionIpcRequest;
export type CardanoFaultInjectionMainResponse = void;

/**
 * Channel where renderer can ask for the last cached cardano-node status.
 */
export const GET_CACHED_CARDANO_STATUS_CHANNEL =
  'GET_CACHED_CARDANO_STATUS_CHANNEL';
export type GetCachedCardanoStatusRendererRequest = void;
export type GetCachedCardanoStatusMainResponse = ?CardanoStatus;

/**
 * Channel where renderer and main process can exchange cardano-node status info.
 */
export const SET_CACHED_CARDANO_STATUS_CHANNEL =
  'SET_CACHED_CARDANO_STATUS_CHANNEL';
export type SetCachedCardanoStatusRendererRequest = ?CardanoStatus;
export type SetCachedCardanoStatusMainResponse = void;

/**
 * Channel where renderer can ask main process for the result of electron's app.getLocale()
 */
export const DETECT_SYSTEM_LOCALE_CHANNEL = 'DETECT_SYSTEM_LOCALE_CHANNEL';
export type DetectSystemLocaleRendererRequest = void;
export type DetectSystemLocaleMainResponse = string;<|MERGE_RESOLUTION|>--- conflicted
+++ resolved
@@ -111,16 +111,6 @@
 export type GetConsolidatedEpochsCountMainResponse = number;
 
 /**
-<<<<<<< HEAD
-=======
- * Channel to get the system start time
- */
-export const GET_SYSTEM_START_TIME_CHANNEL = 'GET_SYSTEM_START_TIME_CHANNEL';
-export type GetSystemStartTimeRendererRequest = void;
-export type GetSystemStartTimeMainResponse = number;
-
-/**
->>>>>>> 8e4662a7
  * Channel where renderer can ask the main process to parse the redemption
  * code from a given certificate, providing the file path, decryption key
  * and type of redemption that is required.
