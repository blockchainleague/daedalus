// @flow
<<<<<<< HEAD
import { uniq } from 'lodash';
=======
import os from 'os';
import { uniq, upperFirst } from 'lodash';
>>>>>>> 018ee6ae
import { version } from '../../package.json';
import type { Environment } from './types/environment.types';
import { getOsPlatform } from './getOsPlatform';

export const isNodeEnvironment = (
  process.version !== '' &&
  process.release !== undefined &&
  process.release.name === 'node'
);

// The process env is exposed to the renderer as global via preload script
const processEnv = isNodeEnvironment ? process.env : global.process.env;

// constants
export const PRODUCTION = 'production';
export const DEVELOPMENT = 'development';
export const TEST = 'test';
export const MAINNET = 'mainnet';
export const STAGING = 'staging';
export const TESTNET = 'testnet';
export const STAGING_REPORT_URL = 'http://staging-report-server.awstest.iohkdev.io:8080/';
export const MAC_OS = 'darwin';
export const WINDOWS = 'win32';
export const LINUX = 'linux';
export const OS_NAMES = {
  [MAC_OS]: 'macOS',
  [WINDOWS]: 'Windows',
  [LINUX]: 'Linux',
};

// environment variables
const CURRENT_NODE_ENV = processEnv.NODE_ENV || DEVELOPMENT;
const NETWORK = processEnv.NETWORK || DEVELOPMENT;
const REPORT_URL = processEnv.REPORT_URL || STAGING_REPORT_URL;
const isDev = CURRENT_NODE_ENV === DEVELOPMENT;
const isTest = CURRENT_NODE_ENV === TEST;
const isProduction = CURRENT_NODE_ENV === PRODUCTION;
const isMainnet = CURRENT_NODE_ENV === MAINNET;
const isStaging = CURRENT_NODE_ENV === STAGING;
const isTestnet = CURRENT_NODE_ENV === TESTNET;
const isWatchMode = processEnv.IS_WATCH_MODE;
const API_VERSION = processEnv.API_VERSION || 'dev';
const PLATFORM = getOsPlatform(isNodeEnvironment);
const OS = OS_NAMES[PLATFORM] || PLATFORM;
const BUILD = processEnv.BUILD_NUMBER || 'dev';
const BUILD_NUMBER = uniq([API_VERSION, BUILD]).join('.');
const BUILD_LABEL = (isProduction ?
  `Daedalus (${version}#${BUILD_NUMBER})` :
  `Daedalus (${version}#${BUILD_NUMBER}) ${CURRENT_NODE_ENV}`
);
const INSTALLER_VERSION = uniq([API_VERSION, BUILD]).join('.');
const MOBX_DEV_TOOLS = processEnv.MOBX_DEV_TOOLS || false;
const isMacOS = PLATFORM === MAC_OS;
const isWindows = PLATFORM === WINDOWS;
const isLinux = PLATFORM === LINUX;

// compose environment
export const environment: Environment = Object.assign({}, {
  NETWORK,
  API_VERSION,
<<<<<<< HEAD
  MOBX_DEV_TOOLS,
  current: CURRENT_NODE_ENV,
  REPORT_URL,
  isDev,
  isTest,
  isProduction,
  isMainnet,
  isStaging,
  isTestnet,
  isWatchMode,
  build: BUILD,
  buildNumber: BUILD_NUMBER,
  buildLabel: BUILD_LABEL,
  platform: PLATFORM,
  os: OS,
  installerVersion: INSTALLER_VERSION,
=======
  MOBX_DEV_TOOLS: process.env.MOBX_DEV_TOOLS,
  current: process.env.NODE_ENV || 'development',
  REPORT_URL: process.env.REPORT_URL || 'http://staging-report-server.awstest.iohkdev.io:8080/',
  isDev: () => environment.current === environment.DEVELOPMENT,
  isTest: () => environment.current === environment.TEST,
  isProduction: () => environment.current === environment.PRODUCTION,
  isMainnet: () => environment.NETWORK === 'mainnet',
  isStaging: () => environment.NETWORK === 'staging',
  isTestnet: () => environment.NETWORK === 'testnet',
  isDevelopment: () => environment.NETWORK === 'development',
  isWatchMode: () => process.env.IS_WATCH_MODE,
  build,
  buildNumber: uniq([API_VERSION, build]).join('.'),
  getBuildLabel: () => {
    const networkLabel = !(environment.isMainnet() || environment.isDevelopment()) ?
      ` ${upperFirst(environment.NETWORK)}` : '';
    let buildLabel = `Daedalus${networkLabel} (${environment.version}#${environment.buildNumber})`;
    if (!environment.isProduction()) buildLabel += ` ${environment.current}`;
    return buildLabel;
  },
  platform,
  os: osNames[platform] || platform,
  getInstallerVersion: () => uniq([environment.API_VERSION, environment.build]).join('.'),
>>>>>>> 018ee6ae
  version,
  isWindows,
  isMacOS,
  isLinux
}, processEnv);<|MERGE_RESOLUTION|>--- conflicted
+++ resolved
@@ -1,10 +1,5 @@
 // @flow
-<<<<<<< HEAD
-import { uniq } from 'lodash';
-=======
-import os from 'os';
 import { uniq, upperFirst } from 'lodash';
->>>>>>> 018ee6ae
 import { version } from '../../package.json';
 import type { Environment } from './types/environment.types';
 import { getOsPlatform } from './getOsPlatform';
@@ -51,10 +46,12 @@
 const OS = OS_NAMES[PLATFORM] || PLATFORM;
 const BUILD = processEnv.BUILD_NUMBER || 'dev';
 const BUILD_NUMBER = uniq([API_VERSION, BUILD]).join('.');
-const BUILD_LABEL = (isProduction ?
-  `Daedalus (${version}#${BUILD_NUMBER})` :
-  `Daedalus (${version}#${BUILD_NUMBER}) ${CURRENT_NODE_ENV}`
-);
+const BUILD_LABEL = (() => {
+  const networkLabel = !(isMainnet || isDev) ? ` ${upperFirst(NETWORK)}` : '';
+  let buildLabel = `Daedalus${networkLabel} (${version}#${BUILD_NUMBER})`;
+  if (!isProduction) buildLabel += ` ${CURRENT_NODE_ENV}`;
+  return buildLabel;
+})();
 const INSTALLER_VERSION = uniq([API_VERSION, BUILD]).join('.');
 const MOBX_DEV_TOOLS = processEnv.MOBX_DEV_TOOLS || false;
 const isMacOS = PLATFORM === MAC_OS;
@@ -65,7 +62,6 @@
 export const environment: Environment = Object.assign({}, {
   NETWORK,
   API_VERSION,
-<<<<<<< HEAD
   MOBX_DEV_TOOLS,
   current: CURRENT_NODE_ENV,
   REPORT_URL,
@@ -82,31 +78,6 @@
   platform: PLATFORM,
   os: OS,
   installerVersion: INSTALLER_VERSION,
-=======
-  MOBX_DEV_TOOLS: process.env.MOBX_DEV_TOOLS,
-  current: process.env.NODE_ENV || 'development',
-  REPORT_URL: process.env.REPORT_URL || 'http://staging-report-server.awstest.iohkdev.io:8080/',
-  isDev: () => environment.current === environment.DEVELOPMENT,
-  isTest: () => environment.current === environment.TEST,
-  isProduction: () => environment.current === environment.PRODUCTION,
-  isMainnet: () => environment.NETWORK === 'mainnet',
-  isStaging: () => environment.NETWORK === 'staging',
-  isTestnet: () => environment.NETWORK === 'testnet',
-  isDevelopment: () => environment.NETWORK === 'development',
-  isWatchMode: () => process.env.IS_WATCH_MODE,
-  build,
-  buildNumber: uniq([API_VERSION, build]).join('.'),
-  getBuildLabel: () => {
-    const networkLabel = !(environment.isMainnet() || environment.isDevelopment()) ?
-      ` ${upperFirst(environment.NETWORK)}` : '';
-    let buildLabel = `Daedalus${networkLabel} (${environment.version}#${environment.buildNumber})`;
-    if (!environment.isProduction()) buildLabel += ` ${environment.current}`;
-    return buildLabel;
-  },
-  platform,
-  os: osNames[platform] || platform,
-  getInstallerVersion: () => uniq([environment.API_VERSION, environment.build]).join('.'),
->>>>>>> 018ee6ae
   version,
   isWindows,
   isMacOS,
