--- conflicted
+++ resolved
@@ -1,5 +1,5 @@
 {
-  "parser": "@babel/eslint-parser",
+  "parser": "babel-eslint",
   "parserOptions": {
     "ecmaFeatures": {
       "legacyDecorators": true
@@ -9,21 +9,13 @@
     "airbnb",
     "plugin:flowtype/recommended",
     "plugin:react/recommended",
-<<<<<<< HEAD
-    "prettier"
-=======
     "prettier",
-    "prettier/babel",
-    "prettier/flowtype",
-    "prettier/react",
     "plugin:jest/recommended"
->>>>>>> 1a82fce1
   ],
   "env": {
     "browser": true,
     "mocha": true,
-    "node": true,
-    "jest": true
+    "node": true
   },
   "rules": {
     "class-methods-use-this": 0,
