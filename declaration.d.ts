import { IpcRenderer } from 'electron';
import type { request as httpRequest } from 'http';
import type { request as httpsRequest, globalAgent } from 'https';
import { Environment } from './source/common/types/environment.types';
import { IpcRenderer } from 'electron';

declare module '*.svg' {
  const content: any;
  export default content;
}

declare module '*.scss' {
  const content: any;
  export default content;
}

type Daedalus = {
  actions: ActionsMap;
  api: Api;
  environment: Object;
  reset: Function;
  stores: StoresMap;
  translations: Object;
  utils: {
    crypto: {
      generateMnemonic: Function;
    };
  };
};

interface Http {
  request: httpRequest;
}

interface Https {
  request: httpsRequest;
  Agent: globalAgent;
}

export type $ElementType<
  T extends { [P in K & any]: any },
  K extends keyof T | number
> = T[K];

export type EnumMap<
  K extends string,
  V,
  O extends Record<string, any> = any
> = O & Record<K, V & $ElementType<O, K>>;

declare global {
  namespace NodeJS {
    interface ProcessEnv {
      WALLET_COUNT: number;
    }
  }
  /* eslint-disable no-var, vars-on-top */
  var daedalus: Daedalus;
  var environment: Environment;
  var http: Http;
  var https: Https;
<<<<<<< HEAD
  var isFlight: boolean;
  var ipcRenderer: IpcRenderer;
=======
  var legacyStateDir: string;
  var isFlight: boolean;
  var ipcRenderer: Pick<
    IpcRenderer,
    'on' | 'once' | 'send' | 'removeListener' | 'removeAllListeners'
  >;
>>>>>>> b21ee858
  /* eslint-enable no-var, vars-on-top */
}

export {};<|MERGE_RESOLUTION|>--- conflicted
+++ resolved
@@ -2,7 +2,6 @@
 import type { request as httpRequest } from 'http';
 import type { request as httpsRequest, globalAgent } from 'https';
 import { Environment } from './source/common/types/environment.types';
-import { IpcRenderer } from 'electron';
 
 declare module '*.svg' {
   const content: any;
@@ -59,17 +58,12 @@
   var environment: Environment;
   var http: Http;
   var https: Https;
-<<<<<<< HEAD
-  var isFlight: boolean;
-  var ipcRenderer: IpcRenderer;
-=======
   var legacyStateDir: string;
   var isFlight: boolean;
   var ipcRenderer: Pick<
     IpcRenderer,
     'on' | 'once' | 'send' | 'removeListener' | 'removeAllListeners'
   >;
->>>>>>> b21ee858
   /* eslint-enable no-var, vars-on-top */
 }
 
