--- conflicted
+++ resolved
@@ -1,9 +1,6 @@
-<<<<<<< HEAD
-=======
 import { IpcRenderer } from 'electron';
 import type { request as httpRequest } from 'http';
 import type { request as httpsRequest, globalAgent } from 'https';
->>>>>>> 35f93ba2
 import { Environment } from './source/common/types/environment.types';
 
 declare module '*.svg' {
@@ -56,13 +53,7 @@
       WALLET_COUNT: number;
     }
   }
-<<<<<<< HEAD
-
-  var environment: Environment;
-
-=======
   /* eslint-disable no-var, vars-on-top */
->>>>>>> 35f93ba2
   var daedalus: Daedalus;
   var environment: Environment;
   var http: Http;
