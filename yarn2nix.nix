{ lib, yarn, nodejs, python, api, apiVersion, cluster, buildNum, nukeReferences, fetchzip, daedalus, stdenv, win64 ? false, wine64, runCommand, fetchurl, unzip, spacedName, iconPath, launcherConfig, pkgs, python27
, libcap
, libgcrypt
, libgpgerror
, libidn2
, libunistring
, libusb
, libusb1
, lz4
, pkgconfig
, systemd
, writeShellScriptBin
, xz
, zlib
, strace }:
let
  cluster' = launcherConfig.networkName;
  yarn2nix = import (fetchzip {
    url = "https://github.com/moretea/yarn2nix/archive/v1.0.0.tar.gz";
    sha256 = "02bzr9j83i1064r1r34cn74z7ccb84qb5iaivwdplaykyyydl1k8";
  }) {
    inherit pkgs nodejs yarn;
  };
  dotGitExists = builtins.pathExists ./.git;
  isNix2 = 0 <= builtins.compareVersions builtins.nixVersion "1.12";
  canUseFetchGit = dotGitExists && isNix2;
  origPackage = builtins.fromJSON (builtins.readFile ./package.json);
  newPackage = (origPackage // {
    productName = spacedName;
  }) // lib.optionalAttrs (win64 == false) {
    main = "main/index.js";
  };
  newPackagePath = builtins.toFile "package.json" (builtins.toJSON newPackage);
  windowsElectronVersion = "8.2.2";
  windowsElectron = fetchurl {
    url = "https://github.com/electron/electron/releases/download/v${windowsElectronVersion}/electron-v${windowsElectronVersion}-win32-x64.zip";
    sha256 = "0v9y8qih494k4a5q9s3jgvkdi0nbp60hr0v0w5cxlki79z8gk5ax";
  };
  checksums = fetchurl {
    url = "https://github.com/electron/electron/releases/download/v${windowsElectronVersion}/SHASUMS256.txt";
    sha256 = "1z9wcgqjjany2ny4k771835m190vyp8h5gjbh898mf81mk7h3805";
  };
  electron-cache = runCommand "electron-cache" {} ''
    mkdir $out
    # old style
    ln -s ${windowsElectron} $out/electron-v${windowsElectronVersion}-win32-x64.zip
    ln -s ${checksums} $out/SHASUMS256.txt-${windowsElectronVersion}
    # new style
    mkdir $out/httpsgithub.comelectronelectronreleasesdownloadv${windowsElectronVersion}SHASUMS256.txt
    mkdir $out/httpsgithub.comelectronelectronreleasesdownloadv${windowsElectronVersion}electron-v${windowsElectronVersion}-win32-x64.zip
    ln -s ${windowsElectron} $out/httpsgithub.comelectronelectronreleasesdownloadv${windowsElectronVersion}electron-v${windowsElectronVersion}-win32-x64.zip/electron-v${windowsElectronVersion}-win32-x64.zip
    ln -s ${checksums} $out/httpsgithub.comelectronelectronreleasesdownloadv${windowsElectronVersion}SHASUMS256.txt/SHASUMS256.txt
  '';
  electron-gyp = fetchurl {
    url = "https://www.electronjs.org/headers/v8.2.2/node-v8.2.2-headers.tar.gz";
    sha256 = "sha256-7tzr4FojyIcciQ4Krj0WbnWPqDgNdaTGgEnw0mlI9KM=";
  };
  filter = name: type: let
    baseName = baseNameOf (toString name);
    sansPrefix = lib.removePrefix (toString ./.) name;
  in (
      baseName == "package.json" ||
      baseName == "gulpfile.js" ||
      (lib.hasPrefix "/source" sansPrefix) ||
      (lib.hasPrefix "/flow" sansPrefix) ||
      baseName == ".babelrc" ||
      sansPrefix == "/scripts" ||
      sansPrefix == "/scripts/package.js" ||
      sansPrefix == "/installers" ||
      (lib.hasPrefix "/installers/icons" sansPrefix)
      );
  commonInputs = [
    python27
    nukeReferences
    strace
    pkgconfig
    libusb
  ];
  hack = writeShellScriptBin "node-gyp" ''
    echo gyp wrapper
    $NIX_BUILD_TOP/daedalus/node_modules/electron-rebuild/node_modules/.bin/node-gyp-old "$@" --tarball ${electron-gyp} --nodedir $HOME/.electron-gyp/8.2.2/
  '';
in
yarn2nix.mkYarnPackage {
  name = "daedalus-js";
  src = lib.cleanSourceWith { inherit filter; src = ./.; name = "daedalus"; };
  API = api;
  API_VERSION = apiVersion;
  CI = "nix";
  NETWORK = cluster';
  BUILD_NUMBER = "${toString buildNum}";
  NODE_ENV = "production";
  BUILDTYPE = "Release";
  extraBuildInputs = commonInputs ++ (if win64 then [ unzip wine64 ] else []);
  installPhase = let
    nukeAllRefs = ''
      # the webpack utils embed the original source paths into map files, so backtraces from the 1 massive index.js can be converted back to multiple files
      # but that causes the derivation to depend on the original inputs at the nix layer, and double the size of the linux installs
      # nuke-refs will just replace all storepaths with an invalid one
      for x in {main,renderer}/index.js{,.map} main/preload.js{,.map} main/0.js{,.map} renderer/styles.css.map; do
        nuke-refs $x
      done
    '';
  in if win64 then ''
    # old style
    export ELECTRON_CACHE=${electron-cache}
    # new style
    mkdir -pv home/.cache/
    export HOME=$(realpath home)
    ln -sv ${electron-cache} $HOME/.cache/electron

    cp ${newPackagePath} package.json
    mkdir -p installers/icons/${cluster}/${cluster}
    cp ${iconPath.base}/* installers/icons/${cluster}/${cluster}/
    yarn --offline package --win64 --icon installers/icons/${cluster}/${cluster}
    ls -ltrh release/win32-x64/Daedalus*-win32-x64/
    cp -r release/win32-x64/Daedalus*-win32-x64 $out
    pushd $out/resources/app/dist
    ${nukeAllRefs}
    popd
    rm -rf $out/resources/app/{installers,launcher-config.yaml,gulpfile.js,home}

    mkdir -pv $out/resources/app/node_modules
    cp -rv $node_modules/{\@babel,regenerator-runtime,node-fetch,\@trezor,runtypes,parse-uri,randombytes,safe-buffer,bip66,pushdata-bitcoin,bitcoin-ops,typeforce,varuint-bitcoin,bigi,create-hash,merkle-lib,blake2b,nanoassert,blake2b-wasm,bs58check,bs58,base-x,create-hmac,ecurve,wif,ms,keccak,trezor-link,semver-compare,protobufjs-old-fixed-webpack,bytebuffer-old-fixed-webpack,long,object.values,define-properties,object-keys,has,function-bind,es-abstract,has-symbols,json-stable-stringify,tiny-worker,hd-wallet,cashaddrjs,big-integer,queue,inherits,bchaddrjs,cross-fetch,trezor-connect,js-chain-libs-node} $out/resources/app/node_modules

    cd $out/resources/app/
    unzip ${./nix/windows-usb-libs.zip}
  '' else ''
    mkdir -pv home/.cache/
    export HOME=$(realpath home)
    yarn --offline run build

    mkdir -pv $HOME/.electron-gyp/
    tar -xvf ${electron-gyp} -C $HOME/.electron-gyp
    mv -vi $HOME/.electron-gyp/node_headers $HOME/.electron-gyp/8.2.2/

    ln -sv $HOME/.electron-gyp $HOME/.node-gyp

    #export DEBUG=electron-rebuild

    ls -ltrha $NIX_BUILD_TOP/daedalus/node_modules/
    function dup() {
      cp -vr node_modules/''${1}/ node_modules/''${1}-temp
      rm -v node_modules/''${1}
      mv -v node_modules/''${1}-temp node_modules/''${1}
      chmod -R +w node_modules/''${1}
    }
    pwd
    find -name node_modules
    dup keccak
    dup node-hid
    dup secp256k1
    dup usb
    dup @ledgerhq

    node_modules/.bin/electron-rebuild -w usb --useCache -s --debug

    mkdir -p $out/bin $out/share/daedalus
    cp -R dist/* $out/share/daedalus
    cp ${newPackagePath} $out/share/daedalus/package.json
    pushd $out/share/daedalus
    ${nukeAllRefs}
    popd
    mkdir -p $out/share/fonts
    ln -sv $out/share/daedalus/renderer/assets $out/share/fonts/daedalus
    mkdir -pv $out/share/daedalus/node_modules
    cp -rv $node_modules/{\@babel,regenerator-runtime,node-fetch,\@trezor,runtypes,parse-uri,randombytes,safe-buffer,bip66,pushdata-bitcoin,bitcoin-ops,typeforce,varuint-bitcoin,bigi,create-hash,merkle-lib,blake2b,nanoassert,blake2b-wasm,bs58check,bs58,base-x,create-hmac,ecurve,wif,ms,keccak,trezor-link,semver-compare,protobufjs-old-fixed-webpack,bytebuffer-old-fixed-webpack,long,object.values,define-properties,object-keys,has,function-bind,es-abstract,has-symbols,json-stable-stringify,tiny-worker,hd-wallet,cashaddrjs,big-integer,queue,inherits,bchaddrjs,cross-fetch,trezor-connect,js-chain-libs-node} $out/share/daedalus/node_modules/
    find $out $NIX_BUILD_TOP -name '*.node'

    mkdir -pv $out/share/daedalus/build
    cp node_modules/usb/build/Debug/usb_bindings.node $out/share/daedalus/build/usb_bindings.node
    cp node_modules/node-hid/build/Debug/HID-hidraw.node $out/share/daedalus/build/HID-hidraw.node
<<<<<<< HEAD
=======
    for file in $out/share/daedalus/build/usb_bindings.node $out/share/daedalus/build/HID-hidraw.node; do
      $STRIP $file
      patchelf --shrink-rpath $file
    done
>>>>>>> 1948d89a
  '';
  #allowedReferences = [ "out" ];
  #allowedRequisites = [
  #  systemd.lib
  #  stdenv.cc.cc.lib
  #  stdenv.cc.cc
  #  stdenv.cc.libc
  #  stdenv.cc.libc.bin
  #  stdenv.cc.libc.dev
  #  libcap.lib
  #  lz4
  #  zlib
  #  xz.out
  #  libgcrypt
  #  libidn2.out
  #  libgpgerror
  #  libunistring
  #  libusb1
  #] ++ stdenv.cc.libc.buildInputs;
  yarnPreBuild = ''
    mkdir -p $HOME/.node-gyp/${nodejs.version}
    echo 9 > $HOME/.node-gyp/${nodejs.version}/installVersion
    ln -sfv ${nodejs}/include $HOME/.node-gyp/${nodejs.version}
  '';
  pkgConfig = {
    node-sass = {
      buildInputs = [ python ];
      postInstall = ''
        yarn --offline run build
        rm build/config.gypi
      '';
    };
    flow-bin = {
      postInstall = ''
        flow_ver=${origPackage.devDependencies."flow-bin"}
        patchelf --set-interpreter ${stdenv.cc.libc}/lib/ld-linux-x86-64.so.2 flow-linux64-v$flow_ver/flow
      '';
    };
    electron-rebuild = {
      postInstall = ''
        if [ -d node_modules ]; then
          mv -vi node_modules/.bin/node-gyp node_modules/.bin/node-gyp-old
          ln -sv ${hack}/bin/node-gyp node_modules/.bin/node-gyp
        fi
      '';
    };
  };
  # work around some purity problems in nix
  yarnLock = ./yarn.lock;
  packageJSON = ./package.json;
}<|MERGE_RESOLUTION|>--- conflicted
+++ resolved
@@ -170,13 +170,10 @@
     mkdir -pv $out/share/daedalus/build
     cp node_modules/usb/build/Debug/usb_bindings.node $out/share/daedalus/build/usb_bindings.node
     cp node_modules/node-hid/build/Debug/HID-hidraw.node $out/share/daedalus/build/HID-hidraw.node
-<<<<<<< HEAD
-=======
     for file in $out/share/daedalus/build/usb_bindings.node $out/share/daedalus/build/HID-hidraw.node; do
       $STRIP $file
       patchelf --shrink-rpath $file
     done
->>>>>>> 1948d89a
   '';
   #allowedReferences = [ "out" ];
   #allowedRequisites = [
