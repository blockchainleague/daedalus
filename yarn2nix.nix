--- conflicted
+++ resolved
@@ -165,12 +165,9 @@
     dup node-hid
     dup usb
     dup @ledgerhq
-<<<<<<< HEAD
-=======
     dup electron-chromedriver
     dup blake-hash
     dup tiny-secp256k1
->>>>>>> b4d87e9e
 
     # We ship debug version because the release one has issues with ledger nano s
     node_modules/.bin/electron-rebuild -w usb --useCache -s --debug
