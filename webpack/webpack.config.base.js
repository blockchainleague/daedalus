/**
 * Base webpack config used across other specific configs
 */

const path = require('path');
const validate = require('webpack-validator');
const webpack = require('webpack');

module.exports = validate({
  module: {
    loaders: [{
      test: /\.jsx?$/,
      loaders: ['babel-loader'],
      exclude: /node_modules/
    }, {
      test: /\.json$/,
      loader: 'json-loader'
    }, {
      test: /\.(?:png|jpg|svg|otf|ttf)$/,
      loader: 'url-loader'
    }]
  },

  output: {
    path: path.join(__dirname, '../dist'),
    filename: 'bundle.js',

    // https://github.com/webpack/webpack/issues/1114
    libraryTarget: 'commonjs2'
  },

  // https://webpack.github.io/docs/configuration.html#resolve
  resolve: {
    extensions: ['', '.js', '.jsx', '.json'],
    packageMains: ['webpack', 'browser', 'web', 'browserify', ['jam', 'main'], 'main']
  },

  plugins: [
    new webpack.DefinePlugin({
      'process.env': {
<<<<<<< HEAD
        WITH_CARDANO_API: JSON.stringify(process.env.WITH_CARDANO_API)
=======
        WITH_CARDANO_API: JSON.stringify(process.env.WITH_CARDANO_API),
        FAKE_RESPONSE_TIME: JSON.stringify(process.env.FAKE_RESPONSE_TIME)
>>>>>>> e9c79d9e
      }
    }),
  ],

  externals: [
    // put your node 3rd party libraries which can't be built with webpack here
    // (mysql, mongodb, and so on..)
  ]
});<|MERGE_RESOLUTION|>--- conflicted
+++ resolved
@@ -38,12 +38,8 @@
   plugins: [
     new webpack.DefinePlugin({
       'process.env': {
-<<<<<<< HEAD
-        WITH_CARDANO_API: JSON.stringify(process.env.WITH_CARDANO_API)
-=======
         WITH_CARDANO_API: JSON.stringify(process.env.WITH_CARDANO_API),
         FAKE_RESPONSE_TIME: JSON.stringify(process.env.FAKE_RESPONSE_TIME)
->>>>>>> e9c79d9e
       }
     }),
   ],
