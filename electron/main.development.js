--- conflicted
+++ resolved
@@ -143,24 +143,11 @@
    * so that it can be used in HTTP and Websocket connections.
    */
   try {
-<<<<<<< HEAD
-    // Path to certificate in development
-    let pathToCertificate = '../tls/ca.crt';
-
-=======
->>>>>>> b34bb090
-    if (isProd) {
-      var pathToCertificate = caProductionPath;
-    } else {
-      // Path to certificate in development
-      var pathToCertificate = path.join(__dirname, '../tls/ca.crt');
-    }
-    Log.info('Using certificates from: ' + caProductionPath);
-
+    const pathToCertificate = isProd ? caProductionPath : path.join(__dirname, '../tls/ca.crt');
+    Log.info('Using certificates from: ' + pathToCertificate);
     Object.assign(global, {
       ca: fs.readFileSync(pathToCertificate),
     });
-
   } catch (error) {
     Log.error(`Error while loading ca.crt: ${error}`);
   }
