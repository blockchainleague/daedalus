{
<<<<<<< HEAD
=======
    "cardano-node": {
        "branch": "tags/1.35.4",
        "description": null,
        "homepage": null,
        "owner": "input-output-hk",
        "repo": "cardano-node",
        "rev": "ebc7be471b30e5931b35f9bbc236d21c375b91bb",
        "sha256": "1j01m2cp2vdcl26zx9xmipr551v3b2rz9kfn9ik8byfwj1z7652r",
        "type": "tarball",
        "url": "https://github.com/input-output-hk/cardano-node/archive/ebc7be471b30e5931b35f9bbc236d21c375b91bb.tar.gz",
        "url_template": "https://github.com/<owner>/<repo>/archive/<rev>.tar.gz"
    },
>>>>>>> b584a262
    "cardano-shell": {
        "branch": "update-haskell-nix-etc",
        "description": "Node shell, a thin layer for running the node and it's modules.",
        "homepage": null,
        "owner": "input-output-hk",
        "repo": "cardano-shell",
        "rev": "0d1d5f036c73d18e641412d2c58d4acda592d493",
        "sha256": "05cqxzrcvsqrmv22clf9l5agwzrcrcjw33mpmc4fnim8np5ym6w3",
        "type": "tarball",
        "url": "https://github.com/input-output-hk/cardano-shell/archive/0d1d5f036c73d18e641412d2c58d4acda592d493.tar.gz",
        "url_template": "https://github.com/<owner>/<repo>/archive/<rev>.tar.gz"
    },
<<<<<<< HEAD
=======
    "cardano-wallet": {
        "branch": "v2022-12-14",
        "description": "Official Wallet Backend & API for Cardano decentralized",
        "homepage": null,
        "owner": "input-output-hk",
        "repo": "cardano-wallet",
        "rev": "bbf11d4feefd5b770fb36717ec5c4c5c112aca87",
        "sha256": "1gvxmyclarklajifbyi2l8zwc1gqhbdps73rl9if9a3mpn5xngcp",
        "type": "tarball",
        "url": "https://github.com/input-output-hk/cardano-wallet/archive/bbf11d4feefd5b770fb36717ec5c4c5c112aca87.tar.gz",
        "url_template": "https://github.com/<owner>/<repo>/archive/<rev>.tar.gz"
    },
>>>>>>> b584a262
    "cardano-world": {
        "branch": "master",
        "description": "Future Cardano mono-repo",
        "homepage": null,
        "owner": "input-output-hk",
        "repo": "cardano-world",
        "rev": "a0a315100ee320395be97fcc83f46678d5a7fb6e",
        "sha256": "08scj58jixs15sjidhjfw93y3vyqp3vmbjmlrc4hpp5q5xwri3k6",
        "type": "tarball",
        "url": "https://github.com/input-output-hk/cardano-world/archive/a0a315100ee320395be97fcc83f46678d5a7fb6e.tar.gz",
        "url_template": "https://github.com/<owner>/<repo>/archive/<rev>.tar.gz"
    },
    "niv": {
        "branch": "iohk",
        "description": "Easy dependency management for Nix projects",
        "homepage": "https://github.com/nmattia/niv",
        "owner": "input-output-hk",
        "repo": "niv",
        "rev": "4229fbcf62997467c34283a2f353702359e78e5a",
        "sha256": "1y1h6aj0rxrrhvp9jpr6xw3zsa1l8ac25ng4xzjskr5kg620pxqr",
        "type": "tarball",
        "url": "https://github.com/input-output-hk/niv/archive/4229fbcf62997467c34283a2f353702359e78e5a.tar.gz",
        "url_template": "https://github.com/<owner>/<repo>/archive/<rev>.tar.gz"
    },
    "nixpkgs-nsis": {
        "branch": "nsis",
        "description": "A read-only mirror of NixOS/nixpkgs tracking the released channels. Send issues and PRs to",
        "homepage": "https://github.com/NixOS/nixpkgs",
        "owner": "input-output-hk",
        "repo": "nixpkgs",
        "rev": "be445a9074f139d63e704fa82610d25456562c3d",
        "sha256": "15dc7gdspimavcwyw9nif4s59v79gk18rwsafylffs9m1ld2dxwa",
        "type": "tarball",
        "url": "https://github.com/input-output-hk/nixpkgs/archive/be445a9074f139d63e704fa82610d25456562c3d.tar.gz",
        "url_template": "https://github.com/<owner>/<repo>/archive/<rev>.tar.gz"
    }
}<|MERGE_RESOLUTION|>--- conflicted
+++ resolved
@@ -1,19 +1,4 @@
 {
-<<<<<<< HEAD
-=======
-    "cardano-node": {
-        "branch": "tags/1.35.4",
-        "description": null,
-        "homepage": null,
-        "owner": "input-output-hk",
-        "repo": "cardano-node",
-        "rev": "ebc7be471b30e5931b35f9bbc236d21c375b91bb",
-        "sha256": "1j01m2cp2vdcl26zx9xmipr551v3b2rz9kfn9ik8byfwj1z7652r",
-        "type": "tarball",
-        "url": "https://github.com/input-output-hk/cardano-node/archive/ebc7be471b30e5931b35f9bbc236d21c375b91bb.tar.gz",
-        "url_template": "https://github.com/<owner>/<repo>/archive/<rev>.tar.gz"
-    },
->>>>>>> b584a262
     "cardano-shell": {
         "branch": "update-haskell-nix-etc",
         "description": "Node shell, a thin layer for running the node and it's modules.",
@@ -26,21 +11,6 @@
         "url": "https://github.com/input-output-hk/cardano-shell/archive/0d1d5f036c73d18e641412d2c58d4acda592d493.tar.gz",
         "url_template": "https://github.com/<owner>/<repo>/archive/<rev>.tar.gz"
     },
-<<<<<<< HEAD
-=======
-    "cardano-wallet": {
-        "branch": "v2022-12-14",
-        "description": "Official Wallet Backend & API for Cardano decentralized",
-        "homepage": null,
-        "owner": "input-output-hk",
-        "repo": "cardano-wallet",
-        "rev": "bbf11d4feefd5b770fb36717ec5c4c5c112aca87",
-        "sha256": "1gvxmyclarklajifbyi2l8zwc1gqhbdps73rl9if9a3mpn5xngcp",
-        "type": "tarball",
-        "url": "https://github.com/input-output-hk/cardano-wallet/archive/bbf11d4feefd5b770fb36717ec5c4c5c112aca87.tar.gz",
-        "url_template": "https://github.com/<owner>/<repo>/archive/<rev>.tar.gz"
-    },
->>>>>>> b584a262
     "cardano-world": {
         "branch": "master",
         "description": "Future Cardano mono-repo",
