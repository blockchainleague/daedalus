// @flow
import React from 'react';
import { storiesOf } from '@storybook/react';
import { action } from '@storybook/addon-actions';
import {
  withKnobs,
  select,
  number,
  boolean,
  text,
} from '@storybook/addon-knobs';
import BigNumber from 'bignumber.js';

// Screens
import Transaction from '../../../../source/renderer/app/components/wallet/transactions/Transaction';

// Assets and helpers
import StoryDecorator from '../../_support/StoryDecorator';
import StoryProvider from '../../_support/StoryProvider';
import {
  generateHash,
  generatePolicyIdHash,
  // generat eAsset,
} from '../../_support/utils';
import {
  WalletTransaction,
  TransactionTypes,
  TransactionStates,
} from '../../../../source/renderer/app/domains/WalletTransaction';
import { LOVELACES_PER_ADA } from '../../../../source/renderer/app/config/numbersConfig';

const date = new Date();

const assetsMetadata = [
  {
    name: 'MakerDAO',
    ticker: 'DAI',
    description: 'Test description',
    unit: {
      name: 'DAI',
      decimals: 6,
    },
    url: 'http://example.com',
    logo: '',
  },
  {
    name: 'TrueUSD',
    ticker: 'TUSD',
    description: 'Test description',
    unit: {
      name: 'TUSD',
      decimals: 6,
    },
    url: 'http://example.com',
    logo: '',
  },
  {
    name: 'Tether',
    ticker: 'USDT',
    description: 'Test description',
    unit: {
      name: 'USDT',
      decimals: 6,
    },
    url: 'http://example.com',
    logo: '',
  },
  {
    name: 'USD Coin',
    ticker: 'USDC',
    description: 'Test description',
    unit: {
      name: 'USDC',
      decimals: 6,
    },
    url: 'http://example.com',
    logo: '',
  },
];

const transactionTokens = [
  {
    policyId: generatePolicyIdHash(),
    uniqueId: generatePolicyIdHash(),
    assetName: '',
    quantity: new BigNumber(200),
    address: '65bc72542b0ca20391caaf66a4d4e7897d282f9c136cd3513136945c',
    fingerprint: 'tokenb0ca20391caaf66a4d4e7897d282f9c136cd3513136945c2542',
  },
  {
    policyId: generatePolicyIdHash(),
    uniqueId: generatePolicyIdHash(),
    assetName: '',
    quantity: new BigNumber(200),
    address: '65bc72542b0ca20391caaf66a4d4e7897d282f9c136cd3513136945c',
    fingerprint: 'tokenb0ca20391caaf66a4d4d7897d281f9c136cd3513136945b2342',
  },
  {
    policyId: generatePolicyIdHash(),
    uniqueId: generatePolicyIdHash(),
    assetName: '',
    quantity: new BigNumber(200),
    address: '65bc72542b0ca20391caaf66a4d4e7897d282f9c136cd3513136945c',
    fingerprint: 'tokenb0ca20391caaf66a4d4d7897d281f9c136cd3513136945b2542',
  },
  {
    policyId: generatePolicyIdHash(),
    uniqueId: generatePolicyIdHash(),
    assetName: '',
    quantity: new BigNumber(200),
    address: '65bc72542b0ca20391caaf66a4d4e7897d282f9c136cd3513136945c',
    fingerprint: 'tokenb0ca10391caaf66a4d4d2897d281f3c136cd3513136945b2542',
  },
];

<<<<<<< HEAD
/* eslint-disable consistent-return */
storiesOf('Wallets|Transactions', module)
  .addDecorator(withKnobs)
  .addDecorator((story, context) => (
    <StoryProvider>
      <StoryDecorator>{withKnobs(story, context)}</StoryDecorator>
    </StoryProvider>
  ))

  // ====== Stories ======
=======
const decorators = [
  withKnobs,
  (story) => <StoryDecorator>{story()}</StoryDecorator>,
];
>>>>>>> b696f1ee

/* eslint-disable consistent-return */
storiesOf('Wallets/Transactions', module).add(
  'Transaction',
  () => {
    const direction = select(
      'direction',
      {
        outgoing: 'Sent',
        incoming: 'Received',
      },
      'incoming'
    );
    const tokens = [
      {
        ...transactionTokens[0],
        quantity: new BigNumber(number('amount', 10, {}, 'First Asset')),
      },
      ...transactionTokens.slice(1),
    ];

    const decimals = number('decimals', 1, {}, 'First Asset');
    const hasMetadata = boolean('hasMetadata', true, 'First Asset');

    const assetTokens = tokens.map((token, index) => ({
      ...token,
      uniqueId: token.policyId + token.assetName,
      decimals: 0,
      recommendedDecimals: null,
      metadata:
        index === 0
          ? hasMetadata && {
              name: text('md - name', 'MakerDAO', 'First Asset'),
              ticker: text('md - ticker', 'DAO', 'First Asset'),
              description: text(
                'md - description',
                'Test description',
                'First Asset'
              ),
              unit: {
                name: text('md - unit name', 'DAI', 'First Asset'),
                decimals,
              },
            }
          : assetsMetadata[index],
    }));

    const amount = new BigNumber(number('amount', 10, {}, 'Transaction'));

    const transaction = new WalletTransaction({
      id: generateHash(),
      confirmations: number('confirmations', 10, {}, 'Transaction'),
      slotNumber: number('slotNumber', 10, {}, 'Transaction'),
      epochNumber: number('epochNumber', 10, {}, 'Transaction'),
      title: direction === 'outgoing' ? 'Ada sent' : 'Ada received',
      type:
        direction === 'outgoing'
          ? TransactionTypes.EXPEND
          : TransactionTypes.INCOME,
      amount,
      fee: new BigNumber(number('fee', 1, {}, 'Transaction')).dividedBy(
        LOVELACES_PER_ADA
      ),
      deposit: new BigNumber(number('deposit', 1, {}, 'Transaction')).dividedBy(
        LOVELACES_PER_ADA
      ),
      assets: tokens,
      date,
      description: '',
      addresses: {
        from: ['65bc72542b0ca20391caaf66a4d4e7897d282f9c136cd3513136945c'],
        to: ['65bc72542b0ca20391caaf66a4d4e7897d282f9c136cd3513136945c'],
        withdrawals: [],
      },
      state: TransactionStates.OK,
      metadata: {},
    });
    return (
      <Transaction
        data={transaction}
        state={TransactionStates.OK}
        isExpanded={boolean('isExpanded', true, 'Transaction')}
        isRestoreActive={boolean('isRestoreActive', false, 'Transaction')}
        isLastInList={boolean('isLastInList', false)}
        isShowingMetadata={boolean('isShowingMetadata', false)}
        isDeletingTransaction={boolean('isDeletingTransaction', false)}
        hasAssetsEnabled={boolean('hasAssetsEnabled', true)}
        isLoadingAssets={boolean('isLoadingAssets', false)}
        currentTimeFormat="hh:mm:ss A"
        walletId={generateHash()}
        assetTokens={assetTokens}
        onShowMetadata={action('onShowMetadata')}
        getUrlByType={action('getUrlByType')}
        deletePendingTransaction={action('deletePendingTransaction')}
        formattedWalletAmount={action('formattedWalletAmount')}
        onDetailsToggled={action('onDetailsToggled')}
        onOpenExternalLink={action('onOpenExternalLink')}
        isInternalAddress={() => direction === 'incoming'}
        onCopyAssetParam={action('onCopyAssetParam')}
      />
    );
  },
  { decorators }
);<|MERGE_RESOLUTION|>--- conflicted
+++ resolved
@@ -113,23 +113,10 @@
   },
 ];
 
-<<<<<<< HEAD
-/* eslint-disable consistent-return */
-storiesOf('Wallets|Transactions', module)
-  .addDecorator(withKnobs)
-  .addDecorator((story, context) => (
-    <StoryProvider>
-      <StoryDecorator>{withKnobs(story, context)}</StoryDecorator>
-    </StoryProvider>
-  ))
-
-  // ====== Stories ======
-=======
 const decorators = [
   withKnobs,
   (story) => <StoryDecorator>{story()}</StoryDecorator>,
 ];
->>>>>>> b696f1ee
 
 /* eslint-disable consistent-return */
 storiesOf('Wallets/Transactions', module).add(
