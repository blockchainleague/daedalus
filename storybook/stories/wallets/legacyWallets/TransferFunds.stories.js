// @flow
import React from 'react';
import { storiesOf } from '@storybook/react';
import { action } from '@storybook/addon-actions';
import { withKnobs, select, boolean, number } from '@storybook/addon-knobs';
import { set } from 'lodash';
import { BigNumber } from 'bignumber.js';
import TransferFundsStep1Dialog from '../../../../source/renderer/app/components/wallet/transfer-funds/TransferFundsStep1Dialog';
import TransferFundsStep2Dialog from '../../../../source/renderer/app/components/wallet/transfer-funds/TransferFundsStep2Dialog';
import { WALLETS_V2 } from '../../_support/StoryProvider';
import STAKE_POOLS from '../../../../source/renderer/app/config/stakingStakePools.dummy.json';

// Helpers
import WalletsWrapper from '../_utils/WalletsWrapper';

storiesOf('Wallets|Legacy Wallets', module)
  .addDecorator(WalletsWrapper)
  .addDecorator(withKnobs)

  // ====== Stories ======

  .add('Transfer Funds - Step1', () => {
    const walletOptions = WALLETS_V2.reduce(
      (options, wallet) => ({
        ...options,
        ...set({}, wallet.name, wallet),
      }),
      {}
    );
    const walletIdOptions = WALLETS_V2.reduce(
      (options, wallet) => ({
        ...options,
        ...set({}, wallet.name, wallet.id),
      }),
      {}
    );
    const sourceWalletSelect = select(
      'sourceWallet',
      walletOptions,
      WALLETS_V2[1]
    );
    const sourceWallet = {
      ...sourceWalletSelect,
      amount: new BigNumber(sourceWalletSelect.amount),
    };
    return (
      <TransferFundsStep1Dialog
        onClose={action('onClose')}
        onContinue={action('onContinue')}
        onSetSourceWallet={action('onSetSourceWallet')}
        sourceWallet={sourceWallet}
        targetWalletId={select(
          'targetWalletId',
          walletIdOptions,
          WALLETS_V2[0].id
        )}
        wallets={WALLETS_V2}
        numberOfStakePools={STAKE_POOLS}
        getStakePoolById={action('getStakePoolById')}
        isSubmitting={false}
        error={null}
      />
    );
  })
  .add('Transfer Funds - Step2', () => {
<<<<<<< HEAD
    const sourceWalletSelect = select(
      'sourceWallet',
      walletOptions,
      WALLETS_V2[1]
    );
    const targetWalletSelect = select(
      'targetWallet',
      walletOptions,
      WALLETS_V2[0]
    );
    const sourceWallet = {
      ...sourceWalletSelect,
      amount: new BigNumber(sourceWalletSelect.amount),
    };
    const targetWallet = {
      ...targetWalletSelect,
      amount: new BigNumber(targetWalletSelect.amount),
    };
    const step2Addresses = addresses[parseInt(targetWalletSelect.id, 10) - 1];
=======
    const feesNumber = number('fees', 1, {
      range: true,
      min: 1,
      max: 5,
      step: 1,
    });
    const feesAmount = BigNumber(feesNumber);
    const leftoversAmount = boolean('Has leftovers', true)
      ? new BigNumber(0.000005)
      : null;
    const sourceWalletNumber = number('sourceWalletBalance', 50, {
      range: true,
      min: 10,
      max: 3000,
      step: 1,
    });
    const sourceWalletAmount = BigNumber(sourceWalletNumber);
>>>>>>> a025fc73
    return (
      <TransferFundsStep2Dialog
        feesAmount={feesAmount}
        leftoversAmount={leftoversAmount}
        sourceWalletAmount={sourceWalletAmount}
        sourceWalletName="Source Wallet"
        targetWalletName="Target Wallet"
        onBack={action('onBack')}
        onClose={action('onClose')}
        onContinue={action('onContinue')}
        onDataChange={action('onDataChange')}
        isSubmitting={boolean('isSubmitting', false)}
        onFinish={action('onFinish')}
        onOpenExternalLink={action('onOpenExternalLink')}
      />
    );
  });<|MERGE_RESOLUTION|>--- conflicted
+++ resolved
@@ -63,27 +63,6 @@
     );
   })
   .add('Transfer Funds - Step2', () => {
-<<<<<<< HEAD
-    const sourceWalletSelect = select(
-      'sourceWallet',
-      walletOptions,
-      WALLETS_V2[1]
-    );
-    const targetWalletSelect = select(
-      'targetWallet',
-      walletOptions,
-      WALLETS_V2[0]
-    );
-    const sourceWallet = {
-      ...sourceWalletSelect,
-      amount: new BigNumber(sourceWalletSelect.amount),
-    };
-    const targetWallet = {
-      ...targetWalletSelect,
-      amount: new BigNumber(targetWalletSelect.amount),
-    };
-    const step2Addresses = addresses[parseInt(targetWalletSelect.id, 10) - 1];
-=======
     const feesNumber = number('fees', 1, {
       range: true,
       min: 1,
@@ -101,7 +80,6 @@
       step: 1,
     });
     const sourceWalletAmount = BigNumber(sourceWalletNumber);
->>>>>>> a025fc73
     return (
       <TransferFundsStep2Dialog
         feesAmount={feesAmount}
