// @flow
import React, { Component, Children } from 'react';
import { linkTo } from '@storybook/addon-links';
import { get } from 'lodash';
import WalletWithNavigation from '../../../../source/renderer/app/components/wallet/layouts/WalletWithNavigation';

// Context has many changeable props but "kind" is required
type contextType = {
  kind: string,
};

type Props = {
  context: contextType,
  children?: any | Node,
  stores?: ?{},
};

const walletStories = {
  send: 'Wallets/Send',
  receive: 'Wallets/Receive',
  transactions: 'Wallets/Transactions',
  tokens: 'Wallets/Tokens',
  summary: 'Wallets/Summary',
  settings: 'Wallets/Settings',
};

export default class WalletWithNavigationLayout extends Component<Props> {
  static defaultProps = { stores: null, storiesProps: null };

<<<<<<< HEAD
  getItemFromContext = (context: contextType) =>
    context.kind.replace('Wallets|', '').toLocaleLowerCase();
=======
  getItemFromContext = (context: contextType) => {
    return context.kind.replace('Wallets/', '').toLocaleLowerCase();
  };
>>>>>>> b696f1ee

  render() {
    const { stores, context, children } = this.props;
    const activeWallet = get(stores, ['wallets', 'active']);
    const { hasPassword, isLegacy, isNotResponding } = activeWallet;
    const contextItem = context.kind
      .replace('Wallets/', '')
      .toLocaleLowerCase();

    return (
      <WalletWithNavigation
        activeItem={contextItem}
        isActiveScreen={(item) => item === contextItem}
        hasPassword={hasPassword}
        isLegacy={isLegacy}
        isNotResponding={isNotResponding}
        isSetWalletPasswordDialogOpen={false}
        onWalletNavItemClick={linkTo((item) => walletStories[item])}
        onSetWalletPassword={() => {}}
        onOpenExternalLink={() => {}}
        onRestartNode={() => {}}
        isHardwareWallet={false}
      >
        {Children.map(children, (child) =>
          React.cloneElement(child, {
            stores,
            wallet: activeWallet || child.props.wallet,
          })
        )}
      </WalletWithNavigation>
    );
  }
}<|MERGE_RESOLUTION|>--- conflicted
+++ resolved
@@ -27,14 +27,9 @@
 export default class WalletWithNavigationLayout extends Component<Props> {
   static defaultProps = { stores: null, storiesProps: null };
 
-<<<<<<< HEAD
-  getItemFromContext = (context: contextType) =>
-    context.kind.replace('Wallets|', '').toLocaleLowerCase();
-=======
   getItemFromContext = (context: contextType) => {
     return context.kind.replace('Wallets/', '').toLocaleLowerCase();
   };
->>>>>>> b696f1ee
 
   render() {
     const { stores, context, children } = this.props;
