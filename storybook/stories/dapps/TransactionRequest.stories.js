// @flow
import React from 'react';
import { storiesOf } from '@storybook/react';
import BigNumber from 'bignumber.js';
import { action } from '@storybook/addon-actions';
import { withKnobs, select, number, boolean } from '@storybook/addon-knobs';
import { withState } from '@dump247/storybook-state';
import StoryDecorator from '../_support/StoryDecorator';
import DappTransactionRequest from '../../../source/renderer/app/components/dapp/DappTransactionRequest';
import Notification from '../../../source/renderer/app/components/notifications/Notification';
import StoryProvider, { WALLETS_V2 } from '../_support/StoryProvider';
import { generateAssetToken } from '../_support/utils';

const allAssets = [
  generateAssetToken(
    '65ac82542b0ca20391caaf66a4d4d7897d281f9c136cd3513136945b',
    '',
    'token1rjklcrnsdzqp65wjgrg55sy9723kw09m5z2345',
    50
  ),
  generateAssetToken(
    '65bc72542b0ca20391caaf66a4d4e7897d282f9c136cd3513136945c',
    '',
    'token1rjklcrnsdzqp65wjgrg55sy9723kw09m5z4567',
    50,
    {
      name: 'MakerDAO',
      ticker: 'DAI',
      description: 'Test description',
      unit: {
        name: 'DAI',
        decimals: 6,
      },
      url: 'http://example.com',
      logo: '',
    }
  ),
];

<<<<<<< HEAD
storiesOf('dApps|TransactionRequest', module)
  .addDecorator((story) => (
    <StoryProvider>
      <StoryDecorator>{story()}</StoryDecorator>
    </StoryProvider>
  ))
=======
storiesOf('dApps/TransactionRequest', module)
  .addDecorator((story) => <StoryDecorator>{story()}</StoryDecorator>)
>>>>>>> b696f1ee
  .addDecorator(withKnobs)

  // ====== Stories ======

  .add(
    'Request',
    withState({ selectedWallet: null }, (store) => {
      const { selectedWallet } = store.state;
      const adaAmount = number('adaAmount', 50);
      const wallets = boolean('Has wallets?', true)
        ? WALLETS_V2.map((wallet, index) => {
            let assetsList = allAssets;
            let { name, amount } = wallet;
            if (index === 0) {
              assetsList = assetsList.slice(0, 1);
              name = `${wallet.name} - Missing token`;
            }
            if (index === 1) {
              name = `${wallet.name} - Insuficient Token Balance`;
            }
            if (index === 2) {
              name = `${wallet.name} - Insuficient Ada balance`;
              amount = new BigNumber(0);
            }
            const assets = {
              total: assetsList,
              available: assetsList,
            };
            return {
              ...wallet,
              assets,
              name,
              amount,
            };
          })
        : [];
      const assetsAmounts = [...Array(allAssets.length)].map(
        (x, index) => new BigNumber(index + 10)
      );
      if (selectedWallet && selectedWallet.id === '2') {
        assetsAmounts[1] = new BigNumber(300);
      }
      return (
        <DappTransactionRequest
          address="addr1zCqrhsvWEPg886YEtnjN3vLXhFBHsc6j7oZ3pXzuwgZquGUT4fuztk43fHZnBhQKMnojvyxhFBHsc6j7oZ3pXzuwgZq"
          onAddWallet={action('onAddWallet')}
          onClose={action('onClose')}
          onSubmit={action('onSubmit')}
          onSelectWallet={(walletId) => {
            const newSelectedWallet = wallets.find(({ id }) => id === walletId);
            store.set({ selectedWallet: newSelectedWallet });
          }}
          selectedWallet={selectedWallet}
          triggeredFrom={select(
            'triggeredFrom',
            {
              safari: 'safari',
              chrome: 'chrome',
            },
            'safari'
          )}
          wallets={wallets}
          assets={allAssets}
          assetsAmounts={assetsAmounts}
          adaAmount={new BigNumber(adaAmount)}
          transactionFee={new BigNumber(1)}
          additionalData={JSON.stringify(
            {
              appName: 'daedalus',
              action: 'convert',
              state: 'true',
            },
            null,
            2
          )}
          metadata={JSON.stringify(
            {
              id: 1569325866799,
              title: {
                'en-US': 'Incident 1 in English',
                'ja-JP': 'Incident 1 in Japanese',
              },
              content: {
                'en-US': '# h1 English incident content',
                'ja-JP': '# h1 Japanese incident content',
              },
              target: {
                daedalusVersion: '>=2.0.0-ITN1',
                platforms: ['darwin', 'win32', 'linux'],
              },
              action: {
                label: {
                  'en-US': 'Visit en-US',
                  'ja-JP': 'Visit ja-JP',
                },
                content: {
                  'en-US':
                    '# h1 English incident content 1\nUt consequat semper viverra nam libero justo laoreet sit. Sagittis vitae et leo duis. Eget nullam non nisi est sit amet facilisis magna etiam. Nisl tincidunt eget nullam non nisi est sit amet facilisis. Auctor neque vitae tempus quam pellentesque. Vel facilisis volutpat est velit egestas dui id ornare arcu.\n\n## h2 Heading\n\nConsequat mauris nunc congue nisi vitae suscipit. Dictum non consectetur a erat nam. Laoreet non curabitur gravida arcu ac tortor dignissim. Eu augue ut lectus arcu bibendum at. Facilisis gravida neque convallis a cras semper. Ut consequat semper viverra nam libero justo laoreet sit. Sagittis vitae et leo duis. Eget nullam non nisi est sit amet facilisis magna etiam. Nisl tincidunt eget nullam non nisi est sit amet facilisis. Auctor neque vitae tempus quam pellentesque. Vel facilisis volutpat est velit egestas dui id ornare arcu. Nam aliquam sem et tortor consequat id porta nibh venenatis.\n\nViverra nam libero justo laoreet sit amet. Pharetra diam sit amet nisl. Quam viverra orci sagittis eu. Rhoncus dolor purus non enim. Posuere urna nec tincidunt praesent semper feugiat. Suspendisse in est ante in nibh mauris cursus. Sit amet consectetur adipiscing elit duis. Tortor id aliquet lectus proin nibh nisl condimentum id. At in tellus integer feugiat scelerisque. Maecenas sed enim ut sem viverra aliquet. Pellentesque pulvinar pellentesque habitant morbi. Ultrices neque ornare aenean euismod elementum nisi quis eleifend. Praesent tristique magna sit amet purus gravida. Diam volutpat commodo sed egestas egestas. Ut placerat orci nulla pellentesque dignissim enim. Ultrices in iaculis nunc sed augue lacus viverra. Etiam sit amet nisl purus.\n\n## Typographic replacements\n\nEnable typographer option to see result.\n\n(c) (C) (r) (R) (tm) (TM) (p) (P) +-\n\ntest.. test... test..... test?..... test!....\n\n!!!!!! ???? ,,  -- ---\n\n"Smartypants, double quotes" and \'single quotes\'\n\n\n## Emphasis\n\n**This is bold text**\n\n__This is bold text__\n\n*This is italic text*\n\n_This is italic text_\n\n## Lists\n\nUnordered\n\n+ Create a list by starting a line with `+`, `-`, or `*`\n+ Sub-lists are made by indenting 2 spaces:\n+ Very easy!\n\nOrdered\n\n1. Lorem ipsum dolor sit amet\n2. Consectetur adipiscing elit\n3. Integer molestie lorem at massa\n\n\n1. You can use sequential numbers...\n1. ...or keep all the numbers as `1.`\n\n## Links\n\n[link text](http://dev.nodeca.com)\n\n[link with title](http://nodeca.github.io/pica/demo/ "title text!")\n\nAutoconverted link https://github.com/nodeca/pica (enable linkify to see)\n\n### [Subscript](https://github.com/markdown-it/markdown-it-sub) / [Superscript](https://github.com/markdown-it/markdown-it-sup)\n\n- 19^th^\n- H~2~O',
                  'ja-JP':
                    '# h1 Japanese incident content 1\nUt consequat semper viverra nam libero justo laoreet sit. Sagittis vitae et leo duis. Eget nullam non nisi est sit amet facilisis magna etiam. Nisl tincidunt eget nullam non nisi est sit amet facilisis. Auctor neque vitae tempus quam pellentesque. Vel facilisis volutpat est velit egestas dui id ornare arcu.\n\n## h2 Heading\n\nConsequat mauris nunc congue nisi vitae suscipit. Dictum non consectetur a erat nam. Laoreet non curabitur gravida arcu ac tortor dignissim. Eu augue ut lectus arcu bibendum at. Facilisis gravida neque convallis a cras semper. Ut consequat semper viverra nam libero justo laoreet sit. Sagittis vitae et leo duis. Eget nullam non nisi est sit amet facilisis magna etiam. Nisl tincidunt eget nullam non nisi est sit amet facilisis. Auctor neque vitae tempus quam pellentesque. Vel facilisis volutpat est velit egestas dui id ornare arcu. Nam aliquam sem et tortor consequat id porta nibh venenatis.\n\nViverra nam libero justo laoreet sit amet. Pharetra diam sit amet nisl. Quam viverra orci sagittis eu. Rhoncus dolor purus non enim. Posuere urna nec tincidunt praesent semper feugiat. Suspendisse in est ante in nibh mauris cursus. Sit amet consectetur adipiscing elit duis. Tortor id aliquet lectus proin nibh nisl condimentum id. At in tellus integer feugiat scelerisque. Maecenas sed enim ut sem viverra aliquet. Pellentesque pulvinar pellentesque habitant morbi. Ultrices neque ornare aenean euismod elementum nisi quis eleifend. Praesent tristique magna sit amet purus gravida. Diam volutpat commodo sed egestas egestas. Ut placerat orci nulla pellentesque dignissim enim. Ultrices in iaculis nunc sed augue lacus viverra. Etiam sit amet nisl purus.\n\n## Typographic replacements\n\nEnable typographer option to see result.\n\n(c) (C) (r) (R) (tm) (TM) (p) (P) +-\n\ntest.. test... test..... test?..... test!....\n\n!!!!!! ???? ,,  -- ---\n\n"Smartypants, double quotes" and \'single quotes\'\n\n\n## Emphasis\n\n**This is bold text**\n\n__This is bold text__\n\n*This is italic text*\n\n_This is italic text_\n\n## Lists\n\nUnordered\n\n+ Create a list by starting a line with `+`, `-`, or `*`\n+ Sub-lists are made by indenting 2 spaces:\n+ Very easy!\n\nOrdered\n\n1. Lorem ipsum dolor sit amet\n2. Consectetur adipiscing elit\n3. Integer molestie lorem at massa\n\n\n1. You can use sequential numbers...\n1. ...or keep all the numbers as `1.`\n\n## Links\n\n[link text](http://dev.nodeca.com)\n\n[link with title](http://nodeca.github.io/pica/demo/ "title text!")\n\nAutoconverted link https://github.com/nodeca/pica (enable linkify to see)\n\n### [Subscript](https://github.com/markdown-it/markdown-it-sub) / [Superscript](https://github.com/markdown-it/markdown-it-sup)\n\n- 19^th^\n- H~2~O',
                },
                url: {
                  'en-US': 'https://iohk.zendesk.com/hc/en-us/articles/',
                  'ja-JP': 'https://iohk.zendesk.com/hc/ja/articles/',
                },
              },
              publishedAt: {
                'en-US': 1569325866799,
                'ja-JP': 1569325866799,
              },
              type: 'incident',
            },
            null,
            2
          )}
        />
      );
    })
  )
  .add('Notifications', ({ locale }: { locale: string }) => {
    let text1 = 'Opening transaction received via link...';
    let text2 = 'Transaction received via link';
    let actionBtn1 = 'Reject';
    let actionBtn2 = 'View';
    if (locale !== 'en-US') {
      text1 = 'リンク経由で受信したトランザクションを開いています...';
      text2 = 'リンク経由で受信したトランザクション';
      actionBtn1 = '拒否する';
      actionBtn2 = '表示する';
    }
    const actions = [
      {
        label: actionBtn1,
      },
      {
        label: actionBtn2,
        primary: true,
      },
    ];
    return (
      <div style={{ overflow: 'hidden', height: 200 }}>
        <div>
          <Notification isVisible clickToClose={false} hasCloseButton={false}>
            {text1}
          </Notification>
        </div>
        <div style={{ position: 'relative', marginTop: 72 }}>
          <Notification isVisible onClose={action('onClose')} actions={actions}>
            {text2}
          </Notification>
        </div>
      </div>
    );
  });<|MERGE_RESOLUTION|>--- conflicted
+++ resolved
@@ -8,7 +8,7 @@
 import StoryDecorator from '../_support/StoryDecorator';
 import DappTransactionRequest from '../../../source/renderer/app/components/dapp/DappTransactionRequest';
 import Notification from '../../../source/renderer/app/components/notifications/Notification';
-import StoryProvider, { WALLETS_V2 } from '../_support/StoryProvider';
+import { WALLETS_V2 } from '../_support/StoryProvider';
 import { generateAssetToken } from '../_support/utils';
 
 const allAssets = [
@@ -37,17 +37,8 @@
   ),
 ];
 
-<<<<<<< HEAD
-storiesOf('dApps|TransactionRequest', module)
-  .addDecorator((story) => (
-    <StoryProvider>
-      <StoryDecorator>{story()}</StoryDecorator>
-    </StoryProvider>
-  ))
-=======
 storiesOf('dApps/TransactionRequest', module)
   .addDecorator((story) => <StoryDecorator>{story()}</StoryDecorator>)
->>>>>>> b696f1ee
   .addDecorator(withKnobs)
 
   // ====== Stories ======
