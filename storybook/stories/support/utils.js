// @flow
import hash from 'hash.js';
import faker from 'faker';
import moment from 'moment';
import BigNumber from 'bignumber.js';
import {
  WalletTransaction,
  transactionStates,
  transactionTypes,
} from '../../../source/renderer/app/domains/WalletTransaction';
import Wallet from '../../../source/renderer/app/domains/Wallet';
import WalletAddress from '../../../source/renderer/app/domains/WalletAddress';
import { LOVELACES_PER_ADA } from '../../../source/renderer/app/config/numbersConfig';
import type {
  TransactionState,
  TransactionType,
} from '../../../source/renderer/app/api/transactions/types';

export const generateHash = () => {
  const now = new Date().valueOf().toString();
  const random = Math.random().toString();
  return hash
    .sha512()
    .update(now + random)
    .digest('hex');
};

export const generateWallet = (name: string, amount: string) =>
  new Wallet({
    id: generateHash(),
    amount: new BigNumber(amount).dividedBy(LOVELACES_PER_ADA),
    name,
    assurance: 'normal',
    hasPassword: false,
    passwordUpdateDate: new Date(),
    syncState: { data: null, tag: 'synced' },
    isLegacy: false,
  });

export const generateTransaction = (
  type: TransactionType = transactionTypes.INCOME,
  date: Date = faker.date.past(),
  amount: BigNumber = new BigNumber(faker.finance.amount()),
  confirmations: number = 1,
  state: TransactionState = transactionStates.OK
) =>
  new WalletTransaction({
    id: faker.random.uuid(),
    title: '',
    type,
    amount,
    date,
    state,
    description: '',
    numberOfConfirmations: confirmations,
    addresses: {
      from: [faker.random.alphaNumeric(Math.round(Math.random() * 10) + 100)],
      to: [
        faker.random.alphaNumeric(Math.round(Math.random() * 10) + 100),
        faker.random.alphaNumeric(Math.round(Math.random() * 10) + 100),
      ],
    },
  });

export const generateRandomTransaction = (index: number) =>
  generateTransaction(
    transactionTypes.INCOME,
    moment()
      .subtract(index, 'days')
      .toDate(),
    new BigNumber(faker.random.number(5))
  );

export const generateMultipleTransactions = (
  amount: number
): WalletTransaction[] =>
  Array.from(Array(amount).keys()).map((key: number) =>
    generateRandomTransaction(Math.round(Math.random() * key))
  );

export const generateAddress = (used: boolean = false): WalletAddress =>
  new WalletAddress({
    id: generateHash(),
<<<<<<< HEAD
    state: used ? 'used' : 'unused',
=======
    changeAddress: false,
    used,
>>>>>>> dfa7ab91
  });

export const promise = (returnValue: any): (() => Promise<any>) => () =>
  new Promise(resolve => {
    setTimeout(() => {
      resolve(returnValue);
    }, 2000);
  });<|MERGE_RESOLUTION|>--- conflicted
+++ resolved
@@ -81,12 +81,8 @@
 export const generateAddress = (used: boolean = false): WalletAddress =>
   new WalletAddress({
     id: generateHash(),
-<<<<<<< HEAD
-    state: used ? 'used' : 'unused',
-=======
     changeAddress: false,
     used,
->>>>>>> dfa7ab91
   });
 
 export const promise = (returnValue: any): (() => Promise<any>) => () =>
