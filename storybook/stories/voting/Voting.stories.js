--- conflicted
+++ resolved
@@ -81,17 +81,8 @@
 
 const stepsList = ['Wallet', 'Sign', 'Confirm', 'PIN code', 'QR code'];
 
-<<<<<<< HEAD
-storiesOf('Voting|Voting Registration Wizard', module)
-  .addDecorator((story) => (
-    <StoryProvider>
-      <StoryDecorator>{story()}</StoryDecorator>
-    </StoryProvider>
-  ))
-=======
 storiesOf('Voting/Voting Registration Wizard', module)
   .addDecorator((story) => <StoryDecorator>{story()}</StoryDecorator>)
->>>>>>> b696f1ee
   .addDecorator(withKnobs)
 
   // ====== Stories ======
@@ -180,15 +171,10 @@
   .add('Voting Info', () => (
     <VerticalFlexContainer>
       <VotingInfo
-        fundPhase={select('Fund phase', [
-          FundPhases.SNAPSHOT,
-          FundPhases.VOTING,
-          FundPhases.TALLYING,
-          FundPhases.RESULTS,
-        ])}
         currentLocale={LANGUAGE_OPTIONS[0].value}
         currentDateFormat={DATE_ENGLISH_OPTIONS[0].value}
         currentTimeFormat={TIME_OPTIONS[0].value}
+        isRegistrationEnded={boolean('isRegistrationEnded', false)}
         onRegisterToVoteClick={action('onRegisterToVoteClick')}
         onExternalLinkClick={action('onExternalLinkClick')}
       />
