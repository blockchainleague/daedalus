// @flow
import React from 'react';
import { storiesOf } from '@storybook/react';
import { withKnobs, date, number } from '@storybook/addon-knobs';
import { linkTo } from '@storybook/addon-links';
import StoryLayout from './support/StoryLayout';
import StoryProvider from './support/StoryProvider';
import StoryDecorator from './support/StoryDecorator';

import { CATEGORIES_BY_NAME } from '../../source/renderer/app/config/sidebarConfig';

import StakingWithNavigation from '../../source/renderer/app/components/staking/layouts/StakingWithNavigation';
<<<<<<< HEAD
import StakingDelegationCountdown from '../../source/renderer/app/components/staking/delegation-countdown/StakingDelegationCountdown';
import StakingDelegationCenter from '../../source/renderer/app/components/staking/delegation-center/StakingDelegationCenter';
=======
import StakingCountdown from '../../source/renderer/app/components/staking/countdown/StakingCountdown';
import DelegationCenter from '../../source/renderer/app/components/staking/delegation-center/DelegationCenter';
import StakingEpochs from '../../source/renderer/app/components/staking/epochs/StakingEpochs';
>>>>>>> af1d3902
import StakingInfo from '../../source/renderer/app/components/staking/info/StakingInfo';

import { StakePoolsListStory } from './StakePoolsListStory.js';
import { StakingRewardsStory } from './Staking-Rewards.stories';
import { StakingEpochsStory } from './Staking-Epochs.stories';

const defaultPercentage = 10;
const defaultStartDateTime = new Date('2019-09-26');
const startDateTimeKnob = (name, defaultValue) => {
  const stringTimestamp = date(name, defaultValue);

  return new Date(stringTimestamp).toISOString();
};

const pageNames = {
  countdown: 'Staking Countdown',
  'delegation-center': 'Delegation Center',
  'stake-pools': 'Stake Pools',
  rewards: 'Rewards',
  epochs: 'Epochs',
  info: 'Info',
};

storiesOf('Staking', module)
  .addDecorator((story, context) => {
    const storyWithKnobs = withKnobs(story, context);
    const getItemFromContext = () => context.parameters.id;
    let activeSidebarCategory = null;

    if (context.parameters.id === 'countdown') {
      activeSidebarCategory =
        CATEGORIES_BY_NAME.STAKING_DELEGATION_COUNTDOWN.route;
    } else {
      activeSidebarCategory = CATEGORIES_BY_NAME.STAKING.route;
    }

    return (
      <StoryDecorator>
        <StoryProvider>
          <StoryLayout
            activeSidebarCategory={activeSidebarCategory}
            storyName={context.story}
          >
            {context.parameters.id === 'countdown' ? (
              storyWithKnobs
            ) : (
              <StakingWithNavigation
                activeItem={getItemFromContext()}
                onNavItemClick={linkTo('Staking', item => pageNames[item])}
              >
                {storyWithKnobs}
              </StakingWithNavigation>
            )}
          </StoryLayout>
        </StoryProvider>
      </StoryDecorator>
    );
  })
  // ====== Stories ======

  .add(
    pageNames.countdown,
    () => (
      <div>
<<<<<<< HEAD
        <StakingDelegationCountdown
=======
        <StakingCountdown
          redirectToStakingInfo={linkTo('Staking', () => 'Info')}
>>>>>>> af1d3902
          currentLocale="en-US"
          startDateTime={startDateTimeKnob(
            'Decentralization Start DateTime',
            defaultStartDateTime
          )}
        />
      </div>
    ),
    { id: 'countdown' }
  )

  .add(
    pageNames['delegation-center'],
    () => <DelegationCenter name={pageNames['delegation-center']} />,
    { id: 'delegation-center' }
  )

  .add(pageNames['stake-pools'], StakePoolsListStory, { id: 'stake-pools' })

  .add(pageNames.rewards, StakingRewardsStory, { id: 'rewards' })

  .add(pageNames.epochs, StakingEpochsStory, { id: 'epochs' })

  .add(
    pageNames.info,
    () => (
      <StakingInfo
        percentage={number('Percentage', defaultPercentage, {
          min: 0,
          max: 100,
          step: 1,
          range: true,
        })}
      />
    ),
    {
      id: 'info',
    }
  );<|MERGE_RESOLUTION|>--- conflicted
+++ resolved
@@ -10,14 +10,8 @@
 import { CATEGORIES_BY_NAME } from '../../source/renderer/app/config/sidebarConfig';
 
 import StakingWithNavigation from '../../source/renderer/app/components/staking/layouts/StakingWithNavigation';
-<<<<<<< HEAD
-import StakingDelegationCountdown from '../../source/renderer/app/components/staking/delegation-countdown/StakingDelegationCountdown';
-import StakingDelegationCenter from '../../source/renderer/app/components/staking/delegation-center/StakingDelegationCenter';
-=======
 import StakingCountdown from '../../source/renderer/app/components/staking/countdown/StakingCountdown';
 import DelegationCenter from '../../source/renderer/app/components/staking/delegation-center/DelegationCenter';
-import StakingEpochs from '../../source/renderer/app/components/staking/epochs/StakingEpochs';
->>>>>>> af1d3902
 import StakingInfo from '../../source/renderer/app/components/staking/info/StakingInfo';
 
 import { StakePoolsListStory } from './StakePoolsListStory.js';
@@ -82,12 +76,7 @@
     pageNames.countdown,
     () => (
       <div>
-<<<<<<< HEAD
-        <StakingDelegationCountdown
-=======
         <StakingCountdown
-          redirectToStakingInfo={linkTo('Staking', () => 'Info')}
->>>>>>> af1d3902
           currentLocale="en-US"
           startDateTime={startDateTimeKnob(
             'Decentralization Start DateTime',
