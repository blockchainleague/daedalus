--- conflicted
+++ resolved
@@ -5,7 +5,6 @@
 import { action } from '@storybook/addon-actions';
 import { withKnobs, number } from '@storybook/addon-knobs';
 import StoryDecorator from '../_support/StoryDecorator';
-import StoryProvider from '../_support/StoryProvider';
 import AssetSettingsDialog from '../../../source/renderer/app/components/assets/AssetSettingsDialog';
 
 const asset = {
@@ -20,17 +19,8 @@
   metadata: null,
 };
 
-<<<<<<< HEAD
-storiesOf('Assets|AssetSettingsDialog', module)
-  .addDecorator((story) => (
-    <StoryProvider>
-      <StoryDecorator>{story()}</StoryDecorator>
-    </StoryProvider>
-  ))
-=======
 storiesOf('Assets/AssetSettingsDialog', module)
   .addDecorator((story) => <StoryDecorator>{story()}</StoryDecorator>)
->>>>>>> b696f1ee
   .addDecorator(withKnobs)
 
   // ====== Stories ======
