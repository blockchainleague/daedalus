--- conflicted
+++ resolved
@@ -107,17 +107,8 @@
   </TopBar>
 );
 
-<<<<<<< HEAD
-storiesOf('Nodes|Environment', module)
-  .addDecorator((story) => (
-    <StoryProvider>
-      <StoryDecorator>{story()}</StoryDecorator>
-    </StoryProvider>
-  ))
-=======
 storiesOf('Nodes/Environment', module)
   .addDecorator((story) => <StoryDecorator>{story()}</StoryDecorator>)
->>>>>>> b696f1ee
   .addDecorator(withKnobs)
   // ====== Stories ======
   .add('Testnet', (props: { currentTheme: string }) => (
