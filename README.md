--- conflicted
+++ resolved
@@ -65,13 +65,8 @@
 
 1. Run `yarn nix:selfnode` from `daedalus`.
 2. Run `yarn dev` from the subsequent `nix-shell` (use `KEEP_LOCAL_CLUSTER_RUNNING` environment variable to keep the local cluster running after Daedalus exits: `KEEP_LOCAL_CLUSTER_RUNNING=true yarn dev`)
-<<<<<<< HEAD
-3. Run `yarn start` from a second `nix-shell` instance (running step 1 from a new terminal instance)
-4. Once Daedalus has started and has gotten past the loading screen run the following commands from a new terminal window if you wish to import funded wallets:
-=======
     1. Alternatively: run `yarn nix:selfnode yarn dev` to achieve the same thing in a single command. Note: after `yarn dev` exits, you will still remain in the `nix-shell`.
 3. Once Daedalus has started and has gotten past the loading screen run the following commands from a new terminal window if you wish to import funded wallets:
->>>>>>> 3ef535db
    - Byron wallets: `yarn byron:wallet:importer`
    - Shelley wallets: `yarn shelley:wallet:importer`
    - Mary wallets: `yarn mary:wallet:importer` (all of which contain native tokens which are visible once selfnode enters Mary era)
@@ -100,61 +95,37 @@
 
 1. Run `yarn nix:mainnet` from `daedalus`.
 2. Run `yarn dev` from the subsequent `nix-shell`
-<<<<<<< HEAD
-3. Run `yarn start` from a second `nix-shell` instance (running step 1 from a new terminal instance)
-=======
 3. Or in one command: `yarn nix:mainnet yarn dev`
->>>>>>> 3ef535db
 
 #### Flight
 
 1. Run `yarn nix:flight` from `daedalus`.
 2. Run `yarn dev` from the subsequent `nix-shell`
-<<<<<<< HEAD
-3. Run `yarn start` from a second `nix-shell` instance (running step 1 from a new terminal instance)
-=======
 3. Or in one command: `yarn nix:flight yarn dev`
->>>>>>> 3ef535db
 
 #### Testnet
 
 1. Run `yarn nix:testnet` from `daedalus`.
 2. Run `yarn dev` from the subsequent `nix-shell`
-<<<<<<< HEAD
-3. Run `yarn start` from a second `nix-shell` instance (running step 1 from a new terminal instance)
-=======
 3. Or in one command: `yarn nix:testnet yarn dev`
->>>>>>> 3ef535db
 
 #### Staging
 
 1. Run `yarn nix:staging` from `daedalus`.
 2. Run `yarn dev` from the subsequent `nix-shell`
-<<<<<<< HEAD
-3. Run `yarn start` from a second `nix-shell` instance (running step 1 from a new terminal instance)
-=======
 3. Or in one command: `yarn nix:staging yarn dev`
->>>>>>> 3ef535db
 
 #### Shelley QA
 
 1. Run `yarn nix:shelley_qa` from `daedalus`.
 2. Run `yarn dev` from the subsequent `nix-shell`
-<<<<<<< HEAD
-3. Run `yarn start` from a second `nix-shell` instance (running step 1 from a new terminal instance)
-=======
 3. Or in one command: `yarn nix:shelley_qa yarn dev`
->>>>>>> 3ef535db
 
 #### Alonzo Purple
 
 1. Run `yarn nix:alonzo_purple` from `daedalus`.
 2. Run `yarn dev` from the subsequent `nix-shell`
-<<<<<<< HEAD
-3. Run `yarn start` from a second `nix-shell` instance (running step 1 from a new terminal instance)
-=======
 3. Or in one command: `yarn nix:alonzo_purple yarn dev`
->>>>>>> 3ef535db
 
 #### Native token metadata server
 
