#!/usr/bin/env bash
# DEPENDENCIES (binaries should be in PATH):
#   0. 'git'
#   1. 'curl'
#   2. 'nix-shell'

set -e

CLUSTERS="$(xargs echo -n < "$(dirname "$0")"/../installer-clusters.cfg)"

usage() {
    test -z "$1" || { echo "ERROR: $*" >&2; echo >&2; }
    cat >&2 <<EOF
  Usage:
    $0 OPTIONS*

  Build a Daedalus installer.

  Options:
    --clusters "[CLUSTER-NAME...]"
                              Build installers for CLUSTERS.  Defaults to "mainnet staging"
    --fast-impure             Fast, impure, incremental build
    --build-id BUILD-NO       Identifier of the build; defaults to '0'

    --nix-path NIX-PATH       NIX_PATH value

    --upload-s3               Upload the installer to S3
    --test-installer          Test the installer for installability

    --verbose                 Verbose operation
    --quiet                   Disable verbose operation

EOF
    test -z "$1" || exit 1
}

arg2nz() { test $# -ge 2 -a ! -z "$2" || usage "empty value for" "$1"; }
fail() { echo "ERROR: $*" >&2; exit 1; }
retry() {
        local tries=$1; arg2nz "iteration count" "$1"; shift
        for i in $(seq 1 "${tries}")
        do if "$@"
           then return 0
           else echo "failed, retry #$i of ${tries}"
           fi
           sleep 5s
        done
        fail "persistent failure to exec:  $*"
}

###
### Argument processing
###
fast_impure=
verbose=true
build_id=0
test_installer=

# Parallel build options for Buildkite agents only
if [ -n "${BUILDKITE_JOB_ID:-}" ]; then
    nix_shell="nix-shell --no-build-output --cores 0 --max-jobs 4"
else
    nix_shell="nix-shell --no-build-output"
fi

case "$(uname -s)" in
        Darwin ) export OS_NAME=darwin; export os=osx;   export key=macos-3.p12;;
        Linux )  export OS_NAME=linux;  export os=linux; export key=linux.p12;;
        * )     usage "Unsupported OS: $(uname -s)";;
esac

set -u ## Undefined variable firewall enabled
while test $# -ge 1
do case "$1" in
           --clusters )                                     CLUSTERS="$2"; shift;;
           --fast-impure )                               export fast_impure=true;;
           --build-id )       arg2nz "build identifier" "$2"; build_id="$2"; shift;;
           --nix-path )       arg2nz "NIX_PATH value" "$2";
                                                     export NIX_PATH="$2"; shift;;
           --test-installer )                         test_installer="--test-installer";;

           ###
           --verbose )        echo "$0: --verbose passed, enabling verbose operation"
                                                             verbose=t;;
           --quiet )          echo "$0: --quiet passed, disabling verbose operation"
                                                             verbose=;;
           --help )           usage;;
           "--"* )            usage "unknown option: '$1'";;
           * )                break;; esac
   shift; done

set -e
if test -n "${verbose}"
then set -x
fi

export daedalus_version="${1:-dev}"

mkdir -p ~/.local/bin

if test -e "dist" -o -e "release" -o -e "node_modules"
then sudo rm -rf dist release node_modules || true
fi

export PATH=$HOME/.local/bin:$PATH
if [ -n "${NIX_SSL_CERT_FILE-}" ]; then export SSL_CERT_FILE=$NIX_SSL_CERT_FILE; fi

upload_artifacts() {
    buildkite-agent artifact upload "$@" --job "$BUILDKITE_JOB_ID"
}

upload_artifacts_public() {
    buildkite-agent artifact upload "$@" "${ARTIFACT_BUCKET:-}" --job "$BUILDKITE_JOB_ID"
}

# Build/get cardano bridge which is used by make-installer
DAEDALUS_BRIDGE=$(nix-build --no-out-link cardano-sl.nix -A daedalus-bridge)

pushd installers
    echo '~~~ Prebuilding dependencies for cardano-installer, quietly..'
    $nix_shell default.nix --run true || echo "Prebuild failed!"
    echo '~~~ Building the cardano installer generator..'
    INSTALLER=$(nix-build -j 2 --no-out-link)

    for cluster in ${CLUSTERS}
    do
          echo "~~~ Generating installer for cluster ${cluster}.."
<<<<<<< HEAD
          export DAEDALUS_CLUSTER=${cluster}
                    INSTALLER_PKG="daedalus-0.10.1-cardano-sl-${DAEDALUS_VERSION}-${cluster}-macos.pkg"
=======
          export DAEDALUS_CLUSTER="${cluster}"
          APP_NAME="csl-daedalus"
          rm -rf "${APP_NAME}"
>>>>>>> 812c08d5

          INSTALLER_CMD="$INSTALLER/bin/make-installer ${test_installer}"
          INSTALLER_CMD+="  --cardano          ${DAEDALUS_BRIDGE}"
          INSTALLER_CMD+="  --build-job        ${build_id}"
          INSTALLER_CMD+="  --cluster          ${cluster}"
          INSTALLER_CMD+="  --out-dir          ${APP_NAME}"
          $nix_shell ../shell.nix --run "${INSTALLER_CMD}"

          if [ -d ${APP_NAME} ]; then
                  if [ -n "${BUILDKITE_JOB_ID:-}" ]
                  then
                          echo "~~~ Uploading the installer package.."
                          export PATH=${BUILDKITE_BIN_PATH:-}:$PATH
                          upload_artifacts_public "${APP_NAME}/*"
                          mv "launcher-config.yaml" "launcher-config-${cluster}.macos64.yaml"
                          mv "wallet-topology.yaml" "wallet-topology-${cluster}.macos64.yaml"
                          upload_artifacts "launcher-config-${cluster}.macos64.yaml"
                          upload_artifacts "wallet-topology-${cluster}.macos64.yaml"
                          rm -rf "${APP_NAME}"
                  fi
          else
                  echo "Installer was not made."
          fi
    done
popd || exit 1

exit 0<|MERGE_RESOLUTION|>--- conflicted
+++ resolved
@@ -125,14 +125,9 @@
     for cluster in ${CLUSTERS}
     do
           echo "~~~ Generating installer for cluster ${cluster}.."
-<<<<<<< HEAD
-          export DAEDALUS_CLUSTER=${cluster}
-                    INSTALLER_PKG="daedalus-0.10.1-cardano-sl-${DAEDALUS_VERSION}-${cluster}-macos.pkg"
-=======
           export DAEDALUS_CLUSTER="${cluster}"
           APP_NAME="csl-daedalus"
           rm -rf "${APP_NAME}"
->>>>>>> 812c08d5
 
           INSTALLER_CMD="$INSTALLER/bin/make-installer ${test_installer}"
           INSTALLER_CMD+="  --cardano          ${DAEDALUS_BRIDGE}"
