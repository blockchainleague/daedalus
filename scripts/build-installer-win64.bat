rem DEPENDENCIES:
rem   1. Node.js ('npm' binary in PATH)
rem   2. 7zip    ('7z'  binary in PATH)
rem
rem   installer dev mode:  set SKIP_TOOLS/SKIP_NODE/SKIP_CARDANO_FETCH/SKIP_STACK/SKIP_LIBS/SKIP_TO_FRONTEND/SKIP_TO_INSTALLER

set /p CLUSTERS=<installer-clusters.cfg

@echo ##############################################################################
@echo ###
@echo ### Will build clusters:  %CLUSTERS%
@echo ###
@echo ##############################################################################

set LIBRESSL_VERSION=2.5.3
set CURL_VERSION=7.54.0

set DAEDALUS_VERSION=%1

set CURL_URL=https://bintray.com/artifact/download/vszakats/generic/curl-%CURL_VERSION%-win64-mingw.7z
set CURL_BIN=curl-%CURL_VERSION%-win64-mingw\bin
set LIBRESSL_URL=https://ftp.openbsd.org/pub/OpenBSD/LibreSSL/libressl-%LIBRESSL_VERSION%-windows.zip
set DLLS_URL=https://s3.eu-central-1.amazonaws.com/daedalus-ci-binaries/DLLs.zip

@echo Building Daedalus
@echo ..with LibreSSL version:    %LIBRESSL_VERSION%
@echo .

@if not [%SKIP_TO_INSTALLER%]==[] (@echo WARNING: SKIP_TO_INSTALLER active, skipping to frontend packaging
    pushd installers & goto :build_installers)
@if not [%SKIP_TO_FRONTEND%]==[]   (@echo WARNING: SKIP_TO_FRONTEND active, skipping directly to installer rebuild
    pushd installers & goto :build_frontend)

@if not [%SKIP_TOOLS%]==[] (@echo WARNING: SKIP_TOOLS active, skipping installing tools
    goto :after_tools)
@echo ##############################################################################
@echo ###
@echo ### Installing tools:  curl, 7z
@echo ###
@echo ##############################################################################
powershell -Command "try { Import-Module BitsTransfer; Start-BitsTransfer -Source '%CURL_URL%' -Destination 'curl.7z'; } catch { exit 1; }"
@if %errorlevel% neq 0 (@echo FAILED: couldn't obtain curl from %CURL_URL% using BITS
	popd & exit /b 1)
del /f curl.exe curl-ca-bundle.crt libcurl.dll
7z e curl.7z %CURL_BIN%\curl.exe %CURL_BIN%\curl-ca-bundle.crt %CURL_BIN%\libcurl.dll
@if %errorlevel% neq 0 (@echo FAILED: couldn't extract curl from downloaded archive
	popd & exit /b 1)
:after_tools

@if not [%SKIP_NODE%]==[] (@echo WARNING: SKIP_NODE active, skipping Node dependencies
    goto :after_node)
@echo ##############################################################################
@echo ###
@echo ### Installing Node dependencies
@echo ###
@echo ##############################################################################
call npm install
@if %errorlevel% neq 0 (@echo FAILED: npm install
    exit /b 1)
:after_node

@echo ##############################################################################
@echo ###
@echo ### Preparing installer generator
@echo ###
@echo ##############################################################################
pushd installers
    @if not [%SKIP_LIBS%]==[] (@echo WARNING: SKIP_LIBS active, skipping lib installation
        goto :after_libs)
    del /f LibreSSL.zip 2>nul
    @echo Obtaining LibreSSL %LIBRESSL_VERSION%
    ..\curl %LIBRESSL_URL% -o LibreSSL.zip
    @if %errorlevel% neq 0 (@echo FAILED: LibreSSL couldn't be obtained
        popd & exit /b 1)
    7z x LibreSSL.zip
    @if %errorlevel% neq 0 (@echo FAILED: LibreSSL couldn't be extracted from downloaded archive
        popd & exit /b 1)
    del LibreSSL.zip
    rmdir /s/q libressl
    move libressl-%LIBRESSL_VERSION%-windows libressl

    @echo Copying DLLs
    @rem TODO: get rocksdb from rocksdb-haskell
    rmdir /s/q DLLs 2>nul
    mkdir      DLLs
    pushd      DLLs
        ..\..\curl --location %DLLS_URL% -o DLLs.zip
        @if %errorlevel% neq 0 (@echo FAILED: couldn't obtain CardanoSL DLL package
        	exit /b 1)
        7z x DLLs.zip
        @if %errorlevel% neq 0 (@echo FAILED: 7z x DLLs.zip
        	popd & popd & exit /b 1)
        del DLLs.zip
    popd
:after_libs

    @if not [%SKIP_STACK%]==[] (@echo "WARNING: SKIP_STACK active, skipping stack setup"
        goto :after_stack)
    @echo ##############################################################################
    @echo ###
    @echo ### Installing stack
    @echo ###
    @echo ##############################################################################
    ..\curl --location http://www.stackage.org/stack/windows-x86_64 -o stack.zip
    @if %errorlevel% neq 0 (@echo FAILED: stack couldn't be obtained
        popd & exit /b 1)
    del /f stack.exe 2>nul
    7z x stack.zip stack.exe
    @if %errorlevel% neq 0 (@echo FAILED: couldn't extract stack from the distribution package
        exit /b 1)
    del stack.zip

    stack setup --no-reinstall >/nul
:after_stack

    FOR /F "tokens=* USEBACKQ" %%F IN (`stack path --local-bin`) DO (
        SET PATHEXTN=%%F)
    set PATH=%PATH%;%PATHEXTN%

    @echo ##############################################################################
    @echo ###
    @echo ### Building installer generator
    @echo ###
    @echo ##############################################################################

    call ..\scripts\appveyor-retry stack --no-terminal -j 2 install daedalus-installer
    @if %errorlevel% neq 0 (@echo FATAL: persistent failure while installing daedalus-installer
        popd & exit /b 1)

:build_installers

if NOT DEFINED APPVEYOR_BUILD_NUMBER        ( set APPVEYOR_BUILD_NUMBER=0 )
<<<<<<< HEAD
set XARGS="--build-job %APPVEYOR_BUILD_NUMBER% -v %DAEDALUS_VERSION%"
IF     DEFINED APPVEYOR_PULL_REQUEST_NUMBER ( set XARGS="%XARGS:"=% --pull-request %APPVEYOR_PULL_REQUEST_NUMBER%" )

FOR %%C IN (%CLUSTERS:"=%) DO (
  @echo ##############################################################################
  @echo ###
  @echo ### Building fo-r cluster %%C
  @echo ###
  @echo ##############################################################################

  make-installer %XARGS:"=% -c %%C -o daedalus-0.10.1-cardano-sl-%DAEDALUS_VERSION%-%%C-windows.exe
  @if %errorlevel% neq 0 ( @echo FATAL: failed to build installer
                           popd & exit /b 1)
  copy  /y launcher-config.yaml launcher-config-%%C.win64.yaml
  copy  /y wallet-topology.yaml wallet-topology-%%C.win64.yaml
)
=======
make-installer --out-dir . appveyor
echo dontfail
@if %errorlevel% neq 0 ( @echo FATAL: failed to build installer
                         popd & exit /b 1)
>>>>>>> 812c08d5
<|MERGE_RESOLUTION|>--- conflicted
+++ resolved
@@ -130,26 +130,7 @@
 :build_installers
 
 if NOT DEFINED APPVEYOR_BUILD_NUMBER        ( set APPVEYOR_BUILD_NUMBER=0 )
-<<<<<<< HEAD
-set XARGS="--build-job %APPVEYOR_BUILD_NUMBER% -v %DAEDALUS_VERSION%"
-IF     DEFINED APPVEYOR_PULL_REQUEST_NUMBER ( set XARGS="%XARGS:"=% --pull-request %APPVEYOR_PULL_REQUEST_NUMBER%" )
-
-FOR %%C IN (%CLUSTERS:"=%) DO (
-  @echo ##############################################################################
-  @echo ###
-  @echo ### Building fo-r cluster %%C
-  @echo ###
-  @echo ##############################################################################
-
-  make-installer %XARGS:"=% -c %%C -o daedalus-0.10.1-cardano-sl-%DAEDALUS_VERSION%-%%C-windows.exe
-  @if %errorlevel% neq 0 ( @echo FATAL: failed to build installer
-                           popd & exit /b 1)
-  copy  /y launcher-config.yaml launcher-config-%%C.win64.yaml
-  copy  /y wallet-topology.yaml wallet-topology-%%C.win64.yaml
-)
-=======
 make-installer --out-dir . appveyor
 echo dontfail
 @if %errorlevel% neq 0 ( @echo FATAL: failed to build installer
-                         popd & exit /b 1)
->>>>>>> 812c08d5
+                         popd & exit /b 1)