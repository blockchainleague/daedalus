rem DEPENDENCIES:
rem   1. Node.js ('npm' binary in PATH)
rem   2. 7zip    ('7z'  binary in PATH)
rem
rem   installer dev mode:  set SKIP_TOOLS/SKIP_NODE/SKIP_CARDANO_FETCH/SKIP_STACK/SKIP_LIBS/SKIP_TO_FRONTEND/SKIP_TO_INSTALLER

set /p CLUSTERS=<installer-clusters.cfg

@echo ##############################################################################
@echo ###
@echo ### Will build clusters:  %CLUSTERS%
@echo ###
@echo ##############################################################################

set MIN_CARDANO_BYTES=20000000
set LIBRESSL_VERSION=2.5.3
set CURL_VERSION=7.54.0
set CARDANO_BRANCH_DEFAULT=release/1.1.0
set DAEDALUS_VERSION_DEFAULT=local-dev-build-%CARDANO_BRANCH_DEFAULT%

set DAEDALUS_VERSION=%1
@if [%DAEDALUS_VERSION%]==[] (@echo WARNING: DAEDALUS_VERSION [argument #1] wasnt provided, defaulting to %DAEDALUS_VERSION_DEFAULT%
    set DAEDALUS_VERSION=%DAEDALUS_VERSION_DEFAULT%);
set CARDANO_BRANCH=%2
@if [%CARDANO_BRANCH%]==[]   (@echo WARNING: CARDANO_BRANCH [argument #2] wasnt provided, defaulting to %CARDANO_BRANCH_DEFAULT%
    set CARDANO_BRANCH=%CARDANO_BRANCH_DEFAULT%);

set CURL_URL=https://bintray.com/artifact/download/vszakats/generic/curl-%CURL_VERSION%-win64-mingw.7z
set CURL_BIN=curl-%CURL_VERSION%-win64-mingw\bin
set CARDANO_URL=https://ci.appveyor.com/api/projects/input-output/cardano-sl/artifacts/CardanoSL.zip?branch=%CARDANO_BRANCH%
set LIBRESSL_URL=https://ftp.openbsd.org/pub/OpenBSD/LibreSSL/libressl-%LIBRESSL_VERSION%-windows.zip
set DLLS_URL=https://s3.eu-central-1.amazonaws.com/daedalus-ci-binaries/DLLs.zip

@echo Building Daedalus version:  %DAEDALUS_VERSION%
@echo ..with Cardano branch:      %CARDANO_BRANCH%
@echo ..with LibreSSL version:    %LIBRESSL_VERSION%
@echo .

@if not [%SKIP_TO_INSTALLER%]==[] (@echo WARNING: SKIP_TO_INSTALLER active, skipping to frontend packaging
    pushd installers & goto :build_installers)
@if not [%SKIP_TO_FRONTEND%]==[]   (@echo WARNING: SKIP_TO_FRONTEND active, skipping directly to installer rebuild
    pushd installers & goto :build_frontend)

@if not [%SKIP_TOOLS%]==[] (@echo WARNING: SKIP_TOOLS active, skipping installing tools
    goto :after_tools)
@echo ##############################################################################
@echo ###
@echo ### Installing tools:  curl, 7z
@echo ###
@echo ##############################################################################
powershell -Command "try { Import-Module BitsTransfer; Start-BitsTransfer -Source '%CURL_URL%' -Destination 'curl.7z'; } catch { exit 1; }"
@if %errorlevel% neq 0 (@echo FAILED: couldn't obtain curl from %CURL_URL% using BITS
	popd & exit /b 1)
del /f curl.exe curl-ca-bundle.crt libcurl.dll
7z e curl.7z %CURL_BIN%\curl.exe %CURL_BIN%\curl-ca-bundle.crt %CURL_BIN%\libcurl.dll
@if %errorlevel% neq 0 (@echo FAILED: couldn't extract curl from downloaded archive
	popd & exit /b 1)
:after_tools

@if not [%SKIP_NODE%]==[] (@echo WARNING: SKIP_NODE active, skipping Node dependencies
    goto :after_node)
@echo ##############################################################################
@echo ###
@echo ### Installing Node dependencies
@echo ###
@echo ##############################################################################
call npm install
@if %errorlevel% neq 0 (@echo FAILED: npm install
    exit /b 1)
:after_node

@if not [%SKIP_CARDANO_FETCH%]==[] (@echo "WARNING: SKIP_CARDANO_FETCH set, not re-fetching Cardano"
    goto :after_cardano_fetch)
@echo ##############################################################################
@echo ###
@echo ### Obtaining Cardano from branch %CARDANO_BRANCH%
@echo ###
@echo ##############################################################################
rmdir /s/q node_modules\daedalus-client-api 2>nul
mkdir      node_modules\daedalus-client-api

pushd node_modules\daedalus-client-api
    del /f CardanoSL.zip 2>nul
    ..\..\curl --location %CARDANO_URL% -o CardanoSL.zip
    @if %errorlevel% neq 0 (@echo FAILED: couldn't obtain the cardano-sl package
	popd & exit /b 1)
    @for /F "usebackq" %%A in ('CardanoSL.zip') do set size=%%~zA
    if %size% lss %MIN_CARDANO_BYTES% (@echo FAILED: CardanoSL.zip is too small: threshold=%MIN_CARDANO_BYTES%, actual=%size% bytes
        popd & exit /b 1)
popd
:after_cardano_fetch

pushd node_modules\daedalus-client-api
    7z x CardanoSL.zip -y
    @if %errorlevel% neq 0 (@echo FAILED: 7z x CardanoSL.zip -y
	popd & exit /b 1)
popd

@echo ##############################################################################
@echo ###
@echo ### cardano-sl build-id:
@type node_modules\daedalus-client-api\build-id
@echo ### cardano-sl commit-id:
@type node_modules\daedalus-client-api\commit-id
@echo ### cardano-sl ci-url:
@type node_modules\daedalus-client-api\ci-url
@echo ###
@echo ##############################################################################

move   node_modules\daedalus-client-api\log-config-prod.yaml installers\log-config-prod.yaml
move   node_modules\daedalus-client-api\cardano-node.exe     installers\
move   node_modules\daedalus-client-api\cardano-launcher.exe installers\
move   node_modules\daedalus-client-api\configuration.yaml installers\
move   node_modules\daedalus-client-api\*genesis*.json installers\
del /f node_modules\daedalus-client-api\*.exe

<<<<<<< HEAD
:build_frontend
set NODE_ENV=production
@echo Packaging frontend
call npm run package -- --icon installers/icons/64x64
@if %errorlevel% neq 0 (@echo FAILED: Failed to package the frontend
	exit /b 1)

=======
@echo ##############################################################################
@echo ###
@echo ### Preparing installer generator
@echo ###
@echo ##############################################################################
>>>>>>> cb1fd4f0
pushd installers
    @if not [%SKIP_LIBS%]==[] (@echo WARNING: SKIP_LIBS active, skipping lib installation
        goto :after_libs)
    del /f LibreSSL.zip 2>nul
    @echo Obtaining LibreSSL %LIBRESSL_VERSION%
    ..\curl %LIBRESSL_URL% -o LibreSSL.zip
    @if %errorlevel% neq 0 (@echo FAILED: LibreSSL couldn't be obtained
        popd & exit /b 1)
    7z x LibreSSL.zip
    @if %errorlevel% neq 0 (@echo FAILED: LibreSSL couldn't be extracted from downloaded archive
        popd & exit /b 1)
    del LibreSSL.zip
    rmdir /s/q libressl
    move libressl-%LIBRESSL_VERSION%-windows libressl

    @echo Copying DLLs
    @rem TODO: get rocksdb from rocksdb-haskell
    rmdir /s/q DLLs 2>nul
    mkdir      DLLs
    pushd      DLLs
        ..\..\curl --location %DLLS_URL% -o DLLs.zip
        @if %errorlevel% neq 0 (@echo FAILED: couldn't obtain CardanoSL DLL package
        	exit /b 1)
        7z x DLLs.zip
        @if %errorlevel% neq 0 (@echo FAILED: 7z x DLLs.zip
        	popd & popd & exit /b 1)
        del DLLs.zip
    popd
:after_libs

    @if not [%SKIP_STACK%]==[] (@echo "WARNING: SKIP_STACK active, skipping stack setup"
        goto :after_stack)
    @echo ##############################################################################
    @echo ###
    @echo ### Installing stack
    @echo ###
    @echo ##############################################################################
    ..\curl --location http://www.stackage.org/stack/windows-x86_64 -o stack.zip
    @if %errorlevel% neq 0 (@echo FAILED: stack couldn't be obtained
        popd & exit /b 1)
    del /f stack.exe 2>nul
    7z x stack.zip stack.exe
    @if %errorlevel% neq 0 (@echo FAILED: couldn't extract stack from the distribution package
        exit /b 1)
    del stack.zip

    stack setup --no-reinstall >/nul
:after_stack

    FOR /F "tokens=* USEBACKQ" %%F IN (`stack path --local-bin`) DO (
        SET PATHEXTN=%%F)
    set PATH=%PATH%;%PATHEXTN%

    @echo ##############################################################################
    @echo ###
    @echo ### Building installer generator
    @echo ###
    @echo ##############################################################################

    call ..\scripts\appveyor-retry stack install dhall dhall-json
    @if %errorlevel% neq 0 (@echo FATAL: persistent failure while installing dhall/dhall-json
        popd & exit /b 1)
    call ..\scripts\appveyor-retry stack --no-terminal -j 2 install cardano-installer
    @if %errorlevel% neq 0 (@echo FATAL: persistent failure while installing cardano-installer
        popd & exit /b 1)

:build_installers

if NOT DEFINED APPVEYOR_BUILD_NUMBER        ( set APPVEYOR_BUILD_NUMBER=0 )
set XARGS="--build-job %APPVEYOR_BUILD_NUMBER% -v %DAEDALUS_VERSION%"
IF     DEFINED API                          ( set XARGS="%XARGS:"=% --api %API%" )
IF     DEFINED APPVEYOR_PULL_REQUEST_NUMBER ( set XARGS="%XARGS:"=% --pull-request %APPVEYOR_PULL_REQUEST_NUMBER%" )

FOR %%C IN (%CLUSTERS:"=%) DO (
  @echo ##############################################################################
  @echo ###
  @echo ### Building fo-r cluster %%C
  @echo ###
  @echo ##############################################################################

  make-installer %XARGS:"=% -c %%C -o daedalus-win64-%DAEDALUS_VERSION%-%%C-installer.exe
  @if %errorlevel% neq 0 ( @echo FATAL: persistent failure while building installer
                           popd & exit /b 1)
)<|MERGE_RESOLUTION|>--- conflicted
+++ resolved
@@ -114,21 +114,11 @@
 move   node_modules\daedalus-client-api\*genesis*.json installers\
 del /f node_modules\daedalus-client-api\*.exe
 
-<<<<<<< HEAD
-:build_frontend
-set NODE_ENV=production
-@echo Packaging frontend
-call npm run package -- --icon installers/icons/64x64
-@if %errorlevel% neq 0 (@echo FAILED: Failed to package the frontend
-	exit /b 1)
-
-=======
 @echo ##############################################################################
 @echo ###
 @echo ### Preparing installer generator
 @echo ###
 @echo ##############################################################################
->>>>>>> cb1fd4f0
 pushd installers
     @if not [%SKIP_LIBS%]==[] (@echo WARNING: SKIP_LIBS active, skipping lib installation
         goto :after_libs)
