--- conflicted
+++ resolved
@@ -12,12 +12,6 @@
     agents:
       system: x86_64-linux
   - label: 'daedalus-x86_64-linux-nix'
-<<<<<<< HEAD
-    command: 'scripts/nix-shell.sh --run "scripts/build-installer-nix.sh"'
-    env:
-      VERSION: 1.2.0
-=======
     command: 'scripts/nix-shell.sh --run "scripts/build-installer-nix.sh $BUILDKITE_BUILD_NUMBER"'
->>>>>>> 50c2f071
     agents:
       system: x86_64-linux