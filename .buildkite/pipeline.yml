steps:
  - label: 'daedalus-x86_64-darwin'
    command: 'scripts/nix-shell.sh --run "scripts/build-installer-unix.sh $VERSION --build-id $BUILDKITE_BUILD_NUMBER --pull-request $BUILDKITE_PULL_REQUEST"'
    env:
<<<<<<< HEAD
      VERSION: 1.1.0
=======
      VERSION: 1.1.1
      CARDANO_SL_BRANCH: release/1.1.1
>>>>>>> 32daff63
      NIX_SSL_CERT_FILE: /nix/var/nix/profiles/default/etc/ssl/certs/ca-bundle.crt
      NETWORK: mainnet
    agents:
      system: x86_64-darwin
  - label: 'daedalus-x86_64-linux'
    command: 'scripts/nix-shell.sh --run "scripts/build-installer-unix.sh $VERSION --build-id $BUILDKITE_BUILD_NUMBER --pull-request $BUILDKITE_PULL_REQUEST"'
    env:
      VERSION: 1.1.0
    agents:
      system: x86_64-linux
  - label: 'daedalus-x86_64-linux-nix'
    command: 'scripts/nix-shell.sh --run "scripts/build-installer-nix.sh $VERSION $BUILDKITE_BUILD_NUMBER"'
    env:
      VERSION: 1.1.1
      CARDANO_SL_BRANCH: release/1.1.1
    agents:
      system: x86_64-linux<|MERGE_RESOLUTION|>--- conflicted
+++ resolved
@@ -2,12 +2,8 @@
   - label: 'daedalus-x86_64-darwin'
     command: 'scripts/nix-shell.sh --run "scripts/build-installer-unix.sh $VERSION --build-id $BUILDKITE_BUILD_NUMBER --pull-request $BUILDKITE_PULL_REQUEST"'
     env:
-<<<<<<< HEAD
-      VERSION: 1.1.0
-=======
       VERSION: 1.1.1
       CARDANO_SL_BRANCH: release/1.1.1
->>>>>>> 32daff63
       NIX_SSL_CERT_FILE: /nix/var/nix/profiles/default/etc/ssl/certs/ca-bundle.crt
       NETWORK: mainnet
     agents:
