status = [
  # Buildkite: osx/linux installers
  "buildkite/daedalus",
<<<<<<< HEAD

  # Hydra: we just care about tests attribute set
  "ci/hydra:Cardano:daedalus:tests.runTsc",
  "ci/hydra:Cardano:daedalus:tests.runLint",
  "ci/hydra:Cardano:daedalus:tests.runShellcheck"
=======
>>>>>>> 3ef535db
]
timeout_sec = 7200
required_approvals = 1
cut_body_after = "## Type of change"
delete_merged_branches = true
block_labels = [ "DO NOT MERGE", "WIP" ]<|MERGE_RESOLUTION|>--- conflicted
+++ resolved
@@ -1,14 +1,6 @@
 status = [
   # Buildkite: osx/linux installers
   "buildkite/daedalus",
-<<<<<<< HEAD
-
-  # Hydra: we just care about tests attribute set
-  "ci/hydra:Cardano:daedalus:tests.runTsc",
-  "ci/hydra:Cardano:daedalus:tests.runLint",
-  "ci/hydra:Cardano:daedalus:tests.runShellcheck"
-=======
->>>>>>> 3ef535db
 ]
 timeout_sec = 7200
 required_approvals = 1
