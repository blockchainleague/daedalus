{
  description = "Daedalus itself, and jobs populating <https://cache.iog.io> with its dependencies";
  inputs = {
    nixpkgs.follows = "tullia/nixpkgs";
    tullia.url = "github:input-output-hk/tullia";
  };
<<<<<<< HEAD
  outputs = inputs: let
    sourceLib = import ./nix/source-lib.nix { inherit inputs; };
    inherit (sourceLib) forEachCluster;
  in {

    packages = __mapAttrs (targetSystem: definition: rec {
      internal = forEachCluster (cluster: import definition { inherit inputs cluster targetSystem; });
      package = __mapAttrs (_: a: a.package) internal;
      installer = __mapAttrs (_: a: a.unsignedInstaller) internal;
      default = package.mainnet;
      makeSignedInstaller = __mapAttrs (_: a: a.makeSignedInstaller) internal;
      buildkitePipeline = import ./nix/buildkite-pipeline.nix { inherit inputs targetSystem; };
    }) {
      x86_64-linux = ./nix/x86_64-linux.nix;
      x86_64-windows = ./nix/x86_64-windows.nix;
      x86_64-darwin = ./nix/any-darwin.nix;
      aarch64-darwin = ./nix/any-darwin.nix;
    };

    devShells = sourceLib.forEach [ "x86_64-linux" "x86_64-darwin" "aarch64-darwin" ] (system:
      let all = forEachCluster (cluster: import ./nix/old-shell.nix { inherit system cluster; });
      in all // { default = all.mainnet; }
    );

    # Compatibility with older Nix:
    defaultPackage = __mapAttrs (_: a: a.default) inputs.self.outputs.packages;
    devShell = __mapAttrs (_: a: a.default) inputs.self.outputs.devShells;

    hydraJobs = {
=======
  outputs = inputs: {
    hydraJobs = rec {
>>>>>>> 6c133af9

      # --- Linux ----------------------------------------------------
      x86_64-linux.x86_64-linux = let
        d = inputs.self.outputs.packages.x86_64-linux.internal.mainnet.oldCode;
      in {
        cardano-bridge = d.daedalus-bridge;
        cardano-node = d.cardano-node;
        # daedalus = d.daedalus;  # TODO: I’m really not sure if it still makes sense, if we have Buildkite…
        daedalus-installer = d.daedalus-installer;
        devShellGCRoot = inputs.self.outputs.devShells.x86_64-linux.default.gcRoot;
        mono = d.pkgs.mono;
        nodejs = d.nodejs;
        tests = d.tests;
        wine = d.wine;
        wine64 = d.wine64;
        yaml2json = d.yaml2json;
      };
      # --------------------------------------------------------------

      # --- Windows (x-compiled from Linux) --------------------------
      x86_64-linux.x86_64-windows = let
        d = inputs.self.outputs.packages.x86_64-windows.internal.mainnet.oldCode;
      in {
        cardano-bridge = d.daedalus-bridge;
        cardano-node = d.cardano-node;
      };
      # --------------------------------------------------------------

      # --- Darwin ---------------------------------------------------
      x86_64-darwin.x86_64-darwin = let
        d = inputs.self.outputs.packages.x86_64-darwin.internal.mainnet.oldCode;
      in {
        cardano-bridge = d.daedalus-bridge;
        cardano-node = d.cardano-node;
        daedalus-installer = d.daedalus-installer;
        devShellGCRoot = (import ./shell.nix { system = "x86_64-darwin"; autoStartBackend = true; }).gcRoot;
        nodejs = d.nodejs;
        yaml2json = d.yaml2json;
      };
      # --------------------------------------------------------------

      # --- What CI should build -------------------------------------
      x86_64-linux.required = inputs.nixpkgs.legacyPackages.x86_64-linux.releaseTools.aggregate {
        name = "required for CI";
        constituents = __attrValues x86_64-linux.x86_64-linux ++ __attrValues x86_64-linux.x86_64-windows;
      };
      x86_64-darwin.required = inputs.nixpkgs.legacyPackages.x86_64-darwin.releaseTools.aggregate {
        name = "required for CI";
        constituents = __attrValues x86_64-darwin.x86_64-darwin;
      };
      # --------------------------------------------------------------

    };
  }
  // (let
    x86_64-linux  = inputs.tullia.fromSimple "x86_64-linux"  (import ./nix/tullia.nix);
    x86_64-darwin = inputs.tullia.fromSimple "x86_64-darwin" (import ./nix/tullia.nix);
    fakeEvent = { inputs."GitHub event" = {id = ""; created_at = ""; value = {github_body.head_commit.id="0000000";};}; id=""; ociRegistry=""; };
  in {
    tullia.x86_64-linux = x86_64-linux.tullia;
    cicero.x86_64-linux = x86_64-linux.cicero;
    tullia.x86_64-darwin = x86_64-darwin.tullia;
    cicero.x86_64-darwin = x86_64-darwin.cicero;

    ciceroLocalTest.x86_64-linux  = (x86_64-linux.cicero."daedalus/ci"  fakeEvent).job;
    ciceroLocalTest.x86_64-darwin = (x86_64-darwin.cicero."daedalus/ci" fakeEvent).job;

  });
  # --- Flake Local Nix Configuration ----------------------------
  nixConfig = {
    extra-substituters = ["https://cache.iog.io" "https://iog.cachix.org"];
    extra-trusted-public-keys = ["hydra.iohk.io:f/Ea+s+dFdN+3Y/G+FDgSq+a5NEWhJGzdjvKNGv0/EQ=" "iog.cachix.org-1:nYO0M9xTk/s5t1Bs9asZ/Sww/1Kt/hRhkLP0Hhv/ctY="];
    allow-import-from-derivation = "true";
  };
  # --------------------------------------------------------------
}<|MERGE_RESOLUTION|>--- conflicted
+++ resolved
@@ -4,7 +4,6 @@
     nixpkgs.follows = "tullia/nixpkgs";
     tullia.url = "github:input-output-hk/tullia";
   };
-<<<<<<< HEAD
   outputs = inputs: let
     sourceLib = import ./nix/source-lib.nix { inherit inputs; };
     inherit (sourceLib) forEachCluster;
@@ -33,11 +32,7 @@
     defaultPackage = __mapAttrs (_: a: a.default) inputs.self.outputs.packages;
     devShell = __mapAttrs (_: a: a.default) inputs.self.outputs.devShells;
 
-    hydraJobs = {
-=======
-  outputs = inputs: {
     hydraJobs = rec {
->>>>>>> 6c133af9
 
       # --- Linux ----------------------------------------------------
       x86_64-linux.x86_64-linux = let
