--- conflicted
+++ resolved
@@ -118,14 +118,10 @@
   );
 };
 
-<<<<<<< HEAD
 export const createWallets = async (wallets, context, options) => {
 
   const { sequentially } = options || {};
 
-=======
-export const createWallets = async (wallets, context, sequentially) => {
->>>>>>> 80c370e5
   if (sequentially === true) {
     await createWalletsSequentially(wallets, context);
   } else {
