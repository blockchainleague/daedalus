Feature: Wallet Settings

  Background:
    Given I have completed the basic setup
    And I have the following wallets:
      | name   | password  |
      | first  |           |
      | second | Secret123 |

  Scenario: User sets Wallet password
    Given I am on the "first" wallet "settings" screen
    And I click on the "create" password label
    And I should see the "create" wallet password dialog
    And I enter wallet password:
      | password  | repeatedPassword |
      | Secret123 | Secret123        |
    And I submit the wallet password dialog
    Then I should see "change" label in password field

  Scenario: User tries to set Wallet password with invalid password format
    Given I am on the "first" wallet "settings" screen
    And I click on the "create" password label
    And I should see the "create" wallet password dialog
    And I enter wallet password:
      | password | repeatedPassword |
      | secret   | secret           |
    And I submit the wallet password dialog
    Then I should see the following error messages:
      | message                               |
      | global.errors.invalidSpendingPassword |

  Scenario: User changes Wallet password
    Given I am on the "second" wallet "settings" screen
    And I click on the "change" password label
    And I should see the "change" wallet password dialog
    And I change wallet password:
      | currentPassword | password     | repeatedPassword |
      | Secret123       | newSecret123 | newSecret123     |
    And I submit the wallet password dialog
    Then I should not see the change password dialog anymore

  Scenario: User changes wallet password to one which contains only cyrillic characters and numbers
    Given I am on the "second" wallet "settings" screen
    And I click on the "change" password label
    And I should see the "change" wallet password dialog
    And I change wallet password:
      | currentPassword | password           | repeatedPassword   |
      | Secret123       | ЬнЫгзукЗфыыцщкв123 | ЬнЫгзукЗфыыцщкв123 |
    And I submit the wallet password dialog
    Then I should not see the change password dialog anymore
<<<<<<< HEAD
   Scenario: User changes wallet password to one which contains only japanese characters and numbers
=======

  Scenario: User changes wallet password to one which contains only japanese characters and numbers
>>>>>>> 6305047d
    Given I am on the "second" wallet "settings" screen
    And I click on the "change" password label
    And I should see the "change" wallet password dialog
    And I change wallet password:
      | currentPassword | password     | repeatedPassword |
      | Secret123       | 新しい秘密123  | 新しい秘密123     |
    And I submit the wallet password dialog
    Then I should not see the change password dialog anymore

<<<<<<< HEAD
=======

>>>>>>> 6305047d
  Scenario: User removes Wallet password
    Given I am on the "second" wallet "settings" screen
    And I click on the "change" password label
    And I should see the "change" wallet password dialog
    And I toggle "Check to deactivate password" switch on the change wallet password dialog
    And I enter current wallet password:
      | currentPassword |
      | Secret123       |
    And I submit the wallet password dialog
    Then I should see "create" label in password field

  Scenario: User renames Wallet
    Given I am on the "first" wallet "settings" screen
    And I click on "name" input field
    And I enter new wallet name:
      | name         |
      | first Edited |
    And I click outside "name" input field
    Then I should see new wallet name "first Edited"

  Scenario: User renames Wallet to a name which includes non-latin characters
    Given I am on the "first" wallet "settings" screen
    And I click on "name" input field
    And I enter new wallet name:
      | name     |
      | キュビズム |
    And I click outside "name" input field
    Then I should see new wallet name "キュビズム"

  Scenario: User changes Wallet assurance level
    Given I am on the "first" wallet "settings" screen
    And I open "Transaction assurance security level" selection dropdown
    And I select "Strict" assurance level
    Then I should have wallet with "Strict" assurance level set<|MERGE_RESOLUTION|>--- conflicted
+++ resolved
@@ -48,12 +48,8 @@
       | Secret123       | ЬнЫгзукЗфыыцщкв123 | ЬнЫгзукЗфыыцщкв123 |
     And I submit the wallet password dialog
     Then I should not see the change password dialog anymore
-<<<<<<< HEAD
-   Scenario: User changes wallet password to one which contains only japanese characters and numbers
-=======
 
   Scenario: User changes wallet password to one which contains only japanese characters and numbers
->>>>>>> 6305047d
     Given I am on the "second" wallet "settings" screen
     And I click on the "change" password label
     And I should see the "change" wallet password dialog
@@ -63,10 +59,6 @@
     And I submit the wallet password dialog
     Then I should not see the change password dialog anymore
 
-<<<<<<< HEAD
-=======
-
->>>>>>> 6305047d
   Scenario: User removes Wallet password
     Given I am on the "second" wallet "settings" screen
     And I click on the "change" password label
