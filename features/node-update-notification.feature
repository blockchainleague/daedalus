--- conflicted
+++ resolved
@@ -19,12 +19,7 @@
     When I click the notification's postpone button
     Then I should not see the notification component anymore
 
-<<<<<<< HEAD
   @restartApp @skip
-=======
-  @skip
-  @restartApp
->>>>>>> 80c370e5
   Scenario: User accepts a node update notification
     When I click the notification's accept button
     Then I should see the Daedalus window close