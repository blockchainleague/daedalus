import { Given, When, Then } from 'cucumber';
import { expect } from 'chai';
import path from 'path';
import BigNumber from 'bignumber.js';
import {
  createWallets,
  fillOutWalletSendForm,
  getWalletByName,
  waitUntilWalletIsLoaded,
  addOrSetWalletsForScenario,
  importWalletWithFunds,
} from '../support/helpers/wallets-helpers';
import {
  waitUntilUrlEquals,
  navigateTo,
} from '../support/helpers/route-helpers';
import { DECIMAL_PLACES_IN_ADA } from '../../source/renderer/app/config/numbersConfig';
import sidebar from '../support/helpers/sidebar-helpers';
import addWalletPage from '../support/helpers/add-wallet-page-helpers';
import importWalletDialog from '../support/helpers/dialogs/import-wallet-dialog-helpers';
import i18n from '../support/helpers/i18n-helpers';
import {
  isActiveWalletBeingRestored,
  waitForActiveRestoreNotification,
} from '../support/helpers/notifications-helpers';

const defaultWalletKeyFilePath = path.resolve(
  __dirname,
  '../support/default-wallet.key'
);
// const defaultWalletJSONFilePath = path.resolve(__dirname, '../support/default-wallet.json');
// ^^ JSON wallet file import is currently not working due to missing JSON import V1 API endpoint

Given(/^I have a "Imported Wallet" with funds$/, async function() {
  await importWalletWithFunds(this.client, {
    keyFilePath: defaultWalletKeyFilePath,
    password: null,
  });
  const wallet = await waitUntilWalletIsLoaded.call(this, 'Imported Wallet');
  addOrSetWalletsForScenario.call(this, wallet);
});

// V1 API endpoint for importing a wallet with a spending-password is currently broken
// As a temporary workaround we import the wallet without a spending-password
// and then create a spending-password in a separate call
Given(/^I have a "Imported Wallet" with funds and password$/, async function() {
  await importWalletWithFunds(this.client, {
    keyFilePath: defaultWalletKeyFilePath,
    password: null, // 'Secret123',
  });
  const wallet = await waitUntilWalletIsLoaded.call(this, 'Imported Wallet');
  addOrSetWalletsForScenario.call(this, wallet);

  // Create a spending-password in a separate call
  await this.client.executeAsync((walletId, done) => {
    daedalus.api.ada
      .updateSpendingPassword({
        walletId,
        oldPassword: null,
        newPassword: 'Secret123',
      })
      .then(() =>
        daedalus.stores.wallets
          .refreshWalletsData()
          .then(done)
          .catch(error => done(error))
      )
      .catch(error => done(error));
  }, wallet.id);
});

Given(/^I have the following wallets:$/, async function(table) {
  await createWallets(table.hashes(), this);
});

// Creates them sequentially
Given(/^I have created the following wallets:$/, async function(table) {
  await createWallets(table.hashes(), this, { sequentially: true });
});

Given(/^I am on the "([^"]*)" wallet "([^"]*)" screen$/, async function(
  walletName,
  screen
) {
  const wallet = getWalletByName.call(this, walletName);
  await navigateTo.call(this, `/wallets/${wallet.id}/${screen}`);
});

Given(/^I see the add wallet page/, function() {
  return addWalletPage.waitForVisible(this.client);
});

Given(/^I see delete wallet dialog$/, function() {
  return this.client.waitForVisible('.DeleteWalletConfirmationDialog_dialog');
});

Given(/^I see the create wallet dialog$/, function() {
  return this.client.waitForVisible('.WalletCreateDialog');
});

Given(/^I see the restore wallet dialog$/, function() {
  return this.client.waitForVisible('.WalletRestoreDialog');
});

Given(/^I dont see the create wallet dialog(?: anymore)?$/, function() {
  return this.client.waitForVisible('.WalletCreateDialog', null, true);
});

Given(/^the active wallet is "([^"]*)"$/, function(walletName) {
  const wallet = getWalletByName.call(this, walletName);
  this.client.execute(walletId => {
    daedalus.actions.setActiveWallet.trigger({ walletId });
  }, wallet.id);
});

When(/^I click on the create wallet button on the add wallet page/, function() {
  return this.waitAndClick('.WalletAdd .createWalletButton');
});

When(/^I click on the import wallet button on the add wallet page/, function() {
  return addWalletPage.clickImportButton(this.client);
});

When(/^I see the import wallet dialog$/, function() {
  return importWalletDialog.waitForDialog(this.client);
});

When(/^I select a valid wallet import key file$/, function() {
  // return importWalletDialog.selectFile(this.client, { filePath: defaultWalletJSONFilePath });
  // ^^ JSON wallet file import is currently not working due to missing JSON import V1 API endpoint
  // so we have to use the KEY wallet file instead:
  return importWalletDialog.selectFile(this.client, {
    filePath: defaultWalletKeyFilePath,
  });
});

When(
  /^I toggle "Activate to create password" switch on the import wallet key dialog$/,
  function() {
    return this.waitAndClick('.WalletFileImportDialog .SimpleSwitch_switch');
  }
);

When(/^I enter wallet spending password:$/, async function(table) {
  const fields = table.hashes()[0];
  await this.client.setValue(
    '.WalletFileImportDialog .spendingPassword input',
    fields.password
  );
  await this.client.setValue(
    '.WalletFileImportDialog .repeatedPassword input',
    fields.repeatedPassword
  );
});

When(
  /^I click on the import wallet button in import wallet dialog$/,
  function() {
    return importWalletDialog.clickImport(this.client);
  }
);

When(/^I should see wallet spending password inputs$/, function() {
  return this.client.waitForVisible(
    '.WalletFileImportDialog .spendingPassword input'
  );
});

When(/^I have one wallet address$/, function() {
  return this.client.waitForVisible('.generatedAddress-1');
});

When(/^I enter spending password "([^"]*)"$/, function(password) {
  return this.client.setValue(
    '.WalletReceive_spendingPassword input',
    password
  );
});

When(/^I click on the "Generate new address" button$/, function() {
  return this.client.click('.generateAddressButton');
});

When(
  /^I click on the restore wallet button on the add wallet page$/,
  function() {
    return this.waitAndClick('.WalletAdd .restoreWalletButton');
  }
);

When(/^I click the wallet (.*) button$/, async function(buttonName) {
  const buttonSelector = `.WalletNavButton_component.${buttonName}`;
  await this.client.waitForVisible(buttonSelector);
  await this.client.click(buttonSelector);
});

When(/^I can see the send form$/, function() {
  return this.client.waitForVisible('.WalletSendForm');
});

When(/^I fill out the wallet send form with:$/, function(table) {
  return fillOutWalletSendForm.call(this, table.hashes()[0]);
});

When(
  /^I fill out the send form with a transaction to "([^"]*)" wallet:$/,
  async function(walletName, table) {
    const values = table.hashes()[0];
    const walletId = getWalletByName.call(this, walletName).id;
    const walletAddress = await this.client.executeAsync((id, done) => {
      daedalus.api.ada
        .getAddresses({ walletId: id })
        .then(response => done(response.addresses[0].id))
        .catch(error => done(error));
    }, walletId);
    values.address = walletAddress.value;
    return fillOutWalletSendForm.call(this, values);
  }
);

When(/^the transaction fees are calculated$/, async function() {
  this.fees = await this.client.waitUntil(async () => {
    // Expected transactionFeeText format "+ 0.000001 of fees"
    const transactionFeeText = await this.client.getText(
      '.AmountInputSkin_fees'
    );
    const transactionFeeAmount = new BigNumber(transactionFeeText.substr(2, 8));
    return transactionFeeAmount.greaterThan(0) ? transactionFeeAmount : false;
  });
});

When(/^I click on the next button in the wallet send form$/, async function() {
  const submitButton = '.WalletSendForm_nextButton';
  await this.client.waitForVisible(submitButton);
  return this.client.click(submitButton);
});

When(/^I see send money confirmation dialog$/, function() {
  return this.client.waitForVisible('.WalletSendConfirmationDialog_dialog');
});

When(
  /^I enter wallet spending password in confirmation dialog "([^"]*)"$/,
  async function(password) {
    await this.client.setValue(
      '.WalletSendConfirmationDialog_spendingPassword input',
      password
    );
  }
);

When(/^I submit the wallet send form$/, async function() {
  await this.client.waitForEnabled(
    '.WalletSendConfirmationDialog_dialog .confirmButton'
  );
  return this.client.click(
    '.WalletSendConfirmationDialog_dialog .confirmButton'
  );
});

When(
  /^I toggle "Spending password" switch on the create wallet dialog$/,
  function() {
    return this.waitAndClick('.WalletCreateDialog .SimpleSwitch_switch');
  }
);

When(
  /^I toggle "Spending password" switch on the restore wallet dialog$/,
  function() {
    return this.waitAndClick('.WalletRestoreDialog .SimpleSwitch_switch');
  }
);

When(
  /^I submit the create wallet dialog with the following inputs:$/,
  async function(table) {
    const fields = table.hashes()[0];
    await this.client.setValue(
      '.WalletCreateDialog .walletName input',
      fields.walletName
    );
    return this.client.click('.WalletCreateDialog .primary');
  }
);

When(
  /^I submit the create wallet with spending password dialog with the following inputs:$/,
  async function(table) {
    const fields = table.hashes()[0];
    await this.client.setValue(
      '.WalletCreateDialog .walletName input',
      fields.walletName
    );
    await this.client.setValue(
      '.WalletCreateDialog .spendingPassword input',
      fields.password
    );
    await this.client.setValue(
      '.WalletCreateDialog .repeatedPassword input',
      fields.repeatedPassword
    );
    return this.client.click('.WalletCreateDialog .primary');
  }
);

When(/^I enter wallet name "([^"]*)" in restore wallet dialog$/, async function(
  walletName
) {
  return this.client.setValue(
    '.WalletRestoreDialog .walletName input',
    walletName
  );
});

When(/^I enter recovery phrase in restore wallet dialog:$/, async function(
  table
) {
  const fields = table.hashes()[0];
  const recoveryPhrase = fields.recoveryPhrase.split(' ');
  for (let i = 0; i < recoveryPhrase.length; i++) {
    const word = recoveryPhrase[i];
<<<<<<< HEAD
    await this.client.setValue('.AutocompleteOverrides_autocompleteWrapper input', word);
    await this.client.waitForVisible(`//li[text()="${word}"]`);
    await this.waitAndClick(`//li[text()="${word}"]`);
    await this.client.waitForVisible(`//span[text()="${word}"]`);
=======
    await this.client.setValue(
      '.AutocompleteOverrides_autocompleteWrapper input',
      word
    );
    await this.client.waitForVisible(`//li[contains(text(), '${word}')]`);
    await this.waitAndClick(`//li[contains(text(), '${word}')]`);
    await this.client.waitForVisible(`//span[contains(text(), '${word}')]`);
>>>>>>> e03eaa39
  }
});

When(/^I enter wallet password in restore wallet dialog:$/, async function(
  table
) {
  const fields = table.hashes()[0];
  await this.client.setValue(
    '.WalletRestoreDialog .spendingPassword input',
    fields.password
  );
  await this.client.setValue(
    '.WalletRestoreDialog .repeatedPassword input',
    fields.repeatedPassword
  );
});

When(/^I submit the restore wallet dialog$/, function() {
  return this.client.click('.WalletRestoreDialog .primary');
});

When(/^I see the create wallet privacy dialog$/, function() {
  return this.client.waitForVisible('.WalletBackupPrivacyWarningDialog');
});

When(
  /^I click on "Please make sure nobody looks your screen" checkbox$/,
  function() {
    return this.waitAndClick(
      '.WalletBackupPrivacyWarningDialog .SimpleCheckbox_root'
    );
  }
);

When(/^I submit the create wallet privacy dialog$/, function() {
  return this.waitAndClick('.WalletBackupPrivacyWarningDialog .primary');
});

When(/^I see the create wallet recovery phrase display dialog$/, function() {
  return this.client.waitForVisible('.WalletRecoveryPhraseDisplayDialog');
});

When(/^I note down the recovery phrase$/, async function() {
  const recoveryPhrase = await this.client.getText(
    '.WalletRecoveryPhraseMnemonic_component'
  );
  this.recoveryPhrase = recoveryPhrase.split(' ');
});

When(/^I submit the create wallet recovery phrase display dialog$/, function() {
  return this.waitAndClick('.WalletRecoveryPhraseDisplayDialog .primary');
});

When(/^I see the create wallet recovery phrase entry dialog$/, function() {
  return this.client.waitForVisible('.WalletRecoveryPhraseEntryDialog');
});

<<<<<<< HEAD
When(/^I click on recovery phrase mnemonics in correct order$/, async function () {
  for (let i = 0; i < this.recoveryPhrase.length; i++) {
    const word = this.recoveryPhrase[i];
    const selector = 'MnemonicWord_root';
    const disabledSelector = 'MnemonicWord_disabled';
    await this.waitAndClick(
      `//button[contains(@class,'${selector}') and not(contains(@class, '${disabledSelector}')) and text()="${word}"]`
    );
=======
When(
  /^I click on recovery phrase mnemonics in correct order$/,
  async function() {
    for (let i = 0; i < this.recoveryPhrase.length; i++) {
      const text = this.recoveryPhrase[i];
      const selector = 'MnemonicWord_root';
      const disabledSelector = 'MnemonicWord_disabled';
      await this.waitAndClick(
        `//button[contains(@class,'${selector}') and not(contains(@class, '${disabledSelector}')) and contains(text(), '${text}')]`
      );
    }
>>>>>>> e03eaa39
  }
);

When(/^I click on the "Accept terms" checkboxes$/, async function() {
  const termsCheckboxes = await this.client.elements('.SimpleCheckbox_root');
  for (let i = 0; i < termsCheckboxes.value.length; i++) {
    const termsCheckbox = termsCheckboxes.value[i].ELEMENT;
    await this.client.elementIdClick(termsCheckbox);
  }
});

When(/^I submit the create wallet recovery phrase entry dialog$/, function() {
  return this.waitAndClick('.WalletRecoveryPhraseEntryDialog .primary');
});

When(/^I click on delete wallet button$/, async function() {
  return this.client.click('.DeleteWalletButton_button');
});

When(/^I enter "([^"]*)" as name of the wallet to confirm$/, async function(
  walletName
) {
  return this.client.setValue(
    '.DeleteWalletConfirmationDialog_confirmationInput input',
    walletName
  );
});

When(
  /^I click on the "Make sure you have access to backup before continuing" checkbox$/,
  function() {
    return this.waitAndClick(
      '.DeleteWalletConfirmationDialog_dialog .SimpleCheckbox_root'
    );
  }
);

When(/^I submit the delete wallet dialog$/, function() {
  return this.client.click('.DeleteWalletConfirmationDialog_dialog .primary');
});

When(/^I try to import the wallet with funds again$/, async function() {
  await sidebar.activateCategory(this.client, { category: 'wallets' });
  await sidebar.clickAddWalletButton(this.client);
  await addWalletPage.waitForVisible(this.client);
  await addWalletPage.clickImportButton(this.client);
  await importWalletDialog.waitForDialog(this.client);
  // await importWalletDialog.selectFile(this.client, { filePath: defaultWalletJSONFilePath });
  // ^^ JSON wallet file import is currently not working due to missing JSON import V1 API endpoint
  // so we have to use the KEY wallet file instead:
  await importWalletDialog.selectFile(this.client, {
    filePath: defaultWalletKeyFilePath,
  });
  return importWalletDialog.clickImport(this.client);
});

Then(
  /^I see the import wallet dialog with an error that the wallet already exists$/,
  async function() {
    return importWalletDialog.expectError(this.client, {
      error: await i18n.formatMessage(this.client, {
        id: 'api.errors.WalletAlreadyImportedError',
      }),
    });
  }
);

Then(
  /^I should not see the create wallet recovery phrase entry dialog anymore$/,
  function() {
    return this.client.waitForVisible(
      '.WalletRecoveryPhraseEntryDialog',
      null,
      true
    );
  }
);

Then(/^I should not see the delete wallet dialog anymore$/, function() {
  return this.client.waitForVisible(
    '.DeleteWalletConfirmationDialog_dialog',
    null,
    true
  );
});

Then(/^I should not see the import wallet dialog anymore$/, function() {
  return importWalletDialog.waitForDialog(this.client, { isHidden: true });
});

Then(/^I should not see the restore wallet dialog anymore$/, function() {
  return this.client.waitForVisible('.WalletRestoreDialog', null, true);
});

Then(
  /^I should see the restore status notification while import is running$/,
  async function() {
    // Only check the rendered DOM if the restore is still in progress
    if (await isActiveWalletBeingRestored(this.client)) {
      await waitForActiveRestoreNotification(this.client);
    }
  }
);

Then(
  /^I should not see the restore status notification once import is finished$/,
  async function() {
    await waitForActiveRestoreNotification(this.client, { isHidden: true });
  }
);

Then(
  /^I should see the restore status notification while restore is running$/,
  async function() {
    // Only check the rendered DOM if the restore is still in progress
    if (await isActiveWalletBeingRestored(this.client)) {
      await waitForActiveRestoreNotification(this.client);
    }
  }
);

Then(
  /^I should not see the restore status notification once restore is finished$/,
  async function() {
    await waitForActiveRestoreNotification(this.client, { isHidden: true });
  }
);

Then(/^I should have newly created "([^"]*)" wallet loaded$/, async function(
  walletName
) {
  const result = await this.client.executeAsync(done => {
    daedalus.stores.wallets.walletsRequest
      .execute()
      .then(done)
      .catch(error => done(error));
  });
  // Add or set the wallets for this scenario
  if (this.wallets != null) {
    this.wallets.push(...result.value);
  } else {
    this.wallets = result.value;
  }
  const wallet = getWalletByName.call(this, walletName);
  expect(wallet).to.be.an('object');
});

Then(/^I should be on some wallet page$/, async function() {
  return this.client.waitForVisible('.WalletNavigation_component');
});

Then(/^I should be on the "([^"]*)" wallet "([^"]*)" screen$/, async function(
  walletName,
  screenName
) {
  const wallet = getWalletByName.call(this, walletName);
  return waitUntilUrlEquals.call(this, `/wallets/${wallet.id}/${screenName}`);
});

Then(/^I should be on the "([^"]*)" screen$/, async function(screenName) {
  return waitUntilUrlEquals.call(this, `/${screenName}`);
});

Then(
  /^I should see the following error messages on the wallet send form:$/,
  async function(data) {
    const errorSelector = '.WalletSendForm_component .SimpleFormField_error';
    await this.client.waitForText(errorSelector);
    let errorsOnScreen = await this.client.getText(errorSelector);
    if (typeof errorsOnScreen === 'string') errorsOnScreen = [errorsOnScreen];
    const errors = data.hashes();
    for (let i = 0; i < errors.length; i++) {
      const expectedError = await this.intl(errors[i].message);
      expect(errorsOnScreen[i]).to.equal(expectedError);
    }
  }
);

// TODO: refactor this to a less hackish solution (fees cannot easily be calculated atm)
Then(/^the latest transaction should show:$/, async function(table) {
  const expectedData = table.hashes()[0];
  await this.client.waitForVisible('.Transaction_title');
  let transactionTitles = await this.client.getText('.Transaction_title');
  transactionTitles = [].concat(transactionTitles);
  const expectedTransactionTitle = await this.intl(expectedData.title, {
    currency: 'Ada',
  });
  expect(expectedTransactionTitle).to.equal(transactionTitles[0]);
  let transactionAmounts = await this.client.getText('.Transaction_amount');
  transactionAmounts = [].concat(transactionAmounts);
  // Transaction amount includes transaction fees so we need to
  // substract them in order to get a match with expectedData.amountWithoutFees.
  // NOTE: we use "add()" as this is outgoing transaction and amount is a negative value!
  const transactionAmount = new BigNumber(transactionAmounts[0]);
  const transactionAmountWithoutFees = transactionAmount
    .add(this.fees)
    .toFormat(DECIMAL_PLACES_IN_ADA);
  expect(expectedData.amountWithoutFees).to.equal(transactionAmountWithoutFees);
});

// Extended timeout is used for this step as it takes more than DEFAULT_TIMEOUT
// for the receiver wallet's balance to be updated on the backend after creating transactions
Then(
  /^the balance of "([^"]*)" wallet should be:$/,
  { timeout: 60000 },
  async function(walletName, table) {
    const expectedData = table.hashes()[0];
    const receiverWallet = getWalletByName.call(this, walletName);
    return this.client.waitUntil(async () => {
      const receiverWalletBalance = await this.client.getText(
        `.SidebarWalletsMenu_wallets .Wallet_${
          receiverWallet.id
        } .SidebarWalletMenuItem_info`
      );
      return receiverWalletBalance === `${expectedData.balance} ADA`;
    }, 60000);
  }
);

Then(
  /^I should see newly generated address as active address on the wallet receive screen$/,
  async function() {
    return this.client.waitUntil(async () => {
      const activeAddress = await this.client.getText('.WalletReceive_hash');
      const generatedAddress = await this.client.getText(
        '.generatedAddress-1 .Address_addressId'
      );
      return generatedAddress === activeAddress;
    });
  }
);

Then(/^I should see the wallets in the following order:$/, async function(
  table
) {
  const expectedWallets = table.hashes();
  const wallets = await this.client.getText('.SidebarWalletMenuItem_title');
  wallets.forEach((wallet, index) =>
    expect(wallet).to.equal(expectedWallets[index].name)
  );
});<|MERGE_RESOLUTION|>--- conflicted
+++ resolved
@@ -320,20 +320,13 @@
   const recoveryPhrase = fields.recoveryPhrase.split(' ');
   for (let i = 0; i < recoveryPhrase.length; i++) {
     const word = recoveryPhrase[i];
-<<<<<<< HEAD
-    await this.client.setValue('.AutocompleteOverrides_autocompleteWrapper input', word);
+    await this.client.setValue(
+      '.AutocompleteOverrides_autocompleteWrapper input',
+      word
+    );
     await this.client.waitForVisible(`//li[text()="${word}"]`);
     await this.waitAndClick(`//li[text()="${word}"]`);
     await this.client.waitForVisible(`//span[text()="${word}"]`);
-=======
-    await this.client.setValue(
-      '.AutocompleteOverrides_autocompleteWrapper input',
-      word
-    );
-    await this.client.waitForVisible(`//li[contains(text(), '${word}')]`);
-    await this.waitAndClick(`//li[contains(text(), '${word}')]`);
-    await this.client.waitForVisible(`//span[contains(text(), '${word}')]`);
->>>>>>> e03eaa39
   }
 });
 
@@ -391,28 +384,17 @@
   return this.client.waitForVisible('.WalletRecoveryPhraseEntryDialog');
 });
 
-<<<<<<< HEAD
-When(/^I click on recovery phrase mnemonics in correct order$/, async function () {
-  for (let i = 0; i < this.recoveryPhrase.length; i++) {
-    const word = this.recoveryPhrase[i];
-    const selector = 'MnemonicWord_root';
-    const disabledSelector = 'MnemonicWord_disabled';
-    await this.waitAndClick(
-      `//button[contains(@class,'${selector}') and not(contains(@class, '${disabledSelector}')) and text()="${word}"]`
-    );
-=======
 When(
   /^I click on recovery phrase mnemonics in correct order$/,
   async function() {
     for (let i = 0; i < this.recoveryPhrase.length; i++) {
-      const text = this.recoveryPhrase[i];
+      const word = this.recoveryPhrase[i];
       const selector = 'MnemonicWord_root';
       const disabledSelector = 'MnemonicWord_disabled';
       await this.waitAndClick(
-        `//button[contains(@class,'${selector}') and not(contains(@class, '${disabledSelector}')) and contains(text(), '${text}')]`
+        `//button[contains(@class,'${selector}') and not(contains(@class, '${disabledSelector}')) and text()="${word}"]`
       );
     }
->>>>>>> e03eaa39
   }
 );
 
