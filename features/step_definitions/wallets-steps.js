import { expect } from 'chai';
import {
  fillOutWalletSendForm,
  getWalletByName,
} from './lib/wallets-helpers';
import {
  waitUntilUrlEquals,
} from './lib/route-helpers'
import path from 'path';

const defaultWalletKeyFilePath = path.resolve(__dirname, '../support/default-wallet.key');

export default function () {

  this.Given(/^I have a wallet with funds$/, async function () {
    const result = await this.client.executeAsync(function(filePath, done) {
      // This assumes that we always have a default wallet on the backend!
      daedalus.api.importWalletFromKey({ filePath, walletPassword: null }).then((wallet) => {
        daedalus.stores.wallets.refreshWalletsData().then(() => done(wallet));
      });
    }, defaultWalletKeyFilePath);
    this.wallet = result.value;
    // Add or set the wallets for this scenario
    if (this.wallets != null) {
      this.wallets.push(this.wallet);
    } else {
      this.wallets = [this.wallet];
    }
<<<<<<< HEAD
=======
  });

  this.Given(/^I have a wallet with funds and password$/, async function () {
    const result = await this.client.executeAsync(function(filePath, done) {
      // This assumes that we always have a default wallet on the backend!
      daedalus.api.importWalletFromKey({ filePath, walletPassword: 'secret' }).then((wallet) => {
        daedalus.stores.wallets.refreshWalletsData().then(() => done(wallet));
      });
    }, defaultWalletKeyFilePath);
    this.wallet = result.value;
    // Add or set the wallets for this scenario
    if (this.wallets != null) {
      this.wallets.push(this.wallet);
    } else {
      this.wallets = [this.wallet];
    }
>>>>>>> 668c841f
  });

  this.Given(/^I have the following wallets:$/, async function (table) {
    const result = await this.client.executeAsync(function(wallets, done) {
      window.Promise.all(wallets.map((wallet) => {
        return daedalus.api.createWallet({
          name: wallet.name,
          mnemonic: daedalus.api.generateMnemonic().join(' '),
          password: wallet.password || null,
        });
      }))
      .then(() => {
        daedalus.stores.wallets.walletsRequest.execute().then(done);
      })
      .catch((error) => done(error.stack));
    }, table.hashes());
    // Add or set the wallets for this scenario
    if (this.wallets != null) {
      this.wallets.push(...result.value);
    } else {
      this.wallets = result.value;
    }
  });

  this.Given(/^I am on the "([^"]*)" wallet "([^"]*)" screen$/, async function (walletName, screen) {
    const wallet = getWalletByName.call(this, walletName);
    await this.navigateTo(`/wallets/${wallet.id}/${screen}`);
  });

  this.Given(/^I see the add wallet dialog$/, function () {
    return this.client.waitForVisible('.WalletAddDialog');
  });

  this.Given(/^I see delete wallet dialog$/, function () {
    return this.client.waitForVisible('.DeleteWalletConfirmationDialog_dialog');
  });

  this.Given(/^I see the create wallet dialog$/, function () {
    return this.client.waitForVisible('.WalletCreateDialog');
  });

  this.Given(/^I see the restore wallet dialog$/, function () {
    return this.client.waitForVisible('.WalletRestoreDialog');
  });

  this.Given(/^I dont see the create wallet dialog(?: anymore)?$/, function () {
    return this.client.waitForVisible('.WalletCreateDialog', null, true);
  });

  this.Given(/^the active wallet is "([^"]*)"$/, function (walletName) {
    const wallet = getWalletByName.call(this, walletName);
    this.client.execute(walletId => {
      daedalus.actions.setActiveWallet.trigger({ walletId });
    }, wallet.id);
  });

  this.When(/^I click on the create wallet button in add wallet dialog$/, function () {
    return this.waitAndClick('.WalletAddDialog .createWalletButton');
  });

  this.When(/^I click on the import wallet button in add wallet dialog$/, function () {
    return this.waitAndClick('.WalletAddDialog .importWalletButton');
  });

  this.When(/^I see the import wallet dialog$/, function () {
    return this.client.waitForVisible('.WalletKeyImportDialog');
  });

  this.When(/^I select a valid wallet import key file$/, async function () {
    await this.client.chooseFile('.WalletKeyImportDialog_keyUpload .FileUploadWidget_dropZone input', defaultWalletKeyFilePath);
  });

  this.When(/^I toggle "Activate to create password" switch on the import wallet key dialog$/, function () {
    return this.waitAndClick('.WalletKeyImportDialog .switch_field');
  });

  this.When(/^I enter wallet spending password:$/, async function (table) {
    const fields = table.hashes()[0];
    await this.client.setValue('.WalletKeyImportDialog .walletPassword input', fields.password);
    await this.client.setValue('.WalletKeyImportDialog .repeatedPassword input', fields.repeatedPassword);
  });

  this.When(/^I click on the import wallet button in import wallet dialog$/, function () {
    return this.waitAndClick('.WalletKeyImportDialog .dialog_button');
  });

  this.When(/^I should see wallet spending password inputs$/, function () {
    return this.client.waitForVisible('.WalletKeyImportDialog .walletPassword input');
  });

  this.When(/^I have one wallet address$/, function () {
    return this.client.waitForVisible('.generatedAddress-1');
  });

  this.When(/^I enter spending password "([^"]*)"$/, function (password) {
    return this.client.setValue('.WalletReceive_spendingPassword input', password);
  });

  this.When(/^I click on the "Generate new address" button$/, function () {
    return this.client.click('.generateAddressButton');
  });

  this.When(/^I click on the restore wallet button in add wallet dialog$/, function () {
    return this.waitAndClick('.WalletAddDialog .restoreWalletButton');
  });

  this.When(/^I click the wallet (.*) button$/, async function (buttonName) {
    const buttonSelector = `.WalletNavButton_component.${buttonName}`;
    await this.client.waitForVisible(buttonSelector);
    await this.client.click(buttonSelector);
  });

  this.When(/^I fill out the wallet send form with:$/, function (table) {
    return fillOutWalletSendForm.call(this, table.hashes()[0]);
  });

  this.When(/^I fill out the send form with a transaction to "([^"]*)" wallet:$/, async function (walletName, table) {
    const values = table.hashes()[0];
    const walletId = this.wallets.find((w) => w.name === walletName).id;
    const walletAddress = await this.client.executeAsync(function(id, done) {
      daedalus.api.getAddresses({ walletId: id }).then((response) => {
        const address = response.addresses[0].id;
        done(address);
      });
    }, walletId);
    values.address = walletAddress.value;
    return fillOutWalletSendForm.call(this, values);
  });

  this.When(/^I submit the wallet send form$/, async function () {
    const submitButton = '.WalletSendForm_submitButton';
    await this.client.waitForVisible(submitButton);
    return this.client.click(submitButton);
  });

  this.When(/^I toggle "Activate to create password" switch on the create wallet dialog$/, function () {
    return this.waitAndClick('.WalletCreateDialog .switch_field');
  });

  this.When(/^I toggle "Activate to create password" switch on the restore wallet dialog$/, function () {
    return this.waitAndClick('.WalletRestoreDialog .switch_field');
  });

  this.When(/^I submit the create wallet dialog with the following inputs:$/, async function (table) {
    const fields = table.hashes()[0];
    await this.client.setValue('.WalletCreateDialog .walletName input', fields.walletName);
    return this.client.click('.WalletCreateDialog .dialog_button');
  });

  this.When(/^I submit the create wallet with spending password dialog with the following inputs:$/, async function (table) {
    const fields = table.hashes()[0];
    await this.client.setValue('.WalletCreateDialog .walletName input', fields.walletName);
    await this.client.setValue('.WalletCreateDialog .walletPassword input', fields.password);
    await this.client.setValue('.WalletCreateDialog .repeatedPassword input', fields.repeatedPassword);
    return this.client.click('.WalletCreateDialog .dialog_button');
  });

  this.When(/^I submit the restore wallet dialog with the following inputs:$/, async function (table) {
    const fields = table.hashes()[0];
    await this.client.setValue('.WalletRestoreDialog .walletName input', fields.walletName);
    await this.client.setValue('.WalletRestoreDialog .recoveryPhrase textarea', fields.recoveryPhrase);
    return this.client.click('.WalletRestoreDialog .dialog_button');
  });

  this.When(/^I submit the restore wallet with spending password dialog with the following inputs:$/, async function (table) {
    const fields = table.hashes()[0];
    await this.client.setValue('.WalletRestoreDialog .walletName input', fields.walletName);
    await this.client.setValue('.WalletRestoreDialog .recoveryPhrase textarea', fields.recoveryPhrase);
    await this.client.setValue('.WalletRestoreDialog .walletPassword input', fields.password);
    await this.client.setValue('.WalletRestoreDialog .repeatedPassword input', fields.repeatedPassword);
    return this.client.click('.WalletRestoreDialog .dialog_button');
  });

  this.When(/^I see the create wallet privacy dialog$/, function () {
    return this.client.waitForVisible('.WalletBackupPrivacyWarningDialog');
  });

  this.When(/^I click on "Please make sure nobody looks your screen" checkbox$/, function () {
    return this.waitAndClick('.WalletBackupPrivacyWarningDialog .CheckboxWithLongLabel_checkbox');
  });

  this.When(/^I submit the create wallet privacy dialog$/, function () {
    return this.waitAndClick('.WalletBackupPrivacyWarningDialog .dialog_button');
  });

  this.When(/^I see the create wallet recovery phrase display dialog$/, function () {
    return this.client.waitForVisible('.WalletRecoveryPhraseDisplayDialog');
  });

  this.When(/^I note down the recovery phrase$/, async function () {
    const recoveryPhrase = await this.client.getText('.WalletRecoveryPhraseMnemonic_component');
    this.recoveryPhrase = recoveryPhrase.split(' ');
  });

  this.When(/^I submit the create wallet recovery phrase display dialog$/, function () {
    return this.waitAndClick('.WalletRecoveryPhraseDisplayDialog .dialog_button');
  });

  this.When(/^I see the create wallet recovery phrase entry dialog$/, function () {
    return this.client.waitForVisible('.WalletRecoveryPhraseEntryDialog');
  });

  this.When(/^I click on recovery phrase mnemonics in correct order$/, async function () {
    for (let i = 0; i < this.recoveryPhrase.length; i++) {
      const recoveryPhraseMnemonic = this.recoveryPhrase[i];
      await this.waitAndClick(`//button[contains(text(), "${recoveryPhraseMnemonic}") and @class="MnemonicWord_component MnemonicWord_active"]`);
    }
  });

  this.When(/^I click on the "Accept terms" checkboxes$/, async function () {
    const termsCheckboxes = await this.client.elements('.CheckboxWithLongLabel_checkbox');
    for (let i = 0; i < termsCheckboxes.value.length; i++) {
      const termsCheckbox = termsCheckboxes.value[i].ELEMENT;
      await this.client.elementIdClick(termsCheckbox);
    }
  });

  this.When(/^I submit the create wallet recovery phrase entry dialog$/, function () {
    return this.waitAndClick('.WalletRecoveryPhraseEntryDialog .dialog_button');
  });

  this.When(/^I click on delete wallet button$/, async function () {
    return this.client.click('.DeleteWalletButton_button');
  });

  this.When(/^I enter "([^"]*)" as name of the wallet to confirm$/, async function (walletName) {
    return this.client.setValue('.DeleteWalletConfirmationDialog_confirmationInput input', walletName);
  });

  this.When(/^I click on the "Make sure you have access to backup before continuing" checkbox$/, function () {
    return this.waitAndClick('.DeleteWalletConfirmationDialog_dialog .CheckboxWithLongLabel_checkbox');
  });

  this.When(/^I submit the delete wallet dialog$/, async function () {
    return this.client.click('.DeleteWalletConfirmationDialog_dialog .button_primary');
  });

  this.Then(/^I should not see the create wallet recovery phrase entry dialog anymore$/, function () {
    return this.client.waitForVisible('.WalletRecoveryPhraseEntryDialog', null, true);
  });

  this.Then(/^I should not see the delete wallet dialog anymore$/, function () {
    return this.client.waitForVisible('.DeleteWalletConfirmationDialog_dialog', null, true);
  });

  this.Then(/^I should not see the restore wallet dialog anymore$/, function () {
    return this.client.waitForVisible('.WalletRestoreDialog', null, true);
  });

  this.Then(/^I should have newly created "([^"]*)" wallet loaded$/, async function (walletName) {
    const result = await this.client.executeAsync(function(done) {
      daedalus.stores.wallets.walletsRequest.execute().then(done);
    });
    // Add or set the wallets for this scenario
    if (this.wallets != null) {
      this.wallets.push(...result.value);
    } else {
      this.wallets = result.value;
    }
    const wallet = getWalletByName.call(this, walletName);
    expect(wallet).to.be.an('object');
  });

  this.Then(/^I should be on some wallet page$/, async function () {
    return this.client.waitForVisible('.WalletNavigation_component');
  });

  this.Then(/^I should be on the "([^"]*)" wallet "([^"]*)" screen$/, async function (walletName, screenName) {
    const wallet = getWalletByName.call(this, walletName);
    return waitUntilUrlEquals.call(this, `/wallets/${wallet.id}/${screenName}`);
  });

  this.Then(/^I should see the following error messages on the wallet send form:$/, async function (data) {
    const errorSelector = '.WalletSendForm_component .SimpleFormField_error';
    await this.client.waitForText(errorSelector);
    let errorsOnScreen = await this.client.getText(errorSelector);
    if (typeof errorsOnScreen === 'string') errorsOnScreen = [errorsOnScreen];
    const errors = data.hashes();
    for (let i = 0; i < errors.length; i++) {
      const expectedError = await this.intl(errors[i].message);
      expect(errorsOnScreen[i]).to.equal(expectedError);
    }
  });

  this.Then(/^the latest transaction should show:$/, async function (table) {
    const expectedData = table.hashes()[0];
    await this.client.waitForVisible('.Transaction_title');
    let transactionTitles = await this.client.getText('.Transaction_title');
    transactionTitles = [].concat(transactionTitles);
    const expectedTransactionTitle = await this.intl(expectedData.title);
    expect(expectedTransactionTitle).to.equal(transactionTitles[0]);
    let transactionAmounts = await this.client.getText('.Transaction_amount');
    transactionAmounts = [].concat(transactionAmounts);
    expect(expectedData.amount).to.include(transactionAmounts[0]);
  });

  this.Then(/^I should see two wallet addresses$/, function () {
    return this.client.waitForVisible('.generatedAddress-2');
  });

};<|MERGE_RESOLUTION|>--- conflicted
+++ resolved
@@ -26,8 +26,6 @@
     } else {
       this.wallets = [this.wallet];
     }
-<<<<<<< HEAD
-=======
   });
 
   this.Given(/^I have a wallet with funds and password$/, async function () {
@@ -44,7 +42,6 @@
     } else {
       this.wallets = [this.wallet];
     }
->>>>>>> 668c841f
   });
 
   this.Given(/^I have the following wallets:$/, async function (table) {
