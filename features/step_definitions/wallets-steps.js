--- conflicted
+++ resolved
@@ -589,49 +589,12 @@
   // substract them in order to get a match with expectedData.amountWithoutFees.
   // NOTE: we use "add()" as this is outgoing transaction and amount is a negative value!
   const transactionAmount = new BigNumber(transactionAmounts[0]);
-<<<<<<< HEAD
-  const transactionAmountWithoutFees = transactionAmount
-    .add(this.fees)
-    .toFormat(DECIMAL_PLACES_IN_ADA);
-=======
   const transactionAmountWithoutFees = transactionAmount.add(this.fees).toFormat(DECIMAL_PLACES_IN_ADA);
->>>>>>> 1c6a18b8
   expect(expectedData.amountWithoutFees).to.equal(transactionAmountWithoutFees);
 });
 
 // Extended timeout is used for this step as it takes more than DEFAULT_TIMEOUT
 // for the receiver wallet's balance to be updated on the backend after creating transactions
-<<<<<<< HEAD
-Then(
-  /^the balance of "([^"]*)" wallet should be:$/,
-  { timeout: 60000 },
-  async function(walletName, table) {
-    const expectedData = table.hashes()[0];
-    const receiverWallet = getWalletByName.call(this, walletName);
-    return this.client.waitUntil(async () => {
-      const receiverWalletBalance = await this.client.getText(
-        `.SidebarWalletsMenu_wallets .Wallet_${
-          receiverWallet.id
-        } .SidebarWalletMenuItem_info`
-      );
-      return receiverWalletBalance === `${expectedData.balance} ADA`;
-    }, 60000);
-  }
-);
-
-Then(
-  /^I should see newly generated address as active address on the wallet receive screen$/,
-  async function() {
-    return this.client.waitUntil(async () => {
-      const activeAddress = await this.client.getText('.WalletReceive_hash');
-      const generatedAddress = await this.client.getText(
-        '.generatedAddress-1 .Address_addressId'
-      );
-      return generatedAddress === activeAddress;
-    });
-  }
-);
-=======
 Then(/^the balance of "([^"]*)" wallet should be:$/, { timeout: 60000 }, async function (walletName, table) {
   const expectedData = table.hashes()[0];
   const receiverWallet = getWalletByName.call(this, walletName);
@@ -648,7 +611,6 @@
     return generatedAddress === activeAddress;
   });
 });
->>>>>>> 1c6a18b8
 
 Then(/^I should see the wallets in the following order:$/, async function(
   table
