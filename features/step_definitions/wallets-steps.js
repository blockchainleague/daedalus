--- conflicted
+++ resolved
@@ -293,16 +293,11 @@
 
 When(/^I click on recovery phrase mnemonics in correct order$/, async function () {
   for (let i = 0; i < this.recoveryPhrase.length; i++) {
-<<<<<<< HEAD
-    const recoveryPhraseMnemonic = this.recoveryPhrase[i];
-    await this.waitAndClick(`//button[contains(text(), "${recoveryPhraseMnemonic}") and @class="flat SimpleButton_root MnemonicWord_root"]`);
-=======
     const text = this.recoveryPhrase[i];
     const selector = 'MnemonicWord_root';
     await this.waitAndClick(
       `//button[contains(@class,'${selector}') and contains(text(), '${text}')]`
     );
->>>>>>> ae26cef8
   }
 });
 
