import { expect } from 'chai';
import {
  fillOutWalletSendForm,
  getWalletByName,
} from './lib/wallets-helpers';
import {
  waitUntilUrlEquals,
} from './lib/route-helpers'
import path from 'path';

const defaultWalletKeyFilePath = path.resolve(__dirname, '../support/default-wallet.key');

export default function () {

  this.Given(/^I have a wallet with funds$/, async function () {
    const result = await this.client.executeAsync(function(filePath, done) {
      // This assumes that we always have a default wallet on the backend!
      daedalus.api.importWalletFromKey({ filePath, walletPassword: null }).then((wallet) => {
        daedalus.stores.wallets.refreshWalletsData().then(() => done(wallet));
      });
    }, defaultWalletKeyFilePath);
    this.wallet = result.value;
    this.wallets = [this.wallet];
  });

  this.Given(/^I have the following wallets:$/, async function (table) {
    const result = await this.client.executeAsync(function(wallets, done) {
      window.Promise.all(wallets.map((wallet) => {
        return daedalus.api.createWallet({
          name: wallet.name,
          mnemonic: daedalus.api.generateMnemonic().join(' '),
<<<<<<< HEAD
          password: wallet.password || null,
=======
          password: null,
>>>>>>> 6a6cd52d
        });
      }))
      .then(() => {
        daedalus.stores.wallets.walletsRequest.execute().then(done);
      })
      .catch((error) => done(error.stack));
    }, table.hashes());
    // Add or set the wallets for this scenario
    if (this.wallets != null) {
      this.wallets.push(...result.value);
    } else {
      this.wallets = result.value;
    }
  });

  this.Given(/^I am on the "([^"]*)" wallet "([^"]*)" screen$/, async function (walletName, screen) {
    const wallet = getWalletByName.call(this, walletName);
    await this.navigateTo(`/wallets/${wallet.id}/${screen}`);
  });

  this.Given(/^I see the add wallet dialog$/, function () {
    return this.client.waitForVisible('.WalletAddDialog');
  });

  this.Given(/^I see delete wallet dialog$/, function () {
    return this.client.waitForVisible('.DeleteWalletConfirmationDialog_dialog');
  });

  this.Given(/^I see the create wallet dialog$/, function () {
    return this.client.waitForVisible('.WalletCreateDialog');
  });

  this.Given(/^I see the restore wallet dialog$/, function () {
    return this.client.waitForVisible('.WalletRestoreDialog');
  });

  this.Given(/^I dont see the create wallet dialog(?: anymore)?$/, function () {
    return this.client.waitForVisible('.WalletCreateDialog', null, true);
  });

  this.Given(/^the active wallet is "([^"]*)"$/, function (walletName) {
    const wallet = getWalletByName.call(this, walletName);
    this.client.execute(walletId => {
      daedalus.actions.setActiveWallet.trigger({ walletId });
    }, wallet.id);
  });

  this.When(/^I click on the create wallet button in add wallet dialog$/, function () {
    return this.waitAndClick('.WalletAddDialog .createWalletButton');
  });

  this.When(/^I have one wallet address$/, function () {
    return this.client.waitForVisible('.generatedAddress-1');
  });

  this.When(/^I enter spending password "([^"]*)"$/, function (password) {
    return this.client.setValue('.WalletReceive_spendingPassword input', password);
  });

  this.When(/^I click on the "Generate new address" button$/, function () {
    return this.client.click('.generateAddressButton');
  });

  this.When(/^I click on the restore wallet button in add wallet dialog$/, function () {
    return this.waitAndClick('.WalletAddDialog .restoreWalletButton');
  });

  this.When(/^I click the wallet (.*) button$/, async function (buttonName) {
    const buttonSelector = `.WalletNavButton_component.${buttonName}`;
    await this.client.waitForVisible(buttonSelector);
    await this.client.click(buttonSelector);
  });

  this.When(/^I fill out the wallet send form with:$/, function (table) {
    return fillOutWalletSendForm.call(this, table.hashes()[0]);
  });

  this.When(/^I fill out the send form with a transaction to "([^"]*)" wallet:$/, async function (walletName, table) {
    const values = table.hashes()[0];
    const walletId = this.wallets.find((w) => w.name === walletName).id;
    const walletAddress = await this.client.executeAsync(function(id, done) {
      daedalus.api.getAddresses({ walletId: id }).then((response) => {
        const address = response.addresses[0].id;
        done(address);
      });
    }, walletId);
    values.address = walletAddress.value;
    return fillOutWalletSendForm.call(this, values);
  });

  this.When(/^I submit the wallet send form$/, async function () {
    const submitButton = '.WalletSendForm_submitButton';
    await this.client.waitForVisible(submitButton);
    return this.client.click(submitButton);
  });

  this.When(/^I toggle "Activate to create password" switch on the create wallet dialog$/, function () {
    return this.waitAndClick('.WalletCreateDialog .switch_field');
  });

  this.When(/^I toggle "Activate to create password" switch on the restore wallet dialog$/, function () {
    return this.waitAndClick('.WalletRestoreDialog .switch_field');
  });

  this.When(/^I submit the create wallet dialog with the following inputs:$/, async function (table) {
    const fields = table.hashes()[0];
    await this.client.setValue('.WalletCreateDialog .walletName input', fields.walletName);
    return this.client.click('.WalletCreateDialog .dialog_button');
  });

  this.When(/^I submit the create wallet with spending password dialog with the following inputs:$/, async function (table) {
    const fields = table.hashes()[0];
    await this.client.setValue('.WalletCreateDialog .walletName input', fields.walletName);
    await this.client.setValue('.WalletCreateDialog .walletPassword input', fields.password);
    await this.client.setValue('.WalletCreateDialog .repeatedPassword input', fields.repeatedPassword);
    return this.client.click('.WalletCreateDialog .dialog_button');
  });

  this.When(/^I submit the restore wallet dialog with the following inputs:$/, async function (table) {
    const fields = table.hashes()[0];
    await this.client.setValue('.WalletRestoreDialog .walletName input', fields.walletName);
    await this.client.setValue('.WalletRestoreDialog .recoveryPhrase textarea', fields.recoveryPhrase);
    return this.client.click('.WalletRestoreDialog .dialog_button');
  });

  this.When(/^I submit the restore wallet with spending password dialog with the following inputs:$/, async function (table) {
    const fields = table.hashes()[0];
    await this.client.setValue('.WalletRestoreDialog .walletName input', fields.walletName);
    await this.client.setValue('.WalletRestoreDialog .recoveryPhrase textarea', fields.recoveryPhrase);
    await this.client.setValue('.WalletRestoreDialog .walletPassword input', fields.password);
    await this.client.setValue('.WalletRestoreDialog .repeatedPassword input', fields.repeatedPassword);
    return this.client.click('.WalletRestoreDialog .dialog_button');
  });

  this.When(/^I see the create wallet privacy dialog$/, function () {
    return this.client.waitForVisible('.WalletBackupPrivacyWarningDialog');
  });

  this.When(/^I click on "Please make sure nobody looks your screen" checkbox$/, function () {
    return this.waitAndClick('.WalletBackupPrivacyWarningDialog .CheckboxWithLongLabel_checkbox');
  });

  this.When(/^I submit the create wallet privacy dialog$/, function () {
    return this.waitAndClick('.WalletBackupPrivacyWarningDialog .dialog_button');
  });

  this.When(/^I see the create wallet recovery phrase display dialog$/, function () {
    return this.client.waitForVisible('.WalletRecoveryPhraseDisplayDialog');
  });

  this.When(/^I note down the recovery phrase$/, async function () {
    const recoveryPhrase = await this.client.getText('.WalletRecoveryPhraseMnemonic_component');
    this.recoveryPhrase = recoveryPhrase.split(' ');
  });

  this.When(/^I submit the create wallet recovery phrase display dialog$/, function () {
    return this.waitAndClick('.WalletRecoveryPhraseDisplayDialog .dialog_button');
  });

  this.When(/^I see the create wallet recovery phrase entry dialog$/, function () {
    return this.client.waitForVisible('.WalletRecoveryPhraseEntryDialog');
  });

  this.When(/^I click on recovery phrase mnemonics in correct order$/, async function () {
    for (let i = 0; i < this.recoveryPhrase.length; i++) {
      const recoveryPhraseMnemonic = this.recoveryPhrase[i];
      await this.waitAndClick(`//button[contains(text(), "${recoveryPhraseMnemonic}") and @class="MnemonicWord_component MnemonicWord_active"]`);
    }
  });

  this.When(/^I click on the "Accept terms" checkboxes$/, async function () {
    const termsCheckboxes = await this.client.elements('.CheckboxWithLongLabel_checkbox');
    for (let i = 0; i < termsCheckboxes.value.length; i++) {
      const termsCheckbox = termsCheckboxes.value[i].ELEMENT;
      await this.client.elementIdClick(termsCheckbox);
    }
  });

  this.When(/^I submit the create wallet recovery phrase entry dialog$/, function () {
    return this.waitAndClick('.WalletRecoveryPhraseEntryDialog .dialog_button');
  });

  this.When(/^I click on delete wallet button$/, async function () {
    return this.client.click('.DeleteWalletButton_button');
  });

  this.When(/^I enter "([^"]*)" as name of the wallet to confirm$/, async function (walletName) {
    return this.client.setValue('.DeleteWalletConfirmationDialog_confirmationInput input', walletName);
  });

  this.When(/^I click on the "Make sure you have access to backup before continuing" checkbox$/, function () {
    return this.waitAndClick('.DeleteWalletConfirmationDialog_dialog .CheckboxWithLongLabel_checkbox');
  });

  this.When(/^I submit the delete wallet dialog$/, async function () {
    return this.client.click('.DeleteWalletConfirmationDialog_dialog .button_primary');
  });

  this.Then(/^I should not see the create wallet recovery phrase entry dialog anymore$/, function () {
    return this.client.waitForVisible('.WalletRecoveryPhraseEntryDialog', null, true);
  });

  this.Then(/^I should not see the delete wallet dialog anymore$/, function () {
    return this.client.waitForVisible('.DeleteWalletConfirmationDialog_dialog', null, true);
  });

  this.Then(/^I should not see the restore wallet dialog anymore$/, function () {
    return this.client.waitForVisible('.WalletRestoreDialog', null, true);
  });

  this.Then(/^I should have newly created "([^"]*)" wallet loaded$/, async function (walletName) {
    const result = await this.client.executeAsync(function(done) {
      daedalus.stores.wallets.walletsRequest.execute().then(done);
    });
    // Add or set the wallets for this scenario
    if (this.wallets != null) {
      this.wallets.push(...result.value);
    } else {
      this.wallets = result.value;
    }
    const wallet = getWalletByName.call(this, walletName);
    expect(wallet).to.be.an('object');
  });

  this.Then(/^I should be on some wallet page$/, async function () {
    return this.client.waitForVisible('.WalletNavigation_component');
  });

  this.Then(/^I should be on the "([^"]*)" wallet "([^"]*)" screen$/, async function (walletName, screenName) {
    const wallet = getWalletByName.call(this, walletName);
    return waitUntilUrlEquals.call(this, `/wallets/${wallet.id}/${screenName}`);
  });

  this.Then(/^I should see the following error messages on the wallet send form:$/, async function (data) {
    const errorSelector = '.WalletSendForm_component .SimpleFormField_error';
    await this.client.waitForText(errorSelector);
    let errorsOnScreen = await this.client.getText(errorSelector);
    if (typeof errorsOnScreen === 'string') errorsOnScreen = [errorsOnScreen];
    const errors = data.hashes();
    for (let i = 0; i < errors.length; i++) {
      const expectedError = await this.intl(errors[i].message);
      expect(errorsOnScreen[i]).to.equal(expectedError);
    }
  });

  this.Then(/^the latest transaction should show:$/, async function (table) {
    const expectedData = table.hashes()[0];
    await this.client.waitForVisible('.Transaction_title');
    let transactionTitles = await this.client.getText('.Transaction_title');
    transactionTitles = [].concat(transactionTitles);
    const expectedTransactionTitle = await this.intl(expectedData.title);
    expect(expectedTransactionTitle).to.equal(transactionTitles[0]);
    let transactionAmounts = await this.client.getText('.Transaction_amount');
    transactionAmounts = [].concat(transactionAmounts);
    expect(expectedData.amount).to.include(transactionAmounts[0]);
  });

  this.Then(/^I should see two wallet addresses$/, function () {
    return this.client.waitForVisible('.generatedAddress-2');
  });

};<|MERGE_RESOLUTION|>--- conflicted
+++ resolved
@@ -29,11 +29,7 @@
         return daedalus.api.createWallet({
           name: wallet.name,
           mnemonic: daedalus.api.generateMnemonic().join(' '),
-<<<<<<< HEAD
           password: wallet.password || null,
-=======
-          password: null,
->>>>>>> 6a6cd52d
         });
       }))
       .then(() => {
