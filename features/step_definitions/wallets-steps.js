import { expect } from 'chai';
import {
  fillOutWalletSendForm,
  getWalletByName,
} from './lib/wallets-helpers';
import {
  waitUntilUrlEquals,
} from './lib/route-helpers'
import path from 'path';

const defaultWalletKeyFilePath = path.resolve(__dirname, '../support/default-wallet.key');

export default function () {

  this.Given(/^I have a wallet with funds$/, async function () {
    const result = await this.client.executeAsync(function(filePath, done) {
      // This assumes that we always have a default wallet on the backend!
      daedalus.api.importWalletFromKey({ filePath, walletPassword: null }).then((wallet) => {
        daedalus.stores.wallets.refreshWalletsData().then(() => done(wallet));
      });
    }, defaultWalletKeyFilePath);
    this.wallet = result.value;
    // Add or set the wallets for this scenario
    if (this.wallets != null) {
      this.wallets.push(this.wallet);
    } else {
      this.wallets = [this.wallet];
    }
  });

  this.Given(/^I have the following wallets:$/, async function (table) {
    const result = await this.client.executeAsync(function(wallets, done) {
      window.Promise.all(wallets.map((wallet) => {
        return daedalus.api.createWallet({
          name: wallet.name,
          mnemonic: daedalus.api.generateMnemonic().join(' '),
          password: wallet.password || null,
        });
      }))
      .then(() => {
        daedalus.stores.wallets.walletsRequest.execute().then(done);
      })
      .catch((error) => done(error.stack));
    }, table.hashes());
    // Add or set the wallets for this scenario
    if (this.wallets != null) {
      this.wallets.push(...result.value);
    } else {
      this.wallets = result.value;
    }
  });

  this.Given(/^I am on the "([^"]*)" wallet "([^"]*)" screen$/, async function (walletName, screen) {
    const wallet = getWalletByName.call(this, walletName);
    await this.navigateTo(`/wallets/${wallet.id}/${screen}`);
  });

  this.Given(/^I see the add wallet dialog$/, function () {
    return this.client.waitForVisible('.WalletAddDialog');
  });

  this.Given(/^I see delete wallet dialog$/, function () {
    return this.client.waitForVisible('.DeleteWalletConfirmationDialog_dialog');
  });

  this.Given(/^I see the create wallet dialog$/, function () {
    return this.client.waitForVisible('.WalletCreateDialog');
  });

  this.Given(/^I see the restore wallet dialog$/, function () {
    return this.client.waitForVisible('.WalletRestoreDialog');
  });

  this.Given(/^I dont see the create wallet dialog(?: anymore)?$/, function () {
    return this.client.waitForVisible('.WalletCreateDialog', null, true);
  });

  this.Given(/^the active wallet is "([^"]*)"$/, function (walletName) {
    const wallet = getWalletByName.call(this, walletName);
    this.client.execute(walletId => {
      daedalus.actions.setActiveWallet.trigger({ walletId });
    }, wallet.id);
  });

  this.When(/^I click on the create wallet button in add wallet dialog$/, function () {
    return this.waitAndClick('.WalletAddDialog .createWalletButton');
  });

<<<<<<< HEAD
  this.When(/^I click on the import wallet button in add wallet dialog$/, function () {
    return this.waitAndClick('.WalletAddDialog .importWalletButton');
  });

  this.When(/^I see the import wallet dialog$/, function () {
    return this.client.waitForVisible('.WalletKeyImportDialog');
  });

  this.When(/^I select a valid wallet import key file$/, async function () {
    await this.client.chooseFile('.WalletKeyImportDialog_keyUpload .FileUploadWidget_dropZone input', defaultWalletKeyFilePath);
  });

  this.When(/^I toggle "Activate to create password" switch on the import wallet key dialog$/, function () {
    return this.waitAndClick('.WalletKeyImportDialog .switch_field');
  });

  this.When(/^I enter wallet spending password:$/, async function (table) {
    const fields = table.hashes()[0];
    await this.client.setValue('.WalletKeyImportDialog .walletPassword input', fields.password);
    await this.client.setValue('.WalletKeyImportDialog .repeatedPassword input', fields.repeatedPassword);
  });

  this.When(/^I click on the import wallet button in import wallet dialog$/, function () {
    return this.waitAndClick('.WalletKeyImportDialog .dialog_button');
  });

  this.When(/^I should see wallet spending password inputs$/, function () {
    return this.client.waitForVisible('.WalletKeyImportDialog .walletPassword input');
=======
  this.When(/^I have one wallet address$/, function () {
    return this.client.waitForVisible('.generatedAddress-1');
  });

  this.When(/^I enter spending password "([^"]*)"$/, function (password) {
    return this.client.setValue('.WalletReceive_spendingPassword input', password);
  });

  this.When(/^I click on the "Generate new address" button$/, function () {
    return this.client.click('.generateAddressButton');
>>>>>>> 0677521d
  });

  this.When(/^I click on the restore wallet button in add wallet dialog$/, function () {
    return this.waitAndClick('.WalletAddDialog .restoreWalletButton');
  });

  this.When(/^I click the wallet (.*) button$/, async function (buttonName) {
    const buttonSelector = `.WalletNavButton_component.${buttonName}`;
    await this.client.waitForVisible(buttonSelector);
    await this.client.click(buttonSelector);
  });

  this.When(/^I fill out the wallet send form with:$/, function (table) {
    return fillOutWalletSendForm.call(this, table.hashes()[0]);
  });

  this.When(/^I fill out the send form with a transaction to "([^"]*)" wallet:$/, async function (walletName, table) {
    const values = table.hashes()[0];
    const walletId = this.wallets.find((w) => w.name === walletName).id;
    const walletAddress = await this.client.executeAsync(function(id, done) {
      daedalus.api.getAddresses({ walletId: id }).then((response) => {
        const address = response.addresses[0].id;
        done(address);
      });
    }, walletId);
    values.address = walletAddress.value;
    return fillOutWalletSendForm.call(this, values);
  });

  this.When(/^I submit the wallet send form$/, async function () {
    const submitButton = '.WalletSendForm_submitButton';
    await this.client.waitForVisible(submitButton);
    return this.client.click(submitButton);
  });

  this.When(/^I toggle "Activate to create password" switch on the create wallet dialog$/, function () {
    return this.waitAndClick('.WalletCreateDialog .switch_field');
  });

  this.When(/^I toggle "Activate to create password" switch on the restore wallet dialog$/, function () {
    return this.waitAndClick('.WalletRestoreDialog .switch_field');
  });

  this.When(/^I submit the create wallet dialog with the following inputs:$/, async function (table) {
    const fields = table.hashes()[0];
    await this.client.setValue('.WalletCreateDialog .walletName input', fields.walletName);
    return this.client.click('.WalletCreateDialog .dialog_button');
  });

  this.When(/^I submit the create wallet with spending password dialog with the following inputs:$/, async function (table) {
    const fields = table.hashes()[0];
    await this.client.setValue('.WalletCreateDialog .walletName input', fields.walletName);
    await this.client.setValue('.WalletCreateDialog .walletPassword input', fields.password);
    await this.client.setValue('.WalletCreateDialog .repeatedPassword input', fields.repeatedPassword);
    return this.client.click('.WalletCreateDialog .dialog_button');
  });

  this.When(/^I submit the restore wallet dialog with the following inputs:$/, async function (table) {
    const fields = table.hashes()[0];
    await this.client.setValue('.WalletRestoreDialog .walletName input', fields.walletName);
    await this.client.setValue('.WalletRestoreDialog .recoveryPhrase textarea', fields.recoveryPhrase);
    return this.client.click('.WalletRestoreDialog .dialog_button');
  });

  this.When(/^I submit the restore wallet with spending password dialog with the following inputs:$/, async function (table) {
    const fields = table.hashes()[0];
    await this.client.setValue('.WalletRestoreDialog .walletName input', fields.walletName);
    await this.client.setValue('.WalletRestoreDialog .recoveryPhrase textarea', fields.recoveryPhrase);
    await this.client.setValue('.WalletRestoreDialog .walletPassword input', fields.password);
    await this.client.setValue('.WalletRestoreDialog .repeatedPassword input', fields.repeatedPassword);
    return this.client.click('.WalletRestoreDialog .dialog_button');
  });

  this.When(/^I see the create wallet privacy dialog$/, function () {
    return this.client.waitForVisible('.WalletBackupPrivacyWarningDialog');
  });

  this.When(/^I click on "Please make sure nobody looks your screen" checkbox$/, function () {
    return this.waitAndClick('.WalletBackupPrivacyWarningDialog .CheckboxWithLongLabel_checkbox');
  });

  this.When(/^I submit the create wallet privacy dialog$/, function () {
    return this.waitAndClick('.WalletBackupPrivacyWarningDialog .dialog_button');
  });

  this.When(/^I see the create wallet recovery phrase display dialog$/, function () {
    return this.client.waitForVisible('.WalletRecoveryPhraseDisplayDialog');
  });

  this.When(/^I note down the recovery phrase$/, async function () {
    const recoveryPhrase = await this.client.getText('.WalletRecoveryPhraseMnemonic_component');
    this.recoveryPhrase = recoveryPhrase.split(' ');
  });

  this.When(/^I submit the create wallet recovery phrase display dialog$/, function () {
    return this.waitAndClick('.WalletRecoveryPhraseDisplayDialog .dialog_button');
  });

  this.When(/^I see the create wallet recovery phrase entry dialog$/, function () {
    return this.client.waitForVisible('.WalletRecoveryPhraseEntryDialog');
  });

  this.When(/^I click on recovery phrase mnemonics in correct order$/, async function () {
    for (let i = 0; i < this.recoveryPhrase.length; i++) {
      const recoveryPhraseMnemonic = this.recoveryPhrase[i];
      await this.waitAndClick(`//button[contains(text(), "${recoveryPhraseMnemonic}") and @class="MnemonicWord_component MnemonicWord_active"]`);
    }
  });

  this.When(/^I click on the "Accept terms" checkboxes$/, async function () {
    const termsCheckboxes = await this.client.elements('.CheckboxWithLongLabel_checkbox');
    for (let i = 0; i < termsCheckboxes.value.length; i++) {
      const termsCheckbox = termsCheckboxes.value[i].ELEMENT;
      await this.client.elementIdClick(termsCheckbox);
    }
  });

  this.When(/^I submit the create wallet recovery phrase entry dialog$/, function () {
    return this.waitAndClick('.WalletRecoveryPhraseEntryDialog .dialog_button');
  });

  this.When(/^I click on delete wallet button$/, async function () {
    return this.client.click('.DeleteWalletButton_button');
  });

  this.When(/^I enter "([^"]*)" as name of the wallet to confirm$/, async function (walletName) {
    return this.client.setValue('.DeleteWalletConfirmationDialog_confirmationInput input', walletName);
  });

  this.When(/^I click on the "Make sure you have access to backup before continuing" checkbox$/, function () {
    return this.waitAndClick('.DeleteWalletConfirmationDialog_dialog .CheckboxWithLongLabel_checkbox');
  });

  this.When(/^I submit the delete wallet dialog$/, async function () {
    return this.client.click('.DeleteWalletConfirmationDialog_dialog .button_primary');
  });

  this.Then(/^I should not see the create wallet recovery phrase entry dialog anymore$/, function () {
    return this.client.waitForVisible('.WalletRecoveryPhraseEntryDialog', null, true);
  });

  this.Then(/^I should not see the delete wallet dialog anymore$/, function () {
    return this.client.waitForVisible('.DeleteWalletConfirmationDialog_dialog', null, true);
  });

  this.Then(/^I should not see the restore wallet dialog anymore$/, function () {
    return this.client.waitForVisible('.WalletRestoreDialog', null, true);
  });

  this.Then(/^I should have newly created "([^"]*)" wallet loaded$/, async function (walletName) {
    const result = await this.client.executeAsync(function(done) {
      daedalus.stores.wallets.walletsRequest.execute().then(done);
    });
    // Add or set the wallets for this scenario
    if (this.wallets != null) {
      this.wallets.push(...result.value);
    } else {
      this.wallets = result.value;
    }
    const wallet = getWalletByName.call(this, walletName);
    expect(wallet).to.be.an('object');
  });

  this.Then(/^I should be on some wallet page$/, async function () {
    return this.client.waitForVisible('.WalletNavigation_component');
  });

  this.Then(/^I should be on the "([^"]*)" wallet "([^"]*)" screen$/, async function (walletName, screenName) {
    const wallet = getWalletByName.call(this, walletName);
    return waitUntilUrlEquals.call(this, `/wallets/${wallet.id}/${screenName}`);
  });

  this.Then(/^I should see the following error messages on the wallet send form:$/, async function (data) {
    const errorSelector = '.WalletSendForm_component .SimpleFormField_error';
    await this.client.waitForText(errorSelector);
    let errorsOnScreen = await this.client.getText(errorSelector);
    if (typeof errorsOnScreen === 'string') errorsOnScreen = [errorsOnScreen];
    const errors = data.hashes();
    for (let i = 0; i < errors.length; i++) {
      const expectedError = await this.intl(errors[i].message);
      expect(errorsOnScreen[i]).to.equal(expectedError);
    }
  });

  this.Then(/^the latest transaction should show:$/, async function (table) {
    const expectedData = table.hashes()[0];
    await this.client.waitForVisible('.Transaction_title');
    let transactionTitles = await this.client.getText('.Transaction_title');
    transactionTitles = [].concat(transactionTitles);
    const expectedTransactionTitle = await this.intl(expectedData.title);
    expect(expectedTransactionTitle).to.equal(transactionTitles[0]);
    let transactionAmounts = await this.client.getText('.Transaction_amount');
    transactionAmounts = [].concat(transactionAmounts);
    expect(expectedData.amount).to.include(transactionAmounts[0]);
  });

  this.Then(/^I should see two wallet addresses$/, function () {
    return this.client.waitForVisible('.generatedAddress-2');
  });

};<|MERGE_RESOLUTION|>--- conflicted
+++ resolved
@@ -86,7 +86,6 @@
     return this.waitAndClick('.WalletAddDialog .createWalletButton');
   });
 
-<<<<<<< HEAD
   this.When(/^I click on the import wallet button in add wallet dialog$/, function () {
     return this.waitAndClick('.WalletAddDialog .importWalletButton');
   });
@@ -115,7 +114,8 @@
 
   this.When(/^I should see wallet spending password inputs$/, function () {
     return this.client.waitForVisible('.WalletKeyImportDialog .walletPassword input');
-=======
+  });
+
   this.When(/^I have one wallet address$/, function () {
     return this.client.waitForVisible('.generatedAddress-1');
   });
@@ -126,7 +126,6 @@
 
   this.When(/^I click on the "Generate new address" button$/, function () {
     return this.client.click('.generateAddressButton');
->>>>>>> 0677521d
   });
 
   this.When(/^I click on the restore wallet button in add wallet dialog$/, function () {
