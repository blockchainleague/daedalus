--- conflicted
+++ resolved
@@ -113,6 +113,10 @@
     return this.client.click(submitButton);
   });
 
+  this.When(/^I toggle "Activate to create password" switch on the create wallet dialog$/, function () {
+    return this.waitAndClick('.WalletCreateDialog .switch_field');
+  });
+
   this.When(/^I toggle "Activate to create password" switch on the restore wallet dialog$/, function () {
     return this.waitAndClick('.WalletRestoreDialog .switch_field');
   });
@@ -123,7 +127,14 @@
     return this.client.click('.WalletCreateDialog .dialog_button');
   });
 
-<<<<<<< HEAD
+  this.When(/^I submit the create wallet with spending password dialog with the following inputs:$/, async function (table) {
+    const fields = table.hashes()[0];
+    await this.client.setValue('.WalletCreateDialog .walletName input', fields.walletName);
+    await this.client.setValue('.WalletCreateDialog .walletPassword input', fields.password);
+    await this.client.setValue('.WalletCreateDialog .repeatedPassword input', fields.repeatedPassword);
+    return this.client.click('.WalletCreateDialog .dialog_button');
+  });
+
   this.When(/^I submit the restore wallet dialog with the following inputs:$/, async function (table) {
     const fields = table.hashes()[0];
     await this.client.setValue('.WalletRestoreDialog .walletName input', fields.walletName);
@@ -138,18 +149,6 @@
     await this.client.setValue('.WalletRestoreDialog .walletPassword input', fields.password);
     await this.client.setValue('.WalletRestoreDialog .repeatedPassword input', fields.repeatedPassword);
     return this.client.click('.WalletRestoreDialog .dialog_button');
-=======
-  this.When(/^I toggle "Activate to create password" switch$/, function () {
-    return this.waitAndClick('.WalletCreateDialog .switch_field');
-  });
-
-  this.When(/^I submit the create wallet with spending password dialog with the following inputs:$/, async function (table) {
-    const fields = table.hashes()[0];
-    await this.client.setValue('.WalletCreateDialog .walletName input', fields.walletName);
-    await this.client.setValue('.WalletCreateDialog .walletPassword input', fields.password);
-    await this.client.setValue('.WalletCreateDialog .repeatedPassword input', fields.repeatedPassword);
-    return this.client.click('.WalletCreateDialog .dialog_button');
->>>>>>> 8e4c32cb
   });
 
   this.When(/^I see the create wallet privacy dialog$/, function () {
@@ -224,13 +223,10 @@
     return this.client.waitForVisible('.DeleteWalletConfirmationDialog_dialog', null, true);
   });
 
-<<<<<<< HEAD
   this.Then(/^I should not see the restore wallet dialog anymore$/, function () {
     return this.client.waitForVisible('.WalletRestoreDialog', null, true);
   });
 
-=======
->>>>>>> 8e4c32cb
   this.Then(/^I should have newly created "([^"]*)" wallet loaded$/, async function (walletName) {
     const result = await this.client.executeAsync(function(done) {
       daedalus.stores.wallets.walletsRequest.execute().then(done);
