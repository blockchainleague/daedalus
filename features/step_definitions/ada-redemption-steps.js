import { Given, When, Then } from 'cucumber';
import path from 'path';
import { navigateTo } from '../support/helpers/route-helpers';
import { environment } from '../../source/main/environment';

const regularAdaCertificateFilePath = path.resolve(
  __dirname,
  '../support/ada_certificates/regular.pdf'
);
const regularEncryptedAdaCertificateFilePath = path.resolve(
  __dirname,
  '../support/ada_certificates/regular.pdf.enc'
);
const forceVendedAdaCertificateFilePath = path.resolve(
  __dirname,
  '../support/ada_certificates/force-vended.pdf'
);
const forceVendedEncryptedAdaCertificateFilePath = path.resolve(
  __dirname,
  '../support/ada_certificates/force-vended.pdf.enc'
);

const CERTIFICATE_UPLOAD_BOX =
  '.AdaRedemptionForm_certificate .AdaCertificateUploadWidget_uploadBox input';
const REDEMPTION_SUBMIT_BUTTON =
  '.AdaRedemptionForm_component .AdaRedemptionForm_submitButton';

Given(/^I have accepted "Daedalus Redemption Disclaimer"$/, async function() {
  await this.client.execute(() => {
    daedalus.actions.adaRedemption.acceptRedemptionDisclaimer.trigger();
  });
});

Given(/^I am on the ada redemption screen$/, async function() {
  await navigateTo.call(this, '/ada-redemption');
  return this.client.waitForVisible('.AdaRedemptionForm_component');
});

Given(/^I see the "Daedalus Redemption Disclaimer" overlay$/, function() {
  return (
    environment.isMainnet ||
    this.client.waitForVisible('.AdaRedemptionDisclaimer_component')
  );
});

When(
  /^I click on the "I've understood the information above" checkbox$/,
  function() {
    return (
      environment.isMainnet ||
      this.waitAndClick(
        '.AdaRedemptionDisclaimer_component .SimpleCheckbox_root'
      )
    );
  }
);

When(/^I click on the "Continue" button$/, function() {
  return (
    environment.isMainnet ||
    this.waitAndClick('.AdaRedemptionDisclaimer_component button')
  );
});

Then(
  /^I should not see the "Daedalus Redemption Disclaimer" overlay anymore$/,
  function() {
    return (
      environment.isMainnet ||
      this.client.waitForVisible(
        '.AdaRedemptionDisclaimer_component',
        null,
        true
      )
    );
  }
);

Then(/^I should(?: still)? be on the ada redemption screen$/, function() {
  return this.client.waitForVisible('.AdaRedemptionForm_component');
});

<<<<<<< HEAD
When(/^I click on ada redemption choices "([^"]*)" tab$/, function (tabText) {
  return this.waitAndClick(`//div[@class="AdaRedemptionChoices_component"]/button[text()="${tabText}"]`);
=======
When(/^I click on ada redemption choices "([^"]*)" tab$/, function(tabText) {
  return this.waitAndClick(
    `//div[@class="AdaRedemptionChoices_component"]/button[contains(text(), "${tabText}")]`
  );
>>>>>>> e03eaa39
});

When(/^I enter a valid "Regular" redemption key$/, function() {
  const redemptionKey = 'llVRYvW7LAyqmDMnUOvrs5ih4OHfLiLZrz5NT+iRuTw=';
<<<<<<< HEAD
  return this.client.setValue('.AdaRedemptionForm_component .redemption-key input', redemptionKey);
});

When(/^I select a valid "Regular" PDF certificate$/, async function () {
  await this.client.chooseFile(CERTIFICATE_UPLOAD_BOX, regularAdaCertificateFilePath);
});

When(/^I select a valid "Regular" encrypted PDF certificate$/, async function () {
  await this.client.chooseFile(CERTIFICATE_UPLOAD_BOX, regularEncryptedAdaCertificateFilePath);
});

When(/^I enter a valid "Regular" encrypted PDF certificate passphrase$/, async function () {
  const passphrase = ['uncle', 'bargain', 'pistol', 'obtain', 'amount', 'laugh', 'explain', 'type', 'learn'];
  for (let i = 0; i < passphrase.length; i++) {
    const word = passphrase[i];
    await this.client.setValue('.AdaRedemptionForm_component .pass-phrase input', word);
    await this.client.waitForVisible(`//li[text()="${word}"]`);
    await this.waitAndClick(`//li[text()="${word}"]`);
    await this.client.waitForVisible(`//span[text()="${word}"]`);
=======
  return this.client.setValue(
    '.AdaRedemptionForm_component .redemption-key input',
    redemptionKey
  );
});

When(/^I select a valid "Regular" PDF certificate$/, async function() {
  await this.client.chooseFile(
    CERTIFICATE_UPLOAD_BOX,
    regularAdaCertificateFilePath
  );
});

When(
  /^I select a valid "Regular" encrypted PDF certificate$/,
  async function() {
    await this.client.chooseFile(
      CERTIFICATE_UPLOAD_BOX,
      regularEncryptedAdaCertificateFilePath
    );
>>>>>>> e03eaa39
  }
);

When(
  /^I enter a valid "Regular" encrypted PDF certificate passphrase$/,
  async function() {
    const passphrase = [
      'uncle',
      'bargain',
      'pistol',
      'obtain',
      'amount',
      'laugh',
      'explain',
      'type',
      'learn',
    ];
    for (let i = 0; i < passphrase.length; i++) {
      const word = passphrase[i];
      await this.client.setValue(
        '.AdaRedemptionForm_component .pass-phrase input',
        word
      );
      await this.client.waitForVisible(`//li[contains(text(), '${word}')]`);
      await this.waitAndClick(`//li[contains(text(), '${word}')]`);
      await this.client.waitForVisible(`//span[contains(text(), '${word}')]`);
    }
  }
);

When(/^I enter a valid "Force vended" redemption key$/, function() {
  const redemptionKey = 'LtOD4vxIqfEUYheTiHprRmvmAXHvMJbulllqHhjAGHc=';
<<<<<<< HEAD
  return this.client.setValue('.AdaRedemptionForm_component .redemption-key input', redemptionKey);
});

When(/^I select a valid "Force vended" PDF certificate$/, async function () {
  await this.client.chooseFile(CERTIFICATE_UPLOAD_BOX, forceVendedAdaCertificateFilePath);
});

When(/^I select a valid "Force vended" encrypted PDF certificate$/, async function () {
  await this.client.chooseFile(CERTIFICATE_UPLOAD_BOX, forceVendedEncryptedAdaCertificateFilePath);
});

When(/^I enter a valid "Force vended" encrypted PDF certificate email, passcode and amount$/, async function () {
  const email = 'nnmbsds@example.org';
  const passcode = 'uilfeet';
  const amount = '12345';
  await this.client.setValue('.AdaRedemptionForm_component .email input', email);
  await this.client.setValue('.AdaRedemptionForm_component .ada-passcode input', passcode);
  await this.client.setValue('.AdaRedemptionForm_component .ada-amount input', amount);
});

When(/^I enter a valid "Force vended" encrypted PDF certificate decryption key "([^"]*)"$/, async function (decryptionKey) {
  await this.client.setValue('.AdaRedemptionForm_component .decryption-key input', decryptionKey);
});

When(/^I enter a valid "Paper vended" shielded vending key$/, function () {
  return this.client.setValue('.AdaRedemptionForm_component .shielded-redemption-key input', '6ANn43jbzR7zZGnV3BYnna1myW5HajPgjiCPg4vpcayf');
});

When(/^I enter a valid "Paper vended" shielded vending key passphrase$/, async function () {
  const passphrase = ['fitness', 'engage', 'danger', 'escape', 'marriage', 'answer', 'coffee', 'develop', 'afraid'];
  for (let i = 0; i < passphrase.length; i++) {
    const word = passphrase[i];
    await this.client.setValue('.AdaRedemptionForm_component .pass-phrase input', word);
    await this.client.waitForVisible(`//li[text()="${word}"]`);
    await this.waitAndClick(`//li[text()="${word}"]`);
    await this.client.waitForVisible(`//span[text()="${word}"]`);
=======
  return this.client.setValue(
    '.AdaRedemptionForm_component .redemption-key input',
    redemptionKey
  );
});

When(/^I select a valid "Force vended" PDF certificate$/, async function() {
  await this.client.chooseFile(
    CERTIFICATE_UPLOAD_BOX,
    forceVendedAdaCertificateFilePath
  );
});

When(
  /^I select a valid "Force vended" encrypted PDF certificate$/,
  async function() {
    await this.client.chooseFile(
      CERTIFICATE_UPLOAD_BOX,
      forceVendedEncryptedAdaCertificateFilePath
    );
>>>>>>> e03eaa39
  }
);

When(
  /^I enter a valid "Force vended" encrypted PDF certificate email, passcode and amount$/,
  async function() {
    const email = 'nnmbsds@example.org';
    const passcode = 'uilfeet';
    const amount = '12345';
    await this.client.setValue(
      '.AdaRedemptionForm_component .email input',
      email
    );
    await this.client.setValue(
      '.AdaRedemptionForm_component .ada-passcode input',
      passcode
    );
    await this.client.setValue(
      '.AdaRedemptionForm_component .ada-amount input',
      amount
    );
  }
);

When(
  /^I enter a valid "Force vended" encrypted PDF certificate decryption key "([^"]*)"$/,
  async function(decryptionKey) {
    await this.client.setValue(
      '.AdaRedemptionForm_component .decryption-key input',
      decryptionKey
    );
  }
);

When(/^I enter a valid "Paper vended" shielded vending key$/, function() {
  return this.client.setValue(
    '.AdaRedemptionForm_component .shielded-redemption-key input',
    '6ANn43jbzR7zZGnV3BYnna1myW5HajPgjiCPg4vpcayf'
  );
});

When(
  /^I enter a valid "Paper vended" shielded vending key passphrase$/,
  async function() {
    const passphrase = [
      'fitness',
      'engage',
      'danger',
      'escape',
      'marriage',
      'answer',
      'coffee',
      'develop',
      'afraid',
    ];
    for (let i = 0; i < passphrase.length; i++) {
      const word = passphrase[i];
      await this.client.setValue(
        '.AdaRedemptionForm_component .pass-phrase input',
        word
      );
      await this.client.waitForVisible(`//li[contains(text(), '${word}')]`);
      await this.waitAndClick(`//li[contains(text(), '${word}')]`);
      await this.client.waitForVisible(`//span[contains(text(), '${word}')]`);
    }
  }
);

When(/^ada redemption form submit button is no longer disabled$/, function() {
  return this.client.waitForEnabled(REDEMPTION_SUBMIT_BUTTON);
});

When(/^I submit the ada redemption form$/, function() {
  return this.waitAndClick(REDEMPTION_SUBMIT_BUTTON);
});

Then(/^I should see the "Ada Redemption Success Overlay"$/, function() {
  return this.client.waitForVisible('.AdaRedemptionSuccessOverlay_component');
});<|MERGE_RESOLUTION|>--- conflicted
+++ resolved
@@ -80,40 +80,14 @@
   return this.client.waitForVisible('.AdaRedemptionForm_component');
 });
 
-<<<<<<< HEAD
-When(/^I click on ada redemption choices "([^"]*)" tab$/, function (tabText) {
-  return this.waitAndClick(`//div[@class="AdaRedemptionChoices_component"]/button[text()="${tabText}"]`);
-=======
 When(/^I click on ada redemption choices "([^"]*)" tab$/, function(tabText) {
   return this.waitAndClick(
-    `//div[@class="AdaRedemptionChoices_component"]/button[contains(text(), "${tabText}")]`
-  );
->>>>>>> e03eaa39
+    `//div[@class="AdaRedemptionChoices_component"]/button[text()="${tabText}"]`
+  );
 });
 
 When(/^I enter a valid "Regular" redemption key$/, function() {
   const redemptionKey = 'llVRYvW7LAyqmDMnUOvrs5ih4OHfLiLZrz5NT+iRuTw=';
-<<<<<<< HEAD
-  return this.client.setValue('.AdaRedemptionForm_component .redemption-key input', redemptionKey);
-});
-
-When(/^I select a valid "Regular" PDF certificate$/, async function () {
-  await this.client.chooseFile(CERTIFICATE_UPLOAD_BOX, regularAdaCertificateFilePath);
-});
-
-When(/^I select a valid "Regular" encrypted PDF certificate$/, async function () {
-  await this.client.chooseFile(CERTIFICATE_UPLOAD_BOX, regularEncryptedAdaCertificateFilePath);
-});
-
-When(/^I enter a valid "Regular" encrypted PDF certificate passphrase$/, async function () {
-  const passphrase = ['uncle', 'bargain', 'pistol', 'obtain', 'amount', 'laugh', 'explain', 'type', 'learn'];
-  for (let i = 0; i < passphrase.length; i++) {
-    const word = passphrase[i];
-    await this.client.setValue('.AdaRedemptionForm_component .pass-phrase input', word);
-    await this.client.waitForVisible(`//li[text()="${word}"]`);
-    await this.waitAndClick(`//li[text()="${word}"]`);
-    await this.client.waitForVisible(`//span[text()="${word}"]`);
-=======
   return this.client.setValue(
     '.AdaRedemptionForm_component .redemption-key input',
     redemptionKey
@@ -134,7 +108,33 @@
       CERTIFICATE_UPLOAD_BOX,
       regularEncryptedAdaCertificateFilePath
     );
->>>>>>> e03eaa39
+  }
+);
+
+When(
+  /^I enter a valid "Regular" encrypted PDF certificate passphrase$/,
+  async function() {
+    const passphrase = [
+      'uncle',
+      'bargain',
+      'pistol',
+      'obtain',
+      'amount',
+      'laugh',
+      'explain',
+      'type',
+      'learn',
+    ];
+    for (let i = 0; i < passphrase.length; i++) {
+      const word = passphrase[i];
+      await this.client.setValue(
+        '.AdaRedemptionForm_component .pass-phrase input',
+        word
+      );
+      await this.client.waitForVisible(`//li[text()="${word}"]`);
+      await this.waitAndClick(`//li[text()="${word}"]`);
+      await this.client.waitForVisible(`//span[text()="${word}"]`);
+    }
   }
 );
 
@@ -167,44 +167,6 @@
 
 When(/^I enter a valid "Force vended" redemption key$/, function() {
   const redemptionKey = 'LtOD4vxIqfEUYheTiHprRmvmAXHvMJbulllqHhjAGHc=';
-<<<<<<< HEAD
-  return this.client.setValue('.AdaRedemptionForm_component .redemption-key input', redemptionKey);
-});
-
-When(/^I select a valid "Force vended" PDF certificate$/, async function () {
-  await this.client.chooseFile(CERTIFICATE_UPLOAD_BOX, forceVendedAdaCertificateFilePath);
-});
-
-When(/^I select a valid "Force vended" encrypted PDF certificate$/, async function () {
-  await this.client.chooseFile(CERTIFICATE_UPLOAD_BOX, forceVendedEncryptedAdaCertificateFilePath);
-});
-
-When(/^I enter a valid "Force vended" encrypted PDF certificate email, passcode and amount$/, async function () {
-  const email = 'nnmbsds@example.org';
-  const passcode = 'uilfeet';
-  const amount = '12345';
-  await this.client.setValue('.AdaRedemptionForm_component .email input', email);
-  await this.client.setValue('.AdaRedemptionForm_component .ada-passcode input', passcode);
-  await this.client.setValue('.AdaRedemptionForm_component .ada-amount input', amount);
-});
-
-When(/^I enter a valid "Force vended" encrypted PDF certificate decryption key "([^"]*)"$/, async function (decryptionKey) {
-  await this.client.setValue('.AdaRedemptionForm_component .decryption-key input', decryptionKey);
-});
-
-When(/^I enter a valid "Paper vended" shielded vending key$/, function () {
-  return this.client.setValue('.AdaRedemptionForm_component .shielded-redemption-key input', '6ANn43jbzR7zZGnV3BYnna1myW5HajPgjiCPg4vpcayf');
-});
-
-When(/^I enter a valid "Paper vended" shielded vending key passphrase$/, async function () {
-  const passphrase = ['fitness', 'engage', 'danger', 'escape', 'marriage', 'answer', 'coffee', 'develop', 'afraid'];
-  for (let i = 0; i < passphrase.length; i++) {
-    const word = passphrase[i];
-    await this.client.setValue('.AdaRedemptionForm_component .pass-phrase input', word);
-    await this.client.waitForVisible(`//li[text()="${word}"]`);
-    await this.waitAndClick(`//li[text()="${word}"]`);
-    await this.client.waitForVisible(`//span[text()="${word}"]`);
-=======
   return this.client.setValue(
     '.AdaRedemptionForm_component .redemption-key input',
     redemptionKey
@@ -225,7 +187,71 @@
       CERTIFICATE_UPLOAD_BOX,
       forceVendedEncryptedAdaCertificateFilePath
     );
->>>>>>> e03eaa39
+  }
+);
+
+When(
+  /^I enter a valid "Force vended" encrypted PDF certificate email, passcode and amount$/,
+  async function() {
+    const email = 'nnmbsds@example.org';
+    const passcode = 'uilfeet';
+    const amount = '12345';
+    await this.client.setValue(
+      '.AdaRedemptionForm_component .email input',
+      email
+    );
+    await this.client.setValue(
+      '.AdaRedemptionForm_component .ada-passcode input',
+      passcode
+    );
+    await this.client.setValue(
+      '.AdaRedemptionForm_component .ada-amount input',
+      amount
+    );
+  }
+);
+
+When(
+  /^I enter a valid "Force vended" encrypted PDF certificate decryption key "([^"]*)"$/,
+  async function(decryptionKey) {
+    await this.client.setValue(
+      '.AdaRedemptionForm_component .decryption-key input',
+      decryptionKey
+    );
+  }
+);
+
+When(/^I enter a valid "Paper vended" shielded vending key$/, function() {
+  return this.client.setValue(
+    '.AdaRedemptionForm_component .shielded-redemption-key input',
+    '6ANn43jbzR7zZGnV3BYnna1myW5HajPgjiCPg4vpcayf'
+  );
+});
+
+When(
+  /^I enter a valid "Paper vended" shielded vending key passphrase$/,
+  async function() {
+    const passphrase = [
+      'fitness',
+      'engage',
+      'danger',
+      'escape',
+      'marriage',
+      'answer',
+      'coffee',
+      'develop',
+      'afraid',
+    ];
+    for (let i = 0; i < passphrase.length; i++) {
+      const word = passphrase[i];
+      await this.client.setValue(
+        '.AdaRedemptionForm_component .pass-phrase input',
+        word
+      );
+      await this.client.waitForVisible(`//li[text()="${word}"]`);
+      await this.waitAndClick(`//li[text()="${word}"]`);
+      await this.client.waitForVisible(`//span[text()="${word}"]`);
+    }
   }
 );
 
