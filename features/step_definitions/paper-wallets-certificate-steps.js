import { Given, When, Then } from 'cucumber';
import { expect } from 'chai';
import path from 'path';
import { fillOutWalletSendForm } from '../support/helpers/wallets-helpers';
import { waitUntilTextInSelector } from '../support/helpers/shared-helpers';

const paperWalletCertificatePath = path.resolve(
  __dirname,
  '../support/paper_wallet_certificates/paper-wallet-certificate.pdf'
);

Given(/^I see the "Certificate Generation Instructions" dialog$/, function() {
  return this.client.waitForVisible('.instructionsDialog');
});

When(/^I click on the print button$/, async function() {
  /**
   * Clicking the real button would open the system dialog which we cannot test
   * easily. So we just skip that step and pretend the user picked a path
   */
  const data = {
    filePath: paperWalletCertificatePath,
  };

  await this.client.execute(params => {
    daedalus.actions.wallets.generateCertificate.trigger({
      filePath: params.filePath,
    });
  }, data);
});

When(/^I click on the continue button$/, function() {
  return this.waitAndClick('.continueButton');
});

When(/^I see the "Certificate Generation Complete" dialog$/, function() {
  return this.client.waitForVisible('.printDialog');
});

When(/^I check all "Print Dialog" checkboxes$/, async function() {
  await this.waitAndClick('.printDialog .printedCheckbox');
  await this.waitAndClick('.printDialog .readableCheckbox');
  await this.waitAndClick('.printDialog .scannableCheckbox');
});

When(/^I see the "Securing Additional mnemonics" dialog$/, function() {
  return this.client.waitForVisible('.SecuringPasswordDialog');
});

When(
  /^I click on "I have written the remaining 9 words to the certificate." checkbox$/,
  function() {
    return this.waitAndClick('.SecuringPasswordDialog .SimpleCheckbox_root');
  }
);

When(/^I see the "Verify Certificate" dialog$/, function() {
  return this.client.waitForVisible('.verificationDialog');
});

When(/^I enter paper wallet recovery phrase$/, async function() {
  const fields = await this.client.execute(() => ({
    walletCertificateRecoveryPhrase:
      daedalus.stores.wallets.walletCertificateRecoveryPhrase,
    additionalMnemonicWords: daedalus.stores.wallets.additionalMnemonicWords,
  }));

  const walletCertificateRecoveryPhrase = `${
    fields.value.walletCertificateRecoveryPhrase
  } ${fields.value.additionalMnemonicWords}`;

  if (!this.walletCertificateRecoveryPhrase) {
    this.walletCertificateRecoveryPhrase = walletCertificateRecoveryPhrase;
  }

  const recoveryPhrase = this.walletCertificateRecoveryPhrase.split(' ');
  for (let i = 0; i < recoveryPhrase.length; i++) {
    const word = recoveryPhrase[i];
<<<<<<< HEAD
    await this.client.setValue('.AutocompleteOverrides_autocompleteWrapper input', word);
    await this.client.waitForVisible(`//li[text()="${word}"]`);
    await this.waitAndClick(`//li[text()="${word}"]`);
    await this.client.waitForVisible(`//span[text()="${word}"]`);
=======
    await this.client.setValue(
      '.AutocompleteOverrides_autocompleteWrapper input',
      word
    );
    await this.client.waitForVisible(`//li[contains(text(), '${word}')]`);
    await this.waitAndClick(`//li[contains(text(), '${word}')]`);
    await this.client.waitForVisible(`//span[contains(text(), '${word}')]`);
>>>>>>> e03eaa39
  }
});

When(/^I enter wrong paper wallet recovery phrase:$/, async function(table) {
  const fields = table.hashes()[0];
  const recoveryPhrase = fields.recoveryPhrase.split(' ');
  for (let i = 0; i < recoveryPhrase.length; i++) {
    const word = recoveryPhrase[i];
<<<<<<< HEAD
    await this.client.setValue('.AutocompleteOverrides_autocompleteWrapper input', word);
    await this.client.waitForVisible(`//li[text()="${word}"]`);
    await this.waitAndClick(`//li[text()="${word}"]`);
    await this.client.waitForVisible(`//span[text()="${word}"]`);
=======
    await this.client.setValue(
      '.AutocompleteOverrides_autocompleteWrapper input',
      word
    );
    await this.client.waitForVisible(`//li[contains(text(), '${word}')]`);
    await this.waitAndClick(`//li[contains(text(), '${word}')]`);
    await this.client.waitForVisible(`//span[contains(text(), '${word}')]`);
>>>>>>> e03eaa39
  }
});

When(/^I fill out the send form:$/, async function(table) {
  const values = table.hashes()[0];
  values.address = this.certificateWalletAddress;
  return fillOutWalletSendForm.call(this, values);
});

When(/^I should see the following field error message:$/, async function(data) {
  const error = data.hashes()[0];
  await waitUntilTextInSelector(this.client, {
    selector: '.VerificationDialog_recoveryPhrase .SimpleFormField_error',
    text: await this.intl(error.message),
  });
});

When(/^Verify certificate checkboxes should be disabled$/, async function() {
  const chk1 = !(await this.client.isEnabled('.storingUnderstandance input'));
  const chk2 = !(await this.client.isEnabled(
    '.recoveringUnderstandance input'
  ));
  expect(chk1 && chk2).to.equal(true);
});

When(/^Continue button should be disabled$/, async function() {
  const isEnabled = await this.client.isEnabled('.continueButton');
  expect(isEnabled).to.equal(false);
});

When(
  /^Verify certificate checkboxes are no longer disabled$/,
  async function() {
    await this.client.waitForEnabled('.storingUnderstandance input');
    await this.client.waitForEnabled('.recoveringUnderstandance input');
  }
);

When(/^I check all "Verify Certificate" checkboxes$/, async function() {
  await this.waitAndClick('.storingUnderstandance');
  await this.waitAndClick('.recoveringUnderstandance');
});

When(/^I see the "Paper Wallet Certificate" dialog$/, function() {
  return this.client.waitForVisible('.completionDialog');
});

When(
  /^Cardano explorer link and wallet address should be valid$/,
  async function() {
    const visibleCardanoExplorerLink = await this.client.getText(
      '.CompletionDialog_linkInstructionsWrapper .CompletionDialog_infoBox .CompletionDialog_link'
    );
    const walletCertificateAddress = await this.client.execute(
      () => daedalus.stores.wallets.walletCertificateAddress
    );
    const cardanoExplorerLink = `https://cardanoexplorer.com/address/${
      walletCertificateAddress.value
    }`;
    this.certificateWalletAddress = walletCertificateAddress.value;

    const visibleWalletAddress = await this.client.getText(
      '.CompletionDialog_addressInstructionsWrapper .CompletionDialog_infoBox'
    );

    expect(cardanoExplorerLink).to.equal(visibleCardanoExplorerLink);
    expect(walletCertificateAddress.value).to.equal(visibleWalletAddress);
  }
);

When(/^I click on the finish button$/, function() {
  return this.waitAndClick('.finishButton');
});

When(
  /^I should not see the create paper wallet certificate dialog anymore$/,
  function() {
    return this.client.waitForVisible('.completionDialog', null, true);
  }
);

When(/^I click "Paper wallet certificate" tab$/, function() {
  return this.waitAndClick('.certificateTab');
});

When(/^I see "Restore wallet with certificate" form$/, function() {
  return this.client.waitForVisible(
    '.WalletRestoreDialog_dialogWithCertificateRestore'
  );
});

When(
  /^I toggle "Spending password" switch on the restore wallet with certificate dialog$/,
  function() {
    return this.waitAndClick(
      '.WalletRestoreDialog_dialogWithCertificateRestore .SimpleSwitch_switch'
    );
  }
);

Then(/^I should see that address was used$/, async function() {
  const addressSelector = '.Address_usedWalletAddress .Address_addressId';
  await this.client.waitForVisible(addressSelector);
  const usedAddress = await this.client.getText(addressSelector);
  expect(usedAddress).to.equal(this.certificateWalletAddress);
});<|MERGE_RESOLUTION|>--- conflicted
+++ resolved
@@ -76,20 +76,13 @@
   const recoveryPhrase = this.walletCertificateRecoveryPhrase.split(' ');
   for (let i = 0; i < recoveryPhrase.length; i++) {
     const word = recoveryPhrase[i];
-<<<<<<< HEAD
-    await this.client.setValue('.AutocompleteOverrides_autocompleteWrapper input', word);
+    await this.client.setValue(
+      '.AutocompleteOverrides_autocompleteWrapper input',
+      word
+    );
     await this.client.waitForVisible(`//li[text()="${word}"]`);
     await this.waitAndClick(`//li[text()="${word}"]`);
     await this.client.waitForVisible(`//span[text()="${word}"]`);
-=======
-    await this.client.setValue(
-      '.AutocompleteOverrides_autocompleteWrapper input',
-      word
-    );
-    await this.client.waitForVisible(`//li[contains(text(), '${word}')]`);
-    await this.waitAndClick(`//li[contains(text(), '${word}')]`);
-    await this.client.waitForVisible(`//span[contains(text(), '${word}')]`);
->>>>>>> e03eaa39
   }
 });
 
@@ -98,20 +91,13 @@
   const recoveryPhrase = fields.recoveryPhrase.split(' ');
   for (let i = 0; i < recoveryPhrase.length; i++) {
     const word = recoveryPhrase[i];
-<<<<<<< HEAD
-    await this.client.setValue('.AutocompleteOverrides_autocompleteWrapper input', word);
+    await this.client.setValue(
+      '.AutocompleteOverrides_autocompleteWrapper input',
+      word
+    );
     await this.client.waitForVisible(`//li[text()="${word}"]`);
     await this.waitAndClick(`//li[text()="${word}"]`);
     await this.client.waitForVisible(`//span[text()="${word}"]`);
-=======
-    await this.client.setValue(
-      '.AutocompleteOverrides_autocompleteWrapper input',
-      word
-    );
-    await this.client.waitForVisible(`//li[contains(text(), '${word}')]`);
-    await this.waitAndClick(`//li[contains(text(), '${word}')]`);
-    await this.client.waitForVisible(`//span[contains(text(), '${word}')]`);
->>>>>>> e03eaa39
   }
 });
 
