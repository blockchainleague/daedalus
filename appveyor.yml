--- conflicted
+++ resolved
@@ -4,15 +4,9 @@
   nodejs_version: "8"
   NETWORK: "mainnet"
   AWS_ACCESS_KEY_ID:
-<<<<<<< HEAD
-    secure: OJTyvhi9DM4WzXkurTryP6CxiHcklNxjuHdVxc+D85E=
-  AWS_SECRET_ACCESS_KEY:
-    secure: hlqRod4ZR7cIPZWfLZbn2feAKbTWSAj5oNTqa7zXpSqQmNPCiAzieyVZ80/Mx5cU
-=======
     secure: O0+bBTm/Ud3pxP8nvC3ZuDSkmmlr+b8hVluqpRdJGBg=
   AWS_SECRET_ACCESS_KEY:
     secure: DbpP02aDGoC3Tdsi3+ONm8ov0nuXzEF/Yi453SBKj38qjROzvPXo6qW44bYiKBf4
->>>>>>> cc3abb49
   CERT_PASS:
     secure: 9tjYxdz1fqibx1WOrP5yn32iwbEXeYx+Btb5QJqHvMO4Ng2/yUtPi00/ZMXihFWV
   # Avoid long paths on Windows
@@ -29,11 +23,7 @@
   - IF NOT DEFINED APPVEYOR_PULL_REQUEST_NUMBER aws s3 cp --region eu-central-1 s3://iohk-private-2/iohk-windows-certificate-2.p12 C:/iohk-windows-certificate.p12
 
 test_script:
-<<<<<<< HEAD
   - scripts\build-installer-win64.bat %APPVEYOR_BUILD_VERSION% master
-=======
-  - scripts\build-installer-win64.bat %APPVEYOR_BUILD_VERSION% release/1.1.0
->>>>>>> cc3abb49
 
 artifacts:
   - path: release\win32-x64\Daedalus-win32-x64
@@ -47,15 +37,9 @@
 deploy:
   provider: S3
   access_key_id:
-<<<<<<< HEAD
-    secure: /69rk6yrPP5oss0svxSafnSCR+9tpkKFsLsRblCmTdA=
-  secret_access_key:
-    secure: MY/DQyFIE9VjXVlxqjaZT/EUueKYC6awjOKml9JMgzFDEMKUgswFOBkj2MouXMkl
-=======
     secure: IEky6PsMzHaKHNBMxR8tQaQI8X7qWRB9+HuEroTVRBk=
   secret_access_key:
     secure: cqjzG96hWB1x3JDbVSbF9E+aJ5jKvIGacJRUDWATHaTOYfSt6Rvive/NrF4lKBIm
->>>>>>> cc3abb49
   bucket: appveyor-ci-deploy
   region: ap-northeast-1
   folder:
