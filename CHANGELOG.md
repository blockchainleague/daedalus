--- conflicted
+++ resolved
@@ -2,13 +2,9 @@
 
 ## vNext
 
-<<<<<<< HEAD
-## Chores
+### Chores
 
 - Added jest library for unit testing ([PR 2633](https://github.com/input-output-hk/daedalus/pull/2633))
-=======
-### Chores
-
 - Updated `cardano-launcher` to version `0.20211105.1` and added Cardano Node RTS flags which improve resource usage ([PR 2735](https://github.com/input-output-hk/daedalus/pull/2735), [PR 2741](https://github.com/input-output-hk/daedalus/pull/2741))
 
 ## 4.5.1
@@ -18,7 +14,6 @@
 - Fixed cardano-node startup race condition
 - Fixed automatic closing of the wallet "Restoration" dialog during restoration of a first wallet in UI
 - Fixed Daedalus 4.5.0 Windows deployment issue
->>>>>>> 66427855
 
 ## 4.5.0
 
