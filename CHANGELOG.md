--- conflicted
+++ resolved
@@ -4,11 +4,8 @@
 
 ### Features
 
-<<<<<<< HEAD
 - Implemented CPU name grouping mechanism for analytics ([PR 3089](https://github.com/input-output-hk/daedalus/pull/3089))
-=======
 - Implemented rounding RAM size in analytics ([PR 3088](https://github.com/input-output-hk/daedalus/pull/3088))
->>>>>>> ebb5b802
 
 ### Chores
 
