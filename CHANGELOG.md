--- conflicted
+++ resolved
@@ -9,6 +9,7 @@
 
 ### Fixes
 
+- Fixed stake pool list view overlapping news feed ([PR 2917](https://github.com/input-output-hk/daedalus/pull/2917))
 - Fixed styling of the incentivized testnet rewards wallet dropdown ([PR 2907](https://github.com/input-output-hk/daedalus/pull/2907))
 - Fix warning sign displayed when recommend decimals is zero ([PR 2905](https://github.com/input-output-hk/daedalus/pull/2905))
 - Fixed discrete tooltip being clipped by loading overlay when stake pools are adjusted ([PR 2902](https://github.com/input-output-hk/daedalus/pull/2902))
@@ -20,14 +21,6 @@
 - Removed SASS ts-lint ignore comments ([PR 2870](https://github.com/input-output-hk/daedalus/pull/2870))
 - Enabled debugging of the main process ([PR 2893](https://github.com/input-output-hk/daedalus/pull/2893))
 
-<<<<<<< HEAD
-### Fixes
-
-- Fixed stake pool list view overlapping news feed ([PR 2917](https://github.com/input-output-hk/daedalus/pull/2917))
-- Fixed discrete tooltip being clipped by loading overlay when stake pools are adjusted ([PR 2902](https://github.com/input-output-hk/daedalus/pull/2902))
-
-=======
->>>>>>> 3c981a7f
 ## 4.9.0
 
 ### Features
