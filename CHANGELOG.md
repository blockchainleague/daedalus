--- conflicted
+++ resolved
@@ -4,12 +4,9 @@
 
 ### Features
 
-<<<<<<< HEAD
 - Improved UI regarding the Hardware Wallet public key export error ([PR 2922](https://github.com/input-output-hk/daedalus/pull/2922))
-=======
 - Added ASCII name to token header when metadata name is missing ([PR 2904](https://github.com/input-output-hk/daedalus/pull/2904))
 - Improved IPC by reducing the amount of messages from periodic events ([PR 2892](https://github.com/input-output-hk/daedalus/pull/2892))
->>>>>>> a0e800fc
 - Improved RTS flags splash screen message ([PR 2901](https://github.com/input-output-hk/daedalus/pull/2901))
 - Implemented error message when trying to leave wallet without enough ada to support tokens ([PR 2783](https://github.com/input-output-hk/daedalus/pull/2783))
 
