--- conflicted
+++ resolved
@@ -2,15 +2,13 @@
 
 ## vNext
 
-<<<<<<< HEAD
 ### Fixes
 
 - Fixed decimals for syncing percentage ([PR 3106](https://github.com/input-output-hk/daedalus/pull/3106))
-=======
+
 ### Chores
 
 - Updated `@cardano-foundation/ledgerjs-hw-app-cardano` to version `6.0.0` ([PR 3093](https://github.com/input-output-hk/daedalus/pull/3093))
->>>>>>> 16e259f6
 
 ## 5.2.0
 
