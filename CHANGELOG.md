--- conflicted
+++ resolved
@@ -2,19 +2,14 @@
 
 ## vNext
 
-<<<<<<< HEAD
+### Fixes
+
+- Fixed receiver address validation by disallowing rewards addresses ([PR 2781](https://github.com/input-output-hk/daedalus/pull/2781))
+
 ### Chores
 
 - Updated `trezor-connect` dependency to version `8.2.4` ([PR 2726](https://github.com/input-output-hk/daedalus/pull/2726))
-=======
-### Fixes
-
-- Fixed receiver address validation by disallowing rewards addresses ([PR 2781](https://github.com/input-output-hk/daedalus/pull/2781))
-
-### Chores
-
 - Updated vulnerable dependencies ([PR 2769](https://github.com/input-output-hk/daedalus/pull/2769))
->>>>>>> 98c6fd42
 
 ## 4.6.0
 
