# Changelog

## vNext

<<<<<<< HEAD
### Chores

- Added Vasil-supported cardano-wallet ([PR 3001](https://github.com/input-output-hk/daedalus/pull/3001))
=======
- Fixed incorrect amount of token sent ([PR 2962](https://github.com/input-output-hk/daedalus/pull/2962))

### Fixes
>>>>>>> 45af27dc

## 4.11.0

### Fixes

- Fixed incorrect behaviour of creating new wallet when paired incorrect hardware wallet during address verification ([PR 2906](https://github.com/input-output-hk/daedalus/pull/2906))
- Fixed phrasing of insufficient funds for tokens message ([PR 2966](https://github.com/input-output-hk/daedalus/pull/2966))
- Improved error handling for incorrect passphrase and incorrect hardware wallet error ([PR 2860](https://github.com/input-output-hk/daedalus/pull/2860))

### Features

- Added support for Ledger Nano S Plus ([PR 2975](https://github.com/input-output-hk/daedalus/pull/2975))
- Support of Apple AArch64 chip ([PR 2684](https://github.com/input-output-hk/daedalus/pull/2684))

### Chores

- Upgraded webpack to version 5 ([PR 2772](https://github.com/input-output-hk/daedalus/pull/2772))
- Bumped vulnerable dependencies versions ([PR 2943](https://github.com/input-output-hk/daedalus/pull/2943))
- Added support for Trezor firmware 2.5.1 ([PR 2991](https://github.com/input-output-hk/daedalus/pull/2991))
- Added steps on how to link with `react-polymorph` and other external UI libraries ([PR 2948](https://github.com/input-output-hk/daedalus/pull/2948))
- Published selfnode installers for all 3 platforms ([PR 2971](https://github.com/input-output-hk/daedalus/pull/2971))

## 4.10.0

### Features

- Implemented hover tooltips for menu ([PR 2938](https://github.com/input-output-hk/daedalus/pull/2938))
- Improved UI regarding the Hardware Wallet public key export error ([PR 2922](https://github.com/input-output-hk/daedalus/pull/2922))
- Added ASCII name to token header when metadata name is missing ([PR 2904](https://github.com/input-output-hk/daedalus/pull/2904))
- Improved IPC by reducing the amount of messages from periodic events ([PR 2892](https://github.com/input-output-hk/daedalus/pull/2892))
- Improved RTS flags splash screen message ([PR 2901](https://github.com/input-output-hk/daedalus/pull/2901))
- Implemented error message when trying to leave wallet without enough ada to support tokens ([PR 2783](https://github.com/input-output-hk/daedalus/pull/2783))

### Fixes

- Fixed dialogs being closed after receiving address shared ([PR 2965](https://github.com/input-output-hk/daedalus/pull/2965))
- Fixed no progress shown on loading screen on Windows ([PR 2967](https://github.com/input-output-hk/daedalus/pull/2967))
- Fixes hardware wallet issues on Windows ([PR 2900](https://github.com/input-output-hk/daedalus/pull/2900))
- Fixed stake pool list styling ([PR 2920](https://github.com/input-output-hk/daedalus/pull/2920))
- Fixed PopOver overlap ([PR 2954](https://github.com/input-output-hk/daedalus/pull/2954))
- Fixed tooltip being hidden in several places ([PR-2934](https://github.com/input-output-hk/daedalus/pull/2934))
- Adjusted padding for search field in stake pools ([PR 2945](https://github.com/input-output-hk/daedalus/pull/2945))
- Fixed margin for dialogs content and token table header ([PR 2944](https://github.com/input-output-hk/daedalus/pull/2944))
- Fixed performance issue on stake pool list view ([PR 2924](https://github.com/input-output-hk/daedalus/pull/2924))
- Fixed position of popup on syncing screen ([PR 2921](https://github.com/input-output-hk/daedalus/pull/2921))
- Fixed issue with missing character when copying address from PDF ([PR 2925](https://github.com/input-output-hk/daedalus/pull/2925))
- Fixed stake pool list view overlapping news feed ([PR 2917](https://github.com/input-output-hk/daedalus/pull/2917))
- Restored opacity for search icon when focused ([PR 2909](https://github.com/input-output-hk/daedalus/pull/2909))
- Fixed styling of the incentivized testnet rewards wallet dropdown ([PR 2907](https://github.com/input-output-hk/daedalus/pull/2907))
- Fix warning sign displayed when recommend decimals is zero ([PR 2905](https://github.com/input-output-hk/daedalus/pull/2905))
- Fixed discrete tooltip being clipped by loading overlay when stake pools are adjusted ([PR 2902](https://github.com/input-output-hk/daedalus/pull/2902))
- Sets minimum transaction fee to ada input field when tokens are removed ([PR 2918](https://github.com/input-output-hk/daedalus/pull/2918))

### Chores

- Updated cardano-wallet to v2022-04-27 and cardano-node to 1.34.1 ([PR 2951](https://github.com/input-output-hk/daedalus/pull/2951))
- Refactor to remove duplicated code ([PR 2956](https://github.com/input-output-hk/daedalus/pull/2956))
- Updated cardano-launcher to 0.20220119.0 ([PR 2839](https://github.com/input-output-hk/daedalus/pull/2839))
- Added `storybook:build` check to pre-push hook ([PR 2955](https://github.com/input-output-hk/daedalus/pull/2955))
- Using new faker.js ([PR 2855](https://github.com/input-output-hk/daedalus/pull/2855))
- Fixed spelling issues and typos ([PR 2915](https://github.com/input-output-hk/daedalus/pull/2915))
- Removed SASS ts-lint ignore comments ([PR 2870](https://github.com/input-output-hk/daedalus/pull/2870))
- Enabled debugging of the main process ([PR 2893](https://github.com/input-output-hk/daedalus/pull/2893))

## 4.9.1

### Fixes

- Fixed catalyst fund name ([PR 2946](https://github.com/input-output-hk/daedalus/pull/2946))
- Fixed macOS installer on Monterey 12.3 ([PR 2929](https://github.com/input-output-hk/daedalus/pull/2929))

### Chores

- Introduced new version of the `@cardano-foundation/ledgerjs-hw-app-cardano` package ([PR 2930](https://github.com/input-output-hk/daedalus/pull/2930))

## 4.9.0

### Features

- Added display of current/unspent rewards ([PR 2803](https://github.com/input-output-hk/daedalus/pull/2803))
- Improve the syncing screen by showing syncing progress split into three stages ([PR 2877](https://github.com/input-output-hk/daedalus/pull/2877))
- Improved stake pool searchbar ([PR 2847](https://github.com/input-output-hk/daedalus/pull/2847))
- Implemented catalyst dynamic content ([PR 2856](https://github.com/input-output-hk/daedalus/pull/2856))

### Fixes

- Fixed main container zIndex ([PR 2863](https://github.com/input-output-hk/daedalus/pull/2863))
- Fixed ui overlap issues ([PR 2881](https://github.com/input-output-hk/daedalus/pull/2881))
- Fixed the gap between Stake Pool View options ([PR 2899](https://github.com/input-output-hk/daedalus/pull/2899))

### Chores

- Fixed Daedalus menu in Storybook used for theme and language selection ([PR 2886](https://github.com/input-output-hk/daedalus/pull/2886))

## 4.9.0-FC1

### Features

- Added table view for delegated stake pools list ([PR 2837](https://github.com/input-output-hk/daedalus/pull/2837))
- Removed Discreet mode notification ([PR 2852](https://github.com/input-output-hk/daedalus/pull/2852))
- Unified CPU info in diagnostics dialog ([PR 2818](https://github.com/input-output-hk/daedalus/pull/2818))
- Implemented wallet sorting on sidebar menu ([PR 2775](https://github.com/input-output-hk/daedalus/pull/2775))
- Implemented new token picker ([PR 2787](https://github.com/input-output-hk/daedalus/pull/2787))
- Improved wallet send form ([PR 2791](https://github.com/input-output-hk/daedalus/pull/2791), [PR 2859](https://github.com/input-output-hk/daedalus/pull/2859))

### Fixes

- Fixed rewards CSV export issues ([PR 2885](https://github.com/input-output-hk/daedalus/pull/2885))
- Fixed behaviour of wallet settings option of the app menu ([PR 2838](https://github.com/input-output-hk/daedalus/pull/2838))
- Fixed styling of ITN rewards feature ([PR 2861](https://github.com/input-output-hk/daedalus/pull/2861))
- Fixed available disk space takes a long time to show ([PR 2849](https://github.com/input-output-hk/daedalus/pull/2849))

### Chores

- Migrated codebase from javascript to typescript ([PR 2843](https://github.com/input-output-hk/daedalus/pull/2843))
- Updated the list of team members ([PR 2805](https://github.com/input-output-hk/daedalus/pull/2805))

## 4.8.0

### Features

- Added dynamic RTS flags setting ([PR 2758](https://github.com/input-output-hk/daedalus/pull/2758/files))
- Improved UI/UX of RTS flags settings ([PR 2842](https://github.com/input-output-hk/daedalus/pull/2842), [PR 2846](https://github.com/input-output-hk/daedalus/pull/2846))
- Updated messages about Cardano node sync on the initial screen ([PR 2827](https://github.com/input-output-hk/daedalus/pull/2827), [PR 2831](https://github.com/input-output-hk/daedalus/pull/2831))

### Chores

- Updated check-disk-space version ([PR 2845](https://github.com/input-output-hk/daedalus/pull/2845))
- Updated CWB and Cardano Node ([PR 2822](https://github.com/input-output-hk/daedalus/pull/2822))

### Fixes

- Fixed blockchain verification progress text ([PR 2840](https://github.com/input-output-hk/daedalus/pull/2840))

## 4.8.0-FC1

### Features

- Added dynamic RTS flags setting ([PR 2758](https://github.com/input-output-hk/daedalus/pull/2758/files))
- Improved UI/UX of RTS flags settings ([PR 2842](https://github.com/input-output-hk/daedalus/pull/2842), [PR 2846](https://github.com/input-output-hk/daedalus/pull/2846))
- Updated messages about Cardano node sync on the initial screen ([PR 2827](https://github.com/input-output-hk/daedalus/pull/2827), [PR 2831](https://github.com/input-output-hk/daedalus/pull/2831))

### Chores

- Updated check-disk-space version ([PR 2845](https://github.com/input-output-hk/daedalus/pull/2845))
- Updated CWB and Cardano Node ([PR 2822](https://github.com/input-output-hk/daedalus/pull/2822))

### Fixes

- Fixed blockchain verification progress text ([PR 2840](https://github.com/input-output-hk/daedalus/pull/2840))

## 4.7.0

### Features

- Updated Catalyst dates ([PR 2812](https://github.com/input-output-hk/daedalus/pull/2812))

### Fixes

- Fixed immediate language updates of application top menu bar ([PR 2813](https://github.com/input-output-hk/daedalus/pull/2813))
- Fixed receiver address validation by disallowing rewards addresses ([PR 2781](https://github.com/input-output-hk/daedalus/pull/2781))

### Chores

- Integrated Chromatic for visual regression testing ([PR 2776](https://github.com/input-output-hk/daedalus/pull/2776))
- Updated `trezor-connect` dependency to version `8.2.4` ([PR 2726](https://github.com/input-output-hk/daedalus/pull/2726))
- Updated vulnerable dependencies ([PR 2769](https://github.com/input-output-hk/daedalus/pull/2769))
- Updated CWB and Cardano Node ([PR 2799](https://github.com/input-output-hk/daedalus/pull/2799))

## 4.6.0

### Features

- Implement catalyst state snapshot phase ([PR 2771](https://github.com/input-output-hk/daedalus/pull/2771))
- Implemented "discreet mode" ([PR 2723](https://github.com/input-output-hk/daedalus/pull/2723), [PR 2724](https://github.com/input-output-hk/daedalus/pull/2724), [PR 2725](https://github.com/input-output-hk/daedalus/pull/2725), [PR 2742](https://github.com/input-output-hk/daedalus/pull/2742), [PR 2740](https://github.com/input-output-hk/daedalus/pull/2740), [PR 2756](https://github.com/input-output-hk/daedalus/pull/2756))
- Updated slider component to only execute onAfterChange if slider had moved ([PR 2766](https://github.com/input-output-hk/daedalus/pull/2766))

### Fixes

- Fixed app update for specific platform ([PR 2759](https://github.com/input-output-hk/daedalus/pull/2759))
- Fixed checkbox tick offset ([PR 2751](https://github.com/input-output-hk/daedalus/pull/2751))

### Chores

- Improve startup and shutdown messages ([PR 2770](https://github.com/input-output-hk/daedalus/pull/2770))
- Updated `cardano-wallet` to version `2021-11-11` ([PR 2765](https://github.com/input-output-hk/daedalus/pull/2765))
- Added jest library for unit testing ([PR 2633](https://github.com/input-output-hk/daedalus/pull/2633))
- Updated `cardano-launcher` to version `0.20211105.1`

## 4.5.2

### Fixes

- Fixed Cardano Node starting/stopping issues

## 4.5.1

### Fixes

- Fixed cardano-node startup race condition
- Fixed automatic closing of the wallet "Restoration" dialog during restoration of a first wallet in UI
- Fixed Daedalus 4.5.0 Windows deployment issue

## 4.5.0

### Features

- Implemented "Catalyst Fund7" voting registration changes ([PR 2732](https://github.com/input-output-hk/daedalus/pull/2732))
- Added "Over-saturation" warning in the delegation wizard ([PR 2733](https://github.com/input-output-hk/daedalus/pull/2733), [PR 2738](https://github.com/input-output-hk/daedalus/pull/2738))
- Added Catalyst footer links ([PR 2721](https://github.com/input-output-hk/daedalus/pull/2721))

### Fixes

- Fixed the Delegation popover timeout ([PR 2722](https://github.com/input-output-hk/daedalus/pull/2722))
- Fixed issues relating to minimum window size in Daedalus ([PR 2719](https://github.com/input-output-hk/daedalus/pull/2719))
- Updated "Trezor T" image shown on the "Pair a hardware wallet device" dialog ([PR 2712](https://github.com/input-output-hk/daedalus/pull/2712))
- Fixed transaction timestamps localization ([PR 2702](https://github.com/input-output-hk/daedalus/pull/2702))
- Small UI/UX Fixes ([PR 2685](https://github.com/input-output-hk/daedalus/pull/2685), [PR 2744](https://github.com/input-output-hk/daedalus/pull/2744))

### Chores

- Removed "Alonzo tada" icon and "Alonzo countdown" screen ([PR 2708](https://github.com/input-output-hk/daedalus/pull/2708))
- Improved the Daedalus startup by avoiding unnecessary Cardano Node restarts ([PR 2716](https://github.com/input-output-hk/daedalus/pull/2716))
- Updated README with solution steps for the nix SSL issue ([PR 2727](https://github.com/input-output-hk/daedalus/pull/2727))
- Covered LedgerJS v4.0.0 breaking changes ([PR 2697](https://github.com/input-output-hk/daedalus/pull/2697))
- Added hardware wallet support for all non-public testnets ([PR 2672](https://github.com/input-output-hk/daedalus/pull/2672))

## 4.4.1

### Fixes

- Updated Electron package to the version which includes a fix for crashes on Windows

## 4.4.0

### Features

- Implemented the wallet Tokens dedicated screen ([PR 2671](https://github.com/input-output-hk/daedalus/pull/2671), [PR 2701](https://github.com/input-output-hk/daedalus/pull/2701), [PR 2703](https://github.com/input-output-hk/daedalus/pull/2703))

### Fixes

- Fixed wallet settings screen - no space at the bottom when scrolled down ([PR 2686](https://github.com/input-output-hk/daedalus/pull/2686))
- Fixed the missing text for the DAPP static screens ([PR 2693](https://github.com/input-output-hk/daedalus/pull/2693))

### Chores

- Added the possibility to unpair a hardware wallet from Daedalus ([PR 2676](https://github.com/input-output-hk/daedalus/pull/2676))

## 4.3.2

### Features

- Implemented static screens for signing dApp interaction transactions ([PR 2626](https://github.com/input-output-hk/daedalus/pull/2626))

### Fixes

- Fixed font used for unavailable staking while updating messages ([PR 2680](https://github.com/input-output-hk/daedalus/pull/2680))
- Fixed crash when Yubikey is connected ([PR 2673](https://github.com/input-output-hk/daedalus/pull/2673))
- Updated Electron and related packages ([PR 2206](https://github.com/input-output-hk/daedalus/pull/2206))
- Fixed some Japanese translations for the external currencies ([PR 2667](https://github.com/input-output-hk/daedalus/pull/2667))

### Chores

- Updated `cardano-wallet` to version `2021-09-29` which includes `cardano-node` 1.30.1
- Updated `trezor-connect` dependency to version `8.2.0` ([PR 2675](https://github.com/input-output-hk/daedalus/pull/2675))

## 4.3.1

### Fixes

- Covered Trezor firmware breaking changes ([PR 2629](https://github.com/input-output-hk/daedalus/pull/2629))

### Chores

- Updated `cardano-wallet` to version `2021-09-09`

## 4.3.0

### Features

- Added "Alonzo countdown" screen for the upcoming Alonzo upgrade ([PR 2653](https://github.com/input-output-hk/daedalus/pull/2653))
- Maintain window size and position between launches ([PR 2611](https://github.com/input-output-hk/daedalus/pull/2611))
- Emptying wallet - warning ([PR 2617](https://github.com/input-output-hk/daedalus/pull/2617))

### Fixes

- Fixed type issue on Storybook "Wallet Send Confirmation Dialog" story ([PR 2654](https://github.com/input-output-hk/daedalus/pull/2654))
- Fixed ‘Stakepool Metadata Aggregation Server (SMASH)’ link returning 404 error ([PR 2646](https://github.com/input-output-hk/daedalus/pull/2646))
- Enter key not working on send ([PR 2621](https://github.com/input-output-hk/daedalus/pull/2621))

### Chores

- Updated `cardano-wallet` to revision `9ae2d48b` which enables hardware wallet support in Alonzo era ([PR 2663](https://github.com/input-output-hk/daedalus/issues/2663))
- Updated `cardano-wallet` to version `2021-08-27` which includes `cardano-node` 1.29.0 ([PR 2650](https://github.com/input-output-hk/daedalus/pull/2650))
- Updated `cardano-wallet` to version `2021-08-11` which includes `cardano-node` alonzo-purple-1.0.1 ([PR 2641](https://github.com/input-output-hk/daedalus/pull/2641))
- Updated `cardano-wallet` to version `2021-07-30` which includes `cardano-node` 1.28.0 ([PR 2635](https://github.com/input-output-hk/daedalus/pull/2635), [PR 2638](https://github.com/input-output-hk/daedalus/pull/2638))
- Removed "Decentralization countdown" tada icon and info tab ([PR 2625](https://github.com/input-output-hk/daedalus/pull/2625))

## 4.2.1

### Chores

- Updated Catalyst Fund6 and Fund7 voting registration dates ([PR 2640](https://github.com/input-output-hk/daedalus/pull/2640))

## 4.2.0

### Features

- Added voting registration with Trezor ([PR 2615](https://github.com/input-output-hk/daedalus/pull/2615))
- Added voting registration with Ledger ([PR 2538](https://github.com/input-output-hk/daedalus/pull/2538))

## 4.2.0-FC1

### Features

- Implemented sharing multi-signature public key ([PR 2604](https://github.com/input-output-hk/daedalus/pull/2604))
- Implemented the expandable token view ([PR 2589](https://github.com/input-output-hk/daedalus/pull/2589), [PR 2609](https://github.com/input-output-hk/daedalus/pull/2609))

### Fixes

- Fixed asset amount validation ([PR 2472](https://github.com/input-output-hk/daedalus/pull/2472))
- Fixed incorrect global instances in scss files ([PR 2593](https://github.com/input-output-hk/daedalus/pull/2593))
- Fixed "shelley-qa" network issue on "Delegation" wizard ([PR 2595](https://github.com/input-output-hk/daedalus/pull/2595))
- Fixed Trezor transaction native tokens grouping issue ([PR 2594](https://github.com/input-output-hk/daedalus/pull/2594))
- Fixed notes field visibility for software wallets on Share Wallet Address dialog ([PR 2582](https://github.com/input-output-hk/daedalus/pull/2582))

### Chores

- Disabled Fund5 voting registration ([PR 2608](https://github.com/input-output-hk/daedalus/pull/2608))
- Updated Fund5 registaration start date ([PR 2607](https://github.com/input-output-hk/daedalus/pull/2607))
- Removed Jormungandr integration and legacy clusters ([PR 2579](https://github.com/input-output-hk/daedalus/pull/2579))

## 4.1.0

### Features

- Enabled Catalyst voting registration on Mainnet and Flight builds

## 4.1.0-FC1

### Features

- Integrated cardano-wallet Api native tokens decimal places value ([PR 2577](https://github.com/input-output-hk/daedalus/pull/2577))
- Added address verification for "Trezor" hardware wallet devices ([PR 2558](https://github.com/input-output-hk/daedalus/pull/2558))
- Added address verification for "Ledger" hardware wallet devices ([PR 2282](https://github.com/input-output-hk/daedalus/pull/2282))
- Implemented manually configurable decimal places for native tokens ([PR 2533](https://github.com/input-output-hk/daedalus/pull/2533))
- Added warning message when pasting an address of the same wallet in the send form ([PR 2506](https://github.com/input-output-hk/daedalus/pull/2506))
- Implemented select search style variables ([PR 2512](https://github.com/input-output-hk/daedalus/pull/2512))
- Enabled pasting of wallet recovery phrase ([PR 2459](https://github.com/input-output-hk/daedalus/pull/2459))

### Fixes

- Fixed pool description scrolling and styling ([PR 2556](https://github.com/input-output-hk/daedalus/pull/2564), [PR 2568](https://github.com/input-output-hk/daedalus/pull/2568))
- Fixed external currencies not appearing when not connected ([PR 2556](https://github.com/input-output-hk/daedalus/pull/2556))
- Fixed hardware wallets transactions issue with native tokens ([PR 2543](https://github.com/input-output-hk/daedalus/pull/2543))
- Fixed hardware wallets transaction initialization issue on device reconnect ([PR 2541](https://github.com/input-output-hk/daedalus/pull/2541))
- Fixed blank currency selection after updating to 4.0.5 ([PR 2529](https://github.com/input-output-hk/daedalus/pull/2529))
- Fixed hardware wallets confirmation crashing issue when device is in "Busy" state ([PR 2522](https://github.com/input-output-hk/daedalus/pull/2522))
- Fixed hardware wallets spending password issue ([PR 2519](https://github.com/input-output-hk/daedalus/pull/2519))

### Chores

- Updated wallet importer to extract private keys from 'WalletUserSecret' field ([PR 2445](https://github.com/input-output-hk/daedalus/pull/2445))
- Changed the assets identifiers from fingerprint to policyId+name ([PR 2562](https://github.com/input-output-hk/daedalus/pull/2562))
- Implemented the Items Dropdown component and simplified the Wallets and Assets Dropdowns ([PR 2540](https://github.com/input-output-hk/daedalus/pull/2540))
- Included wallet names in dialog windows ([PR 2552](https://github.com/input-output-hk/daedalus/pull/2552))
- Updated `cardano-cli` version to always match the one from `cardano-wallet` ([PR 2561](https://github.com/input-output-hk/daedalus/pull/2561))
- Updated `react-polymorph` to version `1.0.0` ([PR 2549](https://github.com/input-output-hk/daedalus/pull/2549))
- Updated `cardano-wallet` to version `2021-05-26` ([PR 2577](https://github.com/input-output-hk/daedalus/pull/2577), [PR 2580](https://github.com/input-output-hk/daedalus/pull/2580))
- Updated `cardano-wallet` to version `2021-04-28` and `cardano-node` to version `1.26.2` ([PR 2551](https://github.com/input-output-hk/daedalus/pull/2551))
- Updated Catalyst voting registration to include rewards address instead of the payment one ([PR 2550](https://github.com/input-output-hk/daedalus/pull/2550))
- Moved currency related code into a dedicated store ([PR 2546](https://github.com/input-output-hk/daedalus/pull/2546))
- Updated `trezor-connect` dependency to version `8.1.26` ([PR 2534](https://github.com/input-output-hk/daedalus/pull/2534))
- Updated `@cardano-foundation/ledgerjs-hw-app-cardano` package to version `3.0.0` ([PR 2530](https://github.com/input-output-hk/daedalus/pull/2530))

## 4.0.5

### Features

- Added "Voting registration not available" screen ([PR 2518](https://github.com/input-output-hk/daedalus/pull/2518))
- Added Japanese translation to the external currencies list ([PR 2497](https://github.com/input-output-hk/daedalus/pull/2497))

### Fixes

- Fixed stake pool list cutting off items ([PR 2517](https://github.com/input-output-hk/daedalus/pull/2517))
- Fixed fee calculation edge cases in wallet send form ([PR 2501](https://github.com/input-output-hk/daedalus/pull/2501))
- Handle empty strings in transaction metadata correctly ([PR 2503](https://github.com/input-output-hk/daedalus/pull/2503))

### Chores

- Updated header section styles of delegation rewards screen ([PR 2509](https://github.com/input-output-hk/daedalus/pull/2509))
- Reduced the clock drift tolerance to 4,5 seconds ([PR 2510](https://github.com/input-output-hk/daedalus/pull/2510))
- Updates Catalyst Fund4 dates ([PR 2495](https://github.com/input-output-hk/daedalus/pull/2495))
- Updated `cardano-wallet` to revision `7df30796` ([PR 2495](https://github.com/input-output-hk/daedalus/pull/2495))

## 4.0.4

### Features

- Added wallet rewards address display on the "Rewards" screen ([PR 2475](https://github.com/input-output-hk/daedalus/pull/2475))

## 4.0.3

### Features

- Added absolute slot number to Catalyst voting registration transaction metadata ([PR 2476](https://github.com/input-output-hk/daedalus/pull/2476))
- Improved the transactions and rewards CSV export contents ([PR 2451](https://github.com/input-output-hk/daedalus/pull/2451))
- Implement Trezor passphrase handling ([PR 2284](https://github.com/input-output-hk/daedalus/pull/2284))

### Fixes

- Fixed Catalyst voting registration being stuck at confirming transaction step issue ([PR 2482](https://github.com/input-output-hk/daedalus/pull/2482))
- Fixed animation and positioning issues in the progress bar ([PR 2458](https://github.com/input-output-hk/daedalus/pull/2458))
- Fixed dropdown not appearing in the Stake Pools Settings screen ([PR 2460](https://github.com/input-output-hk/daedalus/pull/2460))
- Fixed delay on loading stake pool list after switching the SMASH server ([PR 2447](https://github.com/input-output-hk/daedalus/pull/2447))

### Chores

- Refactored stake pool lists to use our react-polymorph PopOver component ([PR 2373](https://github.com/input-output-hk/daedalus/pull/2373))
- Increased maximum event listeners limit to avoid IPC channel stalling ([PR 2482](https://github.com/input-output-hk/daedalus/pull/2482))
- Updated Catalyst voting registration text copy for Fund4 ([PR 2482](https://github.com/input-output-hk/daedalus/pull/2482))
- Improved reveal / hide action for public key field ([PR 2473](https://github.com/input-output-hk/daedalus/pull/2473))
- Updated lockfile:check and lockfile:fix scripts ([PR 2483](https://github.com/input-output-hk/daedalus/pull/2483))
- Improved hardware wallets public keys exporting while signing transaction witnesses ([PR 2477](https://github.com/input-output-hk/daedalus/pull/2477))
- Updated `trezor-connect` dependency to version `8.1.25` ([PR 2474](https://github.com/input-output-hk/daedalus/pull/2474))
- Improved receive screen's "show used" toggle UX ([PR 2466](https://github.com/input-output-hk/daedalus/pull/2466))
- Updated `iohk-nix` to revision `bc4216c5` ([PR 2462](https://github.com/input-output-hk/daedalus/pull/2462))
- Updated `cardano-wallet` to revision `1fbb9f46` ([PR 2462](https://github.com/input-output-hk/daedalus/pull/2462))
- Re-enabled "Selfnode" environment ([PR 2462](https://github.com/input-output-hk/daedalus/pull/2462))
- Restored global link style on voting registration over screen ([PR 2453](https://github.com/input-output-hk/daedalus/pull/2453), [PR 2456](https://github.com/input-output-hk/daedalus/pull/2456))

## 4.0.2-FC3

### Features

- Enabled sending of native tokens for hardware wallets ([PR 2446](https://github.com/input-output-hk/daedalus/pull/2446))
- Enabled the "View wallet's public key" feature ([PR 2429](https://github.com/input-output-hk/daedalus/pull/2429))
- Added visual backdrop blur effect to some overlays and dialogs ([PR 2431](https://github.com/input-output-hk/daedalus/pull/2431))
- Updated Tile view of stake pools with rank by rewards ([PR 2426](https://github.com/input-output-hk/daedalus/pull/2426))
- Enabled the "Loading Stake Pools" state anytime the pools are loading ([PR 2424](https://github.com/input-output-hk/daedalus/pull/2424))
- Implemented the syncing state for the Stake Pools settings screen ([PR 2418](https://github.com/input-output-hk/daedalus/pull/2418))

### Chores

- Improved error message shown when trying to make a transaction from a wallet that contains only reward ([PR 2450](https://github.com/input-output-hk/daedalus/pull/2450))
- Added configuration variable for native tokens formatted amounts display ([PR 2449](https://github.com/input-output-hk/daedalus/pull/2449))
- Updated `iohk-nix` to revision `60fe72cf` ([PR 2441](https://github.com/input-output-hk/daedalus/pull/2441))
- Updated `cardano-wallet` to version `2021-03-04` ([PR 2427](https://github.com/input-output-hk/daedalus/pull/2427))
- Increased "Report connecting issues" timeout ([PR 2440](https://github.com/input-output-hk/daedalus/pull/2440))
- Removed line break characters on the address from exported PDF ([PR 2402](https://github.com/input-output-hk/daedalus/pull/2402))

## 4.0.1-FC2

### Fixes

- Fixed text overlapping issue on native token input field ([PR 2422](https://github.com/input-output-hk/daedalus/pull/2422))
- Fixed transaction fee calculation error messages handling ([PR 2421](https://github.com/input-output-hk/daedalus/pull/2421))

## 4.0.0-FC1

### Features

- Added native token support [PR 2292](https://github.com/input-output-hk/daedalus/pull/2292)
- Enabled rewards withdrawals on hardware wallets ([PR 2408](https://github.com/input-output-hk/daedalus/pull/2408))

### Fixes

- Fixed InlineEditingInput common component so that wallet name input field works well ([PR 2409](https://github.com/input-output-hk/daedalus/pull/2409))

### Chores

- Moved ITN redemption to Daedalus application menu ([PR 2401](https://github.com/input-output-hk/daedalus/pull/2401))
- Removed unnecessary "socketFile" declaration in launcher-config ([PR 2400](https://github.com/input-output-hk/daedalus/pull/2400))
- Updated delegated stake pool status on delegation center screen ([PR 2404](https://github.com/input-output-hk/daedalus/pull/2404))
- Adjusted hover PopOver styles on the first tile in the delegation center screen ([PR 2386](https://github.com/input-output-hk/daedalus/pull/2386))

## 3.3.2

### Features

- Implemented "Voting registration is over" screen ([PR 2428](https://github.com/input-output-hk/daedalus/pull/2428))

## 3.3.1

### Features

- Implemented "Undelegate wallet" feature on "Wallet settings" screen ([PR 2351](https://github.com/input-output-hk/daedalus/pull/2351))

### Fixes

- Fixed calendar style issue on Filter dialog on transaction list screen ([PR 2387](https://github.com/input-output-hk/daedalus/pull/2387))
- Fixed issue on wallet send form with certain amounts ([PR 2379](https://github.com/input-output-hk/daedalus/pull/2379))

### Chores

- Enabled selecting whole addresses and ids when selecting them to copy on transactions and summary screens ([PR 2370](https://github.com/input-output-hk/daedalus/pull/2370))
- Added missing whitespace between amount and ADA in Japanese ([PR 2380](https://github.com/input-output-hk/daedalus/pull/2380))
- Updated link "Follow instructions and manually update" on testnet and flight ([PR 2372](https://github.com/input-output-hk/daedalus/pull/2372))
- Fixed broken staking stories in Storybook ([PR 2371](https://github.com/input-output-hk/daedalus/pull/2371))

## 3.3.0

### Fixes

- Fixed issue with hardware wallet delegation ([PR 2369](https://github.com/input-output-hk/daedalus/pull/2369))

### Chores

- Updated `@cardano-foundation/ledgerjs-hw-app-cardano` package to version `2.2.0` ([PR 2381](https://github.com/input-output-hk/daedalus/pull/2381))
- Updated `cardano-launcher` to version `0.20210215.0` ([PR 2363](https://github.com/input-output-hk/daedalus/pull/2363))
- Updated `cardano-wallet` to version `2021-02-15` ([PR 2363](https://github.com/input-output-hk/daedalus/pull/2363))
- Updated `cardano-wallet` to version `2021-02-12` ([PR 2358](https://github.com/input-output-hk/daedalus/pull/2358))
- Improved the error messages for the custom SMASH server url input ([PR 2355](https://github.com/input-output-hk/daedalus/pull/2355))

## 3.3.0-FC1

### Features

- Added display of wallet balance in other currencies ([PR 2290](https://github.com/input-output-hk/daedalus/pull/2290))
- Implemented alternate Ledger wallet handling ([PR 2342](https://github.com/input-output-hk/daedalus/pull/2342))
- Re-enabled "Wallet import" feature ([PR 2308](https://github.com/input-output-hk/daedalus/pull/2308))
- Configured "Staking" sidebar icon to always be shown and added a "Staking Syncing" screen to be shown instead of the "Delegation center" until Daedalus fully syncs ([PR 2315](https://github.com/input-output-hk/daedalus/pull/2315))
- Implemented "Voting Center" ([PR 2315](https://github.com/input-output-hk/daedalus/pull/2315), [PR 2353](https://github.com/input-output-hk/daedalus/pull/2353), [PR 2354](https://github.com/input-output-hk/daedalus/pull/2354))
- Implemented transaction metadata display ([PR 2338](https://github.com/input-output-hk/daedalus/pull/2338))
- Displayed fee and deposit info in transaction details and in the delegation wizard ([PR 2339](https://github.com/input-output-hk/daedalus/pull/2339))
- Added SMASH server configuration options ([PR 2259](https://github.com/input-output-hk/daedalus/pull/2259))

### Fixes

- Fixed issues with downloading logs and exporting transaction CSV history on Linux platform
- Fixed an automatic update failure ([PR 2352](https://github.com/input-output-hk/daedalus/pull/2352))
- Fixed logging issue with too few `cardano-wallet` logs being packed into logs zip archive ([PR 2341](https://github.com/input-output-hk/daedalus/pull/2341))
- Fixed misalignment of the "i" icon on the "Set password" dialog ([PR 2337](https://github.com/input-output-hk/daedalus/pull/2337))
- Removed steps counter from the "Success" wallet restoration dialog step ([PR 2335](https://github.com/input-output-hk/daedalus/pull/2335))

### Chores

- Disabled "Voting Center" for Flight builds
- Updated `cardano-wallet` to revision `1ea5e882` ([PR 2356](https://github.com/input-output-hk/daedalus/pull/2356))
- Force public key export on every interaction with hardware wallet device ([PR 2342](https://github.com/input-output-hk/daedalus/pull/2342))
- Updated Hardware Wallets delegation deposit calculation ([PR 2332](https://github.com/input-output-hk/daedalus/pull/2332))
- Implemented dynamic TTL calculation for hardware wallets transactions ([PR 2331](https://github.com/input-output-hk/daedalus/pull/2331))
- Added link to connecting issues support article on the hardware wallet "Pairing" dialog ([PR 2336](https://github.com/input-output-hk/daedalus/pull/2336))
- Updated recovery phrase entry ([PR 2334](https://github.com/input-output-hk/daedalus/pull/2334))
- Adjusted sorting of table values on the "Rewards" screen ([PR 2333](https://github.com/input-output-hk/daedalus/pull/2333))
- Fixed error thrown when closing delegation wizard while transaction fees are being calculated ([PR 2330](https://github.com/input-output-hk/daedalus/pull/2330))
- Fixed number format for syncing percentage and stake pools count ([PR 2313](https://github.com/input-output-hk/daedalus/pull/2313))
- Updated `cardano-wallet` to version `2021-01-28` and `cardano-node` to version `1.25.1` ([PR 2270](https://github.com/input-output-hk/daedalus/pull/2270))
- Updated `react-polymorph` package ([PR 2318](https://github.com/input-output-hk/daedalus/pull/2318))
- Updated `bignumber.js` package ([PR 2305](https://github.com/input-output-hk/daedalus/pull/2305))
- Disabled application menu navigation before the "Terms of use" have been accepted ([PR 2304](https://github.com/input-output-hk/daedalus/pull/2304))

## 3.2.0

### Chores

- Daedalus version change from `3.2.0-FC1` to `3.2.0`

## 3.2.0-FC1

### Features

- Improve Mnemonic Phrase Input UX [PR 2280](https://github.com/input-output-hk/daedalus/pull/2280)
- Added wallet public key viewing feature ([PR 2271](https://github.com/input-output-hk/daedalus/pull/2271))
- Added tile view for delegated Stake pools in Delegation Center ([PR 2275](https://github.com/input-output-hk/daedalus/pull/2275))

### Fixes

- Fixed Ledger TXs to Byron addresses ([PR 2299](https://github.com/input-output-hk/daedalus/pull/2299))

### Chores

- Updated `cardano-wallet` to version `2021-01-12` ([PR 2303](https://github.com/input-output-hk/daedalus/pull/2303))
- Improved "Settings" screen scrolling actions ([PR 2302](https://github.com/input-output-hk/daedalus/pull/2302))
- Improved scrollable dialogs ([PR 2285](https://github.com/input-output-hk/daedalus/pull/2285))
- Disabled and hid copy and paste context menu items on some scenarios ([PR 2300](https://github.com/input-output-hk/daedalus/pull/2300))
- Applied validation to spending password to be not longer than 255 characters ([PR 2287](https://github.com/input-output-hk/daedalus/pull/2287))
- Update `axios` package ([PR 2291](https://github.com/input-output-hk/daedalus/pull/2291))

## 3.1.0

### Features

- Included stake pool ID on the "Confirmation" step of the "Delegation" wizard and enabled search by stake pool ID on the "Stake Pools" screen ([PR 2281](https://github.com/input-output-hk/daedalus/pull/2281))

### Fixes

- Fixed Daedalus development environment issues on OSX Big Sur ([PR 2288](https://github.com/input-output-hk/daedalus/pull/2288))
- Added initial loading state to UTXO screen ([PR 2265](https://github.com/input-output-hk/daedalus/pull/2265))

### Chores

- Canceled running fee estimation api requests once new request is made ([PR 2239](https://github.com/input-output-hk/daedalus/pull/2239))
- Updated `iohk-nix` in order to fix `cardano-node` logging levels ([PR 2283](https://github.com/input-output-hk/daedalus/pull/2283))
- Updated `@cardano-foundation/ledgerjs-hw-app-cardano` package to version `2.1.0` ([PR 2279](https://github.com/input-output-hk/daedalus/pull/2279))
- Updated `ini` package ([PR 2278](https://github.com/input-output-hk/daedalus/pull/2278))

## 3.0.0

### Features

- Added hardware wallet support for "Ledger Nano S", "Ledger Nano X", and "Trezor model T" devices ([PR 2046](https://github.com/input-output-hk/daedalus/pull/2046), [PR 2269](https://github.com/input-output-hk/daedalus/pull/2269))
- Added hardware wallet support for Testnet network ([PR 2264](https://github.com/input-output-hk/daedalus/pull/2264))

### Fixes

- Fixed handling of expired transactions ([PR 2272](https://github.com/input-output-hk/daedalus/pull/2272))
- Fixed visual glitch on the transaction list switching between filters ([PR 2261](https://github.com/input-output-hk/daedalus/pull/2261))

### Chores

- Reduced the size of Linux installer ([PR 2260](https://github.com/input-output-hk/daedalus/pull/2260))
- Bumped `cardano-wallet` to version `2020-12-08` and `cardano-node` to version `1.24.2` ([PR 2270](https://github.com/input-output-hk/daedalus/pull/2270))

## 3.0.0-FC4

### Fixes

- Fixed Trezor transactions TTL ([PR 2046](https://github.com/input-output-hk/daedalus/pull/2046))

## 3.0.0-FC3

### Features

- Added hardware wallet support for "Ledger Nano S" and "Ledger Nano X" on Linux ([PR 2046](https://github.com/input-output-hk/daedalus/pull/2046))

## 3.0.0-FC2

### Features

- Added hardware wallet support for "Ledger Nano S" and "Ledger Nano X" on macOS and Windows ([PR 2046](https://github.com/input-output-hk/daedalus/pull/2046))

## 3.0.0-FC1

### Features

- Added hardware wallet support for "Trezor model T" ([PR 2046](https://github.com/input-output-hk/daedalus/pull/2046))

## 2.6.0

### Features

- Close Newsfeed when clicking anywhere else in the UI ([PR 2250](https://github.com/input-output-hk/daedalus/pull/2250))

### Fixes

- Fixed removal of stake pools which have been delisted on SMASH ([PR 2263](https://github.com/input-output-hk/daedalus/pull/2263))
- Fixed error message and validation on redeem rewards screen ([PR 2220](https://github.com/input-output-hk/daedalus/pull/2220))
- Fixed empty disk space calculation for some Linux distributions ([PR 2258](https://github.com/input-output-hk/daedalus/pull/2258))
- Fixed the overlap of the "X" button in the stake pools search box ([PR 2251](https://github.com/input-output-hk/daedalus/pull/2251))

### Chores

- Improved maximum delegation stake amount calculation ([PR 2262](https://github.com/input-output-hk/daedalus/pull/2262))
- Updated `cardano-wallet` to version `2020-11-26` ([PR 2262](https://github.com/input-output-hk/daedalus/pull/2262))

## 2.5.0

### Features

- Enabled the sharing functionality on the "Receive" screen ([PR 2245](https://github.com/input-output-hk/daedalus/pull/2245))
- Improved form field feedback UX ([PR 2241](https://github.com/input-output-hk/daedalus/pull/2241))
- Implemented "Filter and CSV export" feature on the "Transactions" screen ([PR 2207](https://github.com/input-output-hk/daedalus/pull/2207))

### Fixes

- Fixed visual glitch on the transaction list switching between filters ([PR 2249](https://github.com/input-output-hk/daedalus/pull/2249))
- Fixed Newsfeed drop shadow when there is an update item ([PR 2242](https://github.com/input-output-hk/daedalus/pull/2242))

### Chores

- Implemented Smart Tooltips across whole application ([PR 2243](https://github.com/input-output-hk/daedalus/pull/2243))
- Updated `cardano-wallet` to version `2020-11-17` ([PR 2246](https://github.com/input-output-hk/daedalus/pull/2246))
- Implemented a tool for quickly copying css properties on theme files ([PR 2196](https://github.com/input-output-hk/daedalus/pull/2196))
- Hid hardware wallet restoration support ([PR 2237](https://github.com/input-output-hk/daedalus/pull/2237))

## 2.4.1

### Fixes

- Fixed `leftovers` not being displayed correctly ([PR 2231](https://github.com/input-output-hk/daedalus/pull/2231))
- Fixed prettier/flow linting issue ([PR 2232](https://github.com/input-output-hk/daedalus/pull/2232))

## 2.4.1-FC1

### Features

- Updated stake pool ranking logic to display the same rank for all stake pools without potential rewards ([PR 2227](https://github.com/input-output-hk/daedalus/pull/2227))
- Replaced several tooltips with new react-polymorph `PopOver` component ([PR 2210](https://github.com/input-output-hk/daedalus/pull/2210), [PR 2223](https://github.com/input-output-hk/daedalus/pull/2223))

### Fixes

- Fixed Address validation on Shelley QA network ([PR 2218](https://github.com/input-output-hk/daedalus/pull/2218))
- Vertically centered empty news feed message ([PR 2216](https://github.com/input-output-hk/daedalus/pull/2216))
- Fixed the fix missing space in the App Update Overlay error message ([PR 2219](https://github.com/input-output-hk/daedalus/pull/2219))

## 2.4.0

### Features

- Added tooltips to stake pools table view headers ([PR 2214](https://github.com/input-output-hk/daedalus/pull/2214))
- Added stake pools list view ([PR 2186](https://github.com/input-output-hk/daedalus/pull/2186), [PR 2215](https://github.com/input-output-hk/daedalus/pull/2215))
- Implemented stake pool details explanation tooltips ([PR 2211](https://github.com/input-output-hk/daedalus/pull/2211))
- Re-enabled stake pool saturation info ([PR 2200](https://github.com/input-output-hk/daedalus/pull/2200))
- Implemented the wallet migration leftovers handling ([PR 2178](https://github.com/input-output-hk/daedalus/pull/2178))
- Implemented hiding ranking info for pools without non myopic member rewards on the stake pool tooltip panel ([PR 2209](https://github.com/input-output-hk/daedalus/pull/2209))

### Fixes

- Fixed wrong number formatting on staking screens ([PR 2213](https://github.com/input-output-hk/daedalus/pull/2213))
- Removed broken feature requests link ([PR 2212](https://github.com/input-output-hk/daedalus/pull/2212))
- Fixed animation on wallet dropdown option during redemption process ([PR 2191](https://github.com/input-output-hk/daedalus/pull/2191))
- Fixed Cardano Explorer URLs ([PR 2198](https://github.com/input-output-hk/daedalus/pull/2198))
- Fixed Stake pool tooltip height issue ([PR 2203](https://github.com/input-output-hk/daedalus/pull/2203))

### Chores

- Updated `cardano-launcher` to version `0.20201014.0` ([PR 2205](https://github.com/input-output-hk/daedalus/pull/2205))
- Updated `cardano-wallet` to version `2020-10-13` ([PR 2205](https://github.com/input-output-hk/daedalus/pull/2205))
- Update Nix installation instructions ([PR 2200](https://github.com/input-output-hk/daedalus/pull/2200))
- Updated `cardano-wallet` to revision `be40d5f2` which includes `cardano-node` 1.21.1 ([PR 2200](https://github.com/input-output-hk/daedalus/pull/2200))
- Dependency update ([PR 2190](https://github.com/input-output-hk/daedalus/pull/2190))

## 2.3.0

### Features

- Changed the way the update installer is launched, waiting first for the app to quit ([PR 2195](https://github.com/input-output-hk/daedalus/pull/2195))

## 2.3.0-FC2

### Chores

- Bumped Daedalus version to 2.3.0-FC2

## 2.3.0-FC1

### Features

- Made stake pools ranking slider logarithmic ([PR 2162](https://github.com/input-output-hk/daedalus/pull/2162))
- Implemented fetching of epoch configuration from the Api instead of using hardcoded constants ([PR 2165](https://github.com/input-output-hk/daedalus/pull/2165))
- Enabled SMASH ([PR 2154](https://github.com/input-output-hk/daedalus/pull/2154))

### Fixes

- Fixed the "Retirement" label on Stake Pools for yellow theme ([PR 2189](https://github.com/input-output-hk/daedalus/pull/2189))
- Fixed stake pool tooltip "Delegate to this pool" button background colors ([PR 2181](https://github.com/input-output-hk/daedalus/pull/2181))
- Removed one second delay on changing wallet selection and selecting delegating stake slider value on the "Stake pools" screen ([PR 2180](https://github.com/input-output-hk/daedalus/pull/2180))
- Improved rendering performance of the stake pools on the "Stake pools" screen ([PR 2177](https://github.com/input-output-hk/daedalus/pull/2177))

### Chores

- Updated `cardano-wallet` to version `2020-09-22` ([PR 2188](https://github.com/input-output-hk/daedalus/pull/2188))
- Updated `cardano-wallet` to revision `ffeca1d9` which includes `cardano-node` 1.20.0 ([PR 2187](https://github.com/input-output-hk/daedalus/pull/2187))
- Set "Delegation center" as default staking screen ([PR 2185](https://github.com/input-output-hk/daedalus/pull/2185))
- Changed the ordering of wallet addresses on the "Receive" screen so that the oldest one are on top and the newest one on the bottom of the list ([PR 2176](https://github.com/input-output-hk/daedalus/pull/2176))
- Fixed UI issues ([PR 2152](https://github.com/input-output-hk/daedalus/pull/2152))
- Updated list of team members on About screen ([PR 2167](https://github.com/input-output-hk/daedalus/pull/2167))

## 2.2.0

### Features

- Handled random stake pool data during the first "Shelley" epochs ([PR 2151](https://github.com/input-output-hk/daedalus/pull/2151), [PR 2157](https://github.com/input-output-hk/daedalus/pull/2157))
- Enabled wallet creation regardless of the sync progress ([PR 2150](https://github.com/input-output-hk/daedalus/pull/2150))
- Enabled restoration of "Shelley" wallets regardless of the sync progress ([PR 2150](https://github.com/input-output-hk/daedalus/pull/2150))
- Enabled restoration of Yoroi "Shelley" wallets ([PR 2144](https://github.com/input-output-hk/daedalus/pull/2144))
- Enabled "Send" screen for "Byron" wallets ([PR 2147](https://github.com/input-output-hk/daedalus/pull/2147))
- Added SMASH support ([PR 2143](https://github.com/input-output-hk/daedalus/pull/2143))

### Fixes

- Fixed text copy on "Transfer funds" and "Delegation" wizards ([PR 2153](https://github.com/input-output-hk/daedalus/pull/2153))
- Fixed display priority of Daedalus shutdown messages on the "Loading" screen ([PR 2150](https://github.com/input-output-hk/daedalus/pull/2150))
- Fixed double loading spinner issue on stake pools list page ([PR 2144](https://github.com/input-output-hk/daedalus/pull/2144))
- Fixed the Japanese translation for "Byron" wallet label ([PR 2147](https://github.com/input-output-hk/daedalus/pull/2147))
- Fixed validation of spending passwords which include spaces ([PR 2147](https://github.com/input-output-hk/daedalus/pull/2147))
- Disabled ITN rewards redemption in case Daedalus is not fully in sync ([PR 2146](https://github.com/input-output-hk/daedalus/pull/2146))

### Chores

- Updated `cardano-wallet` to revision `75b583a1` ([PR 2157](https://github.com/input-output-hk/daedalus/pull/2157))
- Updated `cardano-wallet` to revision `a4fd49e3` ([PR 2155](https://github.com/input-output-hk/daedalus/pull/2155))

## 2.1.0

### Features

- ITN rewards redemption ([PR 2133](https://github.com/input-output-hk/daedalus/pull/2133))

### Chores

- Updated `cardano-wallet` to revision `4a4d0a65`
- Updated `cardano-wallet` to revision `d5b43356`

## 2.0.1

### Features

- Disabled creating Byron wallets ([PR 2126](https://github.com/input-output-hk/daedalus/pull/2126))
- Transactions automatically spending rewards ([PR 2131](https://github.com/input-output-hk/daedalus/pull/2131))

### Fixes

- Improved wallet delegation error messages ([PR 2111](https://github.com/input-output-hk/daedalus/pull/2111))
- Fixed Daedalus logo animation on the "Loading" screen ([PR 2124](https://github.com/input-output-hk/daedalus/pull/2124))
- Fixed text copy on the "Delegation center" screen ([PR 2125](https://github.com/input-output-hk/daedalus/pull/2125))
- Stake pools search performance ([PR 2131](https://github.com/input-output-hk/daedalus/pull/2131))

### Chores

- Updated `cardano-wallet` to revision `03b7568b` ([PR 2119](https://github.com/input-output-hk/daedalus/pull/2119))
- Updated `cardano-wallet` to revision `e1890dbd` ([PR 2133](https://github.com/input-output-hk/daedalus/pull/2133))

## 2.0.0

### Features

- Implemented address validation ([PR 2041](https://github.com/input-output-hk/daedalus/pull/2041))
- Show block replay progress ([PR 2110](https://github.com/input-output-hk/daedalus/pull/2110))

### Fixes

- Extended the recovery phrase verification to all possible phrase lengths ([PR 2109](https://github.com/input-output-hk/daedalus/pull/2109))
- Fixed epoch length and slot numbers info ([PR 2108](https://github.com/input-output-hk/daedalus/pull/2108))

## 2.0.0-RC1

### Features

- Implemented Daedalus app automatic update ([PR 2056](https://github.com/input-output-hk/daedalus/pull/2056))

### Fixes

- Fixed the epoch duration copy ([PR 2107](https://github.com/input-output-hk/daedalus/pull/2107))
- Handled errors from a wallet which has ONLY rewards account balance when sending a transaction or delegating ([PR 2100](https://github.com/input-output-hk/daedalus/pull/2100))
- Fixed `cardano-wallet` info shown on the "About" screen ([PR 2097](https://github.com/input-output-hk/daedalus/pull/2097))
- Updated stake pool tooltip to display "Produced blocks" instead of "Blocks (current epoch)" ([PR 2096](https://github.com/input-output-hk/daedalus/pull/2096))
- Fixed wallet recovery phrase length used on "ITN rewards redemption" wizard ([PR 2095](https://github.com/input-output-hk/daedalus/pull/2095))

### Chores

- Updated `cardano-wallet` to revision `ca96c435` ([PR 2105](https://github.com/input-output-hk/daedalus/pull/2105))
- Extended network-parameters Api endpoint integration with hardfork info ([PR 2105](https://github.com/input-output-hk/daedalus/pull/2105))
- Configured mainnet instance for Shelley hardfork ([PR 2104](https://github.com/input-output-hk/daedalus/pull/2104))
- Updated network-info Api endpoint integration ([PR 2101](https://github.com/input-output-hk/daedalus/pull/2101))
- Extended incident and alert newsfeed type ([PR 2099](https://github.com/input-output-hk/daedalus/pull/2099))
- Enable Cardano Explorer URLs for STN network ([PR 2098](https://github.com/input-output-hk/daedalus/pull/2098))

## 1.6.0-STN5

### Features

- Added recovery phrase autocomplete on the wallet creation wizard ([PR 2083](https://github.com/input-output-hk/daedalus/pull/2083))
- Added restoration of 24-word Shelley wallets and 15-word ITN wallets ([PR 2083](https://github.com/input-output-hk/daedalus/pull/2083))
- Added restoration of legacy Byron hardware wallets ([PR 2082](https://github.com/input-output-hk/daedalus/pull/2082))

### Fixes

- Fixed genesis file

### Chores

- Added handlers for new error messages ([PR 2090](https://github.com/input-output-hk/daedalus/pull/2090))
- Updated `cardano-wallet` to revision `71c0b8fd` which includes `cardano-node` 1.18.0

## 1.5.0-STN4

### Chores

- Updated `cardano-wallet` to revision `cb6fae7b` which includes `cardano-node` 1.17.0

## 1.4.1-STN3

### Fixes

- Fixed wallet restoration success message text ([PR 2080](https://github.com/input-output-hk/daedalus/pull/2080))

### Chores

- Re-enabled Byron wallet "Transfer funds" wizard ([PR 2080](https://github.com/input-output-hk/daedalus/pull/2080))
- Updated "Splash" screen text copy ([PR 2080](https://github.com/input-output-hk/daedalus/pull/2080))

## 1.4.0-STN3

### Features

- Added Byron to Shelley transition ([PR 2079](https://github.com/input-output-hk/daedalus/pull/2079))
- Added UX improvements for the display of stake pool ID ([PR 2074](https://github.com/input-output-hk/daedalus/pull/2074))
- Updated application name and network identifiers for the Shelley Testnet Mainnet candidate network ([PR 2078](https://github.com/input-output-hk/daedalus/pull/2078))

### Fixes

- Fixed double punctuation on delegation dialog ([PR 2077](https://github.com/input-output-hk/daedalus/pull/2077))

### Chores

- Updated `cardano-wallet` to revision `c01efcfe` ([PR 2078](https://github.com/input-output-hk/daedalus/pull/2078))

## 1.3.0-STN2

### Features

- Added display of stake pool id on the stake pool tooltip ([PR 2071](https://github.com/input-output-hk/daedalus/pull/2071))
- Added stake pool retirement info ([PR 2068](https://github.com/input-output-hk/daedalus/pull/2068))
- Removed stake pool saturation info ([PR 2067](https://github.com/input-output-hk/daedalus/pull/2067))
- Implemented calculation of wallet's total rewards ([PR 2066](https://github.com/input-output-hk/daedalus/pull/2066))
- Added display of transaction withdrawals within transaction details ([PR 2065](https://github.com/input-output-hk/daedalus/pull/2065))
- Implemented the Redeem Incentivized testnet rewards feature ([PR 2042](https://github.com/input-output-hk/daedalus/pull/2042))
- Ranked stake pools based on delegated amount configured by slider ([PR 2051](https://github.com/input-output-hk/daedalus/pull/2051), [PR 2063](https://github.com/input-output-hk/daedalus/pull/2063), [PR 2072](https://github.com/input-output-hk/daedalus/pull/2072))
- Enabled Byron wallets ([PR 2062](https://github.com/input-output-hk/daedalus/pull/2062))

### Chores

- Removed 'ITN rewards redemption' icon from the sidebar ([PR 2070](https://github.com/input-output-hk/daedalus/pull/2070))
- Updated `cardano-wallet` to revision `c90fe652` which includes `cardano-node` 1.15.1 ([PR 2065](https://github.com/input-output-hk/daedalus/pull/2065))
- Updated `cardano-wallet` to revision `23981129` ([PR 2064](https://github.com/input-output-hk/daedalus/pull/2064))
- Updated `cardano-wallet` to revision `52966c3d` which includes `cardano-node` 1.15.0 ([PR 2062](https://github.com/input-output-hk/daedalus/pull/2062))

## 1.2.0-STN1

### Fixes

- Fixed tooltip position on "Delegation center" and "Rewards" screens ([PR 2049](https://github.com/input-output-hk/daedalus/pull/2049))

## 1.1.0-STN1

### Features

- Integrated react-polymorph `PasswordInput` component ([PR 2038](https://github.com/input-output-hk/daedalus/pull/2038))

### Fixes

- Removed ITN message from the "Create Wallet" dialog in Daedalus Shelley Testnet builds ([PR 2040](https://github.com/input-output-hk/daedalus/pull/2040))
- Fixed transaction list screen showing data outside the component ([PR 2033](https://github.com/input-output-hk/daedalus/pull/2033))

### Chores

- Resolved electron deprecation warnings ([PR 2039](https://github.com/input-output-hk/daedalus/pull/2039))
- Updated the copy for Shelley Testnet ([PR 2037](https://github.com/input-output-hk/daedalus/pull/2037))

## 1.0.0-STN1

### Features

- Implemented a download manager ([PR 2020](https://github.com/input-output-hk/daedalus/pull/2020))
- Implemented Hardware wallets connection screens ([PR 2016](https://github.com/input-output-hk/daedalus/pull/2016))

### Fixes

- Updated the copy to cover additional Friends & Family screens ([PR 2030](https://github.com/input-output-hk/daedalus/pull/2030))
- Fixed landing page rendering issue after initial startup of app ([PR 2032](https://github.com/input-output-hk/daedalus/pull/2032))
- Enabled the Recovery Phrase Verification feature of Shelley wallets on ITN ([PR 2008](https://github.com/input-output-hk/daedalus/pull/2008))
- Disabled button on forms when there is nothing to submit ([PR 1998](https://github.com/input-output-hk/daedalus/pull/1998), [PR 2010](https://github.com/input-output-hk/daedalus/pull/2010))
- Fixed system locale detection ([PR 2009](https://github.com/input-output-hk/daedalus/pull/2009))

### Chores

- Eliminate usage of `UNSAFE_XXX` legacy lifecycle methods ([PR 2028](https://github.com/input-output-hk/daedalus/pull/2028))
- Updated `cardano-wallet` to revision `acc3eb94` ([PR 2027](https://github.com/input-output-hk/daedalus/pull/2027))
- Updated react, react-router, mobx, mobx-react-router and their related package versions ([PR 1966](https://github.com/input-output-hk/daedalus/pull/1966))
- Removed Resync Wallet feature from the codebase ([PR 2024](https://github.com/input-output-hk/daedalus/pull/2024))
- Updated Hardware wallet screens for all themes ([PR 2023](https://github.com/input-output-hk/daedalus/pull/2023))
- Updated `cardano-wallet` to revision `03183595` and updated transaction fee estimation Api endpoint implementation ([PR 2021](https://github.com/input-output-hk/daedalus/pull/2021), [PR 2022](https://github.com/input-output-hk/daedalus/pull/2022))
- Improved wallet import dialogs ([PR 2014](https://github.com/input-output-hk/daedalus/pull/2014))
- Consolidated Japanese translations ([PR 2003](https://github.com/input-output-hk/daedalus/pull/2003))
- Prevented import for more than maximum number of wallets ([PR 2012](https://github.com/input-output-hk/daedalus/pull/2012))
- Implemented automated tests for wallet migration and import features ([PR 2011](https://github.com/input-output-hk/daedalus/pull/2011))

## 1.1.0

### Chores

- Bump Daedalus version ([PR 2015](https://github.com/input-output-hk/daedalus/pull/2015))

## 1.1.0-FC1

### Features

- Integrated the recovery phrase verification and re-enabled "Recovery phrase verification" feature ([PR 1929](https://github.com/input-output-hk/daedalus/pull/1929))

### Fixes

- Fixed Daedalus logo animation display on macOS ([PR 2005](https://github.com/input-output-hk/daedalus/pull/2005))
- Fixed `cardano-wallet` git revision ([PR 1999](https://github.com/input-output-hk/daedalus/pull/1999))
- Added a check which prevents installing Daedalus on unsupported Windows platform versions ([PR 1947](https://github.com/input-output-hk/daedalus/pull/1947))

### Chores

- Bumped Daedalus version to 1.1.0-FC1 ([PR 2006](https://github.com/input-output-hk/daedalus/pull/2006))
- All smart error handlers covered with automated E2E tests([PR 1973](https://github.com/input-output-hk/daedalus/pull/1973))
- Updated `cardano-wallet` to version v2020-04-28 which includes `cardano-node` 1.11.0 ([PR 2004](https://github.com/input-output-hk/daedalus/pull/2004))
- Improved "Delegate/Undelegate" wizard delegation fee calculation logic ([PR 2002](https://github.com/input-output-hk/daedalus/pull/2002))
- Improved "Wallet import" state handling ([PR 2001](https://github.com/input-output-hk/daedalus/pull/2001))

## 1.0.0

### Features

- Implemented NTP force check ([PR 1996](https://github.com/input-output-hk/daedalus/pull/1996))

### Fixes

- Fixed UI issues on wallet import overlays ([PR 1983](https://github.com/input-output-hk/daedalus/pull/1983))

### Chores

- Rename "Daedalus" to "Daedalus Mainnet" and update state directory path ([PR 1986](https://github.com/input-output-hk/daedalus/pull/1986))

## 1.0.0-FC5

### Fixes

- Handle duplicate wallets in import process ([PR 1985](https://github.com/input-output-hk/daedalus/pull/1985), [PR 1989](https://github.com/input-output-hk/daedalus/pull/1989), [PR 1991](https://github.com/input-output-hk/daedalus/pull/1991))
- Treat wallets with 100% syncing progress as synced wallets ([PR 1984](https://github.com/input-output-hk/daedalus/pull/1984))
- Fixed `cardano-node` / `jormungandr` and `cardano-wallet` info on the "Diagnostics" screen ([PR 1980](https://github.com/input-output-hk/daedalus/pull/1980))
- Persist "Blank screen fix" / "--safe-mode" flag between Daedalus restarts ([PR 1979](https://github.com/input-output-hk/daedalus/pull/1979))
- Track `cardano-node` / `jormungandr` PID and use it for safe shutdowns and improve cardano-launcher error handling ([PR 1972](https://github.com/input-output-hk/daedalus/pull/1972))
- Fixed "Wallet import" UI/UX issues ([PR 1968](https://github.com/input-output-hk/daedalus/pull/1968))

### Chores

- Updated Daedalus installer file names to contain only Daedalus version, cluster name and build number ([PR 1971](https://github.com/input-output-hk/daedalus/pull/1971))
- Restore the paragraph about "Automatic wallet migration" on the Daedalus Flight "Splash" screen ([PR 1967](https://github.com/input-output-hk/daedalus/pull/1967))
- Updated `Electron` and it's related dependencies ([PR 1887](https://github.com/input-output-hk/daedalus/pull/1887))

## 1.0.0-FC4

### Fixes

- Fixed active address handling ([PR 1969](https://github.com/input-output-hk/daedalus/pull/1969))

## 1.0.0-FC3

### Features

- Implemented "Wallet Import" feature ([PR 1956](https://github.com/input-output-hk/daedalus/pull/1956))
- Force setting spending password on passwordless wallets ([PR 1957](https://github.com/input-output-hk/daedalus/pull/1957))

### Chores

- Implemented smart error handler ([PR 1962](https://github.com/input-output-hk/daedalus/pull/1962))
- Separated handling of `cardano-wallet` and `cardano-node` logs ([PR 1960](https://github.com/input-output-hk/daedalus/pull/1960))
- Refactored and improved automated tests setup ([PR 1912](https://github.com/input-output-hk/daedalus/pull/1912))
- Updated README ([PR 1953](https://github.com/input-output-hk/daedalus/pull/1953))
- Updated `cardano-wallet` to revision `7140ff08` which includes `cardano-node` 1.10.1 ([PR 1960](https://github.com/input-output-hk/daedalus/pull/1960))
- Updated `cardano-wallet` to revision `745aaad6` with fee estimation fix ([PR 1964](https://github.com/input-output-hk/daedalus/pull/1964))

## 1.0.0-FC2

### Features

- Removed "Syncing" screen ([PR 1952](https://github.com/input-output-hk/daedalus/pull/1952))

### Fixes

- Disabled address generation for Yoroi wallets ([PR 1961](https://github.com/input-output-hk/daedalus/pull/1961))
- Fixed "Restoration" dialog validation ([PR 1951](https://github.com/input-output-hk/daedalus/pull/1951))
- Fixed the `EPERM` errors thrown in the console upon changing wallet name on the "Wallet Settings" screen ([PR 1944](https://github.com/input-output-hk/daedalus/pull/1944))

### Chores

- Removed counter from Alert dialog if we have only one newsfeed alert to show ([PR 1949](https://github.com/input-output-hk/daedalus/pull/1949))
- Integrated react-polymorph ScrollBar CSS vars into each theme ([PR 1827](https://github.com/input-output-hk/daedalus/pull/1827))
- Implemented generation of an Byron wallet address after creating a Byron wallet ([PR 1943](https://github.com/input-output-hk/daedalus/pull/1943))
- Disabled "Force resync" feature for Byron wallets ([PR 1946](https://github.com/input-output-hk/daedalus/pull/1946))

## 1.0.0-FC1

### Features

- Implemented NTP checks ([PR 1925](https://github.com/input-output-hk/daedalus/pull/1925))
- Disabled "Recovery phrase verification" feature ([PR 1931](https://github.com/input-output-hk/daedalus/pull/1931))
- Implemented automated wallet migration ([PR 1905](https://github.com/input-output-hk/daedalus/pull/1905), [PR 1922](https://github.com/input-output-hk/daedalus/pull/1922), [PR 1930](https://github.com/input-output-hk/daedalus/pull/1930), [PR 1935](https://github.com/input-output-hk/daedalus/pull/1935), ([PR 1936](https://github.com/input-output-hk/daedalus/pull/1936))
- Integrated network clock api endpoint ([PR 1918](https://github.com/input-output-hk/daedalus/pull/1918))
- Implements the Flight release information window ([PR 1917](https://github.com/input-output-hk/daedalus/pull/1917))
- Added new icon for Daedalus Flight ([PR 1909](https://github.com/input-output-hk/daedalus/pull/1909))
- Integrated network parameters api endpoint ([PR 1915](https://github.com/input-output-hk/daedalus/pull/1915))
- Implemented flight candidates changes ([PR 1908](https://github.com/input-output-hk/daedalus/pull/1908))
- Implemented new "Flight candidate" theme ([PR 1914](https://github.com/input-output-hk/daedalus/pull/1914))
- Implemented non-responding wallets handling ([PR 1901](https://github.com/input-output-hk/daedalus/pull/1901))
- Added support for building both `cardano-node` and `jormungandr` installers ([PR 1894](https://github.com/input-output-hk/daedalus/pull/1894))
- Added support for `cardano-node` "Selfnode" network ([PR 1897](https://github.com/input-output-hk/daedalus/pull/1897))
- Enabled Byron wallet creation for Haskell node builds ([PR 1895](https://github.com/input-output-hk/daedalus/pull/1895))
- Enabled all Mainnet Daedalus features for Byron wallets for Haskell node builds ([PR 1895](https://github.com/input-output-hk/daedalus/pull/1895))
- Enabled changing spending password in "Wallet settings" for Haskell node builds ([PR 1902](https://github.com/input-output-hk/daedalus/pull/1902))
- Enabled "Send" feature for Haskell node builds ([PR 1902](https://github.com/input-output-hk/daedalus/pull/1902))
- Disabled transfer funds notification for Haskell node builds ([PR 1902](https://github.com/input-output-hk/daedalus/pull/1902))
- Disabled Shelley wallets and delegation features for Haskell node builds ([PR 1895](https://github.com/input-output-hk/daedalus/pull/1895))
- Disabled "Data layer migration" notification for Haskell node builds ([PR 1895](https://github.com/input-output-hk/daedalus/pull/1895))
- Disabled "Paper wallet certificate" creation for Haskell node builds ([PR 1895](https://github.com/input-output-hk/daedalus/pull/1895))
- Removed hardware and Shelley wallet restoration options for Haskel node builds ([PR 1895](https://github.com/input-output-hk/daedalus/pull/1895))
- Integrated new `cardano-launcher` ([PR 1886](https://github.com/input-output-hk/daedalus/pull/1886))

### Fixes

- Fixed Cardano Node version shown on the About screen ([PR 1941](https://github.com/input-output-hk/daedalus/pull/1941))
- Fixed UI issues across all themes ([PR 1916](https://github.com/input-output-hk/daedalus/pull/1916))
- Removed the click and mark from spinner component ([PR 1885](https://github.com/input-output-hk/daedalus/pull/1885))
- Removed locale specific rules from the CSS files ([PR 1871](https://github.com/input-output-hk/daedalus/pull/1871))

### Chores

- Added new "Terms of use" ([PR 1934](https://github.com/input-output-hk/daedalus/pull/1934))
- Updated About screen ([PR 1928](https://github.com/input-output-hk/daedalus/pull/1928))
- Configured Daedalus Flight to use it's own newsfeed ([PR 1927](https://github.com/input-output-hk/daedalus/pull/1927))
- Reduced "connection timeout limit" for Byron Reboot builds to 5 minutes ([PR 1926](https://github.com/input-output-hk/daedalus/pull/1926))
- Updated Daedalus name and version for the Daedalus Flight 1.0.0-FC1 release ([PR 1910](https://github.com/input-output-hk/daedalus/pull/1910))
- Enabled "Wallet UTXO distribution" feature for Byron wallets([PR 1913](https://github.com/input-output-hk/daedalus/pull/1913))
- Enabled Byron wallet name editing ([PR 1911](https://github.com/input-output-hk/daedalus/pull/1911))
- Updated UI copy ([PR 1907](https://github.com/input-output-hk/daedalus/pull/1907))
- Updated Byron Haskell address validation ([PR 1902](https://github.com/input-output-hk/daedalus/pull/1902))
- Updated test configuration to cover Byron features only ([PR 1895](https://github.com/input-output-hk/daedalus/pull/1895))
- Optimized e2e tests ([PR 1874](https://github.com/input-output-hk/daedalus/pull/1874))
- Updated `react-polymorph` dependency ([PR 1882](https://github.com/input-output-hk/daedalus/pull/1882))
- Updated small 3rd party dependencies ([PR 1877](https://github.com/input-output-hk/daedalus/pull/1877), [PR 1924](https://github.com/input-output-hk/daedalus/pull/1924))
- Updated React dependencies ([PR 1873](https://github.com/input-output-hk/daedalus/pull/1873))
- Updated Storybook dependencies ([PR 1873](https://github.com/input-output-hk/daedalus/pull/1873))
- Updated node and yarn dependencies ([PR 1883](https://github.com/input-output-hk/daedalus/pull/1883))
- Re-enabled theme selection on the "Settings" screen ([PR 1872](https://github.com/input-output-hk/daedalus/pull/1872))
- Implemented acceptance tests for custom number, date and time formats ([PR 1868](https://github.com/input-output-hk/daedalus/pull/1868))

## 2.3.1-ITN1

### Fixes

- Fixed stake pool rank coloring within the stake pool tooltip ([PR 1891](https://github.com/input-output-hk/daedalus/pull/1891))
- Fixed missing notarization on macOS installers ([PR 1890](https://github.com/input-output-hk/daedalus/pull/1890))
- Fixed issues with loading stake pools on the "Stake pools" screen ([PR 1888](https://github.com/input-output-hk/daedalus/pull/1888))

### Chores

- Updated `cardano-wallet` to version `2020-03-16` which includes Jormungandr 0.8.14 ([PR 1888](https://github.com/input-output-hk/daedalus/pull/1888))

## 2.3.0-ITN1

### Fixes

- Fixed "Decentralization countdown" Storybook story ([PR 1863](https://github.com/input-output-hk/daedalus/pull/1863))

### Chores

- Implemented acceptance tests for "Rewards" screen ([PR 1861](https://github.com/input-output-hk/daedalus/pull/1861))
- Updated test environment dependencies ([PR 1867](https://github.com/input-output-hk/daedalus/pull/1867))
- Updated `Flow` and `ESLint` dependencies ([PR 1866](https://github.com/input-output-hk/daedalus/pull/1866))
- Updated `husky` dependency ([PR 1865](https://github.com/input-output-hk/daedalus/pull/1865))
- Updated `stylelint` and `stylelint-order` dependencies ([PR 1864](https://github.com/input-output-hk/daedalus/pull/1864))
- Updated `cardano-wallet` to version `2020-03-03` which includes Jormungandr 0.8.13 ([PR 1870](https://github.com/input-output-hk/daedalus/pull/1870))

## 2.2.0-ITN1

### Features

- Added "block-0" to the installers in order to speed up the initial bootstrap phase ([PR 1857](https://github.com/input-output-hk/daedalus/pull/1857))
- Implemented transactions filtering dialog on wallet "Transactions" screen ([PR 1815](https://github.com/input-output-hk/daedalus/pull/1815))

### Fixes

- Fixed pending delegation preferences handling ([PR 1856](https://github.com/input-output-hk/daedalus/pull/1856))

### Chores

- Implemented unit tests for scrambling and unscrambling mnemonics ([PR 1849](https://github.com/input-output-hk/daedalus/pull/1849))
- Implemented acceptance tests for wallet delegation ([PR 1814](https://github.com/input-output-hk/daedalus/pull/1814))
- Improved loading state of the "Stake pools" screen ([PR 1814](https://github.com/input-output-hk/daedalus/pull/1814))
- Updated `cardano-wallet` to version `2020-02-17` ([PR 1856](https://github.com/input-output-hk/daedalus/pull/1856))
- Updated `cardano-wallet` to revision `573a7038` ([PR 1862](https://github.com/input-output-hk/daedalus/pull/1862))

## 2.1.0-ITN1

### Features

- Added stake pools saturation info and ordering based on desirability ([PR 1826](https://github.com/input-output-hk/daedalus/pull/1826))
- Implemented "Resync wallet" feature ([PR 1822](https://github.com/input-output-hk/daedalus/pull/1822))
- Implemented "Hardware wallets" restoration ([PR 1801](https://github.com/input-output-hk/daedalus/pull/1801))
- Implemented "Yoroi wallets" restoration ([PR 1740](https://github.com/input-output-hk/daedalus/pull/1740))
- Implemented new menu shortcuts ([PR 1780](https://github.com/input-output-hk/daedalus/pull/1780))
- Implemented React-Polymorph "Link" component ([PR 1799](https://github.com/input-output-hk/daedalus/pull/1799))
- Implemented a spinner on Wallet delegation screens for wallets in the restoration process ([PR 1847](https://github.com/input-output-hk/daedalus/pull/1847))
- Implemented experimental data UI ([PR 1845](https://github.com/input-output-hk/daedalus/pull/1845), [PR 1850](https://github.com/input-output-hk/daedalus/pull/1850))
- Implemented pending delegation preferences ([PR 1842](https://github.com/input-output-hk/daedalus/pull/1842))
- Renamed "Profit margin" into "Pool margin" on the stake pool tooltip ([PR 1841](https://github.com/input-output-hk/daedalus/pull/1841))

### Fixes

- Fixed a routing issue after wallet deletion ([PR 1823](https://github.com/input-output-hk/daedalus/pull/1823))
- Fixed a typo on the "Staking pools" screen ([PR 1785](https://github.com/input-output-hk/daedalus/pull/1785))
- Fixed a typo in the Daedalus ITN "Terms of Service" ([PR 1809](https://github.com/input-output-hk/daedalus/pull/1809))
- Fixed handling of duplicated wallet IDs when restoring Yoroi Balance and Rewards wallets from the same wallet recovery phrase ([PR 1805](https://github.com/input-output-hk/daedalus/pull/1805))
- Fixed stake pool descriptions text clipping on stake pool tooltip ([PR 1832](https://github.com/input-output-hk/daedalus/pull/1832))
- Fixed "Low disk space" notification not being shown for Incentivized testnet ([PR 1833](https://github.com/input-output-hk/daedalus/pull/1833))
- Fixed download logs link underline color ([PR 1831](https://github.com/input-output-hk/daedalus/pull/1831))

### Chores

- Improved notification display ([PR 1748](https://github.com/input-output-hk/daedalus/pull/1748))
- Improved delete wallet text copy ([PR 1819](https://github.com/input-output-hk/daedalus/pull/1819))
- Improved the paper wallet recovery phrase validation ([PR 1818](https://github.com/input-output-hk/daedalus/pull/1818))
- Improved network screen with responsive main copy box ([PR 1797](https://github.com/input-output-hk/daedalus/pull/1797))
- Updated checkboxes, radio buttons and switchers sizes and borders ([PR 1793](https://github.com/input-output-hk/daedalus/pull/1793))
- Updated `cardano-wallet` to revision `b89cfa19` which includes Jormungandr 0.8.9 ([PR 1834](https://github.com/input-output-hk/daedalus/pull/1834))
- Updated `cardano-wallet` to revision `23e12d1a` which includes Jormungandr 0.8.7 ([PR 1828](https://github.com/input-output-hk/daedalus/pull/1828))
- Updated `cardano-wallet` to revision `d188a5fc` ([PR 1825](https://github.com/input-output-hk/daedalus/pull/1825))
- Updated `cardano-wallet` to revision `e6316404` ([PR 1826](https://github.com/input-output-hk/daedalus/pull/1826))
- Updated `cardano-wallet` to revision `254575e4` which includes Jormungandr 0.8.6 ([PR 1821](https://github.com/input-output-hk/daedalus/pull/1821))
- Updated `cardano-wallet` to revision `132a5faf` ([PR 1740](https://github.com/input-output-hk/daedalus/pull/1740))
- Improved GitHub pull request template ([PR 1843](https://github.com/input-output-hk/daedalus/pull/1843))
- Removed unused locales and translation files ([PR 1840](https://github.com/input-output-hk/daedalus/pull/1840))
- Improved acceptance tests setup with "rerun" feature ([PR 1835](https://github.com/input-output-hk/daedalus/pull/1835)
- Implemented acceptance tests for Daedalus Balance wallets ([PR 1816](https://github.com/input-output-hk/daedalus/pull/1816), [PR 1828](https://github.com/input-output-hk/daedalus/pull/1828))
- Implemented acceptance tests for stake pools loading ([PR 1820](https://github.com/input-output-hk/daedalus/pull/1820))
- Bumped cardano-wallet dependecy to 4ea622c694768bf61bd5c9d04a6e59fe1de3fd53 ([PR 1851](https://github.com/input-output-hk/daedalus/pull/1851))

## 2.0.0-ITN1

### Features

- Added stake pool metadata registry for "SelfNode" network ([PR 1771](https://github.com/input-output-hk/daedalus/pull/1771/))
- Added list stake pools API endpoint errors handlers ([PR 1765](https://github.com/input-output-hk/daedalus/pull/1765))
- Added "Terms of use" for the Incentivized Testnet v1 - Rewards network ([PR 1741](https://github.com/input-output-hk/daedalus/pull/1741))
- Updated stake pool ranking logic to use `apparent_performance` from the Api response ([PR 1757](https://github.com/input-output-hk/daedalus/pull/1757))
- Integrated V2 API endpoint for join/quit fee estimation ([PR 1752](https://github.com/input-output-hk/daedalus/pull/1752))
- Integrated stake pool join V2 API endpoint and "Delegation" wizard updated ([PR 1744](https://github.com/input-output-hk/daedalus/pull/1744))
- Integrated the V2 API endpoint for fetching stake pool data ([PR 1733](https://github.com/input-output-hk/daedalus/pull/1733))
- Integrated stake pool Quit V2 API endpoint and added "Undelegate" dialog ([PR 1737](https://github.com/input-output-hk/daedalus/pull/1737))
- Added support for new number formats to the React-Polymorph "Numeric input" on the "Send" screen ([PR 1735](https://github.com/input-output-hk/daedalus/pull/1735))
- Added script which checks for "integrity" lines in yarn.lock file ([PR 1715](https://github.com/input-output-hk/daedalus/pull/1715))
- Added new Mainnet and Testnet icons ([PR 1716](https://github.com/input-output-hk/daedalus/pull/1716))
- Added number of pending transactions to “Wallet Summary” screen ([PR 1705](https://github.com/input-output-hk/daedalus/pull/1705))

### Fixes

- Fixed undelegation issue ([PR 1774](https://github.com/input-output-hk/daedalus/pull/1774))
- Fixed the display of headlines on the "Network" splash screen ([PR 1770](https://github.com/input-output-hk/daedalus/pull/1770))
- Fixed spending password error handling ([PR 1767](https://github.com/input-output-hk/daedalus/pull/1767))
- Fixed an issue where "Balance" wallet notification wasn't offering an option to create a "Rewards" wallet in case none are available ([PR 1761](https://github.com/input-output-hk/daedalus/pull/1761))
- Fixed the middle ellipsis for different addresses lengths ([PR 1736](https://github.com/input-output-hk/daedalus/pull/1736))
- Fixed missing "hamburger" icon on wallet menu while there are only legacy wallets in the UI ([PR 1730](https://github.com/input-output-hk/daedalus/pull/1730))
- Fixed issues with wrong transaction amounts when new number formats are used ([PR 1726](https://github.com/input-output-hk/daedalus/pull/1726))
- Fixed naming of labels on "Daedalus Diagnostics" screen and status icons on "Loading" screen from "Node..." to "Cardano node..." ([PR 1723](https://github.com/input-output-hk/daedalus/pull/1723))
- Adjusted the Stake pool logic for ranking color to account for the total number of stake pools ([PR 1719](https://github.com/input-output-hk/daedalus/pull/1719))
- Fixed styling issues on the "Network info" overlay on all the themes ([PR 1708](https://github.com/input-output-hk/daedalus/pull/1708))
- Fixed read newsfeed items ID duplication in local storage ([PR 1710](https://github.com/input-output-hk/daedalus/pull/1710))
- Fixed the `themes:check:createTheme` script and updated the `createTheme` object ([PR 1709](https://github.com/input-output-hk/daedalus/pull/1709))
- Fixed disabled button background color on all of the themes ([PR 1707](https://github.com/input-output-hk/daedalus/pull/1707))
- Fixed select language e2e tests ([PR 1702](https://github.com/input-output-hk/daedalus/pull/1702))
- Fixed yellow frame around the "Diagnostics" dialog ([PR 1699](https://github.com/input-output-hk/daedalus/pull/1699))
- Fixed the Japanese translation for `timeAgo` in "Wallet settings" stories ([PR 1701](https://github.com/input-output-hk/daedalus/pull/1701))

### Chores

- Updated newsfeed ([PR 1786](https://github.com/input-output-hk/daedalus/pull/1786))
- Changed Incentivized TestNet "Having trouble syncing" URL to point to one specific to TestNet ([PR 1795](https://github.com/input-output-hk/daedalus/pull/1795))
- Updated `cardano-wallet` to revision `d3d93ba3` ([PR 1784](https://github.com/input-output-hk/daedalus/pull/1784))
- Updated `cardano-wallet` to revision `e341d288` ([PR 1779](https://github.com/input-output-hk/daedalus/pull/1779))
- Reduced stake pools fetching interval to 1 minute ([PR 1779](https://github.com/input-output-hk/daedalus/pull/1779))
- Updated `cardano-wallet` to version `2019.12.13` ([PR 1775](https://github.com/input-output-hk/daedalus/pull/1775))
- Updated stake pool details tooltip with profit margin & cost ([PR 1773](https://github.com/input-output-hk/daedalus/pull/1773), [PR 1779](https://github.com/input-output-hk/daedalus/pull/1779))
- Updated `react-polymorph` to version `0.9.0-rc.26` ([PR 1772](https://github.com/input-output-hk/daedalus/pull/1772))
- Updated wallet delegation / undelegation ([PR 1766](https://github.com/input-output-hk/daedalus/pull/1766))
- Updated `webpack` package to version `4.39.1` ([PR 1769](https://github.com/input-output-hk/daedalus/pull/1769))
- Improved "Delegration Center" epoch countdown to use epoch info from the Api ([PR 1751](https://github.com/input-output-hk/daedalus/pull/1751))
- Updated `cardano-wallet` to revision `555b5e82` ([PR 1764](https://github.com/input-output-hk/daedalus/pull/1764))
- Updated rewards screen note and learn more button style ([PR 1760](https://github.com/input-output-hk/daedalus/pull/1760))
- Updated message for current stake pool being selected ([PR 1758](https://github.com/input-output-hk/daedalus/pull/1758))
- Updated "Delegation" UI Support portal article URLs ([PR 1759](https://github.com/input-output-hk/daedalus/pull/1759))
- Updated `serialize-javascript` package dependency ([PR 1756](https://github.com/input-output-hk/daedalus/pull/1756))
- Updated minimum amount of ada for delegation to be available ([PR 1753](https://github.com/input-output-hk/daedalus/pull/1753))
- Enabled "Delegation" UI in Daedalus builds ([PR 1750](https://github.com/input-output-hk/daedalus/pull/1750))
- Updated `cardano-wallet` to revision `d4571952` which includes Jormungandr 0.8.0-rc8 ([PR 1749](https://github.com/input-output-hk/daedalus/pull/1749))
- Improved the unit and e2e test setup ([PR 1743](https://github.com/input-output-hk/daedalus/pull/1743))
- Updated to react-polymorph@0.9.0-rc.25 which includes a theme var for checkbox icon color (([PR 1742](https://github.com/input-output-hk/daedalus/pull/1742)))
- Updated `cardano-wallet` to revision `833f9d4e` which includes Jormungandr 0.8.0-rc7 ([PR 1739](https://github.com/input-output-hk/daedalus/pull/1739))
- Updated stake header info component and adds new information with the countdown timer for next epoch ([PR 1729](https://github.com/input-output-hk/daedalus/pull/1729))
- Removed "StakePool" from Wallet domain ([PR 1738](https://github.com/input-output-hk/daedalus/pull/1738))
- Refactored wallet navigation to use new React-Polymorph Dropdown component ([PR 1593](https://github.com/input-output-hk/daedalus/pull/1593))
- Improved error messages on the "Send" screen ([PR 1724](https://github.com/input-output-hk/daedalus/pull/1724))
- Improved menu items while adding external link icon on menu items which open external links ([PR 1727](https://github.com/input-output-hk/daedalus/pull/1727), [PR 1728](https://github.com/input-output-hk/daedalus/pull/1728))
- Updated `cardano-js` package to version 0.2.2 and improved address validation ([PR 1712](https://github.com/input-output-hk/daedalus/pull/1712))
- Removed unused dependencies ([PR 1706](https://github.com/input-output-hk/daedalus/pull/1706))
- Improved the error message shown on the "Change password" dialog when too short current password is submitted ([PR 1703](https://github.com/input-output-hk/daedalus/pull/1703))

## 1.1.0-ITN0

### Features

- Implemented the new Wallet Receive screen ([PR 1700](https://github.com/input-output-hk/daedalus/pull/1700))
- Added Japanese "Terms of use" text ([PR 1691](https://github.com/input-output-hk/daedalus/pull/1691))

### Fixes

- Fixed Wallet name length UI issues on smaller screen sizes ([PR 1689](https://github.com/input-output-hk/daedalus/pull/1689))
- Fixed "Number of words in your recovery phrase" default state on "Restore a wallet" dialog ([PR 1692](https://github.com/input-output-hk/daedalus/pull/1692))
- Fixed "Verify wallet recovery phrase" button text vertical centering ([PR 1693](https://github.com/input-output-hk/daedalus/pull/1693))
- Disabled "Latest version check" call and fixed "Legacy" wallet ordering after wallet restoration ([PR 1690](https://github.com/input-output-hk/daedalus/pull/1690))
- Increased Sync and Report sync-issue threshold to 10 mins ([PR 1697](https://github.com/input-output-hk/daedalus/pull/1697))

### Chores

- Bumped Daedalus version to "1.1.0-ITN0" ([PR 1695](https://github.com/input-output-hk/daedalus/pull/1695))

## 1.0.0-ITN0

### Features

- Added the Cardano Explorer URL's for ITN ([PR 1674](https://github.com/input-output-hk/daedalus/pull/1674))
- Hide legacy wallet notification during wallet restoration / syncing ([PR 1667](https://github.com/input-output-hk/daedalus/pull/1667))
- Implemented the necessary UI changes for the Incentivized Testnet network ([PR 1657](https://github.com/input-output-hk/daedalus/pull/1657))
- Implemented syncing and connecting screens for the Incentivized Testnet network ([PR 1673](https://github.com/input-output-hk/daedalus/pull/1673))
- Implemented cancel pending transaction V2 API endpoint and UI for legacy wallets ([PR 1651](https://github.com/input-output-hk/daedalus/pull/1651))
- Implemented cancel pending transaction V2 API endpoint and UI ([PR 1633](https://github.com/input-output-hk/daedalus/pull/1633))
- Implemented "Transfer funds" wizard for Incentivized Testnet version of Daedalus ([PR 1634](https://github.com/input-output-hk/daedalus/pull/1634), [PR 1659](https://github.com/input-output-hk/daedalus/pull/1659), [PR 1660](https://github.com/input-output-hk/daedalus/pull/1660))
- Implemented "Network info" overlay ([PR 1655](https://github.com/input-output-hk/daedalus/pull/1655), [PR 1676](https://github.com/input-output-hk/daedalus/pull/1676))
- Disable "Manual update" notification for Incentivized Testnet version of Daedalus ([PR 1652](https://github.com/input-output-hk/daedalus/pull/1652))
- Update rewards screen for incentivized testnet ([PR 1643](https://github.com/input-output-hk/daedalus/pull/1643))
- Implement restoration of both 12 and 15 mnemonic words phrases in Wallet Restore dialog ([PR 1629](https://github.com/input-output-hk/daedalus/pull/1629))
- Replace sidebar "Bug-report" icon with a "Network" badge ([PR 1622](https://github.com/input-output-hk/daedalus/pull/1622))
- Implemented "Spending password" as required parameter for Cardano V2 API ([PR 1631](https://github.com/input-output-hk/daedalus/pull/1631))
- Implemented "Incentivized Testnet" theme for Incentivized Testnet version of Daedalus ([PR 1620](https://github.com/input-output-hk/daedalus/pull/1620))
- Removed "Decentralization countdown", "Decentralization info", and "Staking epochs" screens for Incentivized Testnet Daedalus version ([PR 1625](https://github.com/input-output-hk/daedalus/pull/1625))
- Implemented address validator ([PR 1609](https://github.com/input-output-hk/daedalus/pull/1609), [PR 1618](https://github.com/input-output-hk/daedalus/pull/1618))
- Add "frontend-only" mode utility that has no dependency on nix ([PR 1583](https://github.com/input-output-hk/daedalus/pull/1583))
- Added Jormungandr support for Cardano V2 API ([PR 1567](https://github.com/input-output-hk/daedalus/pull/1567)
- Integrated Cardano V2 API endpoints ([PR 1548](https://github.com/input-output-hk/daedalus/pull/1548), [PR 1551](https://github.com/input-output-hk/daedalus/pull/1551), [PR 1552](https://github.com/input-output-hk/daedalus/pull/1552), [PR 1553](https://github.com/input-output-hk/daedalus/pull/1553), [PR 1555](https://github.com/input-output-hk/daedalus/pull/1555), [PR 1556](https://github.com/input-output-hk/daedalus/pull/1556), [PR 1557](https://github.com/input-output-hk/daedalus/pull/1557), [PR 1558](https://github.com/input-output-hk/daedalus/pull/1558), [PR 1559](https://github.com/input-output-hk/daedalus/pull/1559), [PR 1560](https://github.com/input-output-hk/daedalus/pull/1560), [PR 1575](https://github.com/input-output-hk/daedalus/pull/1575), [PR 1577](https://github.com/input-output-hk/daedalus/pull/1577), [PR 1579](https://github.com/input-output-hk/daedalus/pull/1579), [PR 1604](https://github.com/input-output-hk/daedalus/pull/1604), [PR 1613](https://github.com/input-output-hk/daedalus/pull/1613), [PR 1637](https://github.com/input-output-hk/daedalus/pull/1637), [PR 1639](https://github.com/input-output-hk/daedalus/pull/1639), [PR 1641](https://github.com/input-output-hk/daedalus/pull/1641))
- Add internal link support in newsfeed items and verification hash generator script ([PR 1617](https://github.com/input-output-hk/daedalus/pull/1617))
- Implemented date, time and number format user options ([PR 1611](https://github.com/input-output-hk/daedalus/pull/1611))

### Chores

- Daedalus copy updates for Incentivized Testnet - Balance check ([PR 1680](https://github.com/input-output-hk/daedalus/pull/1680))
- Added "Terms of use" for Incentivized Testnet version of Daedalus ([PR 1664](https://github.com/input-output-hk/daedalus/pull/1664))
- Added Legacy Wallet UI changes ([PR 1647](https://github.com/input-output-hk/daedalus/pull/1647))
- Removed wallet recovery phrase verification feature for Incentivized Testnet version of Daedalus ([PR 1645](https://github.com/input-output-hk/daedalus/pull/1645))
- Changed wallet restoration notification message ([PR 1644](https://github.com/input-output-hk/daedalus/pull/1644))
- Removed parallel wallet restoration limitation ([PR 1638](https://github.com/input-output-hk/daedalus/pull/1638))
- Disabled create a paper wallet certificate feature ([PR 1640](https://github.com/input-output-hk/daedalus/pull/1640))
- Removed all notions of account indexes from the codebase ([PR 1614](https://github.com/input-output-hk/daedalus/pull/1614))
- Removed "Block consolidation status" dialog ([PR 1610](https://github.com/input-output-hk/daedalus/pull/1610))
- Fixed build mode of webpack auto dll plugin ([PR 1606](https://github.com/input-output-hk/daedalus/pull/1606))
- Changed delete wallet button layout for emphasized location/importance and removed export wallet feature ([PR 1612](https://github.com/input-output-hk/daedalus/pull/1612), [PR 1619](https://github.com/input-output-hk/daedalus/pull/1619))
- Speedup storybook builds in development ([PR 1607](https://github.com/input-output-hk/daedalus/pull/1607))
- Added note to UTXO screen showing pending transactions ([PR 1589](https://github.com/input-output-hk/daedalus/pull/1589))
- Fixed broken source maps ([PR 1594](https://github.com/input-output-hk/daedalus/pull/1594))
- Reorganized Storybook by domain ([PR 1537](https://github.com/input-output-hk/daedalus/pull/1537))
- Reorganized Tests by domain ([PR 1540](https://github.com/input-output-hk/daedalus/pull/1540))

### Fixes

- Fixed incentivized testnet theme ([PR 1677](https://github.com/input-output-hk/daedalus/pull/1677), [PR 1684](https://github.com/input-output-hk/daedalus/pull/1684))
- Fixed wrong "Jormugandr" process name ([PR 1669](https://github.com/input-output-hk/daedalus/pull/1669))
- Fixed paper wallet certificate restoration ([PR 1055](https://github.com/input-output-hk/daedalus/pull/1055))
- Reduce layout re-renderings ([PR 1595](https://github.com/input-output-hk/daedalus/pull/1595))
- Fixed green Cardano theme white color and borders color ([PR 1584](https://github.com/input-output-hk/daedalus/pull/1584))
- Fixed flat button color ([PR 1586](https://github.com/input-output-hk/daedalus/pull/1586))

## 0.15.1

### Fixes

- Fixed newsfeed content loading issue ([PR 1653](https://github.com/input-output-hk/daedalus/pull/1653))

## 0.15.0

### Features

- Implemented "Newsfeed" feature ([PR 1570](https://github.com/input-output-hk/daedalus/pull/1570))
- Implemented "Wallet recovery phrase verification" feature ([PR 1565](https://github.com/input-output-hk/daedalus/pull/1565))
- Implemented new "Automated update" notification design ([PR 1491](https://github.com/input-output-hk/daedalus/pull/1491))
- Improved "Wallets" list scrollbar UX ([PR 1475](https://github.com/input-output-hk/daedalus/pull/1475))
- Removed "Ada Redemption" feature ([PR 1510](https://github.com/input-output-hk/daedalus/pull/1510))
- Updated behavior of system dialogs ([PR 1494](https://github.com/input-output-hk/daedalus/pull/1494))

### Fixes

- Fixed the "Numeric input" component caret positioning issues ([PR 1511](https://github.com/input-output-hk/daedalus/pull/1511))
- Fixed the "Feature Request" menu item Japanese translation ([PR 1533](https://github.com/input-output-hk/daedalus/pull/1533))
- Implemented disk space check error handling ([PR 1562](https://github.com/input-output-hk/daedalus/pull/1562))
- Implemented platform specific main window minimum heights ([PR 1485](https://github.com/input-output-hk/daedalus/pull/1485))
- Implemented pluralization for number of confirmations in transaction details ([PR 1531](https://github.com/input-output-hk/daedalus/pull/1531))
- Minor UI fixes:
  - Fixed external and copy icons positioning inconsistencies ([PR 1512](https://github.com/input-output-hk/daedalus/pull/1512))
  - Fixed minor UI issues across different themes ([PR 1547](https://github.com/input-output-hk/daedalus/pull/1547))
  - Fixed "White" theme styling ([PR 1532](https://github.com/input-output-hk/daedalus/pull/1532))
  - Removed select dropdown arrow ([PR 1550](https://github.com/input-output-hk/daedalus/pull/1550))
  - Removed tooltip from connection error message on "Daedalus Diagnostics" screen ([PR 1535](https://github.com/input-output-hk/daedalus/pull/1535))
- Storybook fixes:
  - Fixed Storybook dialog content overflow issues in Chrome 76+ versions ([PR 1536](https://github.com/input-output-hk/daedalus/pull/1536))
  - Fixed Storybook "Wallets" stories ([PR 1473](https://github.com/input-output-hk/daedalus/pull/1473))

### Chores

- Implemented automatic sorting of CSS properties ([PR 1483](https://github.com/input-output-hk/daedalus/pull/1483))
- Improved "Netlify" build setup ([PR 1509](https://github.com/input-output-hk/daedalus/pull/1509))
- Unified "Support request" data handling ([PR 1472](https://github.com/input-output-hk/daedalus/pull/1472))
- Updated Storybook to the latest version ([PR 1426](https://github.com/input-output-hk/daedalus/pull/1426))
- Updated "Buildkite" to use "daedalus" queue for macOS builds ([PR 1568](https://github.com/input-output-hk/daedalus/pull/1568))
- Theming improvements:
  - Improved scalability of theme management code ([PR 1502](https://github.com/input-output-hk/daedalus/pull/1502))
  - Renamed `themes:check` script and updated "Daedalus Theme Management" documentation ([PR 1525](https://github.com/input-output-hk/daedalus/pull/1525))

### Specifications

- Newsfeed ([PR 1569](https://github.com/input-output-hk/daedalus/pull/1569))
- New "Wallet Creation" process ([PR 1499](https://github.com/input-output-hk/daedalus/pull/1499), [PR 1515](https://github.com/input-output-hk/daedalus/pull/1515), [PR 1530](https://github.com/input-output-hk/daedalus/issues/1530))
- "Delegation" screens UI:
  - Improved "Delegation setup" wizard ([PR 1503](https://github.com/input-output-hk/daedalus/pull/1503))
  - Implemented "Stake pools" screen "Search and Filtering" logic ([PR 1468](https://github.com/input-output-hk/daedalus/pull/1468))
  - Implemented "Delegation countdown" design update ([PR 1481](https://github.com/input-output-hk/daedalus/pull/1481))
  - Fixed minor UI issues on the "Delegation center" screen and "Delegation setup" wizard ([PR 1545](https://github.com/input-output-hk/daedalus/pull/1545))

## 0.14.0

### Features

- Implemented guided manual updates ([PR 1410](https://github.com/input-output-hk/daedalus/pull/1410), [PR 1423](https://github.com/input-output-hk/daedalus/pull/1423))
- Application menu improvements:
  - Implemented "Help" application menu item with "Known Issues", "Blank Screen Fix", "Safety Tips", "Feature Request", "Support Request", "Download Logs", "Block Consolidation Status" and "Daedalus Diagnostics" options ([PR 1382](https://github.com/input-output-hk/daedalus/pull/1382), [PR 1459](https://github.com/input-output-hk/daedalus/pull/1459), [PR 1487](https://github.com/input-output-hk/daedalus/issues/1487), [PR 1488](https://github.com/input-output-hk/daedalus/pull/1488), [PR 1493](https://github.com/input-output-hk/daedalus/pull/1493), [PR 1518](https://github.com/input-output-hk/daedalus/pull/1518), [PR 1523](https://github.com/input-output-hk/daedalus/pull/1523))
  - Improved the "Ada redemption" menu item UX by disabling the option while Daedalus is not fully synced ([PR 1458](https://github.com/input-output-hk/daedalus/pull/1458))
- Application dialogs improvements:
  - Implemented new "About Us" dialog design ([PR 1369](https://github.com/input-output-hk/daedalus/pull/1369), [PR 1450](https://github.com/input-output-hk/daedalus/pull/1450))
  - Implemented new "Block Consolidation Status" dialog design ([PR 1377](https://github.com/input-output-hk/daedalus/pull/1377), [PR 1416](https://github.com/input-output-hk/daedalus/pull/1416), [PR 1521](https://github.com/input-output-hk/daedalus/pull/1521))
  - Implemented new "Daedalus Diagnostics" dialog design ([PR 1370](https://github.com/input-output-hk/daedalus/pull/1370), [PR 1402](https://github.com/input-output-hk/daedalus/pull/1402), [PR 1404](https://github.com/input-output-hk/daedalus/pull/1404), [PR 1408](https://github.com/input-output-hk/daedalus/pull/1408), [PR 1438](https://github.com/input-output-hk/daedalus/pull/1438), [PR 1516](https://github.com/input-output-hk/daedalus/pull/1516), [PR 1521](https://github.com/input-output-hk/daedalus/pull/1521))
- Implemented detection of system locale during Daedalus startup ([PR 1348](https://github.com/input-output-hk/daedalus/pull/1348))
- Logging improvements:
  - Implemented "Daedalus versions" log file ([PR 1401](https://github.com/input-output-hk/daedalus/pull/1401))
  - Implemented "State-snapshot.json" log file ([PR 1456](https://github.com/input-output-hk/daedalus/pull/1456))
  - Improved file extension of Daedalus logs ([PR 1381](https://github.com/input-output-hk/daedalus/pull/1381), [PR 1384](https://github.com/input-output-hk/daedalus/pull/1384))
  - Improved Daedalus log file rotation logic ([PR 1448](https://github.com/input-output-hk/daedalus/pull/1448))
- "Loading" screen improvements:
  - Implemented animated Daedalus logo ([PR 1457](https://github.com/input-output-hk/daedalus/pull/1457))
  - Implemented status icons ([PR 1325](https://github.com/input-output-hk/daedalus/pull/1325), [PR 1365](https://github.com/input-output-hk/daedalus/pull/1365), [PR 1452](https://github.com/input-output-hk/daedalus/pull/1452))
  - Improved "Having trouble connecting/syncing?" notification ([PR 1453](https://github.com/input-output-hk/daedalus/pull/1453), [PR 1479](https://github.com/input-output-hk/daedalus/pull/1479), [PR 1489](https://github.com/input-output-hk/daedalus/pull/1489))
  - Improved handling of "Invalid TLS certificate" error ([PR 1344](https://github.com/input-output-hk/daedalus/pull/1344)), ([PR 1471](https://github.com/input-output-hk/daedalus/pull/1471))
  - Improved clock synchronisation checks (NTP) ([PR 1462](https://github.com/input-output-hk/daedalus/pull/1462))
  - Improved code structure by adding containers for each overlay ([PR 1446](https://github.com/input-output-hk/daedalus/pull/1446))
- Implemented "Wallet UTXO distribution" screen ([PR 1353](https://github.com/input-output-hk/daedalus/pull/1353), [PR 1437](https://github.com/input-output-hk/daedalus/pull/1437), [PR 1526](https://github.com/input-output-hk/daedalus/pull/1526))
- Implemented "External link" icon on all links which open external content ([PR 1447](https://github.com/input-output-hk/daedalus/pull/1447), [PR 1455](https://github.com/input-output-hk/daedalus/pull/1455), [PR 1476](https://github.com/input-output-hk/daedalus/pull/1476))
- Implemented "Preparing logs for download" notification ([PR 1341](https://github.com/input-output-hk/daedalus/pull/1341))
- Implemented autmated scrolling of error messages into view ([PR 1383](https://github.com/input-output-hk/daedalus/pull/1383))
- Implemented timestamp on "Paper wallet certificate" PDF ([PR 1385](https://github.com/input-output-hk/daedalus/pull/1385), [PR 1400](https://github.com/input-output-hk/daedalus/pull/1400), [PR 1482](https://github.com/input-output-hk/daedalus/pull/1482))
- Implemented three new themes: "Yellow", "White" and "Dark Cardano" ([PR 1480](https://github.com/input-output-hk/daedalus/pull/1480), [PR 1517](https://github.com/input-output-hk/daedalus/pull/1517))
- "Delegation" screens UI:
  - Implemented "Legacy wallet" notification UI ([PR 1409](https://github.com/input-output-hk/daedalus/pull/1409))
  - Implemented "Decentralisation countdown" screen UI ([PR 1390](https://github.com/input-output-hk/daedalus/pull/1390))
  - Implemented "Staking" screens navigation ([PR 1395](https://github.com/input-output-hk/daedalus/pull/1395), [PR 1400](https://github.com/input-output-hk/daedalus/pull/1400), [PR 1461](https://github.com/input-output-hk/daedalus/pull/1461))
  - Implemented "Delegation center" screen UI ([PR 1440](https://github.com/input-output-hk/daedalus/pull/1440), [PR 1463](https://github.com/input-output-hk/daedalus/pull/1463))
  - Implemented "Delegation setup" wizard UI ([PR 1416](https://github.com/input-output-hk/daedalus/pull/1416)), [PR 1430](https://github.com/input-output-hk/daedalus/pull/1430), [PR 1439](https://github.com/input-output-hk/daedalus/pull/1439), [PR 1442](https://github.com/input-output-hk/daedalus/pull/1442))
  - Implemented "Stake pools" screen UI ([PR 1397](https://github.com/input-output-hk/daedalus/pull/1397), [PR 1412](https://github.com/input-output-hk/daedalus/pull/1412), [PR 1420](https://github.com/input-output-hk/daedalus/pull/1420), [PR 1429](https://github.com/input-output-hk/daedalus/pull/1429), [PR 1431](https://github.com/input-output-hk/daedalus/pull/1431), [PR 1484](https://github.com/input-output-hk/daedalus/pull/1484))
  - Implemented "Rewards" screen UI ([PR 1403](https://github.com/input-output-hk/daedalus/pull/1403))
  - Implemented "Epochs" screen UI ([PR 1418](https://github.com/input-output-hk/daedalus/pull/1418))
  - Implemented "Info" screen UI ([PR 1394](https://github.com/input-output-hk/daedalus/pull/1394))

### Fixes

- Fixed validation rules for passwords containing non-Latin characters ([PR 1354](https://github.com/input-output-hk/daedalus/pull/1354))
- Minor UI fixes:
  - Fixed content truncation on the "Receive" screen of wallets with spending password while Daedalus is in minimized mode ([PR 1407](https://github.com/input-output-hk/daedalus/pull/1407))
  - Fixed content truncation on the "Add Wallet" screen during wallet restoration ([PR 1405](https://github.com/input-output-hk/daedalus/pull/1405))
  - Fixed spending password being asked on the "Receive" screen when clicking on the "Copy address" link ([PR 1392](https://github.com/input-output-hk/daedalus/pull/1392))
  - Fixed the "download logs" link position in Japanese version of the "Support" screen ([PR 1372](https://github.com/input-output-hk/daedalus/pull/1372))
  - Fixed incorrect capitalization by replacing "Ada" with "ada" ([PR 1317](https://github.com/input-output-hk/daedalus/pull/1317), [PR 1336](https://github.com/input-output-hk/daedalus/pull/1336))
- Routing logic fixes:
  - Fixed screen flashes during Daedalus loading stage ([PR 1444](https://github.com/input-output-hk/daedalus/pull/1444))
  - Fixed routing logic which allowed the display of "Settings" screens before the wallet data is fully loaded ([PR 1373](https://github.com/input-output-hk/daedalus/pull/1373))
  - Fixed shutting down screen priority ([PR 1428](https://github.com/input-output-hk/daedalus/pull/1428))

### Chores

- Code improvements:
  - Implemented Storybook menu using queryStrings over localStorage ([PR 1426](https://github.com/input-output-hk/daedalus/pull/1426))
  - Implemented Storybook build script for deployment to "Netlify" ([1391](https://github.com/input-output-hk/daedalus/pull/1391))
  - Implemented Storybook theme and language selection ([PR 1408](https://github.com/input-output-hk/daedalus/pull/1408))
  - Implemented `prettier` formatting tool and set up automation for basic maintainance tasks ([PR 1335](https://github.com/input-output-hk/daedalus/pull/1335), [PR 1347](https://github.com/input-output-hk/daedalus/pull/1347), [PR 1352](https://github.com/input-output-hk/daedalus/pull/1352), [PR 1375](https://github.com/input-output-hk/daedalus/pull/1375))
  - Improved internal IPC communication ([PR 1332](https://github.com/input-output-hk/daedalus/pull/1332), [PR 1368](https://github.com/input-output-hk/daedalus/pull/1368))
  - Improved switching of the application menu screens ([PR 1419](https://github.com/input-output-hk/daedalus/pull/1419))
  - Improved `Webpack 4` build performance ([PR 1320](https://github.com/input-output-hk/daedalus/pull/1320))
  - Refactored store async functions to use mobx runInAction calls ([PR 1367](https://github.com/input-output-hk/daedalus/pull/1367))
  - Refactored the current epoch calculation ([PR 1339](https://github.com/input-output-hk/daedalus/pull/1339))
  - Removed legacy references to report server ([PR 1338](https://github.com/input-output-hk/daedalus/pull/1338), [PR 1425](https://github.com/input-output-hk/daedalus/pull/1425))
  - Removed legacy references to `npm` in favour of `yarn` ([PR 1399](https://github.com/input-output-hk/daedalus/pull/1399), [PR 1402](https://github.com/input-output-hk/daedalus/pull/1402))
  - Resolved dependency vulnerabilities ([PR 1414](https://github.com/input-output-hk/daedalus/pull/1414), [PR 1467](https://github.com/input-output-hk/daedalus/pull/1467))
  - Resolved EKG port collision in Linux development environment ([PR 1393](https://github.com/input-output-hk/daedalus/pull/1393))
  - Updated `React-Polymorph` to version 0.8.6 ([PR 1396](https://github.com/input-output-hk/daedalus/pull/1396))
  - Updated PR template ([PR 1376](https://github.com/input-output-hk/daedalus/pull/1376))
- Theming improvements:
  - Implemented `createTheme` utility function for rapid generation of new themes ([PR 1371](https://github.com/input-output-hk/daedalus/pull/1371), [PR 1445](https://github.com/input-output-hk/daedalus/pull/1445))
  - Implemented `themes:check` script for checking missing definitions on `createTheme` object ([PR 1424](https://github.com/input-output-hk/daedalus/pull/1424))
  - Implemented `themes:update` script for automatically generating color values using `createTheme` and writing the updates to all themes ([PR 1464](https://github.com/input-output-hk/daedalus/pull/1464))
- Testing improvements:
  - Implemented unit tests for mnemonic generation and validation ([PR 1379](https://github.com/input-output-hk/daedalus/pull/1379))
  - Implemented acceptance tests for the "Loading" screen and "Block Consolidation Status" dialog ([PR 1318](https://github.com/input-output-hk/daedalus/pull/1318))
  - Simplified the test setup ([PR 1378](https://github.com/input-output-hk/daedalus/pull/1378))

## 0.13.1

### Fixes

- Improved text on the "Support" screen ([PR 1361](https://github.com/input-output-hk/daedalus/pull/1361))
- Fixed Daedalus log file rotation ([PR 1358](https://github.com/input-output-hk/daedalus/pull/1358))

## 0.13.0

### Features

- New validation message for transactions which are to big in data size ([PR 1308](https://github.com/input-output-hk/daedalus/pull/1308), [PR 1331](https://github.com/input-output-hk/daedalus/pull/1331))
- Structured logging for Daedalus in JSON format, matching the structured logging format used in Cardano SL ([PR 1299](https://github.com/input-output-hk/daedalus/pull/1299))
- Additional instructions for paper wallet certificate creation ([PR 1309](https://github.com/input-output-hk/daedalus/pull/1309))
- Performant rendering of big lists using virtual lists, applied to lists of transactions and addresses ([PR 1276](https://github.com/input-output-hk/daedalus/pull/1276), [PR 1303](https://github.com/input-output-hk/daedalus/pull/1303), [PR 1305](https://github.com/input-output-hk/daedalus/pull/1305), [PR 1306](https://github.com/input-output-hk/daedalus/pull/1306), [PR 1312](https://github.com/input-output-hk/daedalus/pull/1312), [PR 1313](https://github.com/input-output-hk/daedalus/pull/1313), [PR 1340](https://github.com/input-output-hk/daedalus/pull/1340))
- "System-info.json" file saved in the public log folder, containing the system specification of the user's computer running Daedalus ([PR 1292](https://github.com/input-output-hk/daedalus/pull/1292))
- Block storage consolidation status screen, available from the application menu ([PR 1275](https://github.com/input-output-hk/daedalus/pull/1275), [PR 1294](https://github.com/input-output-hk/daedalus/pull/1294))
- Application menu in English and Japanese ([PR 1262](https://github.com/input-output-hk/daedalus/pull/1262), [PR 1296](https://github.com/input-output-hk/daedalus/pull/1296))
- Notification for log download completion ([PR 1228](https://github.com/input-output-hk/daedalus/pull/1228))
- Handling low disk space operation, including warning message and stopping Cardano node to prevent data corruption ([PR 1157](https://github.com/input-output-hk/daedalus/pull/1157))
- Improved clock synchronisation checks (NTP) ([PR 1258](https://github.com/input-output-hk/daedalus/pull/1258), [PR 1319](https://github.com/input-output-hk/daedalus/pull/1319))
- Support for "frontend-only" mode ([PR 1241](https://github.com/input-output-hk/daedalus/pull/1241), [PR 1260](https://github.com/input-output-hk/daedalus/pull/1260))
- Improved user experience for multiple running Daedalus instances by replacing "Daedalus is already running" dialog with focusing of the already running Daedalus instance ([PR 1229](https://github.com/input-output-hk/daedalus/pull/1229))
- Replaced in-app support request with links to support page ([PR 1199](https://github.com/input-output-hk/daedalus/pull/1199), [PR 1331](https://github.com/input-output-hk/daedalus/pull/1331))
- Improved user experience for inline editing fields (like wallet renaming) ([PR 1231](https://github.com/input-output-hk/daedalus/pull/1231))
- Added a BESTPRACTICES.md document containing rules and recommendations for writing better JavaScript and CSS ([PR 1233](https://github.com/input-output-hk/daedalus/pull/1233))
- Refactoring to disable Node JS integration in Electron's rendering processes ([PR 1099](https://github.com/input-output-hk/daedalus/pull/1099/commits))
- Daedalus Windows installer/uninstaller multi-language support and English and Japanese translations ([PR 1287](https://github.com/input-output-hk/daedalus/pull/1287), [PR 1298](https://github.com/input-output-hk/daedalus/pull/1298), [PR 1322](https://github.com/input-output-hk/daedalus/pull/1322))

### Fixes

- Fixed "Daedalus" state directory on "Staging" and "Testnet" builds ([PR 1316](https://github.com/input-output-hk/daedalus/pull/1316))
- Fixed Dev-Tools initialization in development mode ([PR 1302](https://github.com/input-output-hk/daedalus/pull/1302))
- Fixed text selection issues (disabled drag and drop of selected text and enabled unselect option) ([PR 1289](https://github.com/input-output-hk/daedalus/pull/1289))
- Disabled the default behavior of the context menu following a right click for non-input elements ([PR 1281](https://github.com/input-output-hk/daedalus/pull/1281))
- Initial setup of language locale and terms of use available before Cardano node is connected to network ([PR 1279](https://github.com/input-output-hk/daedalus/pull/1279), [PR 1284](https://github.com/input-output-hk/daedalus/pull/1284))
- Fixed `ps-list` issues which caused false detection of already running Daedalus instance ([PR 1266](https://github.com/input-output-hk/daedalus/pull/1266))
- Fixed `getTransactionHistory` API endpoint account index query parameter name ([PR 1255](https://github.com/input-output-hk/daedalus/pull/1255))
- Fixed issues with custom lock files by implementing "instance-lock" feature from Electron 3 ([PR 1229](https://github.com/input-output-hk/daedalus/pull/1229), [PR 1244](https://github.com/input-output-hk/daedalus/pull/1244))
- Fixed application reloading issues in the Ada Redemption page ([PR 1217](https://github.com/input-output-hk/daedalus/pull/1217))
- Fixed the contents of `/etc/nix/nix.conf` file listed as a part of Cardano setup in Daedalus README file ([PR 1215](https://github.com/input-output-hk/daedalus/pull/1215))
- Fixed the partly broken Flow setup ([PR 1124](https://github.com/input-output-hk/daedalus/pull/1124))
- Fixed failing apply-node-update test ([PR 1156](https://github.com/input-output-hk/daedalus/pull/1156))
- Removed antivirus notification which was presented during wallet restoration ([PR 1164](https://github.com/input-output-hk/daedalus/pull/1164))
- Fixed design implementations issues ([PR 1209](https://github.com/input-output-hk/daedalus/pull/1209))
- Fixed the flickering issue on "Network Status" screen syncing chart ([PR 1206](https://github.com/input-output-hk/daedalus/pull/1206))

### Chores

- Added support for newly introduced `UtxoNotEnoughFragmented` API error message ([PR 1297](https://github.com/input-output-hk/daedalus/pull/1297))
- Changed the behavior of "Network status" from screen to dialog ([PR 1286](https://github.com/input-output-hk/daedalus/pull/1286))
- Updated the list of contributors on the "About" screen ([PR 1282](https://github.com/input-output-hk/daedalus/pull/1282))
- Added more logging for API errors ([PR 1278](https://github.com/input-output-hk/daedalus/pull/1278)
- Removed node version check as nix shell is enforcing the version ([PR 1236](https://github.com/input-output-hk/daedalus/pull/1236))
- Fixed Daedalus shell to evaluate embedded variables properly ([PR 1235](https://github.com/input-output-hk/daedalus/pull/1235))
- Added `--rp` prefixed CSS variables to Daedalus themes to configure styles of React-Polymorph components and removed SimpleTheme imports previously used for React-Polymorph overrides in favor of using ThemeProvider's themeOverrides feature ([PR 1139](https://github.com/input-output-hk/daedalus/pull/1139))
- Changed API call logging level from `debug` to `info` ([PR 1183](https://github.com/input-output-hk/daedalus/pull/1183))
- Enabled Cardano Wallet API documentation server in development mode - reacheable on https://localhost:8091/docs/v1/index/ ([PR 1187](https://github.com/input-output-hk/daedalus/pull/1187))
- Updated application dependencies ([PR 1201](https://github.com/input-output-hk/daedalus/pull/1201), [PR 1216](https://github.com/input-output-hk/daedalus/pull/1216), [PR 1227](https://github.com/input-output-hk/daedalus/pull/1227), [PR 1251](https://github.com/input-output-hk/daedalus/pull/1251), [PR 1265](https://github.com/input-output-hk/daedalus/pull/1265))

## 0.12.1

### Fixes

- Fixed the transactions loading logic ([PR 1261](https://github.com/input-output-hk/daedalus/pull/1261), [PR 1267](https://github.com/input-output-hk/daedalus/pull/1267))
- Fixed the network block stalling logic in order to prevent showing "Network connection lost - reconnecting..." screen in case network block height is stalling while local block height is still increasing ([PR 1246](https://github.com/input-output-hk/daedalus/pull/1246))

## 0.12.0

### Features

- Implemented "Forbidden mnemonic" error message ([PR 1093](https://github.com/input-output-hk/daedalus/pull/1093), [PR 1100](https://github.com/input-output-hk/daedalus/pull/1100))
- Implemented extended error messages for transaction fee calculation failures ([PR 1111](https://github.com/input-output-hk/daedalus/pull/1111))
- Implemented forms submission on "Enter" key press ([PR 981](https://github.com/input-output-hk/daedalus/pull/981))
- Implemented Japanese "Terms of use" for the "Testnet" network ([PR 1097](https://github.com/input-output-hk/daedalus/pull/1097))
- Implemented lock-file mechanism which prevents multiple Daedalus instances from running against the same state directory and network ([PR 1113](https://github.com/input-output-hk/daedalus/pull/1113), [PR 1114](https://github.com/input-output-hk/daedalus/pull/1114), [PR 1121](https://github.com/input-output-hk/daedalus/pull/1121), [PR 1166](https://github.com/input-output-hk/daedalus/pull/1166))
- Implemented "New data layer migration" screen ([PR 1096](https://github.com/input-output-hk/daedalus/pull/1096))
- Implemented sending of `cert` and `key` with API requests in order to enable 2-way TLS authentication ([PR 1072](https://github.com/input-output-hk/daedalus/pull/1072))
- Implemented support for Cardano node "structured logging" ([PR 1092](https://github.com/input-output-hk/daedalus/pull/1092), [PR 1122](https://github.com/input-output-hk/daedalus/pull/1122))
- Implemented the IPC driven Cardano node / Daedalus communication ([PR 1075](https://github.com/input-output-hk/daedalus/pull/1075), [PR 1107](https://github.com/input-output-hk/daedalus/pull/1107), [PR 1109](https://github.com/input-output-hk/daedalus/pull/1109), [PR 1115](https://github.com/input-output-hk/daedalus/pull/1115), [PR 1118](https://github.com/input-output-hk/daedalus/pull/1118), [PR 1119](https://github.com/input-output-hk/daedalus/pull/1119), [PR 1162](https://github.com/input-output-hk/daedalus/pull/1162))
- Improved the loading UX ([PR 723](https://github.com/input-output-hk/daedalus/pull/723))
- Improved the NTP check handling ([PR 1086](https://github.com/input-output-hk/daedalus/pull/1086), [PR 1149](https://github.com/input-output-hk/daedalus/pull/1149), [PR 1158](https://github.com/input-output-hk/daedalus/pull/1158), [PR 1194](https://github.com/input-output-hk/daedalus/pull/1194), [PR 1213](https://github.com/input-output-hk/daedalus/pull/1213))
- Improved the transaction details text selection ([PR 1073](https://github.com/input-output-hk/daedalus/pull/1073), [PR 1095](https://github.com/input-output-hk/daedalus/pull/1095))
- Integrated Cardano V1 API endpoints ([PR 1018](https://github.com/input-output-hk/daedalus/pull/1018), [PR 1031](https://github.com/input-output-hk/daedalus/pull/1031), [PR 1037](https://github.com/input-output-hk/daedalus/pull/1037), [PR 1042](https://github.com/input-output-hk/daedalus/pull/1042), [PR 1045](https://github.com/input-output-hk/daedalus/pull/1045), [PR 1070](https://github.com/input-output-hk/daedalus/pull/1070), [PR 1078](https://github.com/input-output-hk/daedalus/pull/1078), [PR 1079](https://github.com/input-output-hk/daedalus/pull/1079), [PR 1080](https://github.com/input-output-hk/daedalus/pull/1080), [PR 1088](https://github.com/input-output-hk/daedalus/pull/1088), [PR 1220](https://github.com/input-output-hk/daedalus/pull/1220))
- Refactored and improved `NetworkStatus` store to use V1 API data ([PR 1081](https://github.com/input-output-hk/daedalus/pull/1081))

### Fixes

- Added support for non-Latin characters in spending password ([PR 1196](https://github.com/input-output-hk/daedalus/pull/1196))
- Fixed an issue which allowed to submit invalid form on the "Send" screen using an "enter" key ([PR 1002](https://github.com/input-output-hk/daedalus/pull/1002))
- Fixed an issue which caused the send bug report form to hang and not send the support request if the logs were downloaded before attempting to send the request ([PR 1176](https://github.com/input-output-hk/daedalus/pull/1176))
- Fixed an issue which would show a runtime JavaScript error in case Daedalus is not started using Launcher ([PR 1169](https://github.com/input-output-hk/daedalus/pull/1169))
- Fixed an issue which would trigger submission of the "Generate address" button on the "Receive" screen on right-mouse click ([PR 1082](https://github.com/input-output-hk/daedalus/pull/1082))
- Fixed an issue with the "Having Trouble Connecting" notification not showing up on the "Connection lost. Reconnecting..." screen ([PR 1112](https://github.com/input-output-hk/daedalus/pull/1112))
- Fixed broken "Export wallet to file" dialog and improved "Wallet settings" screen dialogs file structure and namings ([PR 998](https://github.com/input-output-hk/daedalus/pull/998))
- Fixed special buttons outline color ([PR 990](https://github.com/input-output-hk/daedalus/pull/990))
- Fixed the close button's hover state within the AntivirusRestaurationSlowdownNotification so it's full height ([PR 1131](https://github.com/input-output-hk/daedalus/pull/1131))
- Fixed uninstaller unicode issue ([PR 1116](https://github.com/input-output-hk/daedalus/pull/1116))
- Fixed window icon quality issue on Linux ([PR 1170](https://github.com/input-output-hk/daedalus/pull/1170))
- Implement design review fixes and improvements ([PR 1090](https://github.com/input-output-hk/daedalus/pull/1090))
- Pinned eslint-scope version via the yarn resolutions feature ([PR 1017](https://github.com/input-output-hk/daedalus/pull/1017))
- Prevented wallet data polling during wallet deletion ([PR 996](https://github.com/input-output-hk/daedalus/pull/996))
- Removed transaction status and number of confirmation during wallet restoration ([PR 1189](https://github.com/input-output-hk/daedalus/pull/1189))

### Chores

- Added acceptance tests for node update notification with apply and postpone update scenarios ([PR 977](https://github.com/input-output-hk/daedalus/pull/977))
- Added acceptance tests for maximum wallets limit ([PR 979](https://github.com/input-output-hk/daedalus/pull/979))
- Added acceptance tests for the "About" dialog ([PR 975](https://github.com/input-output-hk/daedalus/pull/975))
- Added acceptance tests for wallets, transactions and addresses ordering ([PR 976](https://github.com/input-output-hk/daedalus/pull/976))
- Added Daedalus and Cardano version to Daedalus log ([PR 1094](https://github.com/input-output-hk/daedalus/pull/1094), [PR 1137](https://github.com/input-output-hk/daedalus/pull/1137))
- Added dynamic prefix derivation to local storage keys used to store previous Cardano node PID and added dynamic derivation of Cardano node process names based on the current platform ([PR 1109](https://github.com/input-output-hk/daedalus/pull/1109))
- Added logging of "GPU-crashed" events ([PR 1083](https://github.com/input-output-hk/daedalus/pull/1083))
- Added `NETWORK` info to the application title bar ([PR 1174](https://github.com/input-output-hk/daedalus/pull/1174))
- Added screenshot recording of failed acceptance tests ([PR 1103](https://github.com/input-output-hk/daedalus/pull/1103))
- Added Storybook stories for the wallet screens ([942](https://github.com/input-output-hk/daedalus/pull/942))
- Disabled logging to `cardano-node.log` since it was not needed for the support and it was impacting performance ([PR 1027](https://github.com/input-output-hk/daedalus/pull/1027))
- Enabled Cardano node EKG for non-mainnet networks and made it accessible from the "Network status" screen ([PR 1188](https://github.com/input-output-hk/daedalus/pull/1188))
- Fixated all `npm` dependencies and update script names ([PR 1014](https://github.com/input-output-hk/daedalus/pull/1014))
- Fixed broken storybook ([PR 1041](https://github.com/input-output-hk/daedalus/pull/1041))
- Improved compress/download logs handling ([PR 995](https://github.com/input-output-hk/daedalus/pull/995))
- Integrated latest React-Polymorph features: render props architecture, theme composition, and a ThemeProvider HOC ([PR 950](https://github.com/input-output-hk/daedalus/pull/950))
- Integrated latest React-Polymorph with a fix for `NumericInput` component carrot positioning issues ([PR 1172](https://github.com/input-output-hk/daedalus/pull/1172))
- Made `nodelLogPath` entry in `launcher-config.yaml` optional ([PR 1027](https://github.com/input-output-hk/daedalus/pull/1027))
- Made `port` and `ca` of Ada Api configurable during runtime ([PR 1067](https://github.com/input-output-hk/daedalus/pull/1067))
- Removed all ETC specific files ([PR 1068](https://github.com/input-output-hk/daedalus/pull/1068), [PR 1108](https://github.com/input-output-hk/daedalus/pull/1108))
- Removed Wallet `export` and `import` features for the "Testnet" network ([PR 1168](https://github.com/input-output-hk/daedalus/pull/1168))
- Switched from `npm` to `yarn` ([PR 989](https://github.com/input-output-hk/daedalus/pull/989))

## 0.11.2

### Fixes

- Update Cardano SL revision to version `1.3.2` ([PR 1181](https://github.com/input-output-hk/daedalus/pull/1181))

## 0.11.1

### Features

- Added support for configurable Api port ([PR 992](https://github.com/input-output-hk/daedalus/pull/992))
- Added initial configuration for a testnet build of Daedalus ([PR 991](https://github.com/input-output-hk/daedalus/pull/991))

### Fixes

- Changed the information we are sending on support requests to the reporting server ([PR 1036](https://github.com/input-output-hk/daedalus/pull/1036))
- Fixed an issue on Windows where Daedalus couldn't start if the Windows username contained non-ASCII characters ([PR 1057](https://github.com/input-output-hk/daedalus/pull/1057))
- Fixed a issue with Electron which results in blank/white screen rendering on some OS/Graphics-card/Drivers combinations ([PR 1007](https://github.com/input-output-hk/daedalus/pull/1007))
- Fixed Daedalus icon scaling issues on Windows ([PR 1064](https://github.com/input-output-hk/daedalus/pull/1064))
- Implemented error dialog shown in case Daedalus is not started using Launcher ([PR 1054](https://github.com/input-output-hk/daedalus/pull/1054))
- Improved paper wallet certificate QR code compatibility ([PR 999](https://github.com/input-output-hk/daedalus/pull/999))
- Updated to `electon@1.7.16` to avoid the known vulnarability [CVE-2018-15685](https://cve.mitre.org/cgi-bin/cvename.cgi?name=CVE-2018-15685) ([PR 1066](https://github.com/input-output-hk/daedalus/pull/1066))

### Chores

- Implemented `NETWORK` specific Cardano Blockchain Explorer links (Mainnet, Testnet, Staging) ([PR 1051](https://github.com/input-output-hk/daedalus/pull/1051))
- Improved network label in the Top bar ([PR 988](https://github.com/input-output-hk/daedalus/pull/988))
- Added "Testnet" label to paper wallet certificates which are not generated on the mainnet ([PR 1055](https://github.com/input-output-hk/daedalus/pull/1055))

## 0.11.0

### Features

- Implemented a switch instead of a link for "hide used" addresses on the Receive screen ([PR 935](https://github.com/input-output-hk/daedalus/pull/935))
- Added a notification for Windows users that using antivirus software might slow down wallet restoration ([PR 1020](https://github.com/input-output-hk/daedalus/pull/1020))

### Fixes

- Disabled dragging of static UI images elements ([PR 910](https://github.com/input-output-hk/daedalus/pull/910))
- Disabled webview tags to prevent XSS attacks ([PR 946](https://github.com/input-output-hk/daedalus/pull/946))
- Fixed 633 npm audit issues by upgrading dependencies ([PR 944](https://github.com/input-output-hk/daedalus/pull/944))
- Fixed a bug related to rendering of transactions with duplicated IDs ([PR 947](https://github.com/input-output-hk/daedalus/pull/947))
- Fixed broken translation on create wallet dialog ([PR 930](https://github.com/input-output-hk/daedalus/pull/930))
- Fixed huge build file sizes ([PR 886](https://github.com/input-output-hk/daedalus/pull/886))
- Fixed Linux Kanji characters support ([PR 971](https://github.com/input-output-hk/daedalus/pull/971))
- Fixed Storybook configuration issues ([PR 928](https://github.com/input-output-hk/daedalus/pull/928))
- Fixed text wrapping within wallet navigation tabs ([PR 911](https://github.com/input-output-hk/daedalus/pull/911))
- Reduced resource usage ([PR 886](https://github.com/input-output-hk/daedalus/pull/886))
- Refactored about window to normal UI dialog to save resources ([PR 965](https://github.com/input-output-hk/daedalus/pull/965))
- Removed mocked ETC wallet data injection in Cardano Daedalus builds ([PR 955](https://github.com/input-output-hk/daedalus/pull/955))
- Removed the Ada Redemption link from the "app bar" menu and added it to system menu ([PR 972](https://github.com/input-output-hk/daedalus/pull/972))

### Chores

- Added "Author" and "Status" information to all Daedalus README files ([PR 901](https://github.com/input-output-hk/daedalus/pull/901))
- Added acceptance tests for displaying transactions in various contexts ([PR 870](https://github.com/input-output-hk/daedalus/pull/870))
- Added acceptance tests for hide/show used addresses feature ([PR 957](https://github.com/input-output-hk/daedalus/pull/957))
- Added flow checks and linting for storybook code ([PR 938](https://github.com/input-output-hk/daedalus/pull/938))
- Added PR template with PR review checlist ([PR 882](https://github.com/input-output-hk/daedalus/pull/882))
- Fixed wallet restoration and import fragile acceptance tests steps definitions ([PR 885](https://github.com/input-output-hk/daedalus/pull/885))
- Improved re-build times with caching ([PR 915](https://github.com/input-output-hk/daedalus/pull/915))
- Improved request body length calculation ([PR 892](https://github.com/input-output-hk/daedalus/pull/892))
- Improved text display by reducing letter-spacing ([PR 973](https://github.com/input-output-hk/daedalus/pull/973))
- Log expected errors as debug messages only ([PR 916](https://github.com/input-output-hk/daedalus/pull/916))
- Refactored npm scripts to use colon style ([PR 939](https://github.com/input-output-hk/daedalus/pull/939))
- Refactored various magic numbers & strings into constants ([PR 881](https://github.com/input-output-hk/daedalus/pull/881))

## 0.10.1

### Fixes

- Fixed issues with printing paper wallet certificate PDFs on printers with low amount of memory by replacing the SVG assets with transparent PNG images ([PR 951](https://github.com/input-output-hk/daedalus/pull/951))
- Fixed presentation bug that caused only ten wallets to be shown in the wallets list, even though there were more than ten wallets in the application ([PR 958](https://github.com/input-output-hk/daedalus/pull/958))
- Fixed reporting server URL used for submitting support requests for the Linux build of Daedalus ([PR 959](https://github.com/input-output-hk/daedalus/pull/959))
- Fixed missing launcher log file ([PR 963](https://github.com/input-output-hk/daedalus/pull/963))
- Fixed issue with multiple cardano-node processes running and windows allowing skipping of files in installer ([PR 953](https://github.com/input-output-hk/daedalus/pull/953))
- Limited maximum number of wallets to 20 ([PR 966](https://github.com/input-output-hk/daedalus/pull/966))

## 0.10.0

### Features

- Asynchronous wallet restoration ([PR 849](https://github.com/input-output-hk/daedalus/pull/849))
- Added wallet restore indicator in the sidebar ([PR 862](https://github.com/input-output-hk/daedalus/pull/862))
- Added Daedalus version in application title ([PR 826](https://github.com/input-output-hk/daedalus/pull/826))
- Added "Show more transactions" button on the summary screen ([PR 848](https://github.com/input-output-hk/daedalus/pull/848))
- Added "Recovery - regular" and "Recovery - force vended" tabs on "Ada redemption" screen ([PR 933](https://github.com/input-output-hk/daedalus/pull/933))
- Setting spending password to "ON" by default ([PR 856](https://github.com/input-output-hk/daedalus/pull/856))
- Paper wallet certificate generation ([PR 779](https://github.com/input-output-hk/daedalus/pull/779))
- Paper wallet certificate restoration ([PR 794](https://github.com/input-output-hk/daedalus/pull/794))
- Update paper wallet certificate generation to use more random bits ([PR 871](https://github.com/input-output-hk/daedalus/pull/871))

### Fixes

- Fixed color of Ada logo color on the loading screen (logo was too transparent) ([PR 850](https://github.com/input-output-hk/daedalus/pull/850))
- Fixed styling of "click to upload" text on Ada redemption screen (text was too bold) ([PR 850](https://github.com/input-output-hk/daedalus/pull/850))
- Fixed node syncing state bubble background color in Dark blue theme ([PR 850](https://github.com/input-output-hk/daedalus/pull/850))
- Fixed cropped log list within the support request dialog ([PR 850](https://github.com/input-output-hk/daedalus/pull/850))
- Fixed submit button flicker within the support request dialog ([PR 850](https://github.com/input-output-hk/daedalus/pull/850))
- Fixed "Download logs" button bug where it would throw Javascript error in case user does not select destination directory for saving logs file ([PR 850](https://github.com/input-output-hk/daedalus/pull/850))
- Updated moment.js dependency to the latest version which fixes ReDOS vulnerability ([PR 782](https://github.com/input-output-hk/daedalus/pull/782))
- Updated Electron dependency to the latest version which fixes vulnerability issues ([PR 855](https://github.com/input-output-hk/daedalus/pull/855))
- Extended About dialog size in order to display increased team members list ([PR 880](https://github.com/input-output-hk/daedalus/pull/880))
- Created screen for Ada redemption in case there are no wallets ([PR 970](https://github.com/input-output-hk/daedalus/pull/970))

### Chores

- Improved build system ([PR 692](https://github.com/input-output-hk/daedalus/pull/692))
- Added instructions for accessing FAQ, reporting a problem and downloading logs on the support page in general settings ([PR 818](https://github.com/input-output-hk/daedalus/pull/818))
- Removed sending logs to remote server feature ([PR 818](https://github.com/input-output-hk/daedalus/pull/818))
- Improved support dialog by default switching the "Attach logs" switch to active ([PR 829](https://github.com/input-output-hk/daedalus/pull/829))
- Improved support dialog logs list (logs are now alphabetically ordered) ([PR 828](https://github.com/input-output-hk/daedalus/pull/828))
- Improved manual bug report submission dialog text color in Dark blue theme ([PR 824](https://github.com/input-output-hk/daedalus/pull/824))
- Improved transaction element addresses: addresses and hashes now act like linkes to Cardano Explorer ([PR 850](https://github.com/input-output-hk/daedalus/pull/850))
- Improved transaction element toggling: click on the white areas should collapse view (not only click on the top part) ([PR 850](https://github.com/input-output-hk/daedalus/pull/850))
- Improved transaction element transaction state handling: transaction with 0 confirmations is now shown in pending state ([PR 825](https://github.com/input-output-hk/daedalus/pull/825))
- Improved wallet creation dialogs handling: clicking outside of the dialogs should not close them ([PR 832](https://github.com/input-output-hk/daedalus/pull/832))
- Improved Dark blue theme styling of update and restoration notifications ([PR 827](https://github.com/input-output-hk/daedalus/pull/827))
- Improved About dialog (team members are updated and alphabetically ordered) ([PR 830](https://github.com/input-output-hk/daedalus/pull/830))
- Improved copy icons visibility on Receive screen ([PR 850](https://github.com/input-output-hk/daedalus/pull/850))
- Improved error message on the NTP time synchronisation error screen ([PR 852](https://github.com/input-output-hk/daedalus/pull/852))
- Improved Loading screen timeouts logic ([PR 860](https://github.com/input-output-hk/daedalus/pull/860))
- Updated sidebar bug icon action to open Settings Support page instead of Support Request dialog ([PR 858](https://github.com/input-output-hk/daedalus/pull/858))
- Updated the way parallel restore/imports are explaned to the user by disabling the restore/import buttons on the Add wallet dialog and presenting a user friendly message ([PR 861](https://github.com/input-output-hk/daedalus/pull/861))
- Updated main and acceptance tests readme files with new acceptance tests setup information ([PR 831](https://github.com/input-output-hk/daedalus/pull/831))
- Paper wallet certificate generation and wallet restoration from a paper wallet certificate acceptance tests ([PR 807](https://github.com/input-output-hk/daedalus/pull/807))
- Use UTC time in Daedalus logs ([PR 833](https://github.com/input-output-hk/daedalus/pull/833))
- Disabled text selection on static UI elements ([PR 868](https://github.com/input-output-hk/daedalus/pull/868))
- Updated Daedalus and Cardano team members on the about dialog ([PR 872](https://github.com/input-output-hk/daedalus/pull/872))

## 0.9.1

### Features

- New Edit section in system menu with copy & paste and related actions ([PR 817](https://github.com/input-output-hk/daedalus/pull/817))

### Fixes

- A presentation bug has been fixed that caused only five recent transactions to be shown on the transaction list, even though there were more than five transactions in the wallet ([PR 778](https://github.com/input-output-hk/daedalus/pull/778))
- An issue has been fixed that stopped copy and paste operations from working when initiated using the right-click context menu ([PR 817](https://github.com/input-output-hk/daedalus/pull/817))
- On Windows, the desktop icon was not showing the Daedalus image; this has now been fixed ([837](https://github.com/input-output-hk/daedalus/pull/837))
- An error has been fixed that in some cases prevented users creating a wallet with a name containing non-latin characters, like Japanese Kanji or Chinese ([PR 840](https://github.com/input-output-hk/daedalus/pull/840))

## 0.9.0

### Features

- Do not block the UI while wallet is being restored/imported ([PR 457](https://github.com/input-output-hk/daedalus/pull/457))
- Start and stop Mantis Client from Daedalus main process ([PR 568](https://github.com/input-output-hk/daedalus/pull/568))
- Add Ada and Mantis logo to loader screens ([PR 584](https://github.com/input-output-hk/daedalus/pull/584))
- New Edit section in system menu with copy & paste and related actions ([PR 817](https://github.com/input-output-hk/daedalus/pull/817))

### Fixes

- Use correct Daedalus version in bug reports ([PR 948](https://github.com/input-output-hk/daedalus/pull/948))
- Fixed about dialog for ETC build ([PR 586](https://github.com/input-output-hk/daedalus/pull/586))
- Made `Light Blue` theme the default for ETC build ([PR 586](https://github.com/input-output-hk/daedalus/pull/586))
- Fixed a bug related to gas limit when sending transactions ([PR 586](https://github.com/input-output-hk/daedalus/pull/586))
- Remove transactions sorting ([PR 587](https://github.com/input-output-hk/daedalus/pull/587))
- Improve ETC transaction amount validation ([PR 590](https://github.com/input-output-hk/daedalus/pull/590))
- Fixed storybook and resolver issues ([PR 617](https://github.com/input-output-hk/daedalus/pull/617))
- Time of your machine is different from global time. You are 0 seconds behind ([PR 678](https://github.com/input-output-hk/daedalus/pull/678))
- Updated copy for the sync error screen ([PR 657](https://github.com/input-output-hk/daedalus/pull/657))
- Detect when wallet is disconnected ([PR 689](https://github.com/input-output-hk/daedalus/pull/689))
- Improve connecting/reconnecting messages on Loading screen ([PR 696](https://github.com/input-output-hk/daedalus/pull/696))
- Send bug reports with logs from Daedalus ([PR 691](https://github.com/input-output-hk/daedalus/pull/691))
- Poll local time difference every 1 hour, only when connected ([PR 719](https://github.com/input-output-hk/daedalus/pull/719))
- Fixed various styling issues and updated to React-Polymorph 0.6.2 ([PR 726](https://github.com/input-output-hk/daedalus/pull/726))
- Fixed async restore/import dialogs logic ([PR 735](https://github.com/input-output-hk/daedalus/pull/735))
- Fixed minor UI issue on receive screen when generating wallet addresses with spending password ([PR 738](https://github.com/input-output-hk/daedalus/pull/738))
- Fixed `Time sync error notification` not showing up in case blocks syncing has not started ([PR 752](https://github.com/input-output-hk/daedalus/pull/752))
- Properly wait for node update request ([PR 949](https://github.com/input-output-hk/daedalus/pull/949))

### Chores

- Update DLL package and cleanup translation files ([PR 566](https://github.com/input-output-hk/daedalus/pull/566))
- Replace electron-json-storage with electron-storage ([PR 579](https://github.com/input-output-hk/daedalus/pull/579))
- Update terms of use for ETC version ([PR 606](https://github.com/input-output-hk/daedalus/pull/606))
- Update Electron to version 1.7.11 which resolves security issues ([PR 677](https://github.com/input-output-hk/daedalus/pull/677))
- Document Cardano SL build ([PR 654](https://github.com/input-output-hk/daedalus/pull/654))
- Update about dialog content ([PR 680](https://github.com/input-output-hk/daedalus/pull/680))
- Ada redemption tests modified to run in mainnet mode ([PR 681](https://github.com/input-output-hk/daedalus/pull/681))
- Log file moved to public folder and Electron crash reporter removed ([PR 682](https://github.com/input-output-hk/daedalus/pull/682))

## 0.8.3

### Fixes

- Improved messages for update notifications ([PR 526](https://github.com/input-output-hk/daedalus/pull/526))

## 0.8.2

### Features

- Postpone Update Api call integration ([PR 485](https://github.com/input-output-hk/daedalus/pull/485))
- Wallet restore recovery phrase textarea replaced with React-Polymorph Autocomplete ([PR 516](https://github.com/input-output-hk/daedalus/pull/516))
- Instructions for setting up NTP on Daedalus website ([PR 531](https://github.com/input-output-hk/daedalus/pull/531))

### Fixes

- Fix error message text for A to A transaction error ([PR 484](https://github.com/input-output-hk/daedalus/pull/484))
- Fix "label prop type" checkbox issue in React-Polymorph ([PR 487](https://github.com/input-output-hk/daedalus/pull/487))
- Remove all drag and drop instructions from UI ([PR 495](https://github.com/input-output-hk/daedalus/pull/495))
- Preferences saved to local storage prefixed with network ([PR 501](https://github.com/input-output-hk/daedalus/pull/501))
- Disable wallet import and export features for the mainnet ([PR 503](https://github.com/input-output-hk/daedalus/pull/503))
- Correctly prevent max-window-size in electron ([PR 532](https://github.com/input-output-hk/daedalus/pull/532))
- Make sure wallet import and restore in-progress notification is hidden once process is done ([PR 540](https://github.com/input-output-hk/daedalus/pull/540))
- Fix broken translation files loading ([PR 559](https://github.com/input-output-hk/daedalus/pull/559))
- Fix async wallet import/restore issues ([PR 562](https://github.com/input-output-hk/daedalus/pull/562))

### Chores

- Update version in About dialog to 0.8.2 ([PR 496](https://github.com/input-output-hk/daedalus/pull/496))
- Set Dark theme as default one for the mainnet ([PR 497](https://github.com/input-output-hk/daedalus/pull/497))
- JS-Api integration ([PR 525](https://github.com/input-output-hk/daedalus/pull/525))
- Only log errors to papertrail ([PR 509](https://github.com/input-output-hk/daedalus/pull/509))
- Update MobX React Form to latest version ([PR 533](https://github.com/input-output-hk/daedalus/pull/533))
- Update Electron, electron-devtools-installer, electron-packager and electron-rebuild to latest versions ([PR 541](https://github.com/input-output-hk/daedalus/pull/541))
- Update flow-bin to version `0.59.0` ([PR 544](https://github.com/input-output-hk/daedalus/pull/544))
- Cleanup and standardization of ETC Api calls ([PR 549](https://github.com/input-output-hk/daedalus/pull/549))
- Unused vendor dependencies cleanup and DLL file optimization ([PR 555](https://github.com/input-output-hk/daedalus/pull/555))
- Introduce `testReset` endpoint for ETC API ([PR 558](https://github.com/input-output-hk/daedalus/pull/558))
- Update acceptance tests suite dependencies ([PR 561](https://github.com/input-output-hk/daedalus/pull/561))
- Refactor Cardano type declarations to type folder ([PR 557](https://github.com/input-output-hk/daedalus/pull/557))

## 0.8.1

### Fixes

- Fix all features eslint warnings ([PR 468](https://github.com/input-output-hk/daedalus/pull/468))
- Fix for disabled buttons on dark-blue theme ([PR 473](https://github.com/input-output-hk/daedalus/pull/473))
- Remove maximum screen width and height in full-screen mode ([PR 472](https://github.com/input-output-hk/daedalus/pull/472))
- Fix "label click" dropdown issue in React-Polymorph ([PR 479](https://github.com/input-output-hk/daedalus/pull/479))

## 0.8.0

### Features

- Opt-in mode for sending logs to the remote server
- Added support for Cmd+H hotkey shortcut for hiding application window on OSX ([PR 404](https://github.com/input-output-hk/daedalus/pull/404))
- Setup environment variable for testnet/mainnet mode ([PR 400](https://github.com/input-output-hk/daedalus/pull/400))
- Export wallet to file ([PR 426](https://github.com/input-output-hk/daedalus/pull/426))
- Add theming options in settings ([PR 370](https://github.com/input-output-hk/daedalus/pull/398))
- About page, available from the system menu ([PR 430](https://github.com/input-output-hk/daedalus/pull/430))
- Setup default themes for TN and MN and introduce new theme names ([PR 451](https://github.com/input-output-hk/daedalus/pull/451))
- Transaction fees UX improvements on wallet sent screen ([PR 449](https://github.com/input-output-hk/daedalus/pull/449))
- Acceptance tests for General Settings screens ([PR 466](https://github.com/input-output-hk/daedalus/pull/466))
- Simple confirmation dialog for sending money ([PR 481](https://github.com/input-output-hk/daedalus/pull/481))
- Japanese terms of use for the mainnet ([PR 486](https://github.com/input-output-hk/daedalus/pull/486))

### Fixes

- Implement MomentJs internationalization
- Also quit whole app when last window is closed on osx
- Daedalus and Cardano node update notification text messages change ([PR 392](https://github.com/input-output-hk/daedalus/pull/392))
- Fixed brittle acceptance test steps (wallet latest transaction amount check) ([PR 393](https://github.com/input-output-hk/daedalus/pull/393))
- Fixed Numeric component caret position bug on wallet send screen ([PR 394](https://github.com/input-output-hk/daedalus/pull/394))
- Fixed all design implementation issues ([PR 397](https://github.com/input-output-hk/daedalus/pull/397))
- Fixed eslint syntax warnings ([PR 403](https://github.com/input-output-hk/daedalus/pull/403))
- Fixed wallet spending password fields error messages positioning on wallet create/restore/import dialogs ([PR 407](https://github.com/input-output-hk/daedalus/pull/407))
- Fixed inline-editing success-messages on wallet settings screen ([PR 408](https://github.com/input-output-hk/daedalus/pull/408))
- Fixed dialogs cut-off content on smaller screens ([PR 370](https://github.com/input-output-hk/daedalus/pull/398))
- Fixed the issue of dialogs being closable while wallet import/creation/restoring is happening ([PR 393](https://github.com/input-output-hk/daedalus/pull/414))
- Fixed calculation and display of transaction assurance levels ([PR 390](https://github.com/input-output-hk/daedalus/pull/416))
- Fixes Transaction additional info showing/hiding affects all user's wallets ([PR 411](https://github.com/input-output-hk/daedalus/pull/411))
- Fixed promise handling for unmounted wallet send form ([PR 412](https://github.com/input-output-hk/daedalus/pull/412))
- Fixes Transaction toggle issue on active wallet change ([PR 421](https://github.com/input-output-hk/daedalus/pull/421))
- Fixed missing 'used address' styling for default wallet address on wallet receive screen ([PR 422](https://github.com/input-output-hk/daedalus/pull/422))
- Terms of service for the mainnet ([PR 425](https://github.com/input-output-hk/daedalus/pull/425))
- Fixed failing acceptance tests ([PR 424](https://github.com/input-output-hk/daedalus/pull/424))
- Show correct error message on sending money to Ada redemption address ([PR 423](https://github.com/input-output-hk/daedalus/pull/423))
- Fixed ENOENT error on log file rotation ([PR 428](https://github.com/input-output-hk/daedalus/pull/428))
- Fixed logging error ([PR 431](https://github.com/input-output-hk/daedalus/pull/431))
- Add theming support on UI which was introduced after introduction of Theming feature ([PR 434](https://github.com/input-output-hk/daedalus/pull/434))
- Speed-up About page opening time ([PR 450](https://github.com/input-output-hk/daedalus/pull/450))
- Importing a wallet from a file updated-API integration ([PR 439](https://github.com/input-output-hk/daedalus/pull/439))
- Exporting a wallet updated-API integration ([PR 438](https://github.com/input-output-hk/daedalus/pull/438))
- Show correct error message for A -> A transaction error ([PR 441](https://github.com/input-output-hk/daedalus/pull/441))
- Improved QR code colors on wallet send screen for dark themes ([PR 448](https://github.com/input-output-hk/daedalus/pull/448))
- Fixed transaction fees flicker on wallet send screen form submit ([PR 456](https://github.com/input-output-hk/daedalus/pull/456))
- Fixed failing acceptance-tests ([PR 454](https://github.com/input-output-hk/daedalus/pull/454))
- Prevent application window auto focusing while running acceptance-tests ([PR 458](https://github.com/input-output-hk/daedalus/pull/458))
- Limit and validate wallet's name maximum length ([PR 465](https://github.com/input-output-hk/daedalus/pull/465))
- UI/UX fixes ([PR 476](https://github.com/input-output-hk/daedalus/pull/476))

### Chores

- Added readme file for running acceptance tests ([PR 395](https://github.com/input-output-hk/daedalus/pull/395))
- Improved webpack build performance ([PR 402](https://github.com/input-output-hk/daedalus/pull/402))
- Updated README file "Development - network options" section ([PR 410](https://github.com/input-output-hk/daedalus/pull/410))
- All CSS hardcoded values replaced with variables ([PR 370](https://github.com/input-output-hk/daedalus/pull/398))
- Implemented sync progress and payment requests with new JS API as first step to remove the purescript API ([PR 437](https://github.com/input-output-hk/daedalus/pull/437))
- Speed optimizations for page reloads while running tests by loading bundled up for one-time tests runs ([PR 448](https://github.com/input-output-hk/daedalus/pull/445))
- Optimized structure and naming of theming files ([PR 453](https://github.com/input-output-hk/daedalus/pull/453))
- Added testnet label, loaded from translations for release candidate ([PR 460](https://github.com/input-output-hk/daedalus/pull/460))

## 0.7.0

### Features

- Sidebar is no longer auto-hiding if application window is width is greater than 1150px
- When user opens or closes the sidebar using the hamburger icon it stays open or closed
- Optionally setting a password during wallet creation
- "Terms of use" screen on first application start
- Spending password on "Send money" form
- Optionally setting a password during wallet restore
- Ada redemption disclaimer
- "Terms of use" page in settings section
- Change wallet password dialog UX improvements
- New receive screen with support for HD wallets
- Wallet rename
- Multiple input and output addresses in transaction details
- Ada redemption acceptance tests
- Show BTC and ETC currencies as coming soon in create wallet dialog
- Remove currencies dropdown on create wallet dialog
- Spending password on wallet receive page
- Prepared UI dialogs for exporting paper wallets
- Prepared UI dialogs for importing paper wallets
- Spending password on "Import wallet" dialog
- Spending password on "Ada redemption" forms
- Acceptance test for "Restore wallet with and without spending password" feature
- Acceptance test for "Create wallet with spending password" feature
- Acceptance test for "Import wallet with/without spending password" feature
- Acceptance test for "Send money from a wallet with spending password" feature
- Acceptance test for "Generate wallet address" feature
- Acceptance test for "Wallet settings management" features
- Final version of Daedalus logo added on the loading screen
- Final version of Daedalus logo added in the top-bar
- Receive page design update
- UI for displaying transaction fees on wallet send screen
- Correct placeholder text for Ada redemption "Ada amount" input

### Fixes

- Verification of mnemonic recovery phrase during wallet backup is not working if it contains duplicate words
- Pending confirmation amounts split (incoming and outgoing)
- Prevent wallet send form reset on submit
- Prevent redemption key reset after unsuccessful redemption
- Ghost boxes on "Loading" screen
- Reset Ada redemption form values on page load and certificate add/remove events
- Prevent sidebar auto-hiding feature and always show submenus on wallets page load
- Apply grammatical fixes to redemption instructions
- Prevent sidebar visual glitch on sidebar open
- Added missing "Add wallet" button label translation key
- Prevent "Delete wallet" dialog from closing until deletion is over
- Improved error handling on "Set/Change wallet password" dialog
- Improved API response errors handling
- Update active wallet after wallet update actions
- Last generated address was not being reset when switching wallets and it was shown on the receive screen for the wrong wallet
- Improved API nextUpdate response errors handling
- Improved active wallet data refresh after wallet balance/settings change
- Fixed failing wallet add/restore/import acceptance tests
- Polling for wallet data and system update should be disabled while node is syncing with the blockchain
- Prevent syncing icon from being always stuck in syncing state by refactoring in-sync state calculation
- Acceptance test for "Sending money" feature should check receiver wallet's balance
- Improved spending password validation rules
- Improved acceptance tests for generating new addresses
- Removed temporary workaround for creating new accounts during wallet create and wallet restore
- Prevent React key duplicates in transaction from/to addresses lists
- Acceptance tests configuration fix for the timeouts
- Show more specific error messages on "Change password" dialog
- Update password fields placeholders to match latest designs
- Prevent selected wallet reset on "Ada redemption" screen on tab or certificate change
- Fixed sending amount maximum value validation
- Use correct styling for used addresses marking on wallet receive screen

### Chores

- Prevent logging of harmless error messages to the terminal
- Purge "translation/messages/app" as a part of npm dev script
- Use markdown for "Terms of use" content
- Added manually written Flow types for API responses
- Testnet version on the testnet label bumped from 0.3 to 0.5
- Replaced all React-Toolbox components with React-Polymorph ones ([PR 361](https://github.com/input-output-hk/daedalus/pull/361))
- Temporary workaround for missing Japanese translations for Terms of Use that allows users to accept them in English

## 0.6.2

### Features

- Ada redemption testnet disclaimer on Ada redemption pages

## 0.6.1

### Fixes

- Wallet name on the send screen was hardcoded in Japanese translation
- Button on the wallet send screen is too large
- Hamburger button" and wallet's name are present on the "Ada redemption" and "Settings" screens
- Ada redemption button is not enabled as soon as inputs are valid
- Prevent navigation on file drop event in the application window

### Chores

- Logging improved by stringifying API requests and responses being logged
- Added system information to logs: OS, OS version, CPU and total RAM information

## 0.6.0

### Features

- Ada redemption with certificate decryption and parsing to extract the redemption key
- Transaction assurance level with color coding for transactions and settings for a normal or strict mode
- Wallet settings page with wallet deletion and transaction assurance level settings
- User interface language option on application start and in settings with English and Japanese translations
- Ada amounts formatting with thousands separator for displaying and entering amounts
- Application header updated to show wallet name and amount of money in the wallet
- Copy wallet address to the clipboard with UI notification
- Testnet label
- Application level settings page with language choice option
- Wallet summary page
- Showing absolute percentage with two decimals on the blockchain sync page
- File logging and sending logs to Papertrail logging service without sensitive user data

### Fixes

- Toggling the application bar not working properly
- UI glitch when quickly typing in Ada amounts on the send money form
- "Add wallet" dialog does not disappear immediately after wallet creation
- Clearing correctly entered backup recovery phrase should not be possible
- Sidebar "randomly" closes/opens when navigating
- Ada redemption overlay should also cover the wallet navigation
- No transactions message is not vertically centered on Transactions page
- Transactions ordering
- Smaller UI improvements and fixes

## 0.5.0

![Main Wallet screenshot in 0.5.0](screenshots/2016-11-24 release 0.5.0 main-wallet.png)
![Main Wallet screenshot in 0.5.0](screenshots/2016-11-24 release 0.5.0 profile-settings.png)

### Features

- Infinite loading for transaction list, testable with "Main wallet"
- Simple transaction search by title
- Adding new personal wallet via sidebar menu
- Profile settings screen
- "No transactions" message for wallets with no transactions
- "No transactions found" message when transaction search returns no results
- Loading indicator on application startup

### Fixes

- Improved sidebar UX when there is no sub-menu
- Transaction icons updated to design specs
- Improved transaction list page styling
- Active input field styled to design specs

### Chores

- Fixed and improved first acceptance test, made API data configurable for future test cases

## 0.4.0

![Screenshot from Release 0.4.0](screenshots/2016-11-16 release 0.4.0.png)

### Features

- Sidebar with "Wallets" and "Settings" categories and list of dummy wallets
- Switch between wallets via the sidebar
- Selected wallet is highlighted in sidebar
- New transactions list design
- Transactions are grouped by date
- Click on transaction title toggles the details

### Fixes

- Fixed many styling issues
- Improved font rendering

### Chores

- First version of the backend API
- Improved and simplified mobx state management

## 0.3.0

### Features

- Added wallet creation screen that appears when there is no wallet yet
- Updated to the latest design specs and refactor to
  [react-toolbox](http://react-toolbox.com/) instead of
  material-ui for the UI components. This gives us much better style
  customization and theming options.
- Cleaned up the boilerplate app menus
- Added basic form validations using [mobx-react-form](https://github.com/foxhound87/mobx-react-form)
- Added i18n support with [react-intl](https://github.com/yahoo/react-intl)
- Added wallet send / receive / transactions screens
- Form submitting UX updated to the design specifications with introduction of button loading spinners
  and support for submitting the form with enter key
- Added cut, copy & paste application menu items and keyboard shortcuts

### Fixes

- Fixed problems with the form validations
- Fixed the electron build process & ensured that it worked

### Chore

- Updated to react-router v4
- Testing setup with cucumber & spectron<|MERGE_RESOLUTION|>--- conflicted
+++ resolved
@@ -2,15 +2,13 @@
 
 ## vNext
 
-<<<<<<< HEAD
+### Fixes
+
+- Fixed incorrect amount of token sent ([PR 2962](https://github.com/input-output-hk/daedalus/pull/2962))
+
 ### Chores
 
 - Added Vasil-supported cardano-wallet ([PR 3001](https://github.com/input-output-hk/daedalus/pull/3001))
-=======
-- Fixed incorrect amount of token sent ([PR 2962](https://github.com/input-output-hk/daedalus/pull/2962))
-
-### Fixes
->>>>>>> 45af27dc
 
 ## 4.11.0
 
