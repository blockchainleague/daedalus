{
    "url": "https://github.com/input-output-hk/cardano-sl",
    "fetchSubmodules": "true",
<<<<<<< HEAD
    "rev": "302429f7e7da925faa5cc260a1814c4b77ff2a4f",
    "sha256": "1s5v2abfkyyv8n4mdyj029kpng4pbbkdl2d19wwagcmyl1zc3br0"
=======
    "rev": "953794604a7a7247bdd3106e6966c7b755584a01",
    "sha256": "08jzi736b24kqbq5cnvy231m3lx9zgxpzdkxvsj5br4zrri0rzw3"
>>>>>>> f27f2084
}<|MERGE_RESOLUTION|>--- conflicted
+++ resolved
@@ -1,11 +1,6 @@
 {
     "url": "https://github.com/input-output-hk/cardano-sl",
     "fetchSubmodules": "true",
-<<<<<<< HEAD
-    "rev": "302429f7e7da925faa5cc260a1814c4b77ff2a4f",
-    "sha256": "1s5v2abfkyyv8n4mdyj029kpng4pbbkdl2d19wwagcmyl1zc3br0"
-=======
-    "rev": "953794604a7a7247bdd3106e6966c7b755584a01",
-    "sha256": "08jzi736b24kqbq5cnvy231m3lx9zgxpzdkxvsj5br4zrri0rzw3"
->>>>>>> f27f2084
+    "rev": "af2894a2770112391ea96bc9af6718451fa26539",
+    "sha256": "06g2mwixygsfx8w619qkbr50n1rl62wp1d00r3sb7fdq814hpcwv"
 }