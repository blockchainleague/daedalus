{
    "url": "https://github.com/input-output-hk/cardano-sl",
    "fetchSubmodules": "true",
<<<<<<< HEAD
    "rev": "953794604a7a7247bdd3106e6966c7b755584a01",
    "sha256": "08jzi736b24kqbq5cnvy231m3lx9zgxpzdkxvsj5br4zrri0rzw3"
=======
    "rev": "302429f7e7da925faa5cc260a1814c4b77ff2a4f",
    "sha256": "1s5v2abfkyyv8n4mdyj029kpng4pbbkdl2d19wwagcmyl1zc3br0"
>>>>>>> e7359643
}<|MERGE_RESOLUTION|>--- conflicted
+++ resolved
@@ -1,11 +1,6 @@
 {
     "url": "https://github.com/input-output-hk/cardano-sl",
     "fetchSubmodules": "true",
-<<<<<<< HEAD
-    "rev": "953794604a7a7247bdd3106e6966c7b755584a01",
-    "sha256": "08jzi736b24kqbq5cnvy231m3lx9zgxpzdkxvsj5br4zrri0rzw3"
-=======
     "rev": "302429f7e7da925faa5cc260a1814c4b77ff2a4f",
     "sha256": "1s5v2abfkyyv8n4mdyj029kpng4pbbkdl2d19wwagcmyl1zc3br0"
->>>>>>> e7359643
 }