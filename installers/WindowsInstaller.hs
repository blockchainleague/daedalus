--- conflicted
+++ resolved
@@ -15,13 +15,7 @@
 launcherScript :: [String]
 launcherScript =
   [ "@echo off"
-<<<<<<< HEAD
-  , "FOR /F \"usebackq tokens=2,* skip=2\" %%L IN ("
-  , "    `reg query \"HKLM\\SOFTWARE\\Wow6432Node\\Daedalus\" /v Install_Dir`"
-  , ") DO SET DAEDALUS_DIR=%%M"
-=======
   , "SET DAEDALUS_DIR=%~dp0"
->>>>>>> 1fe855c3
   , "\"%DAEDALUS_DIR%\\cardano-launcher.exe\" " <> args
   ]
   where
@@ -31,20 +25,11 @@
       , walletPath = "%DAEDALUS_DIR%\\Daedalus.exe"
       , installerPath = "%APPDATA%\\Daedalus\\Installer.exe"
       , runtimePath = "%APPDATA%\\Daedalus\\"
-<<<<<<< HEAD
-=======
-      , reportServerUrl = "http://35.156.164.19:8080"
-      , systemStart = Just 1490651980
->>>>>>> 1fe855c3
       }
 
 daedalusShortcut :: [Attrib]
 daedalusShortcut =
-<<<<<<< HEAD
-    [ Target "%APPDATA%\\Daedalus\\daedalus.bat"
-=======
     [ Target "$INSTDIR\\daedalus.bat"
->>>>>>> 1fe855c3
     , IconFile "$INSTDIR\\Daedalus.exe"
     , StartOptions "SW_SHOWMINIMIZED"
     , IconIndex 0
