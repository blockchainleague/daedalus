module WindowsInstaller where

import qualified Data.List          as L
import           Data.Maybe         (fromMaybe)
import           Data.Monoid        ((<>))
import           Development.NSIS
import           System.Directory   (renameFile)
import           System.Environment (lookupEnv)
import           Turtle             (echo, procs)

shortcutParameters :: [String] -> String
shortcutParameters ipdht = L.intercalate " " $
<<<<<<< HEAD
    [ "--node \"%PROGRAMFILES%\\Daedalus\\cardano-node.exe\""
    , "--node-log-path", "\"%APPDATA%\\Daedalus\\Logs\\cardano-node.log\""
    , "--node-log-config", "log-config-prod.yaml" 
    , "--wallet \"%PROGRAMFILES%\\Daedalus\\Daedalus.exe\""
    , "--updater \"" <> installerPath <> "\""
    , "--node-timeout 5"
    , (" -n " ++ (L.intercalate " -n " nodeArgs))
    ]
  where
    installerPath = "%APPDATA%\\Daedalus\\Installer.exe"
    nodeArgs = [
      "--listen", "0.0.0.0:12100",
      "--keyfile", "\"%APPDATA%\\Daedalus\\Secrets\\secret.key\"",
      "--update-latest-path", "\"" <> installerPath <> "\"",
      "--logs-prefix", "\"%APPDATA%\\Daedalus\\Logs\"",
      "--db-path", "\"%APPDATA%\\Daedalus\\DB-0.2\"",
      "--wallet-db-path", "\"%APPDATA%\\Daedalus\\Wallet-0.2\"",
      "--wallet"
      ] <> ("--peer" : (L.intersperse "--peer" ipdht))
=======
  [ "--node \"%PROGRAMFILES%\\Daedalus\\cardano-node.exe\""
  , "--node-log-path", "\"%APPDATA%\\Daedalus\\Logs\\cardano-node.log\""
  , "--wallet \"%PROGRAMFILES%\\Daedalus\\Daedalus.exe\""
  , "--updater C:/TODO" -- TODO
  , "--node-timeout 5"
  , (" -n " ++ (L.intercalate " -n " nodeArgs))
  ] 
    where
      nodeArgs = [
        "--listen", "0.0.0.0:12100",
        "--report-server", "http://35.156.164.19:5666",
        "--log-config", "log-config-prod.yaml",
        "--keyfile", "\"%APPDATA%\\Daedalus\\Secrets\\secret.key\"",
        "--logs-prefix", "\"%APPDATA%\\Daedalus\\Logs\"",
        "--db-path", "\"%APPDATA%\\Daedalus\\DB-0.2\"",
        "--wallet-db-path", "\"%APPDATA%\\Daedalus\\Wallet-0.2\"",
        "--wallet"
        ] <> ("--peer" : (L.intersperse "--peer" ipdht))
>>>>>>> 112942b5

daedalusShortcut :: [String] -> [Attrib]
daedalusShortcut ipdht =
    [ Target "$INSTDIR\\cardano-launcher.exe"
    , Parameters (str $ shortcutParameters ipdht)
    , IconFile "$INSTDIR\\Daedalus.exe"
    , StartOptions "SW_SHOWMINIMIZED"
    , IconIndex 0
    ]

writeNSIS :: IO ()
writeNSIS = do
  version <- fmap (fromMaybe "dev") $ lookupEnv "APPVEYOR_BUILD_VERSION"
  ipdhtRaw <- readFile "data\\ip-dht-mappings"
  let ds = daedalusShortcut $ lines ipdhtRaw
  writeFile "version.txt" version
  writeFile "daedalus.nsi" $ nsis $ do
    _ <- constantStr "Version" (str version)
    name "Daedalus $Version"                  -- The name of the installer
    outFile "daedalus-win64-$Version-installer.exe"           -- Where to produce the installer
    injectGlobalLiteral $ "VIProductVersion " <> version
    -- see ndmitchell/nsis#10 and https://github.com/jmitchell/nsis/tree/feature/escape-hatch
    {- unicode True -}
    injectGlobalLiteral "Unicode true"
    installDir "$PROGRAMFILES64\\Daedalus"   -- The default installation directory
    installDirRegKey HKLM "Software/Daedalus" "Install_Dir"
    requestExecutionLevel Highest

    page Directory                   -- Pick where to install
    page InstFiles                   -- Give a progress bar while installing

    _ <- section "" [Required] $ do
        setOutPath "$INSTDIR"        -- Where to install files in this section
        writeRegStr HKLM "Software/Daedalus" "Install_Dir" "$INSTDIR"
        createDirectory "$APPDATA\\Daedalus\\DB-0.2"
        createDirectory "$APPDATA\\Daedalus\\Wallet-0.2"
        createDirectory "$APPDATA\\Daedalus\\Logs"
        createDirectory "$APPDATA\\Daedalus\\Secrets"
        createShortcut "$DESKTOP\\Daedalus.lnk" ds
        file [] "cardano-node.exe"
        file [] "cardano-launcher.exe"
        file [] "log-config-prod.yaml"
        file [] "version.txt"
        file [Recursive] "dlls\\"
        file [Recursive] "..\\release\\win32-x64\\Daedalus-win32-x64\\"

        -- Uninstaller
        writeRegStr HKLM "Software/Microsoft/Windows/CurrentVersion/Uninstall/Daedalus" "Publisher" "Eureka Solutions LLC"
        writeRegStr HKLM "Software/Microsoft/Windows/CurrentVersion/Uninstall/Daedalus" "ProductVersion" (str version)
        writeRegStr HKLM "Software/Microsoft/Windows/CurrentVersion/Uninstall/Daedalus" "DisplayName" "Daedalus"
        writeRegStr HKLM "Software/Microsoft/Windows/CurrentVersion/Uninstall/Daedalus" "UninstallString" "\"$INSTDIR/uninstall.exe\""
        writeRegDWORD HKLM "Software/Microsoft/Windows/CurrentVersion/Uninstall/Daedalus" "NoModify" 1
        writeRegDWORD HKLM "Software/Microsoft/Windows/CurrentVersion/Uninstall/Daedalus" "NoRepair" 1
        writeUninstaller "uninstall.exe"

    _ <- section "Start Menu Shortcuts" [] $ do
        createDirectory "$SMPROGRAMS/Daedalus"
        createShortcut "$SMPROGRAMS/Daedalus/Uninstall Daedalus.lnk"
          [Target "$INSTDIR/uninstall.exe", IconFile "$INSTDIR/uninstall.exe", IconIndex 0]
        createShortcut "$SMPROGRAMS/Daedalus/Daedalus.lnk" ds

    uninstall $ do
      -- Remove registry keys
      deleteRegKey HKLM "Software/Microsoft/Windows/CurrentVersion/Uninstall/Daedalus"
      deleteRegKey HKLM "Software/Daedalus"
      rmdir [Recursive,RebootOK] "$INSTDIR"
      delete [] "$SMPROGRAMS/Daedalus/*.*"
      delete [] "$DESKTOP\\Daedalus.lnk"
      -- Note: we leave user data alone

main :: IO ()
main = do
  echo "Writing daedalus.nsi"
  writeNSIS
  echo "Generating NSIS installer daedalus-win64-installer.exe"
  procs "C:\\Program Files (x86)\\NSIS\\makensis" ["daedalus.nsi"] mempty<|MERGE_RESOLUTION|>--- conflicted
+++ resolved
@@ -10,27 +10,6 @@
 
 shortcutParameters :: [String] -> String
 shortcutParameters ipdht = L.intercalate " " $
-<<<<<<< HEAD
-    [ "--node \"%PROGRAMFILES%\\Daedalus\\cardano-node.exe\""
-    , "--node-log-path", "\"%APPDATA%\\Daedalus\\Logs\\cardano-node.log\""
-    , "--node-log-config", "log-config-prod.yaml" 
-    , "--wallet \"%PROGRAMFILES%\\Daedalus\\Daedalus.exe\""
-    , "--updater \"" <> installerPath <> "\""
-    , "--node-timeout 5"
-    , (" -n " ++ (L.intercalate " -n " nodeArgs))
-    ]
-  where
-    installerPath = "%APPDATA%\\Daedalus\\Installer.exe"
-    nodeArgs = [
-      "--listen", "0.0.0.0:12100",
-      "--keyfile", "\"%APPDATA%\\Daedalus\\Secrets\\secret.key\"",
-      "--update-latest-path", "\"" <> installerPath <> "\"",
-      "--logs-prefix", "\"%APPDATA%\\Daedalus\\Logs\"",
-      "--db-path", "\"%APPDATA%\\Daedalus\\DB-0.2\"",
-      "--wallet-db-path", "\"%APPDATA%\\Daedalus\\Wallet-0.2\"",
-      "--wallet"
-      ] <> ("--peer" : (L.intersperse "--peer" ipdht))
-=======
   [ "--node \"%PROGRAMFILES%\\Daedalus\\cardano-node.exe\""
   , "--node-log-path", "\"%APPDATA%\\Daedalus\\Logs\\cardano-node.log\""
   , "--wallet \"%PROGRAMFILES%\\Daedalus\\Daedalus.exe\""
@@ -49,7 +28,6 @@
         "--wallet-db-path", "\"%APPDATA%\\Daedalus\\Wallet-0.2\"",
         "--wallet"
         ] <> ("--peer" : (L.intersperse "--peer" ipdht))
->>>>>>> 112942b5
 
 daedalusShortcut :: [String] -> [Attrib]
 daedalusShortcut ipdht =
