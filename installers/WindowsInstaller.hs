--- conflicted
+++ resolved
@@ -1,4 +1,3 @@
-<<<<<<< HEAD
 module WindowsInstaller
     ( main
     ) where
@@ -9,7 +8,8 @@
 import qualified Data.List as L
 import           Data.Maybe (fromJust, fromMaybe)
 import           Data.Monoid ((<>))
-import           Data.Text (pack, split, unpack)
+import qualified Data.Text as T
+import qualified Data.Text.IO as TIO
 import           Development.NSIS (Attrib (IconFile, IconIndex, OName, RebootOK, Recursive, Required, StartOptions, Target),
                                    HKEY (HKLM), Level (Highest), Page (Directory, InstFiles), abort,
                                    constant, constantStr, createDirectory, createShortcut, delete,
@@ -20,18 +20,6 @@
                                    writeRegDWORD, writeRegStr, (%/=))
 import           Prelude ((!!))
 import           System.Directory (doesFileExist)
-=======
-module WindowsInstaller where
-
-import           Control.Monad      (unless, forM_)
-import qualified Data.List          as L
-import qualified Data.List.Split    as L
-import           Data.Maybe         (fromJust, fromMaybe)
-import           Data.Monoid        ((<>))
-import           Data.Text          (pack, split, unpack)
-import           Development.NSIS
-import           System.Directory   (doesFileExist)
->>>>>>> 13965790
 import           System.Environment (lookupEnv)
 import           System.IO (writeFile)
 import           Turtle (ExitCode (..), echo, proc, procs)
@@ -88,32 +76,35 @@
     if exists then do
         maybePass <- lookupEnv "CERT_PASS"
         case maybePass of
-            Nothing -> echo . unsafeTextToLine . pack $ "Skipping signing " <> filename <> " due to lack of password"
+            Nothing -> echo . unsafeTextToLine . toText $ "Skipping signing " <> filename <> " due to lack of password"
             Just pass -> do
-                echo . unsafeTextToLine . pack $ "Signing " <> filename
+                echo . unsafeTextToLine . toText $ "Signing " <> filename
                 -- TODO: Double sign a file, SHA1 for vista/xp and SHA2 for windows 8 and on
-                --procs "C:\\Program Files (x86)\\Microsoft SDKs\\Windows\\v7.1A\\Bin\\signtool.exe" ["sign", "/f", "C:\\iohk-windows-certificate.p12", "/p", pack pass, "/t", "http://timestamp.comodoca.com", "/v", pack filename] mempty
-                exitcode <- proc "C:\\Program Files (x86)\\Microsoft SDKs\\Windows\\v7.1A\\Bin\\signtool.exe" ["sign", "/f", "C:\\iohk-windows-certificate.p12", "/p", pack pass, "/fd", "sha256", "/tr", "http://timestamp.comodoca.com/?td=sha256", "/td", "sha256", "/v", pack filename] mempty
+                --procs "C:\\Program Files (x86)\\Microsoft SDKs\\Windows\\v7.1A\\Bin\\signtool.exe" ["sign", "/f", "C:\\iohk-windows-certificate.p12", "/p", toText pass, "/t", "http://timestamp.comodoca.com", "/v", toText filename] mempty
+                exitcode <- proc "C:\\Program Files (x86)\\Microsoft SDKs\\Windows\\v7.1A\\Bin\\signtool.exe" ["sign", "/f", "C:\\iohk-windows-certificate.p12", "/p", toText pass, "/fd", "sha256", "/tr", "http://timestamp.comodoca.com/?td=sha256", "/td", "sha256", "/v", toText filename] mempty
                 unless (exitcode == ExitSuccess) $ error "Signing failed"
     else
         error $ "Unable to sign missing file '" <> (toText filename) <> "''"
 
 parseVersion :: String -> [String]
 parseVersion ver =
-    case split (== '.') (pack ver) of
-        v@[_, _, _, _] -> map unpack v
+    case T.split (== '.') (toText ver) of
+        v@[_, _, _, _] -> map toString v
         _              -> ["0", "0", "0", "0"]
 
-fileSubstString :: String -> String -> FilePath -> FilePath -> IO ()
+fileSubstString :: Text -> Text -> FilePath -> FilePath -> IO ()
 fileSubstString from to src dst =
-  writeFile dst =<< L.intercalate to . L.splitOn from <$> readFile src
+    TIO.writeFile dst =<< T.replace from to <$> TIO.readFile src
 
 writeInstallerNSIS :: String -> IO ()
 writeInstallerNSIS fullVersion = do
-<<<<<<< HEAD
     tempDir <- fmap fromJust $ lookupEnv "TEMP"
     let viProductVersion = L.intercalate "." $ parseVersion fullVersion
-    echo $ unsafeTextToLine $ pack $ "VIProductVersion: " <> viProductVersion
+    echo $ unsafeTextToLine $ toText $ "VIProductVersion: " <> viProductVersion
+
+    forM_ ["ca.conf", "server.conf", "client.conf"] $
+        \f-> fileSubstString "OPENSSL_MD" "sha256" f (f <> ".windows")
+
     writeFile "daedalus.nsi" $ nsis $ do
         _ <- constantStr "Version" (str fullVersion)
         name "Daedalus ($Version)"                  -- The name of the installer
@@ -149,9 +140,9 @@
                 file [] "log-config-prod.yaml"
                 file [] "version.txt"
                 file [] "build-certificates-win64.bat"
-                file [] "ca.conf"
-                file [] "server.conf"
-                file [] "client.conf"
+                file [] "ca.conf.windows"
+                file [] "server.conf.windows"
+                file [] "client.conf.windows"
                 file [] "wallet-topology.yaml"
                 file [] "configuration.yaml"
                 file [] "*genesis*.json"
@@ -170,7 +161,7 @@
 
                 -- Uninstaller
                 writeRegStr HKLM "Software/Microsoft/Windows/CurrentVersion/Uninstall/Daedalus" "InstallLocation" "$INSTDIR\\Daedalus"
-                writeRegStr HKLM "Software/Microsoft/Windows/CurrentVersion/Uninstall/Daedalus" "Publisher" "Eureka Solutions LLC"
+                writeRegStr HKLM "Software/Microsoft/Windows/CurrentVersion/Uninstall/Daedalus" "Publisher" "IOHK"
                 writeRegStr HKLM "Software/Microsoft/Windows/CurrentVersion/Uninstall/Daedalus" "ProductVersion" (str fullVersion)
                 writeRegStr HKLM "Software/Microsoft/Windows/CurrentVersion/Uninstall/Daedalus" "VersionMajor" (str . (!! 0). parseVersion $ fullVersion)
                 writeRegStr HKLM "Software/Microsoft/Windows/CurrentVersion/Uninstall/Daedalus" "VersionMinor" (str . (!! 1). parseVersion $ fullVersion)
@@ -188,89 +179,6 @@
                     [Target "$INSTDIR/uninstall.exe", IconFile "$INSTDIR/uninstall.exe", IconIndex 0]
                 createShortcut "$SMPROGRAMS/Daedalus/Daedalus.lnk" daedalusShortcut
         return ()
-=======
-  tempDir <- fmap fromJust $ lookupEnv "TEMP"
-  let viProductVersion = L.intercalate "." $ parseVersion fullVersion
-  echo $ unsafeTextToLine $ pack $ "VIProductVersion: " <> viProductVersion
-
-  forM_ ["ca.conf", "server.conf", "client.conf"] $
-    \f-> fileSubstString "OPENSSL_MD" "sha256" f (f <> ".windows")
-
-  writeFile "daedalus.nsi" $ nsis $ do
-    _ <- constantStr "Version" (str fullVersion)
-    name "Daedalus ($Version)"                  -- The name of the installer
-    outFile "daedalus-win64-$Version-installer.exe"           -- Where to produce the installer
-    unsafeInjectGlobal $ "!define MUI_ICON \"icons\\64x64.ico\""
-    unsafeInjectGlobal $ "!define MUI_HEADERIMAGE"
-    unsafeInjectGlobal $ "!define MUI_HEADERIMAGE_BITMAP \"icons\\installBanner.bmp\""
-    unsafeInjectGlobal $ "!define MUI_HEADERIMAGE_RIGHT"
-    unsafeInjectGlobal $ "VIProductVersion " <> viProductVersion
-    unsafeInjectGlobal $ "VIAddVersionKey \"ProductVersion\" " <> fullVersion
-    unsafeInjectGlobal "Unicode true"
-    requestExecutionLevel Highest
-    unsafeInjectGlobal "!addplugindir \"nsis_plugins\\liteFirewall\\bin\""
-
-    installDir "$PROGRAMFILES64\\Daedalus"                   -- Default installation directory...
-    installDirRegKey HKLM "Software/Daedalus" "Install_Dir"  -- ...except when already installed.
-
-    page Directory                   -- Pick where to install
-    _ <- constant "INSTALLEDAT" $ readRegStr HKLM "Software/Daedalus" "Install_Dir"
-    onPagePre Directory (iff_ (strLength "$INSTALLEDAT" %/= 0) $ abort "")
-
-    page InstFiles                   -- Give a progress bar while installing
-
-    _ <- section "" [Required] $ do
-        setOutPath "$INSTDIR"        -- Where to install files in this section
-        writeRegStr HKLM "Software/Daedalus" "Install_Dir" "$INSTDIR" -- Used by launcher batch script
-        createDirectory "$APPDATA\\Daedalus\\Secrets-1.0"
-        createDirectory "$APPDATA\\Daedalus\\Logs"
-        createDirectory "$APPDATA\\Daedalus\\Logs\\pub"
-        createShortcut "$DESKTOP\\Daedalus.lnk" daedalusShortcut
-        file [] "cardano-node.exe"
-        file [] "cardano-launcher.exe"
-        file [] "log-config-prod.yaml"
-        file [] "version.txt"
-        file [] "build-certificates-win64.bat"
-        file [] "ca.conf.windows"
-        file [] "server.conf.windows"
-        file [] "client.conf.windows"
-        file [] "wallet-topology.yaml"
-        file [] "configuration.yaml"
-        file [] "*genesis*.json"
-        writeFileLines "$INSTDIR\\daedalus.bat" (map str launcherScript)
-        file [Recursive] "dlls\\"
-        file [Recursive] "libressl\\"
-        file [Recursive] "..\\release\\win32-x64\\Daedalus-win32-x64\\"
-
-        mapM_ unsafeInject
-          [ "liteFirewall::AddRule \"$INSTDIR\\cardano-node.exe\" \"Cardano Node\""
-          , "Pop $0"
-          , "DetailPrint \"liteFirewall::AddRule: $0\""
-          ]
-
-        execWait "build-certificates-win64.bat \"$INSTDIR\" >\"%APPDATA%\\Daedalus\\Logs\\build-certificates.log\" 2>&1"
-
-        -- Uninstaller
-        writeRegStr HKLM "Software/Microsoft/Windows/CurrentVersion/Uninstall/Daedalus" "InstallLocation" "$INSTDIR\\Daedalus"
-        writeRegStr HKLM "Software/Microsoft/Windows/CurrentVersion/Uninstall/Daedalus" "Publisher" "IOHK"
-        writeRegStr HKLM "Software/Microsoft/Windows/CurrentVersion/Uninstall/Daedalus" "ProductVersion" (str fullVersion)
-        writeRegStr HKLM "Software/Microsoft/Windows/CurrentVersion/Uninstall/Daedalus" "VersionMajor" (str . (!! 0). parseVersion $ fullVersion)
-        writeRegStr HKLM "Software/Microsoft/Windows/CurrentVersion/Uninstall/Daedalus" "VersionMinor" (str . (!! 1). parseVersion $ fullVersion)
-        writeRegStr HKLM "Software/Microsoft/Windows/CurrentVersion/Uninstall/Daedalus" "DisplayName" "Daedalus"
-        writeRegStr HKLM "Software/Microsoft/Windows/CurrentVersion/Uninstall/Daedalus" "DisplayVersion" (str fullVersion)
-        writeRegStr HKLM "Software/Microsoft/Windows/CurrentVersion/Uninstall/Daedalus" "UninstallString" "\"$INSTDIR/uninstall.exe\""
-        writeRegStr HKLM "Software/Microsoft/Windows/CurrentVersion/Uninstall/Daedalus" "QuietUninstallString" "\"$INSTDIR/uninstall.exe\" /S"
-        writeRegDWORD HKLM "Software/Microsoft/Windows/CurrentVersion/Uninstall/Daedalus" "NoModify" 1
-        writeRegDWORD HKLM "Software/Microsoft/Windows/CurrentVersion/Uninstall/Daedalus" "NoRepair" 1
-        file [] $ (str $ tempDir <> "\\uninstall.exe")
-
-    _ <- section "Start Menu Shortcuts" [] $ do
-        createDirectory "$SMPROGRAMS/Daedalus"
-        createShortcut "$SMPROGRAMS/Daedalus/Uninstall Daedalus.lnk"
-          [Target "$INSTDIR/uninstall.exe", IconFile "$INSTDIR/uninstall.exe", IconIndex 0]
-        createShortcut "$SMPROGRAMS/Daedalus/Daedalus.lnk" daedalusShortcut
-    return ()
->>>>>>> 13965790
 
 main :: IO ()
 main = do
