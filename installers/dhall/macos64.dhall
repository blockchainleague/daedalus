\(cluster : ./cluster.type)      ->
let dataDir = "\${HOME}/Library/Application Support/Daedalus/"
    --
    --
in
{ name      = "macos64"
, configurationYaml  = "configuration.yaml"
, nodeArgs           =
  { keyfile          = "${dataDir}/Secrets-1.0/secret.key"
  , logsPrefix       = "${dataDir}/Logs"
  , topology         = "wallet-topology.yaml"
  , updateLatestPath = "${dataDir}/installer.pkg"
  , walletDBPath     = "${dataDir}/Wallet-1.0"
  }
, pass      =
  { nodePath            = "./cardano-node"
  , nodeDbPath          = "${dataDir}/DB-1.0"
  , nodeLogConfig       = "log-config-prod.yaml"
  , nodeLogPath         = "${dataDir}/Logs/cardano-node.log"

  , walletPath          = "./Frontend"
<<<<<<< HEAD
  , walletLogging       = True
=======
  , walletLogging       = False
>>>>>>> 7c8dd55e

  , updaterPath         = "/usr/bin/open"
  , updaterArgs         = ["-FW"]
  , updateArchive       = ["${dataDir}/installer.pkg"] : Optional Text
  , updateWindowsRunner = [] : Optional Text

  , launcherLogsPrefix  = "${dataDir}/Logs/pub/"
  }
}<|MERGE_RESOLUTION|>--- conflicted
+++ resolved
@@ -19,11 +19,7 @@
   , nodeLogPath         = "${dataDir}/Logs/cardano-node.log"
 
   , walletPath          = "./Frontend"
-<<<<<<< HEAD
   , walletLogging       = True
-=======
-  , walletLogging       = False
->>>>>>> 7c8dd55e
 
   , updaterPath         = "/usr/bin/open"
   , updaterArgs         = ["-FW"]
