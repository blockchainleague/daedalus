{ pkgs }:

with pkgs.haskell.lib;

self: super: {
  daedalus-installer = self.callPackage ../daedalus-installer.nix {};
  dhall-json = self.callPackage ./dhall-json.nix {};
  dhall = dontCheck (doJailbreak (self.callPackage ./dhall.nix {}));
  universum = dontCheck (self.callPackage ./universum.nix {});
  nsis = self.callPackage ./nsis.nix {};
<<<<<<< HEAD
=======
  github = self.callHackage "github" "0.27" {};
>>>>>>> 4ef2f38d
}<|MERGE_RESOLUTION|>--- conflicted
+++ resolved
@@ -8,8 +8,5 @@
   dhall = dontCheck (doJailbreak (self.callPackage ./dhall.nix {}));
   universum = dontCheck (self.callPackage ./universum.nix {});
   nsis = self.callPackage ./nsis.nix {};
-<<<<<<< HEAD
-=======
   github = self.callHackage "github" "0.27" {};
->>>>>>> 4ef2f38d
 }