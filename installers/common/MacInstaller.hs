--- conflicted
+++ resolved
@@ -31,12 +31,8 @@
 import           Config
 import           RewriteLibs               (chain)
 import           Types
-<<<<<<< HEAD
 import           Util                      (rewritePackageJson)
-=======
-import           Util                      (exportBuildVars, rewritePackageJson)
 import qualified Control.Foldl             as Fold
->>>>>>> b08d0419
 
 data DarwinConfig = DarwinConfig {
     dcAppNameApp :: Text -- ^ Daedalus.app for example
