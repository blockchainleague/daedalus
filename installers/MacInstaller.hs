{-# LANGUAGE LambdaCase #-}
{-# LANGUAGE NoImplicitPrelude #-}
{-# LANGUAGE RecordWildCards #-}
module MacInstaller
    ( main
    , SigningConfig(..)
    , signingConfig
    , signInstaller
    , importCertificate
    , deleteCertificate
    , run
    , run'
    ) where

---
--- An overview of Mac .pkg internals:    http://www.peachpit.com/articles/article.aspx?p=605381&seqNum=2
---

import           Universum

import           Control.Monad (unless)
import           Data.Text (Text)
import qualified Data.Text as T
import           System.Directory (copyFile, createDirectoryIfMissing, doesFileExist, renameFile)
import           System.Environment (lookupEnv, setEnv)
import           System.FilePath ((</>), FilePath)
import           System.FilePath.Glob (glob)
<<<<<<< HEAD
import           Filesystem.Path.CurrentOS (encodeString)
import qualified Filesystem.Path as P
import           Turtle (Shell, ExitCode (..), echo, proc, procs, inproc, which, Managed, with, printf, format, (%), l, pwd, cd, sh, mktree)
=======
import           Filesystem.Path.CurrentOS (encodeString, decodeString)
import           Text.Printf (printf)
import           Turtle (ExitCode (..), echo, proc, procs, shells, which, Managed, with, chmod, writable)
>>>>>>> e43051b4
import           Turtle.Line (unsafeTextToLine)

import           RewriteLibs (chain)

import           System.IO (hSetBuffering, BufferMode(NoBuffering))

import           Config
import           Types



main :: Options -> IO ()
main opts@Options{..} = do
  hSetBuffering stdout NoBuffering

  let appRoot = "../release/darwin-x64/Daedalus-darwin-x64/Daedalus.app"

  echo "Generating configuration file:  launcher-config.yaml"
  generateConfig (ConfigRequest Macos64 oCluster Launcher) "./dhall" "launcher-config.yaml"
  echo "Generating configuration file:  wallet-topology.yaml"
  generateConfig (ConfigRequest Macos64 oCluster Topology) "./dhall" "wallet-topology.yaml"

  tempInstaller <- makeInstaller opts appRoot

  signInstaller signingConfig (toText tempInstaller) oOutput
  checkSignature oOutput

  run "rm" [toText tempInstaller]
  echo $ "Generated " <> unsafeTextToLine oOutput

  when (oTestInstaller == TestInstaller) $ do
    echo $ "--test-installer passed, will test the installer for installability"
    procs "sudo" ["installer", "-dumplog", "-verbose", "-target", "/", "-pkg", oOutput] empty

makeScriptsDir :: Options -> Managed T.Text
makeScriptsDir Options{..} = case oBackend of
  Cardano _ -> pure "data/scripts"
  Mantis    -> pure "[DEVOPS-533]"

npmPackage :: Shell ()
npmPackage = do
  mktree "release"
  echo "~~~ Installing nodejs dependencies..."
  procs "npm" ["install"] empty
  liftIO $ setEnv "NODE_ENV" "production"
  echo "~~~ Running electron packager script..."
  procs "npm" ["run", "package"] empty
  size <- inproc "du" ["-sh", "release"] empty
  printf ("Size of Electron app is " % l % "\n") size

withDir :: P.FilePath -> IO a -> IO a
withDir d = bracket (pwd >>= \old -> (cd d >> pure old)) cd . const

makeInstaller :: Options -> FilePath -> IO FilePath
makeInstaller opts@Options{..} appRoot = do
  let dir     = appRoot </> "Contents/MacOS"
      resDir  = appRoot </> "Contents/Resources"
  createDirectoryIfMissing False "dist"

  echo "Creating icons ..."
  procs "iconutil" ["--convert", "icns", "--output", "icons/electron.icns"
                   , "icons/electron.iconset"] mempty

  withDir ".." . sh $ npmPackage

<<<<<<< HEAD
  echo "~~~ Preparing files ..."
  case oAPI of
    Cardano -> do
=======
  echo "Preparing files ..."
  case oBackend of
    Cardano bridge -> do
>>>>>>> e43051b4
      -- Executables
      forM ["cardano-launcher", "cardano-node"] $ \f -> do
        copyFile (bridge </> "bin" </> f) (dir </> f)
        chmod writable (decodeString $ dir </> f)

      -- Config files (from daedalus-bridge)
      copyFile (bridge </> "config/configuration.yaml") (dir </> "configuration.yaml")
      copyFile (bridge </> "config/log-config-prod.yaml") (dir </> "log-config-prod.yaml")

      -- Genesis (from daedalus-bridge)
      genesisFiles <- glob "*genesis*.json"
      procs "cp" (fmap toText (genesisFiles <> [dir])) mempty

      -- Config yaml (generated from dhall files)
      copyFile "launcher-config.yaml" (dir </> "launcher-config.yaml")
      copyFile "wallet-topology.yaml" (dir </> "wallet-topology.yaml")

      -- SSL
      copyFile "build-certificates-unix.sh" (dir </> "build-certificates-unix.sh")
      copyFile "ca.conf"     (dir </> "ca.conf")
      copyFile "server.conf" (dir </> "server.conf")
      copyFile "client.conf" (dir </> "client.conf")

      -- Rewrite libs paths and bundle them
      void $ chain dir $ fmap toText [dir </> "cardano-launcher", dir </> "cardano-node"]

    Mantis -> pure () -- DEVOPS-533

  -- Prepare launcher
  de <- doesFileExist (dir </> "Frontend")
  unless de $ renameFile (dir </> "Daedalus") (dir </> "Frontend")
  run "chmod" ["+x", toText (dir </> "Frontend")]
  writeLauncherFile dir

  with (makeScriptsDir opts) $ \scriptsDir -> do
    let
      pkgargs :: [ T.Text ]
      pkgargs =
           [ "--identifier"
           , "org."<> fromAppName oAppName <>".pkg"
           -- data/scripts/postinstall is responsible for running build-certificates
           , "--scripts", scriptsDir
           , "--component"
           , T.pack appRoot
           , "--install-location"
           , "/Applications"
           , "dist/temp.pkg"
           ]
    run "ls" [ "-ltrh", scriptsDir ]
    run "pkgbuild" pkgargs

  run "productbuild" [ "--product", "data/plist"
                     , "--package", "dist/temp.pkg"
                     , "dist/temp2.pkg"
                     ]

  run "rm" ["dist/temp.pkg"]
  pure "dist/temp2.pkg"

writeLauncherFile :: FilePath -> IO FilePath
writeLauncherFile dir = do
  writeFile path $ unlines contents
  run "chmod" ["+x", toText path]
  pure path
  where
    path = dir </> "Daedalus"
    contents =
      [ "#!/usr/bin/env bash"
      , "cd \"$(dirname $0)\""
      , "mkdir -p \"$HOME/Library/Application Support/Daedalus/Secrets-1.0\""
      , "mkdir -p \"$HOME/Library/Application Support/Daedalus/Logs/pub\""
      , "./cardano-launcher"
      ]

data SigningConfig = SigningConfig
  { signingIdentity         :: T.Text
  , signingKeyChain         :: Maybe T.Text
  , signingKeyChainPassword :: Maybe T.Text
  } deriving (Show, Eq)

signingConfig :: SigningConfig
signingConfig = SigningConfig
  { signingIdentity = "Developer ID Installer: Input Output HK Limited (89TW38X994)"
  , signingKeyChain = Nothing
  , signingKeyChainPassword = Nothing
  }

-- | Runs "security import -x"
importCertificate :: SigningConfig -> FilePath -> Maybe Text -> IO ExitCode
importCertificate SigningConfig{..} cert password = do
  let optArg s = map toText . maybe [] (\p -> [s, p])
      certPass = optArg "-P" password
      keyChain = optArg "-k" signingKeyChain
  productSign <- optArg "-T" . fmap (toText . encodeString) <$> which "productsign"
  let args = ["import", toText cert, "-x"] ++ keyChain ++ certPass ++ productSign
  -- echoCmd "security" args
  proc "security" args mempty

--- | Remove our certificate from the keychain
deleteCertificate :: SigningConfig -> IO ExitCode
deleteCertificate SigningConfig{..} = run' "security" args
  where
    args = ["delete-certificate", "-c", signingIdentity] ++ keychain
    keychain = maybe [] pure signingKeyChain

-- | Creates a new installer package with signature added.
signInstaller :: SigningConfig -> T.Text -> T.Text -> IO ()
signInstaller SigningConfig{..} src dst =
  run "productsign" $ sign ++ keychain ++ [ src, dst ]
  where
    sign = [ "--sign", signingIdentity ]
    keychain = maybe [] (\k -> [ "--keychain", k]) signingKeyChain

-- | Use pkgutil to verify that signing worked.
checkSignature :: T.Text -> IO ()
checkSignature pkg = run "pkgutil" ["--check-signature", pkg]

-- | Print the command then run it. Raises an exception on exit
-- failure.
run :: T.Text -> [T.Text] -> IO ()
run cmd args = do
    echoCmd cmd args
    procs cmd args mempty

-- | Print the command then run it.
run' :: T.Text -> [T.Text] -> IO ExitCode
run' cmd args = do
    echoCmd cmd args
    proc cmd args mempty

echoCmd :: T.Text -> [T.Text] -> IO ()
echoCmd cmd args = echo . unsafeTextToLine $ T.intercalate " " (cmd : args)<|MERGE_RESOLUTION|>--- conflicted
+++ resolved
@@ -25,15 +25,10 @@
 import           System.Environment (lookupEnv, setEnv)
 import           System.FilePath ((</>), FilePath)
 import           System.FilePath.Glob (glob)
-<<<<<<< HEAD
-import           Filesystem.Path.CurrentOS (encodeString)
+import           Filesystem.Path.CurrentOS (encodeString, decodeString)
 import qualified Filesystem.Path as P
 import           Turtle (Shell, ExitCode (..), echo, proc, procs, inproc, which, Managed, with, printf, format, (%), l, pwd, cd, sh, mktree)
-=======
-import           Filesystem.Path.CurrentOS (encodeString, decodeString)
 import           Text.Printf (printf)
-import           Turtle (ExitCode (..), echo, proc, procs, shells, which, Managed, with, chmod, writable)
->>>>>>> e43051b4
 import           Turtle.Line (unsafeTextToLine)
 
 import           RewriteLibs (chain)
@@ -100,15 +95,9 @@
 
   withDir ".." . sh $ npmPackage
 
-<<<<<<< HEAD
   echo "~~~ Preparing files ..."
-  case oAPI of
-    Cardano -> do
-=======
-  echo "Preparing files ..."
   case oBackend of
     Cardano bridge -> do
->>>>>>> e43051b4
       -- Executables
       forM ["cardano-launcher", "cardano-node"] $ \f -> do
         copyFile (bridge </> "bin" </> f) (dir </> f)
