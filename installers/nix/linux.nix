{ stdenv, runCommand, writeText, writeScriptBin, fetchurl, fetchFromGitHub, electron,
coreutils, utillinux, procps, cluster,
rawapp, daedalus-bridge, daedalus-installer,
sandboxed ? false
}:

let
  daedalus-config = runCommand "daedalus-config" {} ''
    mkdir -pv $out
    cd $out
    cp -v ${daedalus-bridge}/config/configuration.yaml configuration.yaml
    ## TODO: we don't need both of those genesis files (even if file names sound cool),
    ##       but the choice would have to be made in the Dhall-generated files,
    ##       splitting the dep chain further:
<<<<<<< HEAD
    cp -v ${daedalus-bridge}/config/mainnet-genesis-dryrun-with-stakeholders.json mainnet-genesis-dryrun-with-stakeholders.json
    cp -v ${daedalus-bridge}/config/mainnet-genesis.json mainnet-genesis.json
    cp -v ${daedalus-bridge}/config/log-config-prod.yaml daedalus.yaml
    ${daedalus-installer}/bin/make-installer --cluster ${cluster} config "${daedalus-installer.src}/dhall" "."
=======
    cp -vi ${daedalus-bridge}/config/mainnet-genesis-dryrun-with-stakeholders.json mainnet-genesis-dryrun-with-stakeholders.json
    cp -vi ${daedalus-bridge}/config/mainnet-genesis.json mainnet-genesis.json
    cp -vi ${daedalus-bridge}/config/log-config-prod.yaml daedalus.yaml
    ${daedalus-installer}/bin/make-installer --out-dir "." --cluster ${cluster} config "${daedalus-installer.src}/dhall" "."
>>>>>>> 812c08d5
  '';
  # closure size TODO list
  # electron depends on cups, which depends on avahi
  daedalus-frontend = writeScriptBin "daedalus-frontend" ''
    #!${stdenv.shell}

    test -z "$XDG_DATA_HOME" && { XDG_DATA_HOME="''${HOME}/.local/share"; }
    export DAEDALUS_DIR="''${XDG_DATA_HOME}/Daedalus"

    cd "''${DAEDALUS_DIR}/${cluster}/"

    exec ${electron}/bin/electron ${rawapp}/share/daedalus/main/
  '';
  daedalus = writeScriptBin "daedalus" ''
    #!${stdenv.shell}

    set -xe

    ${if sandboxed then ''
    '' else ''
      export PATH="${daedalus-frontend}/bin/:${daedalus-bridge}/bin:$PATH"
    ''}

    test -z "$XDG_DATA_HOME" && { XDG_DATA_HOME="''${HOME}/.local/share"; }
    export           CLUSTER=${cluster}
    export      DAEDALUS_DIR="''${XDG_DATA_HOME}/Daedalus"
    export   DAEDALUS_CONFIG=${if sandboxed then "/nix/var/nix/profiles/profile-${cluster}/etc" else daedalus-config}

    mkdir -p "''${DAEDALUS_DIR}/${cluster}/"{Logs/pub,Secrets}
    cd "''${DAEDALUS_DIR}/${cluster}/"

    exec ${daedalus-bridge}/bin/cardano-launcher \
      --config ${if sandboxed then "/nix/var/nix/profiles/profile-${cluster}/etc/launcher-config.yaml" else "${daedalus-config}/launcher-config.yaml"}
  '';
  wrappedConfig = runCommand "launcher-config" {} ''
    mkdir -pv $out/etc/
    cp ${daedalus-config}/* $out/etc/
  '';
in daedalus // {
  cfg = wrappedConfig;
  inherit daedalus-frontend;
}<|MERGE_RESOLUTION|>--- conflicted
+++ resolved
@@ -12,17 +12,10 @@
     ## TODO: we don't need both of those genesis files (even if file names sound cool),
     ##       but the choice would have to be made in the Dhall-generated files,
     ##       splitting the dep chain further:
-<<<<<<< HEAD
     cp -v ${daedalus-bridge}/config/mainnet-genesis-dryrun-with-stakeholders.json mainnet-genesis-dryrun-with-stakeholders.json
     cp -v ${daedalus-bridge}/config/mainnet-genesis.json mainnet-genesis.json
     cp -v ${daedalus-bridge}/config/log-config-prod.yaml daedalus.yaml
-    ${daedalus-installer}/bin/make-installer --cluster ${cluster} config "${daedalus-installer.src}/dhall" "."
-=======
-    cp -vi ${daedalus-bridge}/config/mainnet-genesis-dryrun-with-stakeholders.json mainnet-genesis-dryrun-with-stakeholders.json
-    cp -vi ${daedalus-bridge}/config/mainnet-genesis.json mainnet-genesis.json
-    cp -vi ${daedalus-bridge}/config/log-config-prod.yaml daedalus.yaml
     ${daedalus-installer}/bin/make-installer --out-dir "." --cluster ${cluster} config "${daedalus-installer.src}/dhall" "."
->>>>>>> 812c08d5
   '';
   # closure size TODO list
   # electron depends on cups, which depends on avahi
