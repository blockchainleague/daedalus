name:                cardano-installer
version:             0.1.0.0
synopsis:            Cardano Installer
description:         Please see README.md
license:             MIT
author:              Serokell
maintainer:          Serokell <hi@serokell.io>
copyright:           2016 IOHK
build-type:          Simple
extra-source-files:  README.md
cabal-version:       >=1.10

executable make-installer
  main-is:             Installer.hs
  other-modules:       MacInstaller
                     , WindowsInstaller
                     , RewriteLibs
<<<<<<< HEAD
  build-depends:       Glob
                     , aeson
                     , base
                     , bytestring
                     , directory
                     , filepath
                     , megaparsec
                     , nsis
                     , temporary
                     , text
                     , turtle
                     , split
=======
  build-depends:       base
                     , directory
                     , filepath
                     , Glob
                     , megaparsec
                     , nsis
                     , split
                     , system-filepath
                     , temporary
                     , temporary
                     , text
                     , turtle
                     , universum

  default-language:    Haskell2010
  ghc-options:         -threaded -rtsopts
                       -Wall
                       -fno-warn-orphans
                       -with-rtsopts=-N
                       -O2

  default-extensions: NoImplicitPrelude
                      OverloadedStrings

executable load-certificate
  main-is:             load-certificate.hs
  other-modules:       MacInstaller
  build-depends:       base
                     , bytestring
                     , directory
                     , filepath
                     , Glob
                     , megaparsec
                     , optparse-applicative
                     , split
                     , system-filepath
                     , text
                     , turtle
>>>>>>> d0a2cd9c
                     , universum
                     , yaml

  default-language:    Haskell2010
  ghc-options:         -threaded -rtsopts
                       -Wall
                       -fno-warn-orphans
                       -with-rtsopts=-N
                       -O2
<<<<<<< HEAD
=======

>>>>>>> d0a2cd9c
  default-extensions: NoImplicitPrelude
                      OverloadedStrings<|MERGE_RESOLUTION|>--- conflicted
+++ resolved
@@ -15,20 +15,6 @@
   other-modules:       MacInstaller
                      , WindowsInstaller
                      , RewriteLibs
-<<<<<<< HEAD
-  build-depends:       Glob
-                     , aeson
-                     , base
-                     , bytestring
-                     , directory
-                     , filepath
-                     , megaparsec
-                     , nsis
-                     , temporary
-                     , text
-                     , turtle
-                     , split
-=======
   build-depends:       base
                      , directory
                      , filepath
@@ -67,7 +53,6 @@
                      , system-filepath
                      , text
                      , turtle
->>>>>>> d0a2cd9c
                      , universum
                      , yaml
 
@@ -77,9 +62,6 @@
                        -fno-warn-orphans
                        -with-rtsopts=-N
                        -O2
-<<<<<<< HEAD
-=======
 
->>>>>>> d0a2cd9c
   default-extensions: NoImplicitPrelude
                       OverloadedStrings