--- conflicted
+++ resolved
@@ -1,9 +1,5 @@
-{ mkDerivation, base, directory, filepath, Glob, megaparsec, nsis
-<<<<<<< HEAD
-, stdenv, temporary, text, turtle, aeson, yaml, universum
-=======
-, split, stdenv, temporary, text, turtle
->>>>>>> 13965790
+{ mkDerivation, aeson, base, directory, filepath, Glob, megaparsec, nsis
+, split, stdenv, temporary, text, turtle, universum, yaml
 }:
 mkDerivation {
   pname = "cardano-installer";
@@ -12,11 +8,7 @@
   isLibrary = false;
   isExecutable = true;
   executableHaskellDepends = [
-<<<<<<< HEAD
-    aeson base directory filepath Glob megaparsec nsis temporary text turtle universum yaml
-=======
-    base directory filepath Glob megaparsec nsis split temporary text turtle
->>>>>>> 13965790
+    aeson base directory filepath Glob megaparsec nsis split temporary text turtle universum yaml
   ];
   description = "Cardano Installer";
   license = stdenv.lib.licenses.mit;
