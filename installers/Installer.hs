--- conflicted
+++ resolved
@@ -1,16 +1,8 @@
 import           Universum
-<<<<<<< HEAD
-
 import           System.Info (arch, os)
 import           Turtle (echo)
 import           Turtle.Line (unsafeTextToLine)
 
-=======
-import           System.Info (arch, os)
-import           Turtle (echo)
-import           Turtle.Line (unsafeTextToLine)
-
->>>>>>> d0a2cd9c
 import qualified MacInstaller (main)
 import qualified WindowsInstaller (main)
 
