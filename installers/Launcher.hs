--- conflicted
+++ resolved
@@ -25,19 +25,15 @@
     where
       nodeArgs = [
         "--listen", "127.0.0.1:12100",
-        "--report-server", "http://35.156.164.19:8080",
+        "--report-server", "http://35.157.192.243:8080",
         "--log-config", "log-config-prod.yaml",
         "--update-latest-path", quote (installerPath launcher),
         "--keyfile", quote (runtimePath launcher <> "Secrets" <> (pathSeparator : "secret.key")),
         "--logs-prefix", quote (runtimePath launcher <> "Logs"),
-        "--db-path", quote (runtimePath launcher <> "DB-0.4"),
-        "--wallet-db-path", quote (runtimePath launcher <> "Wallet-0.4"),
+        "--db-path", quote (runtimePath launcher <> "DB-0.2"),
+        "--wallet-db-path", quote (runtimePath launcher <> "Wallet-0.2"),
         "--peers-file", "ip-dht-mappings",
-<<<<<<< HEAD
-        "--system-start", "1492346000",
-=======
-        "--system-start", "1492348550",
->>>>>>> 61cb343d
+        "--system-start", "1492095600",
         "--wallet",
         "--explicit-initial"
         ]
