<<<<<<< HEAD
{ version ? "1.2.1", buildNr ? "nix" }:
=======
{ system ? builtins.currentSystem
, buildNr ? null
}:
>>>>>>> 812c08d5
let
  daedalusPkgs = import ./. {};
  suffix = if buildNr == null then "" else "-${toString buildNr}";
  version = (builtins.fromJSON (builtins.readFile (./. + "/package.json"))).version;

  makeJobs = cluster: with import ./. { inherit cluster system; version = "${version}${suffix}"; }; {
    inherit daedalus;
    installer = wrappedBundle newBundle pkgs cluster daedalus-bridge.version;
  };
<<<<<<< HEAD
  wrappedBundle = newBundle: pkgs: cluster: let
    fn = "daedalus-0.10.1-cardano-sl-${version}.${buildNr}-${cluster}-linux.bin";
  in pkgs.runCommand "daedaus-installer" {} ''
=======
  wrappedBundle = newBundle: pkgs: cluster: cardanoVersion: let
    backend = "cardano-sl-${cardanoVersion}";
    fn = "daedalus-${version}-${backend}-${cluster}-${system}${suffix}.bin";
  in pkgs.runCommand fn {} ''
>>>>>>> 812c08d5
    mkdir -pv $out/nix-support
    cp ${newBundle} $out/${fn}
    echo "file binary-dist $out/${fn}" >> $out/nix-support/hydra-build-products
    size="$(stat $out/${fn} --printf="%s")"
    echo installerSize $(($size / 1024 / 1024)) MB >> $out/nix-support/hydra-metrics
  '';
  lib = (import ./. {}).pkgs.lib;
  clusters = lib.splitString " " (builtins.replaceStrings ["\n"] [""] (builtins.readFile ./installer-clusters.cfg));
in {
  tests = daedalusPkgs.tests;
} // builtins.listToAttrs (map (x: { name = x; value = makeJobs x; }) clusters)<|MERGE_RESOLUTION|>--- conflicted
+++ resolved
@@ -1,10 +1,6 @@
-<<<<<<< HEAD
-{ version ? "1.2.1", buildNr ? "nix" }:
-=======
 { system ? builtins.currentSystem
 , buildNr ? null
 }:
->>>>>>> 812c08d5
 let
   daedalusPkgs = import ./. {};
   suffix = if buildNr == null then "" else "-${toString buildNr}";
@@ -14,16 +10,10 @@
     inherit daedalus;
     installer = wrappedBundle newBundle pkgs cluster daedalus-bridge.version;
   };
-<<<<<<< HEAD
-  wrappedBundle = newBundle: pkgs: cluster: let
-    fn = "daedalus-0.10.1-cardano-sl-${version}.${buildNr}-${cluster}-linux.bin";
-  in pkgs.runCommand "daedaus-installer" {} ''
-=======
   wrappedBundle = newBundle: pkgs: cluster: cardanoVersion: let
     backend = "cardano-sl-${cardanoVersion}";
     fn = "daedalus-${version}-${backend}-${cluster}-${system}${suffix}.bin";
   in pkgs.runCommand fn {} ''
->>>>>>> 812c08d5
     mkdir -pv $out/nix-support
     cp ${newBundle} $out/${fn}
     echo "file binary-dist $out/${fn}" >> $out/nix-support/hydra-build-products
