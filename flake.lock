{
  "nodes": {
    "CHaP": {
      "flake": false,
      "locked": {
        "lastModified": 1679576818,
        "narHash": "sha256-bsmI+91hGtJaxBa9V6QRA6wnh4cRhLo5m7HnVn428KU=",
        "owner": "input-output-hk",
        "repo": "cardano-haskell-packages",
        "rev": "4a15403f6adbac6f47bcedbabac946f9c2636e59",
        "type": "github"
      },
      "original": {
        "owner": "input-output-hk",
        "ref": "repo",
        "repo": "cardano-haskell-packages",
        "type": "github"
      }
    },
    "CHaP_2": {
      "flake": false,
      "locked": {
        "lastModified": 1666726035,
        "narHash": "sha256-EBodp9DJb8Z+aVbuezVwLJ9Q9XIJUXFd/n2skay3FeU=",
        "owner": "input-output-hk",
        "repo": "cardano-haskell-packages",
        "rev": "b074321c4c8cbf2c3789436ab11eaa43e1c441a7",
        "type": "github"
      },
      "original": {
        "owner": "input-output-hk",
        "ref": "repo",
        "repo": "cardano-haskell-packages",
        "type": "github"
      }
    },
    "HTTP": {
      "flake": false,
      "locked": {
        "lastModified": 1451647621,
        "narHash": "sha256-oHIyw3x0iKBexEo49YeUDV1k74ZtyYKGR2gNJXXRxts=",
        "owner": "phadej",
        "repo": "HTTP",
        "rev": "9bc0996d412fef1787449d841277ef663ad9a915",
        "type": "github"
      },
      "original": {
        "owner": "phadej",
        "repo": "HTTP",
        "type": "github"
      }
    },
    "HTTP_10": {
      "flake": false,
      "locked": {
        "lastModified": 1451647621,
        "narHash": "sha256-oHIyw3x0iKBexEo49YeUDV1k74ZtyYKGR2gNJXXRxts=",
        "owner": "phadej",
        "repo": "HTTP",
        "rev": "9bc0996d412fef1787449d841277ef663ad9a915",
        "type": "github"
      },
      "original": {
        "owner": "phadej",
        "repo": "HTTP",
        "type": "github"
      }
    },
    "HTTP_11": {
      "flake": false,
      "locked": {
        "lastModified": 1451647621,
        "narHash": "sha256-oHIyw3x0iKBexEo49YeUDV1k74ZtyYKGR2gNJXXRxts=",
        "owner": "phadej",
        "repo": "HTTP",
        "rev": "9bc0996d412fef1787449d841277ef663ad9a915",
        "type": "github"
      },
      "original": {
        "owner": "phadej",
        "repo": "HTTP",
        "type": "github"
      }
    },
    "HTTP_12": {
      "flake": false,
      "locked": {
        "lastModified": 1451647621,
        "narHash": "sha256-oHIyw3x0iKBexEo49YeUDV1k74ZtyYKGR2gNJXXRxts=",
        "owner": "phadej",
        "repo": "HTTP",
        "rev": "9bc0996d412fef1787449d841277ef663ad9a915",
        "type": "github"
      },
      "original": {
        "owner": "phadej",
        "repo": "HTTP",
        "type": "github"
      }
    },
    "HTTP_13": {
      "flake": false,
      "locked": {
        "lastModified": 1451647621,
        "narHash": "sha256-oHIyw3x0iKBexEo49YeUDV1k74ZtyYKGR2gNJXXRxts=",
        "owner": "phadej",
        "repo": "HTTP",
        "rev": "9bc0996d412fef1787449d841277ef663ad9a915",
        "type": "github"
      },
      "original": {
        "owner": "phadej",
        "repo": "HTTP",
        "type": "github"
      }
    },
    "HTTP_14": {
      "flake": false,
      "locked": {
        "lastModified": 1451647621,
        "narHash": "sha256-oHIyw3x0iKBexEo49YeUDV1k74ZtyYKGR2gNJXXRxts=",
        "owner": "phadej",
        "repo": "HTTP",
        "rev": "9bc0996d412fef1787449d841277ef663ad9a915",
        "type": "github"
      },
      "original": {
        "owner": "phadej",
        "repo": "HTTP",
        "type": "github"
      }
    },
    "HTTP_15": {
      "flake": false,
      "locked": {
        "lastModified": 1451647621,
        "narHash": "sha256-oHIyw3x0iKBexEo49YeUDV1k74ZtyYKGR2gNJXXRxts=",
        "owner": "phadej",
        "repo": "HTTP",
        "rev": "9bc0996d412fef1787449d841277ef663ad9a915",
        "type": "github"
      },
      "original": {
        "owner": "phadej",
        "repo": "HTTP",
        "type": "github"
      }
    },
    "HTTP_16": {
      "flake": false,
      "locked": {
<<<<<<< HEAD
        "lastModified": 1651849514,
        "narHash": "sha256-g5vqy7WoRusIq7eOwSXLLH/+VKHJUSbErhnrzfLvmBU=",
        "owner": "input-output-hk",
        "repo": "cardano-shell",
        "rev": "0d1d5f036c73d18e641412d2c58d4acda592d493",
        "type": "github"
      },
      "original": {
        "owner": "input-output-hk",
        "repo": "cardano-shell",
        "rev": "0d1d5f036c73d18e641412d2c58d4acda592d493",
        "type": "github"
      }
    },
    "cardano-shell_2": {
      "flake": false,
      "locked": {
        "lastModified": 1608537748,
        "narHash": "sha256-PulY1GfiMgKVnBci3ex4ptk2UNYMXqGjJOxcPy2KYT4=",
        "owner": "input-output-hk",
        "repo": "cardano-shell",
        "rev": "9392c75087cb9a3d453998f4230930dea3a95725",
=======
        "lastModified": 1451647621,
        "narHash": "sha256-oHIyw3x0iKBexEo49YeUDV1k74ZtyYKGR2gNJXXRxts=",
        "owner": "phadej",
        "repo": "HTTP",
        "rev": "9bc0996d412fef1787449d841277ef663ad9a915",
>>>>>>> fdd09030
        "type": "github"
      },
      "original": {
        "owner": "phadej",
        "repo": "HTTP",
        "type": "github"
      }
    },
    "HTTP_17": {
      "flake": false,
      "locked": {
        "lastModified": 1451647621,
        "narHash": "sha256-oHIyw3x0iKBexEo49YeUDV1k74ZtyYKGR2gNJXXRxts=",
        "owner": "phadej",
        "repo": "HTTP",
        "rev": "9bc0996d412fef1787449d841277ef663ad9a915",
        "type": "github"
      },
      "original": {
        "owner": "phadej",
        "repo": "HTTP",
        "type": "github"
      }
    },
<<<<<<< HEAD
    "cardano-world": {
      "flake": false,
      "locked": {
        "lastModified": 1669223728,
        "narHash": "sha256-Zo6YeS+43AsJy7TKVfe42O/hR+JOwhalLkH3KFGRTCM=",
        "owner": "input-output-hk",
        "repo": "cardano-world",
        "rev": "a0a315100ee320395be97fcc83f46678d5a7fb6e",
        "type": "github"
      },
      "original": {
        "owner": "input-output-hk",
        "repo": "cardano-world",
        "rev": "a0a315100ee320395be97fcc83f46678d5a7fb6e",
        "type": "github"
      }
    },
    "customConfig": {
=======
    "HTTP_18": {
      "flake": false,
>>>>>>> fdd09030
      "locked": {
        "lastModified": 1451647621,
        "narHash": "sha256-oHIyw3x0iKBexEo49YeUDV1k74ZtyYKGR2gNJXXRxts=",
        "owner": "phadej",
        "repo": "HTTP",
        "rev": "9bc0996d412fef1787449d841277ef663ad9a915",
        "type": "github"
      },
      "original": {
        "owner": "phadej",
        "repo": "HTTP",
        "type": "github"
      }
    },
    "HTTP_19": {
      "flake": false,
      "locked": {
        "lastModified": 1451647621,
        "narHash": "sha256-oHIyw3x0iKBexEo49YeUDV1k74ZtyYKGR2gNJXXRxts=",
        "owner": "phadej",
        "repo": "HTTP",
        "rev": "9bc0996d412fef1787449d841277ef663ad9a915",
        "type": "github"
      },
      "original": {
        "owner": "phadej",
        "repo": "HTTP",
        "type": "github"
      }
    },
    "HTTP_2": {
      "flake": false,
      "locked": {
        "lastModified": 1451647621,
        "narHash": "sha256-oHIyw3x0iKBexEo49YeUDV1k74ZtyYKGR2gNJXXRxts=",
        "owner": "phadej",
        "repo": "HTTP",
        "rev": "9bc0996d412fef1787449d841277ef663ad9a915",
        "type": "github"
      },
      "original": {
        "owner": "phadej",
        "repo": "HTTP",
        "type": "github"
      }
    },
    "HTTP_3": {
      "flake": false,
      "locked": {
        "lastModified": 1451647621,
        "narHash": "sha256-oHIyw3x0iKBexEo49YeUDV1k74ZtyYKGR2gNJXXRxts=",
        "owner": "phadej",
        "repo": "HTTP",
        "rev": "9bc0996d412fef1787449d841277ef663ad9a915",
        "type": "github"
      },
      "original": {
        "owner": "phadej",
        "repo": "HTTP",
        "type": "github"
      }
    },
    "HTTP_4": {
      "flake": false,
      "locked": {
        "lastModified": 1451647621,
        "narHash": "sha256-oHIyw3x0iKBexEo49YeUDV1k74ZtyYKGR2gNJXXRxts=",
        "owner": "phadej",
        "repo": "HTTP",
        "rev": "9bc0996d412fef1787449d841277ef663ad9a915",
        "type": "github"
      },
      "original": {
        "owner": "phadej",
        "repo": "HTTP",
        "type": "github"
      }
    },
    "HTTP_5": {
      "flake": false,
      "locked": {
        "lastModified": 1451647621,
        "narHash": "sha256-oHIyw3x0iKBexEo49YeUDV1k74ZtyYKGR2gNJXXRxts=",
        "owner": "phadej",
        "repo": "HTTP",
        "rev": "9bc0996d412fef1787449d841277ef663ad9a915",
        "type": "github"
      },
      "original": {
        "owner": "phadej",
        "repo": "HTTP",
        "type": "github"
      }
    },
    "HTTP_6": {
      "flake": false,
      "locked": {
        "lastModified": 1451647621,
        "narHash": "sha256-oHIyw3x0iKBexEo49YeUDV1k74ZtyYKGR2gNJXXRxts=",
        "owner": "phadej",
        "repo": "HTTP",
        "rev": "9bc0996d412fef1787449d841277ef663ad9a915",
        "type": "github"
      },
      "original": {
        "owner": "phadej",
        "repo": "HTTP",
        "type": "github"
      }
    },
    "HTTP_7": {
      "flake": false,
      "locked": {
        "lastModified": 1451647621,
        "narHash": "sha256-oHIyw3x0iKBexEo49YeUDV1k74ZtyYKGR2gNJXXRxts=",
        "owner": "phadej",
        "repo": "HTTP",
        "rev": "9bc0996d412fef1787449d841277ef663ad9a915",
        "type": "github"
      },
      "original": {
        "owner": "phadej",
        "repo": "HTTP",
        "type": "github"
      }
    },
    "HTTP_8": {
      "flake": false,
      "locked": {
        "lastModified": 1451647621,
        "narHash": "sha256-oHIyw3x0iKBexEo49YeUDV1k74ZtyYKGR2gNJXXRxts=",
        "owner": "phadej",
        "repo": "HTTP",
        "rev": "9bc0996d412fef1787449d841277ef663ad9a915",
        "type": "github"
      },
      "original": {
        "owner": "phadej",
        "repo": "HTTP",
        "type": "github"
      }
    },
    "HTTP_9": {
      "flake": false,
      "locked": {
        "lastModified": 1451647621,
        "narHash": "sha256-oHIyw3x0iKBexEo49YeUDV1k74ZtyYKGR2gNJXXRxts=",
        "owner": "phadej",
        "repo": "HTTP",
        "rev": "9bc0996d412fef1787449d841277ef663ad9a915",
        "type": "github"
      },
      "original": {
        "owner": "phadej",
        "repo": "HTTP",
        "type": "github"
      }
    },
    "blank": {
      "locked": {
        "lastModified": 1625557891,
        "narHash": "sha256-O8/MWsPBGhhyPoPLHZAuoZiiHo9q6FLlEeIDEXuj6T4=",
        "owner": "divnix",
        "repo": "blank",
        "rev": "5a5d2684073d9f563072ed07c871d577a6c614a8",
        "type": "github"
      },
      "original": {
        "owner": "divnix",
        "repo": "blank",
        "type": "github"
      }
    },
    "blank_2": {
      "locked": {
        "lastModified": 1625557891,
        "narHash": "sha256-O8/MWsPBGhhyPoPLHZAuoZiiHo9q6FLlEeIDEXuj6T4=",
        "owner": "divnix",
        "repo": "blank",
        "rev": "5a5d2684073d9f563072ed07c871d577a6c614a8",
        "type": "github"
      },
      "original": {
        "owner": "divnix",
        "repo": "blank",
        "type": "github"
      }
    },
    "cabal-32": {
      "flake": false,
      "locked": {
        "lastModified": 1603716527,
        "narHash": "sha256-X0TFfdD4KZpwl0Zr6x+PLxUt/VyKQfX7ylXHdmZIL+w=",
        "owner": "haskell",
        "repo": "cabal",
        "rev": "48bf10787e27364730dd37a42b603cee8d6af7ee",
        "type": "github"
      },
      "original": {
        "owner": "haskell",
        "ref": "3.2",
        "repo": "cabal",
        "type": "github"
      }
    },
    "cabal-32_10": {
      "flake": false,
      "locked": {
        "lastModified": 1603716527,
        "narHash": "sha256-sDbrmur9Zfp4mPKohCD8IDZfXJ0Tjxpmr2R+kg5PpSY=",
        "owner": "haskell",
        "repo": "cabal",
        "rev": "94aaa8e4720081f9c75497e2735b90f6a819b08e",
        "type": "github"
      },
      "original": {
        "owner": "haskell",
        "ref": "3.2",
        "repo": "cabal",
        "type": "github"
      }
    },
    "cabal-32_11": {
      "flake": false,
      "locked": {
        "lastModified": 1603716527,
        "narHash": "sha256-sDbrmur9Zfp4mPKohCD8IDZfXJ0Tjxpmr2R+kg5PpSY=",
        "owner": "haskell",
        "repo": "cabal",
        "rev": "94aaa8e4720081f9c75497e2735b90f6a819b08e",
        "type": "github"
      },
      "original": {
        "owner": "haskell",
        "ref": "3.2",
        "repo": "cabal",
        "type": "github"
      }
    },
    "cabal-32_12": {
      "flake": false,
      "locked": {
        "lastModified": 1603716527,
        "narHash": "sha256-sDbrmur9Zfp4mPKohCD8IDZfXJ0Tjxpmr2R+kg5PpSY=",
        "owner": "haskell",
        "repo": "cabal",
        "rev": "94aaa8e4720081f9c75497e2735b90f6a819b08e",
        "type": "github"
      },
      "original": {
        "owner": "haskell",
        "ref": "3.2",
        "repo": "cabal",
        "type": "github"
      }
    },
    "cabal-32_13": {
      "flake": false,
      "locked": {
        "lastModified": 1603716527,
        "narHash": "sha256-sDbrmur9Zfp4mPKohCD8IDZfXJ0Tjxpmr2R+kg5PpSY=",
        "owner": "haskell",
        "repo": "cabal",
        "rev": "94aaa8e4720081f9c75497e2735b90f6a819b08e",
        "type": "github"
      },
      "original": {
        "owner": "haskell",
        "ref": "3.2",
        "repo": "cabal",
        "type": "github"
      }
    },
    "cabal-32_14": {
      "flake": false,
      "locked": {
        "lastModified": 1603716527,
        "narHash": "sha256-sDbrmur9Zfp4mPKohCD8IDZfXJ0Tjxpmr2R+kg5PpSY=",
        "owner": "haskell",
        "repo": "cabal",
        "rev": "94aaa8e4720081f9c75497e2735b90f6a819b08e",
        "type": "github"
      },
      "original": {
        "owner": "haskell",
        "ref": "3.2",
        "repo": "cabal",
        "type": "github"
      }
    },
    "cabal-32_15": {
      "flake": false,
      "locked": {
        "lastModified": 1603716527,
        "narHash": "sha256-sDbrmur9Zfp4mPKohCD8IDZfXJ0Tjxpmr2R+kg5PpSY=",
        "owner": "haskell",
        "repo": "cabal",
        "rev": "94aaa8e4720081f9c75497e2735b90f6a819b08e",
        "type": "github"
      },
      "original": {
        "owner": "haskell",
        "ref": "3.2",
        "repo": "cabal",
        "type": "github"
      }
    },
    "cabal-32_16": {
      "flake": false,
      "locked": {
        "lastModified": 1603716527,
        "narHash": "sha256-sDbrmur9Zfp4mPKohCD8IDZfXJ0Tjxpmr2R+kg5PpSY=",
        "owner": "haskell",
        "repo": "cabal",
        "rev": "94aaa8e4720081f9c75497e2735b90f6a819b08e",
        "type": "github"
      },
      "original": {
        "owner": "haskell",
        "ref": "3.2",
        "repo": "cabal",
        "type": "github"
      }
    },
    "cabal-32_17": {
      "flake": false,
      "locked": {
        "lastModified": 1603716527,
        "narHash": "sha256-sDbrmur9Zfp4mPKohCD8IDZfXJ0Tjxpmr2R+kg5PpSY=",
        "owner": "haskell",
        "repo": "cabal",
        "rev": "94aaa8e4720081f9c75497e2735b90f6a819b08e",
        "type": "github"
      },
      "original": {
        "owner": "haskell",
        "ref": "3.2",
        "repo": "cabal",
        "type": "github"
      }
    },
    "cabal-32_18": {
      "flake": false,
      "locked": {
        "lastModified": 1603716527,
        "narHash": "sha256-sDbrmur9Zfp4mPKohCD8IDZfXJ0Tjxpmr2R+kg5PpSY=",
        "owner": "haskell",
        "repo": "cabal",
        "rev": "94aaa8e4720081f9c75497e2735b90f6a819b08e",
        "type": "github"
      },
      "original": {
        "owner": "haskell",
        "ref": "3.2",
        "repo": "cabal",
        "type": "github"
      }
    },
    "cabal-32_19": {
      "flake": false,
      "locked": {
        "lastModified": 1603716527,
        "narHash": "sha256-X0TFfdD4KZpwl0Zr6x+PLxUt/VyKQfX7ylXHdmZIL+w=",
        "owner": "haskell",
        "repo": "cabal",
        "rev": "48bf10787e27364730dd37a42b603cee8d6af7ee",
        "type": "github"
      },
      "original": {
        "owner": "haskell",
        "ref": "3.2",
        "repo": "cabal",
        "type": "github"
      }
    },
    "cabal-32_2": {
      "flake": false,
      "locked": {
        "lastModified": 1603716527,
        "narHash": "sha256-X0TFfdD4KZpwl0Zr6x+PLxUt/VyKQfX7ylXHdmZIL+w=",
        "owner": "haskell",
        "repo": "cabal",
        "rev": "48bf10787e27364730dd37a42b603cee8d6af7ee",
        "type": "github"
      },
      "original": {
        "owner": "haskell",
        "ref": "3.2",
        "repo": "cabal",
        "type": "github"
      }
    },
    "cabal-32_3": {
      "flake": false,
      "locked": {
        "lastModified": 1603716527,
        "narHash": "sha256-X0TFfdD4KZpwl0Zr6x+PLxUt/VyKQfX7ylXHdmZIL+w=",
        "owner": "haskell",
        "repo": "cabal",
        "rev": "48bf10787e27364730dd37a42b603cee8d6af7ee",
        "type": "github"
      },
      "original": {
        "owner": "haskell",
        "ref": "3.2",
        "repo": "cabal",
        "type": "github"
      }
    },
    "cabal-32_4": {
      "flake": false,
      "locked": {
        "lastModified": 1603716527,
        "narHash": "sha256-sDbrmur9Zfp4mPKohCD8IDZfXJ0Tjxpmr2R+kg5PpSY=",
        "owner": "haskell",
        "repo": "cabal",
        "rev": "94aaa8e4720081f9c75497e2735b90f6a819b08e",
        "type": "github"
      },
      "original": {
        "owner": "haskell",
        "ref": "3.2",
        "repo": "cabal",
        "type": "github"
      }
    },
    "cabal-32_5": {
      "flake": false,
      "locked": {
        "lastModified": 1603716527,
        "narHash": "sha256-sDbrmur9Zfp4mPKohCD8IDZfXJ0Tjxpmr2R+kg5PpSY=",
        "owner": "haskell",
        "repo": "cabal",
        "rev": "94aaa8e4720081f9c75497e2735b90f6a819b08e",
        "type": "github"
      },
      "original": {
        "owner": "haskell",
        "ref": "3.2",
        "repo": "cabal",
        "type": "github"
      }
    },
    "cabal-32_6": {
      "flake": false,
      "locked": {
        "lastModified": 1603716527,
        "narHash": "sha256-sDbrmur9Zfp4mPKohCD8IDZfXJ0Tjxpmr2R+kg5PpSY=",
        "owner": "haskell",
        "repo": "cabal",
        "rev": "94aaa8e4720081f9c75497e2735b90f6a819b08e",
        "type": "github"
      },
      "original": {
        "owner": "haskell",
        "ref": "3.2",
        "repo": "cabal",
        "type": "github"
      }
    },
    "cabal-32_7": {
      "flake": false,
      "locked": {
        "lastModified": 1603716527,
        "narHash": "sha256-sDbrmur9Zfp4mPKohCD8IDZfXJ0Tjxpmr2R+kg5PpSY=",
        "owner": "haskell",
        "repo": "cabal",
        "rev": "94aaa8e4720081f9c75497e2735b90f6a819b08e",
        "type": "github"
      },
      "original": {
        "owner": "haskell",
        "ref": "3.2",
        "repo": "cabal",
        "type": "github"
      }
    },
    "cabal-32_8": {
      "flake": false,
      "locked": {
        "lastModified": 1603716527,
        "narHash": "sha256-sDbrmur9Zfp4mPKohCD8IDZfXJ0Tjxpmr2R+kg5PpSY=",
        "owner": "haskell",
        "repo": "cabal",
        "rev": "94aaa8e4720081f9c75497e2735b90f6a819b08e",
        "type": "github"
      },
      "original": {
        "owner": "haskell",
        "ref": "3.2",
        "repo": "cabal",
        "type": "github"
      }
    },
    "cabal-32_9": {
      "flake": false,
      "locked": {
        "lastModified": 1603716527,
        "narHash": "sha256-sDbrmur9Zfp4mPKohCD8IDZfXJ0Tjxpmr2R+kg5PpSY=",
        "owner": "haskell",
        "repo": "cabal",
        "rev": "94aaa8e4720081f9c75497e2735b90f6a819b08e",
        "type": "github"
      },
      "original": {
        "owner": "haskell",
        "ref": "3.2",
        "repo": "cabal",
        "type": "github"
      }
    },
    "cabal-34": {
      "flake": false,
      "locked": {
        "lastModified": 1640353650,
        "narHash": "sha256-N1t6M3/wqj90AEdRkeC8i923gQYUpzSr8b40qVOZ1Rk=",
        "owner": "haskell",
        "repo": "cabal",
        "rev": "942639c18c0cd8ec53e0a6f8d120091af35312cd",
        "type": "github"
      },
      "original": {
        "owner": "haskell",
        "ref": "3.4",
        "repo": "cabal",
        "type": "github"
      }
    },
    "cabal-34_10": {
      "flake": false,
      "locked": {
        "lastModified": 1622475795,
        "narHash": "sha256-chwTL304Cav+7p38d9mcb+egABWmxo2Aq+xgVBgEb/U=",
        "owner": "haskell",
        "repo": "cabal",
        "rev": "b086c1995cdd616fc8d91f46a21e905cc50a1049",
        "type": "github"
      },
      "original": {
        "owner": "haskell",
        "ref": "3.4",
        "repo": "cabal",
        "type": "github"
      }
    },
    "cabal-34_11": {
      "flake": false,
      "locked": {
        "lastModified": 1622475795,
        "narHash": "sha256-chwTL304Cav+7p38d9mcb+egABWmxo2Aq+xgVBgEb/U=",
        "owner": "haskell",
        "repo": "cabal",
        "rev": "b086c1995cdd616fc8d91f46a21e905cc50a1049",
        "type": "github"
      },
      "original": {
        "owner": "haskell",
        "ref": "3.4",
        "repo": "cabal",
        "type": "github"
      }
    },
    "cabal-34_12": {
      "flake": false,
      "locked": {
        "lastModified": 1622475795,
        "narHash": "sha256-chwTL304Cav+7p38d9mcb+egABWmxo2Aq+xgVBgEb/U=",
        "owner": "haskell",
        "repo": "cabal",
        "rev": "b086c1995cdd616fc8d91f46a21e905cc50a1049",
        "type": "github"
      },
      "original": {
        "owner": "haskell",
        "ref": "3.4",
        "repo": "cabal",
        "type": "github"
      }
    },
    "cabal-34_13": {
      "flake": false,
      "locked": {
        "lastModified": 1622475795,
        "narHash": "sha256-chwTL304Cav+7p38d9mcb+egABWmxo2Aq+xgVBgEb/U=",
        "owner": "haskell",
        "repo": "cabal",
        "rev": "b086c1995cdd616fc8d91f46a21e905cc50a1049",
        "type": "github"
      },
      "original": {
        "owner": "haskell",
        "ref": "3.4",
        "repo": "cabal",
        "type": "github"
      }
    },
    "cabal-34_14": {
      "flake": false,
      "locked": {
        "lastModified": 1622475795,
        "narHash": "sha256-chwTL304Cav+7p38d9mcb+egABWmxo2Aq+xgVBgEb/U=",
        "owner": "haskell",
        "repo": "cabal",
        "rev": "b086c1995cdd616fc8d91f46a21e905cc50a1049",
        "type": "github"
      },
      "original": {
        "owner": "haskell",
        "ref": "3.4",
        "repo": "cabal",
        "type": "github"
      }
    },
    "cabal-34_15": {
      "flake": false,
      "locked": {
        "lastModified": 1622475795,
        "narHash": "sha256-chwTL304Cav+7p38d9mcb+egABWmxo2Aq+xgVBgEb/U=",
        "owner": "haskell",
        "repo": "cabal",
        "rev": "b086c1995cdd616fc8d91f46a21e905cc50a1049",
        "type": "github"
      },
      "original": {
        "owner": "haskell",
        "ref": "3.4",
        "repo": "cabal",
        "type": "github"
      }
    },
<<<<<<< HEAD
    "haskellNix": {
      "inputs": {
        "HTTP": "HTTP",
        "cabal-32": "cabal-32",
        "cabal-34": "cabal-34",
        "cabal-36": "cabal-36",
        "cardano-shell": "cardano-shell_2",
        "flake-compat": "flake-compat_3",
        "flake-utils": "flake-utils_5",
        "ghc-8.6.5-iohk": "ghc-8.6.5-iohk",
        "hackage": "hackage",
        "hpc-coveralls": "hpc-coveralls",
        "hydra": "hydra",
        "nixpkgs": [
          "cardano-wallet-unpatched",
          "nixpkgs"
        ],
        "nixpkgs-2003": "nixpkgs-2003",
        "nixpkgs-2105": "nixpkgs-2105",
        "nixpkgs-2111": "nixpkgs-2111",
        "nixpkgs-2205": "nixpkgs-2205",
        "nixpkgs-unstable": "nixpkgs-unstable",
        "old-ghc-nix": "old-ghc-nix",
        "stackage": "stackage",
        "tullia": "tullia"
      },
=======
    "cabal-34_16": {
      "flake": false,
>>>>>>> fdd09030
      "locked": {
        "lastModified": 1622475795,
        "narHash": "sha256-chwTL304Cav+7p38d9mcb+egABWmxo2Aq+xgVBgEb/U=",
        "owner": "haskell",
        "repo": "cabal",
        "rev": "b086c1995cdd616fc8d91f46a21e905cc50a1049",
        "type": "github"
      },
      "original": {
        "owner": "haskell",
        "ref": "3.4",
        "repo": "cabal",
        "type": "github"
      }
    },
    "cabal-34_17": {
      "flake": false,
      "locked": {
        "lastModified": 1622475795,
        "narHash": "sha256-chwTL304Cav+7p38d9mcb+egABWmxo2Aq+xgVBgEb/U=",
        "owner": "haskell",
        "repo": "cabal",
        "rev": "b086c1995cdd616fc8d91f46a21e905cc50a1049",
        "type": "github"
      },
      "original": {
        "owner": "haskell",
        "ref": "3.4",
        "repo": "cabal",
        "type": "github"
      }
    },
    "cabal-34_18": {
      "flake": false,
      "locked": {
        "lastModified": 1622475795,
        "narHash": "sha256-chwTL304Cav+7p38d9mcb+egABWmxo2Aq+xgVBgEb/U=",
        "owner": "haskell",
        "repo": "cabal",
        "rev": "b086c1995cdd616fc8d91f46a21e905cc50a1049",
        "type": "github"
      },
      "original": {
        "owner": "haskell",
        "ref": "3.4",
        "repo": "cabal",
        "type": "github"
      }
    },
    "cabal-34_19": {
      "flake": false,
      "locked": {
        "lastModified": 1645834128,
        "narHash": "sha256-wG3d+dOt14z8+ydz4SL7pwGfe7SiimxcD/LOuPCV6xM=",
        "owner": "haskell",
        "repo": "cabal",
        "rev": "5ff598c67f53f7c4f48e31d722ba37172230c462",
        "type": "github"
      },
      "original": {
        "owner": "haskell",
        "ref": "3.4",
        "repo": "cabal",
        "type": "github"
      }
    },
    "cabal-34_2": {
      "flake": false,
      "locked": {
        "lastModified": 1640353650,
        "narHash": "sha256-N1t6M3/wqj90AEdRkeC8i923gQYUpzSr8b40qVOZ1Rk=",
        "owner": "haskell",
        "repo": "cabal",
        "rev": "942639c18c0cd8ec53e0a6f8d120091af35312cd",
        "type": "github"
      },
      "original": {
        "owner": "haskell",
        "ref": "3.4",
        "repo": "cabal",
        "type": "github"
      }
    },
    "cabal-34_3": {
      "flake": false,
      "locked": {
        "lastModified": 1640353650,
        "narHash": "sha256-N1t6M3/wqj90AEdRkeC8i923gQYUpzSr8b40qVOZ1Rk=",
        "owner": "haskell",
        "repo": "cabal",
        "rev": "942639c18c0cd8ec53e0a6f8d120091af35312cd",
        "type": "github"
      },
      "original": {
        "owner": "haskell",
        "ref": "3.4",
        "repo": "cabal",
        "type": "github"
      }
    },
    "cabal-34_4": {
      "flake": false,
      "locked": {
        "lastModified": 1622475795,
        "narHash": "sha256-chwTL304Cav+7p38d9mcb+egABWmxo2Aq+xgVBgEb/U=",
        "owner": "haskell",
        "repo": "cabal",
        "rev": "b086c1995cdd616fc8d91f46a21e905cc50a1049",
        "type": "github"
      },
      "original": {
        "owner": "haskell",
        "ref": "3.4",
        "repo": "cabal",
        "type": "github"
      }
    },
    "cabal-34_5": {
      "flake": false,
      "locked": {
        "lastModified": 1622475795,
        "narHash": "sha256-chwTL304Cav+7p38d9mcb+egABWmxo2Aq+xgVBgEb/U=",
        "owner": "haskell",
        "repo": "cabal",
        "rev": "b086c1995cdd616fc8d91f46a21e905cc50a1049",
        "type": "github"
      },
      "original": {
        "owner": "haskell",
        "ref": "3.4",
        "repo": "cabal",
        "type": "github"
      }
    },
    "cabal-34_6": {
      "flake": false,
      "locked": {
        "lastModified": 1622475795,
        "narHash": "sha256-chwTL304Cav+7p38d9mcb+egABWmxo2Aq+xgVBgEb/U=",
        "owner": "haskell",
        "repo": "cabal",
        "rev": "b086c1995cdd616fc8d91f46a21e905cc50a1049",
        "type": "github"
      },
      "original": {
        "owner": "haskell",
        "ref": "3.4",
        "repo": "cabal",
        "type": "github"
      }
    },
    "cabal-34_7": {
      "flake": false,
      "locked": {
        "lastModified": 1622475795,
        "narHash": "sha256-chwTL304Cav+7p38d9mcb+egABWmxo2Aq+xgVBgEb/U=",
        "owner": "haskell",
        "repo": "cabal",
        "rev": "b086c1995cdd616fc8d91f46a21e905cc50a1049",
        "type": "github"
      },
      "original": {
        "owner": "haskell",
        "ref": "3.4",
        "repo": "cabal",
        "type": "github"
      }
    },
    "cabal-34_8": {
      "flake": false,
      "locked": {
        "lastModified": 1622475795,
        "narHash": "sha256-chwTL304Cav+7p38d9mcb+egABWmxo2Aq+xgVBgEb/U=",
        "owner": "haskell",
        "repo": "cabal",
        "rev": "b086c1995cdd616fc8d91f46a21e905cc50a1049",
        "type": "github"
      },
      "original": {
        "owner": "haskell",
        "ref": "3.4",
        "repo": "cabal",
        "type": "github"
      }
    },
    "cabal-34_9": {
      "flake": false,
      "locked": {
        "lastModified": 1622475795,
        "narHash": "sha256-chwTL304Cav+7p38d9mcb+egABWmxo2Aq+xgVBgEb/U=",
        "owner": "haskell",
        "repo": "cabal",
        "rev": "b086c1995cdd616fc8d91f46a21e905cc50a1049",
        "type": "github"
      },
      "original": {
        "owner": "haskell",
        "ref": "3.4",
        "repo": "cabal",
        "type": "github"
      }
    },
    "cabal-36": {
      "flake": false,
      "locked": {
        "lastModified": 1641652457,
        "narHash": "sha256-BlFPKP4C4HRUJeAbdembX1Rms1LD380q9s0qVDeoAak=",
        "owner": "haskell",
        "repo": "cabal",
        "rev": "f27667f8ec360c475027dcaee0138c937477b070",
        "type": "github"
      },
      "original": {
        "owner": "haskell",
        "ref": "3.6",
        "repo": "cabal",
        "type": "github"
      }
    },
    "cabal-36_10": {
      "flake": false,
      "locked": {
        "lastModified": 1640163203,
        "narHash": "sha256-TwDWP2CffT0j40W6zr0J1Qbu+oh3nsF1lUx9446qxZM=",
        "owner": "haskell",
        "repo": "cabal",
        "rev": "ecf418050c1821f25e2e218f1be94c31e0465df1",
        "type": "github"
      },
      "original": {
        "owner": "haskell",
        "ref": "3.6",
        "repo": "cabal",
        "type": "github"
      }
    },
    "cabal-36_11": {
      "flake": false,
      "locked": {
        "lastModified": 1640163203,
        "narHash": "sha256-TwDWP2CffT0j40W6zr0J1Qbu+oh3nsF1lUx9446qxZM=",
        "owner": "haskell",
        "repo": "cabal",
        "rev": "ecf418050c1821f25e2e218f1be94c31e0465df1",
        "type": "github"
      },
      "original": {
        "owner": "haskell",
        "ref": "3.6",
        "repo": "cabal",
        "type": "github"
      }
    },
    "cabal-36_12": {
      "flake": false,
      "locked": {
        "lastModified": 1640163203,
        "narHash": "sha256-TwDWP2CffT0j40W6zr0J1Qbu+oh3nsF1lUx9446qxZM=",
        "owner": "haskell",
        "repo": "cabal",
        "rev": "ecf418050c1821f25e2e218f1be94c31e0465df1",
        "type": "github"
      },
      "original": {
        "owner": "haskell",
        "ref": "3.6",
        "repo": "cabal",
        "type": "github"
      }
    },
    "cabal-36_13": {
      "flake": false,
      "locked": {
        "lastModified": 1640163203,
        "narHash": "sha256-TwDWP2CffT0j40W6zr0J1Qbu+oh3nsF1lUx9446qxZM=",
        "owner": "haskell",
        "repo": "cabal",
        "rev": "ecf418050c1821f25e2e218f1be94c31e0465df1",
        "type": "github"
      },
      "original": {
        "owner": "haskell",
        "ref": "3.6",
        "repo": "cabal",
        "type": "github"
      }
    },
    "cabal-36_14": {
      "flake": false,
      "locked": {
        "lastModified": 1640163203,
        "narHash": "sha256-TwDWP2CffT0j40W6zr0J1Qbu+oh3nsF1lUx9446qxZM=",
        "owner": "haskell",
        "repo": "cabal",
        "rev": "ecf418050c1821f25e2e218f1be94c31e0465df1",
        "type": "github"
      },
      "original": {
        "owner": "haskell",
        "ref": "3.6",
        "repo": "cabal",
        "type": "github"
      }
    },
    "cabal-36_15": {
      "flake": false,
      "locked": {
        "lastModified": 1669081697,
        "narHash": "sha256-I5or+V7LZvMxfbYgZATU4awzkicBwwok4mVoje+sGmU=",
        "owner": "haskell",
        "repo": "cabal",
        "rev": "8fd619e33d34924a94e691c5fea2c42f0fc7f144",
        "type": "github"
      },
      "original": {
        "owner": "haskell",
        "ref": "3.6",
        "repo": "cabal",
        "type": "github"
      }
    },
    "cabal-36_2": {
      "flake": false,
      "locked": {
        "lastModified": 1641652457,
        "narHash": "sha256-BlFPKP4C4HRUJeAbdembX1Rms1LD380q9s0qVDeoAak=",
        "owner": "haskell",
        "repo": "cabal",
        "rev": "f27667f8ec360c475027dcaee0138c937477b070",
        "type": "github"
      },
      "original": {
        "owner": "haskell",
        "ref": "3.6",
        "repo": "cabal",
        "type": "github"
      }
    },
    "cabal-36_3": {
      "flake": false,
      "locked": {
        "lastModified": 1641652457,
        "narHash": "sha256-BlFPKP4C4HRUJeAbdembX1Rms1LD380q9s0qVDeoAak=",
        "owner": "haskell",
        "repo": "cabal",
        "rev": "f27667f8ec360c475027dcaee0138c937477b070",
        "type": "github"
      },
      "original": {
        "owner": "haskell",
        "ref": "3.6",
        "repo": "cabal",
        "type": "github"
      }
    },
    "cabal-36_4": {
      "flake": false,
      "locked": {
        "lastModified": 1640163203,
        "narHash": "sha256-TwDWP2CffT0j40W6zr0J1Qbu+oh3nsF1lUx9446qxZM=",
        "owner": "haskell",
        "repo": "cabal",
        "rev": "ecf418050c1821f25e2e218f1be94c31e0465df1",
        "type": "github"
      },
      "original": {
        "owner": "haskell",
        "ref": "3.6",
        "repo": "cabal",
        "type": "github"
      }
    },
    "cabal-36_5": {
      "flake": false,
      "locked": {
        "lastModified": 1640163203,
        "narHash": "sha256-TwDWP2CffT0j40W6zr0J1Qbu+oh3nsF1lUx9446qxZM=",
        "owner": "haskell",
        "repo": "cabal",
        "rev": "ecf418050c1821f25e2e218f1be94c31e0465df1",
        "type": "github"
      },
      "original": {
        "owner": "haskell",
        "ref": "3.6",
        "repo": "cabal",
        "type": "github"
      }
    },
    "cabal-36_6": {
      "flake": false,
      "locked": {
        "lastModified": 1640163203,
        "narHash": "sha256-TwDWP2CffT0j40W6zr0J1Qbu+oh3nsF1lUx9446qxZM=",
        "owner": "haskell",
        "repo": "cabal",
        "rev": "ecf418050c1821f25e2e218f1be94c31e0465df1",
        "type": "github"
      },
      "original": {
        "owner": "haskell",
        "ref": "3.6",
        "repo": "cabal",
        "type": "github"
      }
    },
    "cabal-36_7": {
      "flake": false,
      "locked": {
        "lastModified": 1640163203,
        "narHash": "sha256-TwDWP2CffT0j40W6zr0J1Qbu+oh3nsF1lUx9446qxZM=",
        "owner": "haskell",
        "repo": "cabal",
        "rev": "ecf418050c1821f25e2e218f1be94c31e0465df1",
        "type": "github"
      },
      "original": {
        "owner": "haskell",
        "ref": "3.6",
        "repo": "cabal",
        "type": "github"
      }
    },
    "cabal-36_8": {
      "flake": false,
      "locked": {
        "lastModified": 1640163203,
        "narHash": "sha256-TwDWP2CffT0j40W6zr0J1Qbu+oh3nsF1lUx9446qxZM=",
        "owner": "haskell",
        "repo": "cabal",
        "rev": "ecf418050c1821f25e2e218f1be94c31e0465df1",
        "type": "github"
      },
      "original": {
        "owner": "haskell",
        "ref": "3.6",
        "repo": "cabal",
        "type": "github"
      }
    },
    "cabal-36_9": {
      "flake": false,
      "locked": {
        "lastModified": 1640163203,
        "narHash": "sha256-TwDWP2CffT0j40W6zr0J1Qbu+oh3nsF1lUx9446qxZM=",
        "owner": "haskell",
        "repo": "cabal",
        "rev": "ecf418050c1821f25e2e218f1be94c31e0465df1",
        "type": "github"
      },
      "original": {
        "owner": "haskell",
        "ref": "3.6",
        "repo": "cabal",
        "type": "github"
      }
    },
    "cardano-mainnet-mirror": {
      "inputs": {
        "nixpkgs": "nixpkgs"
      },
      "locked": {
        "lastModified": 1642701714,
        "narHash": "sha256-SR3luE+ePX6U193EKE/KSEuVzWAW0YsyPYDC4hOvALs=",
        "owner": "input-output-hk",
        "repo": "cardano-mainnet-mirror",
        "rev": "819488be9eabbba6aaa7c931559bc584d8071e3d",
        "type": "github"
      },
      "original": {
        "owner": "input-output-hk",
        "ref": "nix",
        "repo": "cardano-mainnet-mirror",
        "type": "github"
      }
    },
    "cardano-mainnet-mirror_10": {
      "inputs": {
        "nixpkgs": "nixpkgs_13"
      },
      "locked": {
        "lastModified": 1642701714,
        "narHash": "sha256-SR3luE+ePX6U193EKE/KSEuVzWAW0YsyPYDC4hOvALs=",
        "owner": "input-output-hk",
        "repo": "cardano-mainnet-mirror",
        "rev": "819488be9eabbba6aaa7c931559bc584d8071e3d",
        "type": "github"
      },
      "original": {
        "owner": "input-output-hk",
        "ref": "nix",
        "repo": "cardano-mainnet-mirror",
        "type": "github"
      }
    },
    "cardano-mainnet-mirror_11": {
      "inputs": {
        "nixpkgs": "nixpkgs_14"
      },
      "locked": {
        "lastModified": 1642701714,
        "narHash": "sha256-SR3luE+ePX6U193EKE/KSEuVzWAW0YsyPYDC4hOvALs=",
        "owner": "input-output-hk",
        "repo": "cardano-mainnet-mirror",
        "rev": "819488be9eabbba6aaa7c931559bc584d8071e3d",
        "type": "github"
      },
      "original": {
        "owner": "input-output-hk",
        "ref": "nix",
        "repo": "cardano-mainnet-mirror",
        "type": "github"
      }
    },
    "cardano-mainnet-mirror_12": {
      "inputs": {
        "nixpkgs": "nixpkgs_15"
      },
      "locked": {
        "lastModified": 1642701714,
        "narHash": "sha256-SR3luE+ePX6U193EKE/KSEuVzWAW0YsyPYDC4hOvALs=",
        "owner": "input-output-hk",
        "repo": "cardano-mainnet-mirror",
        "rev": "819488be9eabbba6aaa7c931559bc584d8071e3d",
        "type": "github"
      },
      "original": {
        "owner": "input-output-hk",
        "ref": "nix",
        "repo": "cardano-mainnet-mirror",
        "type": "github"
      }
    },
    "cardano-mainnet-mirror_2": {
      "inputs": {
        "nixpkgs": "nixpkgs_4"
      },
      "locked": {
        "lastModified": 1642701714,
        "narHash": "sha256-SR3luE+ePX6U193EKE/KSEuVzWAW0YsyPYDC4hOvALs=",
        "owner": "input-output-hk",
        "repo": "cardano-mainnet-mirror",
        "rev": "819488be9eabbba6aaa7c931559bc584d8071e3d",
        "type": "github"
      },
      "original": {
        "owner": "input-output-hk",
        "ref": "nix",
        "repo": "cardano-mainnet-mirror",
        "type": "github"
      }
    },
    "cardano-mainnet-mirror_3": {
      "inputs": {
        "nixpkgs": "nixpkgs_6"
      },
      "locked": {
        "lastModified": 1642701714,
        "narHash": "sha256-SR3luE+ePX6U193EKE/KSEuVzWAW0YsyPYDC4hOvALs=",
        "owner": "input-output-hk",
        "repo": "cardano-mainnet-mirror",
        "rev": "819488be9eabbba6aaa7c931559bc584d8071e3d",
        "type": "github"
      },
      "original": {
        "owner": "input-output-hk",
        "ref": "nix",
        "repo": "cardano-mainnet-mirror",
        "type": "github"
      }
    },
    "cardano-mainnet-mirror_4": {
      "inputs": {
        "nixpkgs": "nixpkgs_7"
      },
      "locked": {
        "lastModified": 1642701714,
        "narHash": "sha256-SR3luE+ePX6U193EKE/KSEuVzWAW0YsyPYDC4hOvALs=",
        "owner": "input-output-hk",
        "repo": "cardano-mainnet-mirror",
        "rev": "819488be9eabbba6aaa7c931559bc584d8071e3d",
        "type": "github"
      },
      "original": {
        "owner": "input-output-hk",
        "ref": "nix",
        "repo": "cardano-mainnet-mirror",
        "type": "github"
      }
    },
    "cardano-mainnet-mirror_5": {
      "inputs": {
        "nixpkgs": "nixpkgs_8"
      },
      "locked": {
        "lastModified": 1642701714,
        "narHash": "sha256-SR3luE+ePX6U193EKE/KSEuVzWAW0YsyPYDC4hOvALs=",
        "owner": "input-output-hk",
        "repo": "cardano-mainnet-mirror",
        "rev": "819488be9eabbba6aaa7c931559bc584d8071e3d",
        "type": "github"
      },
      "original": {
        "owner": "input-output-hk",
        "ref": "nix",
        "repo": "cardano-mainnet-mirror",
        "type": "github"
      }
    },
    "cardano-mainnet-mirror_6": {
      "inputs": {
        "nixpkgs": "nixpkgs_9"
      },
      "locked": {
        "lastModified": 1642701714,
        "narHash": "sha256-SR3luE+ePX6U193EKE/KSEuVzWAW0YsyPYDC4hOvALs=",
        "owner": "input-output-hk",
        "repo": "cardano-mainnet-mirror",
        "rev": "819488be9eabbba6aaa7c931559bc584d8071e3d",
        "type": "github"
      },
      "original": {
        "owner": "input-output-hk",
        "ref": "nix",
        "repo": "cardano-mainnet-mirror",
        "type": "github"
      }
    },
    "cardano-mainnet-mirror_7": {
      "inputs": {
        "nixpkgs": "nixpkgs_10"
      },
      "locked": {
        "lastModified": 1642701714,
        "narHash": "sha256-SR3luE+ePX6U193EKE/KSEuVzWAW0YsyPYDC4hOvALs=",
        "owner": "input-output-hk",
        "repo": "cardano-mainnet-mirror",
        "rev": "819488be9eabbba6aaa7c931559bc584d8071e3d",
        "type": "github"
      },
      "original": {
        "owner": "input-output-hk",
        "ref": "nix",
        "repo": "cardano-mainnet-mirror",
        "type": "github"
      }
    },
    "cardano-mainnet-mirror_8": {
      "inputs": {
        "nixpkgs": "nixpkgs_11"
      },
      "locked": {
        "lastModified": 1642701714,
        "narHash": "sha256-SR3luE+ePX6U193EKE/KSEuVzWAW0YsyPYDC4hOvALs=",
        "owner": "input-output-hk",
        "repo": "cardano-mainnet-mirror",
        "rev": "819488be9eabbba6aaa7c931559bc584d8071e3d",
        "type": "github"
      },
      "original": {
        "owner": "input-output-hk",
        "ref": "nix",
        "repo": "cardano-mainnet-mirror",
        "type": "github"
      }
    },
    "cardano-mainnet-mirror_9": {
      "inputs": {
        "nixpkgs": "nixpkgs_12"
      },
      "locked": {
        "lastModified": 1642701714,
        "narHash": "sha256-SR3luE+ePX6U193EKE/KSEuVzWAW0YsyPYDC4hOvALs=",
        "owner": "input-output-hk",
        "repo": "cardano-mainnet-mirror",
        "rev": "819488be9eabbba6aaa7c931559bc584d8071e3d",
        "type": "github"
      },
      "original": {
        "owner": "input-output-hk",
        "ref": "nix",
        "repo": "cardano-mainnet-mirror",
        "type": "github"
      }
    },
    "cardano-node-1_35_4": {
      "inputs": {
        "CHaP": "CHaP_2",
        "cardano-mainnet-mirror": "cardano-mainnet-mirror",
        "cardano-node-workbench": "cardano-node-workbench",
        "customConfig": "customConfig_2",
        "flake-compat": "flake-compat_2",
        "hackageNix": "hackageNix",
        "haskellNix": "haskellNix_2",
        "hostNixpkgs": [
          "cardano-wallet-unpatched",
          "cardano-node-1_35_4",
          "nixpkgs"
        ],
        "iohkNix": "iohkNix_2",
        "nixTools": "nixTools",
        "nixpkgs": [
          "cardano-wallet-unpatched",
          "cardano-node-1_35_4",
          "haskellNix",
          "nixpkgs-unstable"
        ],
        "node-measured": "node-measured",
        "node-process": "node-process_2",
        "node-snapshot": "node-snapshot_2",
        "plutus-apps": "plutus-apps_4",
        "utils": "utils_18"
      },
      "locked": {
        "lastModified": 1667644902,
        "narHash": "sha256-WRRzfpDc+YVmTNbN9LNYY4dS8o21p/6NoKxtcZmoAcg=",
        "owner": "input-output-hk",
        "repo": "cardano-node",
        "rev": "ebc7be471b30e5931b35f9bbc236d21c375b91bb",
        "type": "github"
      },
      "original": {
        "owner": "input-output-hk",
        "ref": "1.35.4",
        "repo": "cardano-node",
        "type": "github"
      }
    },
    "cardano-node-snapshot": {
      "inputs": {
        "customConfig": "customConfig_6",
        "haskellNix": "haskellNix_6",
        "iohkNix": "iohkNix_6",
        "membench": "membench_4",
        "nixpkgs": [
          "cardano-wallet-unpatched",
          "cardano-node-1_35_4",
          "node-measured",
          "node-measured",
          "membench",
          "cardano-node-snapshot",
          "haskellNix",
          "nixpkgs-2105"
        ],
        "plutus-example": "plutus-example",
        "utils": "utils_5"
      },
      "locked": {
        "lastModified": 1645120669,
        "narHash": "sha256-2MKfGsYS5n69+pfqNHb4IH/E95ok1MD7mhEYfUpRcz4=",
        "owner": "input-output-hk",
        "repo": "cardano-node",
        "rev": "7f00e3ea5a61609e19eeeee4af35241571efdf5c",
        "type": "github"
      },
      "original": {
        "owner": "input-output-hk",
        "repo": "cardano-node",
        "rev": "30d62b86e7b98da28ef8ad9412e4e00a1ba1231d",
        "type": "github"
      }
    },
    "cardano-node-snapshot_2": {
      "inputs": {
        "customConfig": "customConfig_7",
        "haskellNix": "haskellNix_7",
        "iohkNix": "iohkNix_7",
        "membench": "membench_5",
        "nixpkgs": [
          "cardano-wallet-unpatched",
          "cardano-node-1_35_4",
          "node-measured",
          "node-measured",
          "membench",
          "cardano-node-snapshot",
          "membench",
          "cardano-node-snapshot",
          "haskellNix",
          "nixpkgs-2105"
        ],
        "utils": "utils_3"
      },
      "locked": {
        "lastModified": 1644954571,
        "narHash": "sha256-c6MM1mQoS/AnTIrwaRmITK4L4i9lLNtkjOUHiseBtUs=",
        "owner": "input-output-hk",
        "repo": "cardano-node",
        "rev": "30d62b86e7b98da28ef8ad9412e4e00a1ba1231d",
        "type": "github"
      },
      "original": {
        "owner": "input-output-hk",
        "repo": "cardano-node",
        "rev": "30d62b86e7b98da28ef8ad9412e4e00a1ba1231d",
        "type": "github"
      }
    },
    "cardano-node-snapshot_3": {
      "inputs": {
        "customConfig": "customConfig_10",
        "haskellNix": "haskellNix_10",
        "iohkNix": "iohkNix_10",
        "membench": "membench_7",
        "nixpkgs": [
          "cardano-wallet-unpatched",
          "cardano-node-1_35_4",
          "node-measured",
          "node-process",
          "membench",
          "cardano-node-snapshot",
          "haskellNix",
          "nixpkgs-2105"
        ],
        "plutus-example": "plutus-example_3",
        "utils": "utils_9"
      },
      "locked": {
        "lastModified": 1645120669,
        "narHash": "sha256-2MKfGsYS5n69+pfqNHb4IH/E95ok1MD7mhEYfUpRcz4=",
        "owner": "input-output-hk",
        "repo": "cardano-node",
        "rev": "7f00e3ea5a61609e19eeeee4af35241571efdf5c",
        "type": "github"
      },
      "original": {
        "owner": "input-output-hk",
        "repo": "cardano-node",
        "rev": "30d62b86e7b98da28ef8ad9412e4e00a1ba1231d",
        "type": "github"
      }
    },
    "cardano-node-snapshot_4": {
      "inputs": {
        "customConfig": "customConfig_11",
        "haskellNix": "haskellNix_11",
        "iohkNix": "iohkNix_11",
        "membench": "membench_8",
        "nixpkgs": [
          "cardano-wallet-unpatched",
          "cardano-node-1_35_4",
          "node-measured",
          "node-process",
          "membench",
          "cardano-node-snapshot",
          "membench",
          "cardano-node-snapshot",
          "haskellNix",
          "nixpkgs-2105"
        ],
        "utils": "utils_7"
      },
      "locked": {
        "lastModified": 1644954571,
        "narHash": "sha256-c6MM1mQoS/AnTIrwaRmITK4L4i9lLNtkjOUHiseBtUs=",
        "owner": "input-output-hk",
        "repo": "cardano-node",
        "rev": "30d62b86e7b98da28ef8ad9412e4e00a1ba1231d",
        "type": "github"
      },
      "original": {
        "owner": "input-output-hk",
        "repo": "cardano-node",
        "rev": "30d62b86e7b98da28ef8ad9412e4e00a1ba1231d",
        "type": "github"
      }
    },
    "cardano-node-snapshot_5": {
      "inputs": {
        "customConfig": "customConfig_14",
        "haskellNix": "haskellNix_14",
        "iohkNix": "iohkNix_14",
        "membench": "membench_10",
        "nixpkgs": [
          "cardano-wallet-unpatched",
          "cardano-node-1_35_4",
          "node-measured",
          "node-snapshot",
          "membench",
          "cardano-node-snapshot",
          "haskellNix",
          "nixpkgs-2105"
        ],
        "utils": "utils_11"
      },
      "locked": {
        "lastModified": 1644954571,
        "narHash": "sha256-c6MM1mQoS/AnTIrwaRmITK4L4i9lLNtkjOUHiseBtUs=",
        "owner": "input-output-hk",
        "repo": "cardano-node",
        "rev": "30d62b86e7b98da28ef8ad9412e4e00a1ba1231d",
        "type": "github"
      },
      "original": {
        "owner": "input-output-hk",
        "repo": "cardano-node",
        "rev": "30d62b86e7b98da28ef8ad9412e4e00a1ba1231d",
        "type": "github"
      }
    },
    "cardano-node-snapshot_6": {
      "inputs": {
        "customConfig": "customConfig_17",
        "haskellNix": "haskellNix_17",
        "iohkNix": "iohkNix_17",
        "membench": "membench_12",
        "nixpkgs": [
          "cardano-wallet-unpatched",
          "cardano-node-1_35_4",
          "node-snapshot",
          "membench",
          "cardano-node-snapshot",
          "haskellNix",
          "nixpkgs-2105"
        ],
        "utils": "utils_15"
      },
      "locked": {
        "lastModified": 1644954571,
        "narHash": "sha256-c6MM1mQoS/AnTIrwaRmITK4L4i9lLNtkjOUHiseBtUs=",
        "owner": "input-output-hk",
        "repo": "cardano-node",
        "rev": "30d62b86e7b98da28ef8ad9412e4e00a1ba1231d",
        "type": "github"
      },
      "original": {
        "owner": "input-output-hk",
        "repo": "cardano-node",
        "rev": "30d62b86e7b98da28ef8ad9412e4e00a1ba1231d",
        "type": "github"
      }
    },
    "cardano-node-workbench": {
      "inputs": {
        "cardano-node-workbench": "cardano-node-workbench_2",
        "customConfig": "customConfig",
        "flake-compat": "flake-compat",
        "haskellNix": "haskellNix",
        "hostNixpkgs": [
          "cardano-wallet-unpatched",
          "cardano-node-1_35_4",
          "cardano-node-workbench",
          "nixpkgs"
        ],
        "iohkNix": "iohkNix",
        "membench": "membench",
        "nixpkgs": [
          "cardano-wallet-unpatched",
          "cardano-node-1_35_4",
          "cardano-node-workbench",
          "haskellNix",
          "nixpkgs-2105"
        ],
        "plutus-apps": "plutus-apps",
        "utils": "utils"
      },
      "locked": {
        "lastModified": 1647983004,
        "narHash": "sha256-29kzatjbzREnXoT6Yh89OC82C5qI8eCVZhm4OeSjrgw=",
        "owner": "input-output-hk",
        "repo": "cardano-node",
        "rev": "ed9932c52aaa535b71f72a5b4cc0cecb3344a5a3",
        "type": "github"
      },
      "original": {
        "owner": "input-output-hk",
        "repo": "cardano-node",
        "rev": "ed9932c52aaa535b71f72a5b4cc0cecb3344a5a3",
        "type": "github"
      }
    },
    "cardano-node-workbench_2": {
      "flake": false,
      "locked": {
        "lastModified": 1647605822,
        "narHash": "sha256-bhgSsshidZ7dOPpXdG88pIqhy5VgXWi3LXtR78oDiEo=",
        "owner": "input-output-hk",
        "repo": "cardano-node",
        "rev": "44ac30fb04d02d41ba005ca5228db9b5e9b887d2",
        "type": "github"
      },
      "original": {
        "owner": "input-output-hk",
        "repo": "cardano-node",
        "rev": "44ac30fb04d02d41ba005ca5228db9b5e9b887d2",
        "type": "github"
      }
    },
    "cardano-node-workbench_3": {
      "inputs": {
        "cardano-node-workbench": "cardano-node-workbench_4",
        "customConfig": "customConfig_3",
        "flake-compat": "flake-compat_4",
        "haskellNix": "haskellNix_3",
        "hostNixpkgs": [
          "cardano-wallet-unpatched",
          "cardano-node-1_35_4",
          "node-measured",
          "cardano-node-workbench",
          "nixpkgs"
        ],
        "iohkNix": "iohkNix_3",
        "membench": "membench_2",
        "nixpkgs": [
          "cardano-wallet-unpatched",
          "cardano-node-1_35_4",
          "node-measured",
          "cardano-node-workbench",
          "haskellNix",
          "nixpkgs-2105"
        ],
        "plutus-apps": "plutus-apps_2",
        "utils": "utils_2"
      },
      "locked": {
        "lastModified": 1647983004,
        "narHash": "sha256-29kzatjbzREnXoT6Yh89OC82C5qI8eCVZhm4OeSjrgw=",
        "owner": "input-output-hk",
        "repo": "cardano-node",
        "rev": "ed9932c52aaa535b71f72a5b4cc0cecb3344a5a3",
        "type": "github"
      },
      "original": {
        "owner": "input-output-hk",
        "repo": "cardano-node",
        "rev": "ed9932c52aaa535b71f72a5b4cc0cecb3344a5a3",
        "type": "github"
      }
    },
    "cardano-node-workbench_4": {
      "flake": false,
      "locked": {
        "lastModified": 1647605822,
        "narHash": "sha256-bhgSsshidZ7dOPpXdG88pIqhy5VgXWi3LXtR78oDiEo=",
        "owner": "input-output-hk",
        "repo": "cardano-node",
        "rev": "44ac30fb04d02d41ba005ca5228db9b5e9b887d2",
        "type": "github"
      },
      "original": {
        "owner": "input-output-hk",
        "repo": "cardano-node",
        "rev": "44ac30fb04d02d41ba005ca5228db9b5e9b887d2",
        "type": "github"
      }
    },
    "cardano-node-workbench_5": {
      "flake": false,
      "locked": {
        "lastModified": 1647605822,
        "narHash": "sha256-bhgSsshidZ7dOPpXdG88pIqhy5VgXWi3LXtR78oDiEo=",
        "owner": "input-output-hk",
        "repo": "cardano-node",
        "rev": "44ac30fb04d02d41ba005ca5228db9b5e9b887d2",
        "type": "github"
      },
      "original": {
        "owner": "input-output-hk",
        "repo": "cardano-node",
        "rev": "44ac30fb04d02d41ba005ca5228db9b5e9b887d2",
        "type": "github"
      }
    },
    "cardano-node-workbench_6": {
      "flake": false,
      "locked": {
        "lastModified": 1647605822,
        "narHash": "sha256-bhgSsshidZ7dOPpXdG88pIqhy5VgXWi3LXtR78oDiEo=",
        "owner": "input-output-hk",
        "repo": "cardano-node",
        "rev": "44ac30fb04d02d41ba005ca5228db9b5e9b887d2",
        "type": "github"
      },
      "original": {
        "owner": "input-output-hk",
        "repo": "cardano-node",
        "rev": "44ac30fb04d02d41ba005ca5228db9b5e9b887d2",
        "type": "github"
      }
    },
    "cardano-shell": {
      "flake": false,
      "locked": {
        "lastModified": 1608537748,
        "narHash": "sha256-PulY1GfiMgKVnBci3ex4ptk2UNYMXqGjJOxcPy2KYT4=",
        "owner": "input-output-hk",
        "repo": "cardano-shell",
        "rev": "9392c75087cb9a3d453998f4230930dea3a95725",
        "type": "github"
      },
      "original": {
        "owner": "input-output-hk",
        "repo": "cardano-shell",
        "type": "github"
      }
    },
    "cardano-shell_10": {
      "flake": false,
      "locked": {
        "lastModified": 1608537748,
        "narHash": "sha256-PulY1GfiMgKVnBci3ex4ptk2UNYMXqGjJOxcPy2KYT4=",
        "owner": "input-output-hk",
        "repo": "cardano-shell",
        "rev": "9392c75087cb9a3d453998f4230930dea3a95725",
        "type": "github"
      },
      "original": {
        "owner": "input-output-hk",
        "repo": "cardano-shell",
        "type": "github"
      }
    },
    "cardano-shell_11": {
      "flake": false,
      "locked": {
        "lastModified": 1608537748,
        "narHash": "sha256-PulY1GfiMgKVnBci3ex4ptk2UNYMXqGjJOxcPy2KYT4=",
        "owner": "input-output-hk",
        "repo": "cardano-shell",
        "rev": "9392c75087cb9a3d453998f4230930dea3a95725",
        "type": "github"
      },
      "original": {
        "owner": "input-output-hk",
        "repo": "cardano-shell",
        "type": "github"
      }
    },
    "cardano-shell_12": {
      "flake": false,
      "locked": {
        "lastModified": 1608537748,
        "narHash": "sha256-PulY1GfiMgKVnBci3ex4ptk2UNYMXqGjJOxcPy2KYT4=",
        "owner": "input-output-hk",
        "repo": "cardano-shell",
        "rev": "9392c75087cb9a3d453998f4230930dea3a95725",
        "type": "github"
      },
      "original": {
        "owner": "input-output-hk",
        "repo": "cardano-shell",
        "type": "github"
      }
    },
    "cardano-shell_13": {
      "flake": false,
      "locked": {
        "lastModified": 1608537748,
        "narHash": "sha256-PulY1GfiMgKVnBci3ex4ptk2UNYMXqGjJOxcPy2KYT4=",
        "owner": "input-output-hk",
        "repo": "cardano-shell",
        "rev": "9392c75087cb9a3d453998f4230930dea3a95725",
        "type": "github"
      },
      "original": {
        "owner": "input-output-hk",
        "repo": "cardano-shell",
        "type": "github"
      }
    },
    "cardano-shell_14": {
      "flake": false,
      "locked": {
        "lastModified": 1608537748,
        "narHash": "sha256-PulY1GfiMgKVnBci3ex4ptk2UNYMXqGjJOxcPy2KYT4=",
        "owner": "input-output-hk",
        "repo": "cardano-shell",
        "rev": "9392c75087cb9a3d453998f4230930dea3a95725",
        "type": "github"
      },
      "original": {
        "owner": "input-output-hk",
        "repo": "cardano-shell",
        "type": "github"
      }
    },
    "cardano-shell_15": {
      "flake": false,
      "locked": {
        "lastModified": 1608537748,
        "narHash": "sha256-PulY1GfiMgKVnBci3ex4ptk2UNYMXqGjJOxcPy2KYT4=",
        "owner": "input-output-hk",
        "repo": "cardano-shell",
        "rev": "9392c75087cb9a3d453998f4230930dea3a95725",
        "type": "github"
      },
      "original": {
        "owner": "input-output-hk",
        "repo": "cardano-shell",
        "type": "github"
      }
    },
    "cardano-shell_16": {
      "flake": false,
      "locked": {
        "lastModified": 1608537748,
        "narHash": "sha256-PulY1GfiMgKVnBci3ex4ptk2UNYMXqGjJOxcPy2KYT4=",
        "owner": "input-output-hk",
        "repo": "cardano-shell",
        "rev": "9392c75087cb9a3d453998f4230930dea3a95725",
        "type": "github"
      },
      "original": {
        "owner": "input-output-hk",
        "repo": "cardano-shell",
        "type": "github"
      }
    },
    "cardano-shell_17": {
      "flake": false,
      "locked": {
        "lastModified": 1608537748,
        "narHash": "sha256-PulY1GfiMgKVnBci3ex4ptk2UNYMXqGjJOxcPy2KYT4=",
        "owner": "input-output-hk",
        "repo": "cardano-shell",
        "rev": "9392c75087cb9a3d453998f4230930dea3a95725",
        "type": "github"
      },
      "original": {
        "owner": "input-output-hk",
        "repo": "cardano-shell",
        "type": "github"
      }
    },
    "cardano-shell_18": {
      "flake": false,
      "locked": {
        "lastModified": 1608537748,
        "narHash": "sha256-PulY1GfiMgKVnBci3ex4ptk2UNYMXqGjJOxcPy2KYT4=",
        "owner": "input-output-hk",
        "repo": "cardano-shell",
        "rev": "9392c75087cb9a3d453998f4230930dea3a95725",
        "type": "github"
      },
      "original": {
        "owner": "input-output-hk",
        "repo": "cardano-shell",
        "type": "github"
      }
    },
    "cardano-shell_19": {
      "flake": false,
      "locked": {
        "lastModified": 1608537748,
        "narHash": "sha256-PulY1GfiMgKVnBci3ex4ptk2UNYMXqGjJOxcPy2KYT4=",
        "owner": "input-output-hk",
        "repo": "cardano-shell",
        "rev": "9392c75087cb9a3d453998f4230930dea3a95725",
        "type": "github"
      },
      "original": {
        "owner": "input-output-hk",
        "repo": "cardano-shell",
        "type": "github"
      }
    },
    "cardano-shell_2": {
      "flake": false,
      "locked": {
        "lastModified": 1608537748,
        "narHash": "sha256-PulY1GfiMgKVnBci3ex4ptk2UNYMXqGjJOxcPy2KYT4=",
        "owner": "input-output-hk",
        "repo": "cardano-shell",
        "rev": "9392c75087cb9a3d453998f4230930dea3a95725",
        "type": "github"
      },
      "original": {
        "owner": "input-output-hk",
        "repo": "cardano-shell",
        "type": "github"
      }
    },
    "cardano-shell_3": {
      "flake": false,
      "locked": {
        "lastModified": 1608537748,
        "narHash": "sha256-PulY1GfiMgKVnBci3ex4ptk2UNYMXqGjJOxcPy2KYT4=",
        "owner": "input-output-hk",
        "repo": "cardano-shell",
        "rev": "9392c75087cb9a3d453998f4230930dea3a95725",
        "type": "github"
      },
      "original": {
        "owner": "input-output-hk",
        "repo": "cardano-shell",
        "type": "github"
      }
    },
    "cardano-shell_4": {
      "flake": false,
      "locked": {
        "lastModified": 1608537748,
        "narHash": "sha256-PulY1GfiMgKVnBci3ex4ptk2UNYMXqGjJOxcPy2KYT4=",
        "owner": "input-output-hk",
        "repo": "cardano-shell",
        "rev": "9392c75087cb9a3d453998f4230930dea3a95725",
        "type": "github"
      },
      "original": {
        "owner": "input-output-hk",
        "repo": "cardano-shell",
        "type": "github"
      }
    },
    "cardano-shell_5": {
      "flake": false,
      "locked": {
        "lastModified": 1608537748,
        "narHash": "sha256-PulY1GfiMgKVnBci3ex4ptk2UNYMXqGjJOxcPy2KYT4=",
        "owner": "input-output-hk",
        "repo": "cardano-shell",
        "rev": "9392c75087cb9a3d453998f4230930dea3a95725",
        "type": "github"
      },
      "original": {
        "owner": "input-output-hk",
        "repo": "cardano-shell",
        "type": "github"
      }
    },
    "cardano-shell_6": {
      "flake": false,
      "locked": {
        "lastModified": 1608537748,
        "narHash": "sha256-PulY1GfiMgKVnBci3ex4ptk2UNYMXqGjJOxcPy2KYT4=",
        "owner": "input-output-hk",
        "repo": "cardano-shell",
        "rev": "9392c75087cb9a3d453998f4230930dea3a95725",
        "type": "github"
      },
      "original": {
        "owner": "input-output-hk",
        "repo": "cardano-shell",
        "type": "github"
      }
    },
    "cardano-shell_7": {
      "flake": false,
      "locked": {
        "lastModified": 1608537748,
        "narHash": "sha256-PulY1GfiMgKVnBci3ex4ptk2UNYMXqGjJOxcPy2KYT4=",
        "owner": "input-output-hk",
        "repo": "cardano-shell",
        "rev": "9392c75087cb9a3d453998f4230930dea3a95725",
        "type": "github"
      },
      "original": {
        "owner": "input-output-hk",
        "repo": "cardano-shell",
        "type": "github"
      }
    },
    "cardano-shell_8": {
      "flake": false,
      "locked": {
        "lastModified": 1608537748,
        "narHash": "sha256-PulY1GfiMgKVnBci3ex4ptk2UNYMXqGjJOxcPy2KYT4=",
        "owner": "input-output-hk",
        "repo": "cardano-shell",
        "rev": "9392c75087cb9a3d453998f4230930dea3a95725",
        "type": "github"
      },
      "original": {
        "owner": "input-output-hk",
        "repo": "cardano-shell",
        "type": "github"
      }
    },
    "cardano-shell_9": {
      "flake": false,
      "locked": {
        "lastModified": 1608537748,
        "narHash": "sha256-PulY1GfiMgKVnBci3ex4ptk2UNYMXqGjJOxcPy2KYT4=",
        "owner": "input-output-hk",
        "repo": "cardano-shell",
        "rev": "9392c75087cb9a3d453998f4230930dea3a95725",
        "type": "github"
      },
      "original": {
        "owner": "input-output-hk",
        "repo": "cardano-shell",
        "type": "github"
      }
    },
    "cardano-wallet-unpatched": {
      "inputs": {
        "CHaP": "CHaP",
        "cardano-node-1_35_4": "cardano-node-1_35_4",
        "customConfig": "customConfig_19",
        "ema": "ema",
        "emanote": "emanote",
        "flake-compat": "flake-compat_9",
        "flake-utils": "flake-utils_22",
        "hackage": "hackage_18",
        "haskellNix": "haskellNix_19",
        "hostNixpkgs": [
          "cardano-wallet-unpatched",
          "nixpkgs"
        ],
        "iohkNix": "iohkNix_19",
        "nixpkgs": [
          "cardano-wallet-unpatched",
          "haskellNix",
          "nixpkgs-unstable"
        ],
        "nixpkgs-unstable": "nixpkgs-unstable_20"
      },
      "locked": {
        "lastModified": 1681468877,
        "narHash": "sha256-d66foWDBKsSgL6f7lCwGBAS4Iu6MJCG7wyl1N7wctxw=",
        "owner": "input-output-hk",
        "repo": "cardano-wallet",
        "rev": "3f9055373c272a4d7b1f9f6bacc1df3b6dc906af",
        "type": "github"
      },
      "original": {
        "owner": "input-output-hk",
        "ref": "v2023-04-14",
        "repo": "cardano-wallet",
        "type": "github"
      }
    },
    "customConfig": {
      "locked": {
        "lastModified": 1630400035,
        "narHash": "sha256-MWaVOCzuFwp09wZIW9iHq5wWen5C69I940N1swZLEQ0=",
        "owner": "input-output-hk",
        "repo": "empty-flake",
        "rev": "2040a05b67bf9a669ce17eca56beb14b4206a99a",
        "type": "github"
      },
      "original": {
        "owner": "input-output-hk",
        "repo": "empty-flake",
        "type": "github"
      }
    },
    "customConfig_10": {
      "locked": {
        "lastModified": 1630400035,
        "narHash": "sha256-MWaVOCzuFwp09wZIW9iHq5wWen5C69I940N1swZLEQ0=",
        "owner": "input-output-hk",
        "repo": "empty-flake",
        "rev": "2040a05b67bf9a669ce17eca56beb14b4206a99a",
        "type": "github"
      },
      "original": {
        "owner": "input-output-hk",
        "repo": "empty-flake",
        "type": "github"
      }
    },
    "customConfig_11": {
      "locked": {
        "lastModified": 1630400035,
        "narHash": "sha256-MWaVOCzuFwp09wZIW9iHq5wWen5C69I940N1swZLEQ0=",
        "owner": "input-output-hk",
        "repo": "empty-flake",
        "rev": "2040a05b67bf9a669ce17eca56beb14b4206a99a",
        "type": "github"
      },
      "original": {
        "owner": "input-output-hk",
        "repo": "empty-flake",
        "type": "github"
      }
    },
    "customConfig_12": {
      "locked": {
        "lastModified": 1630400035,
        "narHash": "sha256-MWaVOCzuFwp09wZIW9iHq5wWen5C69I940N1swZLEQ0=",
        "owner": "input-output-hk",
        "repo": "empty-flake",
        "rev": "2040a05b67bf9a669ce17eca56beb14b4206a99a",
        "type": "github"
      },
      "original": {
        "owner": "input-output-hk",
        "repo": "empty-flake",
        "type": "github"
      }
    },
    "customConfig_13": {
      "locked": {
        "lastModified": 1630400035,
        "narHash": "sha256-MWaVOCzuFwp09wZIW9iHq5wWen5C69I940N1swZLEQ0=",
        "owner": "input-output-hk",
        "repo": "empty-flake",
        "rev": "2040a05b67bf9a669ce17eca56beb14b4206a99a",
        "type": "github"
      },
      "original": {
        "owner": "input-output-hk",
        "repo": "empty-flake",
        "type": "github"
      }
    },
    "customConfig_14": {
      "locked": {
        "lastModified": 1630400035,
        "narHash": "sha256-MWaVOCzuFwp09wZIW9iHq5wWen5C69I940N1swZLEQ0=",
        "owner": "input-output-hk",
        "repo": "empty-flake",
        "rev": "2040a05b67bf9a669ce17eca56beb14b4206a99a",
        "type": "github"
      },
      "original": {
        "owner": "input-output-hk",
        "repo": "empty-flake",
        "type": "github"
      }
    },
    "customConfig_15": {
      "locked": {
        "lastModified": 1630400035,
        "narHash": "sha256-MWaVOCzuFwp09wZIW9iHq5wWen5C69I940N1swZLEQ0=",
        "owner": "input-output-hk",
        "repo": "empty-flake",
        "rev": "2040a05b67bf9a669ce17eca56beb14b4206a99a",
        "type": "github"
      },
      "original": {
        "owner": "input-output-hk",
        "repo": "empty-flake",
        "type": "github"
      }
    },
    "customConfig_16": {
      "locked": {
        "lastModified": 1630400035,
        "narHash": "sha256-MWaVOCzuFwp09wZIW9iHq5wWen5C69I940N1swZLEQ0=",
        "owner": "input-output-hk",
        "repo": "empty-flake",
        "rev": "2040a05b67bf9a669ce17eca56beb14b4206a99a",
        "type": "github"
      },
      "original": {
        "owner": "input-output-hk",
        "repo": "empty-flake",
        "type": "github"
      }
    },
    "customConfig_17": {
      "locked": {
        "lastModified": 1630400035,
        "narHash": "sha256-MWaVOCzuFwp09wZIW9iHq5wWen5C69I940N1swZLEQ0=",
        "owner": "input-output-hk",
        "repo": "empty-flake",
        "rev": "2040a05b67bf9a669ce17eca56beb14b4206a99a",
        "type": "github"
      },
      "original": {
        "owner": "input-output-hk",
        "repo": "empty-flake",
        "type": "github"
      }
    },
    "customConfig_18": {
      "locked": {
        "lastModified": 1630400035,
        "narHash": "sha256-MWaVOCzuFwp09wZIW9iHq5wWen5C69I940N1swZLEQ0=",
        "owner": "input-output-hk",
        "repo": "empty-flake",
        "rev": "2040a05b67bf9a669ce17eca56beb14b4206a99a",
        "type": "github"
      },
      "original": {
        "owner": "input-output-hk",
        "repo": "empty-flake",
        "type": "github"
      }
    },
    "customConfig_19": {
      "locked": {
        "lastModified": 1630400035,
        "narHash": "sha256-MWaVOCzuFwp09wZIW9iHq5wWen5C69I940N1swZLEQ0=",
        "owner": "input-output-hk",
        "repo": "empty-flake",
        "rev": "2040a05b67bf9a669ce17eca56beb14b4206a99a",
        "type": "github"
      },
      "original": {
        "owner": "input-output-hk",
        "repo": "empty-flake",
        "type": "github"
      }
    },
    "customConfig_2": {
      "locked": {
        "lastModified": 1630400035,
        "narHash": "sha256-MWaVOCzuFwp09wZIW9iHq5wWen5C69I940N1swZLEQ0=",
        "owner": "input-output-hk",
        "repo": "empty-flake",
        "rev": "2040a05b67bf9a669ce17eca56beb14b4206a99a",
        "type": "github"
      },
      "original": {
        "owner": "input-output-hk",
        "repo": "empty-flake",
        "type": "github"
      }
    },
    "customConfig_3": {
      "locked": {
        "lastModified": 1630400035,
        "narHash": "sha256-MWaVOCzuFwp09wZIW9iHq5wWen5C69I940N1swZLEQ0=",
        "owner": "input-output-hk",
        "repo": "empty-flake",
        "rev": "2040a05b67bf9a669ce17eca56beb14b4206a99a",
        "type": "github"
      },
      "original": {
        "owner": "input-output-hk",
        "repo": "empty-flake",
        "type": "github"
      }
    },
    "customConfig_4": {
      "locked": {
        "lastModified": 1630400035,
        "narHash": "sha256-MWaVOCzuFwp09wZIW9iHq5wWen5C69I940N1swZLEQ0=",
        "owner": "input-output-hk",
        "repo": "empty-flake",
        "rev": "2040a05b67bf9a669ce17eca56beb14b4206a99a",
        "type": "github"
      },
      "original": {
        "owner": "input-output-hk",
        "repo": "empty-flake",
        "type": "github"
      }
    },
    "customConfig_5": {
      "locked": {
        "lastModified": 1630400035,
        "narHash": "sha256-MWaVOCzuFwp09wZIW9iHq5wWen5C69I940N1swZLEQ0=",
        "owner": "input-output-hk",
        "repo": "empty-flake",
        "rev": "2040a05b67bf9a669ce17eca56beb14b4206a99a",
        "type": "github"
      },
      "original": {
        "owner": "input-output-hk",
        "repo": "empty-flake",
        "type": "github"
      }
    },
    "customConfig_6": {
      "locked": {
        "lastModified": 1630400035,
        "narHash": "sha256-MWaVOCzuFwp09wZIW9iHq5wWen5C69I940N1swZLEQ0=",
        "owner": "input-output-hk",
        "repo": "empty-flake",
        "rev": "2040a05b67bf9a669ce17eca56beb14b4206a99a",
        "type": "github"
      },
      "original": {
        "owner": "input-output-hk",
        "repo": "empty-flake",
        "type": "github"
      }
    },
    "customConfig_7": {
      "locked": {
        "lastModified": 1630400035,
        "narHash": "sha256-MWaVOCzuFwp09wZIW9iHq5wWen5C69I940N1swZLEQ0=",
        "owner": "input-output-hk",
        "repo": "empty-flake",
        "rev": "2040a05b67bf9a669ce17eca56beb14b4206a99a",
        "type": "github"
      },
      "original": {
        "owner": "input-output-hk",
        "repo": "empty-flake",
        "type": "github"
      }
    },
    "customConfig_8": {
      "locked": {
        "lastModified": 1630400035,
        "narHash": "sha256-MWaVOCzuFwp09wZIW9iHq5wWen5C69I940N1swZLEQ0=",
        "owner": "input-output-hk",
        "repo": "empty-flake",
        "rev": "2040a05b67bf9a669ce17eca56beb14b4206a99a",
        "type": "github"
      },
      "original": {
        "owner": "input-output-hk",
        "repo": "empty-flake",
        "type": "github"
      }
    },
    "customConfig_9": {
      "locked": {
        "lastModified": 1630400035,
        "narHash": "sha256-MWaVOCzuFwp09wZIW9iHq5wWen5C69I940N1swZLEQ0=",
        "owner": "input-output-hk",
        "repo": "empty-flake",
        "rev": "2040a05b67bf9a669ce17eca56beb14b4206a99a",
        "type": "github"
      },
      "original": {
        "owner": "input-output-hk",
        "repo": "empty-flake",
        "type": "github"
      }
    },
    "devshell": {
      "inputs": {
        "flake-utils": [
          "cardano-wallet-unpatched",
          "haskellNix",
          "tullia",
          "std",
          "flake-utils"
        ],
        "nixpkgs": [
          "cardano-wallet-unpatched",
          "haskellNix",
          "tullia",
          "std",
          "nixpkgs"
        ]
      },
      "locked": {
        "lastModified": 1663445644,
        "narHash": "sha256-+xVlcK60x7VY1vRJbNUEAHi17ZuoQxAIH4S4iUFUGBA=",
        "owner": "numtide",
        "repo": "devshell",
        "rev": "e3dc3e21594fe07bdb24bdf1c8657acaa4cb8f66",
        "type": "github"
      },
      "original": {
        "owner": "numtide",
        "repo": "devshell",
        "type": "github"
      }
    },
    "devshell_2": {
      "inputs": {
        "flake-utils": [
          "tullia",
          "std",
          "flake-utils"
        ],
        "nixpkgs": [
          "tullia",
          "std",
          "nixpkgs"
        ]
      },
      "locked": {
        "lastModified": 1663445644,
        "narHash": "sha256-+xVlcK60x7VY1vRJbNUEAHi17ZuoQxAIH4S4iUFUGBA=",
        "owner": "numtide",
        "repo": "devshell",
        "rev": "e3dc3e21594fe07bdb24bdf1c8657acaa4cb8f66",
        "type": "github"
      },
      "original": {
        "owner": "numtide",
        "repo": "devshell",
        "type": "github"
      }
    },
    "dmerge": {
      "inputs": {
        "nixlib": [
          "cardano-wallet-unpatched",
          "haskellNix",
          "tullia",
          "std",
          "nixpkgs"
        ],
        "yants": [
          "cardano-wallet-unpatched",
          "haskellNix",
          "tullia",
          "std",
          "yants"
        ]
      },
      "locked": {
        "lastModified": 1659548052,
        "narHash": "sha256-fzI2gp1skGA8mQo/FBFrUAtY0GQkAIAaV/V127TJPyY=",
        "owner": "divnix",
        "repo": "data-merge",
        "rev": "d160d18ce7b1a45b88344aa3f13ed1163954b497",
        "type": "github"
      },
      "original": {
        "owner": "divnix",
        "repo": "data-merge",
        "type": "github"
      }
    },
    "dmerge_2": {
      "inputs": {
        "nixlib": [
          "tullia",
          "std",
          "nixpkgs"
        ],
        "yants": [
          "tullia",
          "std",
          "yants"
        ]
      },
      "locked": {
        "lastModified": 1659548052,
        "narHash": "sha256-fzI2gp1skGA8mQo/FBFrUAtY0GQkAIAaV/V127TJPyY=",
        "owner": "divnix",
        "repo": "data-merge",
        "rev": "d160d18ce7b1a45b88344aa3f13ed1163954b497",
        "type": "github"
      },
      "original": {
        "owner": "divnix",
        "repo": "data-merge",
        "type": "github"
      }
    },
    "ema": {
      "inputs": {
        "flake-compat": "flake-compat_8",
        "flake-utils": "flake-utils_19",
        "nixpkgs": "nixpkgs_16",
        "pre-commit-hooks": "pre-commit-hooks"
      },
      "locked": {
        "lastModified": 1646661767,
        "narHash": "sha256-5zxUr3nO4r04K5WGrW/+nW84qbOW8wNJLt902yQmyF4=",
        "owner": "srid",
        "repo": "ema",
        "rev": "bcabc170b7de9cdd83b4bbcf59130b54933602ea",
        "type": "github"
      },
      "original": {
        "owner": "srid",
        "repo": "ema",
        "type": "github"
      }
    },
    "ema_2": {
      "flake": false,
      "locked": {
        "lastModified": 1655231448,
        "narHash": "sha256-LmAnOFKiqOWW9cQNZCbqFF0N1Mx073908voXz+4Fzic=",
        "owner": "srid",
        "repo": "ema",
        "rev": "da5b29f03c1edfb7f947666a5a818fb97cc3c229",
        "type": "github"
      },
      "original": {
        "owner": "srid",
        "ref": "multisite",
        "repo": "ema",
        "type": "github"
      }
    },
    "emanote": {
      "inputs": {
        "ema": "ema_2",
        "flake-parts": "flake-parts",
        "haskell-flake": "haskell-flake",
        "nixpkgs": "nixpkgs_19",
        "tailwind-haskell": "tailwind-haskell"
      },
      "locked": {
        "lastModified": 1655823900,
        "narHash": "sha256-YEDJxa2gPf2+GGyrkFz4EliCml1FyDualZtbbZEmljA=",
        "owner": "srid",
        "repo": "emanote",
        "rev": "147528d9df81b881214652ce0cefec0b3d52965e",
        "type": "github"
      },
      "original": {
        "owner": "srid",
        "repo": "emanote",
        "type": "github"
      }
    },
    "flake-compat": {
      "flake": false,
      "locked": {
        "lastModified": 1647532380,
        "narHash": "sha256-wswAxyO8AJTH7d5oU8VK82yBCpqwA+p6kLgpb1f1PAY=",
        "owner": "input-output-hk",
        "repo": "flake-compat",
        "rev": "7da118186435255a30b5ffeabba9629c344c0bec",
        "type": "github"
      },
      "original": {
        "owner": "input-output-hk",
        "ref": "fixes",
        "repo": "flake-compat",
        "type": "github"
      }
    },
    "flake-compat_10": {
      "flake": false,
      "locked": {
        "lastModified": 1672831974,
        "narHash": "sha256-z9k3MfslLjWQfnjBtEtJZdq3H7kyi2kQtUThfTgdRk0=",
        "owner": "input-output-hk",
        "repo": "flake-compat",
        "rev": "45f2638735f8cdc40fe302742b79f248d23eb368",
        "type": "github"
      },
      "original": {
        "owner": "input-output-hk",
        "ref": "hkm/gitlab-fix",
        "repo": "flake-compat",
        "type": "github"
      }
    },
    "flake-compat_11": {
      "flake": false,
      "locked": {
        "lastModified": 1650374568,
        "narHash": "sha256-Z+s0J8/r907g149rllvwhb4pKi8Wam5ij0st8PwAh+E=",
        "owner": "edolstra",
        "repo": "flake-compat",
        "rev": "b4a34015c698c7793d592d66adbab377907a2be8",
        "type": "github"
      },
      "original": {
        "owner": "edolstra",
        "repo": "flake-compat",
        "type": "github"
      }
    },
    "flake-compat_12": {
      "flake": false,
      "locked": {
        "lastModified": 1650374568,
        "narHash": "sha256-Z+s0J8/r907g149rllvwhb4pKi8Wam5ij0st8PwAh+E=",
        "owner": "edolstra",
        "repo": "flake-compat",
        "rev": "b4a34015c698c7793d592d66adbab377907a2be8",
        "type": "github"
      },
      "original": {
        "owner": "edolstra",
        "repo": "flake-compat",
        "type": "github"
      }
    },
    "flake-compat_2": {
      "flake": false,
      "locked": {
        "lastModified": 1647532380,
        "narHash": "sha256-wswAxyO8AJTH7d5oU8VK82yBCpqwA+p6kLgpb1f1PAY=",
        "owner": "input-output-hk",
        "repo": "flake-compat",
        "rev": "7da118186435255a30b5ffeabba9629c344c0bec",
        "type": "github"
      },
      "original": {
        "owner": "input-output-hk",
        "ref": "fixes",
        "repo": "flake-compat",
        "type": "github"
      }
    },
    "flake-compat_3": {
      "flake": false,
      "locked": {
        "lastModified": 1635892615,
        "narHash": "sha256-harGbMZr4hzat2BWBU+Y5OYXlu+fVz7E4WeQzHi5o8A=",
        "owner": "input-output-hk",
        "repo": "flake-compat",
        "rev": "eca47d3377946315596da653862d341ee5341318",
        "type": "github"
      },
      "original": {
        "owner": "input-output-hk",
        "repo": "flake-compat",
        "type": "github"
      }
    },
    "flake-compat_4": {
      "flake": false,
      "locked": {
        "lastModified": 1647532380,
        "narHash": "sha256-wswAxyO8AJTH7d5oU8VK82yBCpqwA+p6kLgpb1f1PAY=",
        "owner": "input-output-hk",
        "repo": "flake-compat",
        "rev": "7da118186435255a30b5ffeabba9629c344c0bec",
        "type": "github"
      },
      "original": {
        "owner": "input-output-hk",
        "ref": "fixes",
        "repo": "flake-compat",
        "type": "github"
      }
    },
    "flake-compat_5": {
      "flake": false,
      "locked": {
        "lastModified": 1638445031,
        "narHash": "sha256-dtIZLlf2tfYeLvpZa/jFxP5HvfoXAzr7X76yn6FQAdM=",
        "owner": "input-output-hk",
        "repo": "flake-compat",
        "rev": "20f79e3976b76a37090fbeec7b49dc08dac96b8e",
        "type": "github"
      },
      "original": {
        "owner": "input-output-hk",
        "ref": "fixes",
        "repo": "flake-compat",
        "type": "github"
      }
    },
    "flake-compat_6": {
      "flake": false,
      "locked": {
        "lastModified": 1638445031,
        "narHash": "sha256-dtIZLlf2tfYeLvpZa/jFxP5HvfoXAzr7X76yn6FQAdM=",
        "owner": "input-output-hk",
        "repo": "flake-compat",
        "rev": "20f79e3976b76a37090fbeec7b49dc08dac96b8e",
        "type": "github"
      },
      "original": {
        "owner": "input-output-hk",
        "ref": "fixes",
        "repo": "flake-compat",
        "type": "github"
      }
    },
    "flake-compat_7": {
      "flake": false,
      "locked": {
        "lastModified": 1638445031,
        "narHash": "sha256-dtIZLlf2tfYeLvpZa/jFxP5HvfoXAzr7X76yn6FQAdM=",
        "owner": "input-output-hk",
        "repo": "flake-compat",
        "rev": "20f79e3976b76a37090fbeec7b49dc08dac96b8e",
        "type": "github"
      },
      "original": {
        "owner": "input-output-hk",
        "ref": "fixes",
        "repo": "flake-compat",
        "type": "github"
      }
    },
    "flake-compat_8": {
      "flake": false,
      "locked": {
        "lastModified": 1641205782,
        "narHash": "sha256-4jY7RCWUoZ9cKD8co0/4tFARpWB+57+r1bLLvXNJliY=",
        "owner": "edolstra",
        "repo": "flake-compat",
        "rev": "b7547d3eed6f32d06102ead8991ec52ab0a4f1a7",
        "type": "github"
      },
      "original": {
        "owner": "edolstra",
        "repo": "flake-compat",
        "type": "github"
      }
    },
    "flake-compat_9": {
      "flake": false,
      "locked": {
        "lastModified": 1635892615,
        "narHash": "sha256-harGbMZr4hzat2BWBU+Y5OYXlu+fVz7E4WeQzHi5o8A=",
        "owner": "input-output-hk",
        "repo": "flake-compat",
        "rev": "eca47d3377946315596da653862d341ee5341318",
        "type": "github"
      },
      "original": {
        "owner": "input-output-hk",
        "repo": "flake-compat",
        "type": "github"
      }
    },
    "flake-parts": {
      "inputs": {
        "nixpkgs": "nixpkgs_18"
      },
      "locked": {
        "lastModified": 1655570068,
        "narHash": "sha256-KUSd2a6KgYTHd2l3Goee/P+DrAC6n1Tau+7V68czSZU=",
        "owner": "hercules-ci",
        "repo": "flake-parts",
        "rev": "6dbc77b9c0477f8a9a6a9081077bb38c6a3dbb3a",
        "type": "github"
      },
      "original": {
        "owner": "hercules-ci",
        "repo": "flake-parts",
        "type": "github"
      }
    },
    "flake-utils": {
      "locked": {
        "lastModified": 1644229661,
        "narHash": "sha256-1YdnJAsNy69bpcjuoKdOYQX0YxZBiCYZo4Twxerqv7k=",
        "owner": "numtide",
        "repo": "flake-utils",
        "rev": "3cecb5b042f7f209c56ffd8371b2711a290ec797",
        "type": "github"
      },
      "original": {
        "owner": "numtide",
        "repo": "flake-utils",
        "type": "github"
      }
    },
    "flake-utils_10": {
      "locked": {
        "lastModified": 1623875721,
        "narHash": "sha256-A8BU7bjS5GirpAUv4QA+QnJ4CceLHkcXdRp4xITDB0s=",
        "owner": "numtide",
        "repo": "flake-utils",
        "rev": "f7e004a55b120c02ecb6219596820fcd32ca8772",
        "type": "github"
      },
      "original": {
        "owner": "numtide",
        "repo": "flake-utils",
        "type": "github"
      }
    },
    "flake-utils_11": {
      "locked": {
        "lastModified": 1623875721,
        "narHash": "sha256-A8BU7bjS5GirpAUv4QA+QnJ4CceLHkcXdRp4xITDB0s=",
        "owner": "numtide",
        "repo": "flake-utils",
        "rev": "f7e004a55b120c02ecb6219596820fcd32ca8772",
        "type": "github"
      },
      "original": {
        "owner": "numtide",
        "repo": "flake-utils",
        "type": "github"
      }
    },
    "flake-utils_12": {
      "locked": {
        "lastModified": 1623875721,
        "narHash": "sha256-A8BU7bjS5GirpAUv4QA+QnJ4CceLHkcXdRp4xITDB0s=",
        "owner": "numtide",
        "repo": "flake-utils",
        "rev": "f7e004a55b120c02ecb6219596820fcd32ca8772",
        "type": "github"
      },
      "original": {
        "owner": "numtide",
        "repo": "flake-utils",
        "type": "github"
      }
    },
    "flake-utils_13": {
      "locked": {
        "lastModified": 1623875721,
        "narHash": "sha256-A8BU7bjS5GirpAUv4QA+QnJ4CceLHkcXdRp4xITDB0s=",
        "owner": "numtide",
        "repo": "flake-utils",
        "rev": "f7e004a55b120c02ecb6219596820fcd32ca8772",
        "type": "github"
      },
      "original": {
        "owner": "numtide",
        "repo": "flake-utils",
        "type": "github"
      }
    },
    "flake-utils_14": {
      "locked": {
        "lastModified": 1623875721,
        "narHash": "sha256-A8BU7bjS5GirpAUv4QA+QnJ4CceLHkcXdRp4xITDB0s=",
        "owner": "numtide",
        "repo": "flake-utils",
        "rev": "f7e004a55b120c02ecb6219596820fcd32ca8772",
        "type": "github"
      },
      "original": {
        "owner": "numtide",
        "repo": "flake-utils",
        "type": "github"
      }
    },
    "flake-utils_15": {
      "locked": {
        "lastModified": 1623875721,
        "narHash": "sha256-A8BU7bjS5GirpAUv4QA+QnJ4CceLHkcXdRp4xITDB0s=",
        "owner": "numtide",
        "repo": "flake-utils",
        "rev": "f7e004a55b120c02ecb6219596820fcd32ca8772",
        "type": "github"
      },
      "original": {
        "owner": "numtide",
        "repo": "flake-utils",
        "type": "github"
      }
    },
    "flake-utils_16": {
      "locked": {
        "lastModified": 1623875721,
        "narHash": "sha256-A8BU7bjS5GirpAUv4QA+QnJ4CceLHkcXdRp4xITDB0s=",
        "owner": "numtide",
        "repo": "flake-utils",
        "rev": "f7e004a55b120c02ecb6219596820fcd32ca8772",
        "type": "github"
      },
      "original": {
        "owner": "numtide",
        "repo": "flake-utils",
        "type": "github"
      }
    },
    "flake-utils_17": {
      "locked": {
        "lastModified": 1623875721,
        "narHash": "sha256-A8BU7bjS5GirpAUv4QA+QnJ4CceLHkcXdRp4xITDB0s=",
        "owner": "numtide",
        "repo": "flake-utils",
        "rev": "f7e004a55b120c02ecb6219596820fcd32ca8772",
        "type": "github"
      },
      "original": {
        "owner": "numtide",
        "repo": "flake-utils",
        "type": "github"
      }
    },
    "flake-utils_18": {
      "locked": {
        "lastModified": 1623875721,
        "narHash": "sha256-A8BU7bjS5GirpAUv4QA+QnJ4CceLHkcXdRp4xITDB0s=",
        "owner": "numtide",
        "repo": "flake-utils",
        "rev": "f7e004a55b120c02ecb6219596820fcd32ca8772",
        "type": "github"
      },
      "original": {
        "owner": "numtide",
        "repo": "flake-utils",
        "type": "github"
      }
    },
    "flake-utils_19": {
      "locked": {
        "lastModified": 1642700792,
        "narHash": "sha256-XqHrk7hFb+zBvRg6Ghl+AZDq03ov6OshJLiSWOoX5es=",
        "owner": "numtide",
        "repo": "flake-utils",
        "rev": "846b2ae0fc4cc943637d3d1def4454213e203cba",
        "type": "github"
      },
      "original": {
        "owner": "numtide",
        "repo": "flake-utils",
        "type": "github"
      }
    },
    "flake-utils_2": {
      "locked": {
        "lastModified": 1644229661,
        "narHash": "sha256-1YdnJAsNy69bpcjuoKdOYQX0YxZBiCYZo4Twxerqv7k=",
        "owner": "numtide",
        "repo": "flake-utils",
        "rev": "3cecb5b042f7f209c56ffd8371b2711a290ec797",
        "type": "github"
      },
      "original": {
        "owner": "numtide",
        "repo": "flake-utils",
        "type": "github"
      }
    },
    "flake-utils_20": {
      "locked": {
        "lastModified": 1619345332,
        "narHash": "sha256-qHnQkEp1uklKTpx3MvKtY6xzgcqXDsz5nLilbbuL+3A=",
        "owner": "numtide",
        "repo": "flake-utils",
        "rev": "2ebf2558e5bf978c7fb8ea927dfaed8fefab2e28",
        "type": "github"
      },
      "original": {
        "owner": "numtide",
        "repo": "flake-utils",
        "type": "github"
      }
    },
    "flake-utils_21": {
      "locked": {
        "lastModified": 1652776076,
        "narHash": "sha256-gzTw/v1vj4dOVbpBSJX4J0DwUR6LIyXo7/SuuTJp1kM=",
        "owner": "numtide",
        "repo": "flake-utils",
        "rev": "04c1b180862888302ddfb2e3ad9eaa63afc60cf8",
        "type": "github"
      },
      "original": {
        "owner": "numtide",
        "ref": "v1.0.0",
        "repo": "flake-utils",
        "type": "github"
      }
    },
    "flake-utils_22": {
      "locked": {
        "lastModified": 1653893745,
        "narHash": "sha256-0jntwV3Z8//YwuOjzhV2sgJJPt+HY6KhU7VZUL0fKZQ=",
        "owner": "numtide",
        "repo": "flake-utils",
        "rev": "1ed9fb1935d260de5fe1c2f7ee0ebaae17ed2fa1",
        "type": "github"
      },
      "original": {
        "owner": "numtide",
        "repo": "flake-utils",
        "type": "github"
      }
    },
    "flake-utils_23": {
      "locked": {
        "lastModified": 1667395993,
        "narHash": "sha256-nuEHfE/LcWyuSWnS8t12N1wc105Qtau+/OdUAjtQ0rA=",
        "owner": "numtide",
        "repo": "flake-utils",
        "rev": "5aed5285a952e0b949eb3ba02c12fa4fcfef535f",
        "type": "github"
      },
      "original": {
        "owner": "numtide",
        "repo": "flake-utils",
        "type": "github"
      }
    },
    "flake-utils_24": {
      "locked": {
        "lastModified": 1678901627,
        "narHash": "sha256-U02riOqrKKzwjsxc/400XnElV+UtPUQWpANPlyazjH0=",
        "owner": "numtide",
        "repo": "flake-utils",
        "rev": "93a2b84fc4b70d9e089d029deacc3583435c2ed6",
        "type": "github"
      },
      "original": {
        "owner": "numtide",
        "repo": "flake-utils",
        "type": "github"
      }
    },
    "flake-utils_25": {
      "locked": {
        "lastModified": 1653893745,
        "narHash": "sha256-0jntwV3Z8//YwuOjzhV2sgJJPt+HY6KhU7VZUL0fKZQ=",
        "owner": "numtide",
        "repo": "flake-utils",
        "rev": "1ed9fb1935d260de5fe1c2f7ee0ebaae17ed2fa1",
        "type": "github"
      },
      "original": {
        "owner": "numtide",
        "repo": "flake-utils",
        "type": "github"
      }
    },
    "flake-utils_26": {
      "locked": {
        "lastModified": 1659877975,
        "narHash": "sha256-zllb8aq3YO3h8B/U0/J1WBgAL8EX5yWf5pMj3G0NAmc=",
        "owner": "numtide",
        "repo": "flake-utils",
        "rev": "c0e246b9b83f637f4681389ecabcb2681b4f3af0",
        "type": "github"
      },
      "original": {
        "owner": "numtide",
        "repo": "flake-utils",
        "type": "github"
      }
    },
    "flake-utils_27": {
      "locked": {
        "lastModified": 1653893745,
        "narHash": "sha256-0jntwV3Z8//YwuOjzhV2sgJJPt+HY6KhU7VZUL0fKZQ=",
        "owner": "numtide",
        "repo": "flake-utils",
        "rev": "1ed9fb1935d260de5fe1c2f7ee0ebaae17ed2fa1",
        "type": "github"
      },
      "original": {
        "owner": "numtide",
        "repo": "flake-utils",
        "type": "github"
      }
    },
    "flake-utils_28": {
      "locked": {
        "lastModified": 1659877975,
        "narHash": "sha256-zllb8aq3YO3h8B/U0/J1WBgAL8EX5yWf5pMj3G0NAmc=",
        "owner": "numtide",
        "repo": "flake-utils",
        "rev": "c0e246b9b83f637f4681389ecabcb2681b4f3af0",
        "type": "github"
      },
      "original": {
        "owner": "numtide",
        "repo": "flake-utils",
        "type": "github"
      }
    },
    "flake-utils_3": {
      "locked": {
        "lastModified": 1644229661,
        "narHash": "sha256-1YdnJAsNy69bpcjuoKdOYQX0YxZBiCYZo4Twxerqv7k=",
        "owner": "numtide",
        "repo": "flake-utils",
        "rev": "3cecb5b042f7f209c56ffd8371b2711a290ec797",
        "type": "github"
      },
      "original": {
        "owner": "numtide",
        "repo": "flake-utils",
        "type": "github"
      }
    },
    "flake-utils_4": {
      "locked": {
        "lastModified": 1623875721,
        "narHash": "sha256-A8BU7bjS5GirpAUv4QA+QnJ4CceLHkcXdRp4xITDB0s=",
        "owner": "numtide",
        "repo": "flake-utils",
        "rev": "f7e004a55b120c02ecb6219596820fcd32ca8772",
        "type": "github"
      },
      "original": {
        "owner": "numtide",
        "repo": "flake-utils",
        "type": "github"
      }
    },
    "flake-utils_5": {
      "locked": {
        "lastModified": 1623875721,
        "narHash": "sha256-A8BU7bjS5GirpAUv4QA+QnJ4CceLHkcXdRp4xITDB0s=",
        "owner": "numtide",
        "repo": "flake-utils",
        "rev": "f7e004a55b120c02ecb6219596820fcd32ca8772",
        "type": "github"
      },
      "original": {
        "owner": "numtide",
        "repo": "flake-utils",
        "type": "github"
      }
    },
    "flake-utils_6": {
      "locked": {
        "lastModified": 1623875721,
        "narHash": "sha256-A8BU7bjS5GirpAUv4QA+QnJ4CceLHkcXdRp4xITDB0s=",
        "owner": "numtide",
        "repo": "flake-utils",
        "rev": "f7e004a55b120c02ecb6219596820fcd32ca8772",
        "type": "github"
      },
      "original": {
        "owner": "numtide",
        "repo": "flake-utils",
        "type": "github"
      }
    },
    "flake-utils_7": {
      "locked": {
        "lastModified": 1623875721,
        "narHash": "sha256-A8BU7bjS5GirpAUv4QA+QnJ4CceLHkcXdRp4xITDB0s=",
        "owner": "numtide",
        "repo": "flake-utils",
        "rev": "f7e004a55b120c02ecb6219596820fcd32ca8772",
        "type": "github"
      },
      "original": {
        "owner": "numtide",
        "repo": "flake-utils",
        "type": "github"
      }
    },
    "flake-utils_8": {
      "locked": {
        "lastModified": 1623875721,
        "narHash": "sha256-A8BU7bjS5GirpAUv4QA+QnJ4CceLHkcXdRp4xITDB0s=",
        "owner": "numtide",
        "repo": "flake-utils",
        "rev": "f7e004a55b120c02ecb6219596820fcd32ca8772",
        "type": "github"
      },
      "original": {
        "owner": "numtide",
        "repo": "flake-utils",
        "type": "github"
      }
    },
    "flake-utils_9": {
      "locked": {
        "lastModified": 1623875721,
        "narHash": "sha256-A8BU7bjS5GirpAUv4QA+QnJ4CceLHkcXdRp4xITDB0s=",
        "owner": "numtide",
        "repo": "flake-utils",
        "rev": "f7e004a55b120c02ecb6219596820fcd32ca8772",
        "type": "github"
      },
      "original": {
        "owner": "numtide",
        "repo": "flake-utils",
        "type": "github"
      }
    },
    "ghc-8.6.5-iohk": {
      "flake": false,
      "locked": {
        "lastModified": 1600920045,
        "narHash": "sha256-DO6kxJz248djebZLpSzTGD6s8WRpNI9BTwUeOf5RwY8=",
        "owner": "input-output-hk",
        "repo": "ghc",
        "rev": "95713a6ecce4551240da7c96b6176f980af75cae",
        "type": "github"
      },
      "original": {
        "owner": "input-output-hk",
        "ref": "release/8.6.5-iohk",
        "repo": "ghc",
        "type": "github"
      }
    },
    "ghc-8.6.5-iohk_10": {
      "flake": false,
      "locked": {
        "lastModified": 1600920045,
        "narHash": "sha256-DO6kxJz248djebZLpSzTGD6s8WRpNI9BTwUeOf5RwY8=",
        "owner": "input-output-hk",
        "repo": "ghc",
        "rev": "95713a6ecce4551240da7c96b6176f980af75cae",
        "type": "github"
      },
      "original": {
        "owner": "input-output-hk",
        "ref": "release/8.6.5-iohk",
        "repo": "ghc",
        "type": "github"
      }
    },
    "ghc-8.6.5-iohk_11": {
      "flake": false,
      "locked": {
        "lastModified": 1600920045,
        "narHash": "sha256-DO6kxJz248djebZLpSzTGD6s8WRpNI9BTwUeOf5RwY8=",
        "owner": "input-output-hk",
        "repo": "ghc",
        "rev": "95713a6ecce4551240da7c96b6176f980af75cae",
        "type": "github"
      },
      "original": {
        "owner": "input-output-hk",
        "ref": "release/8.6.5-iohk",
        "repo": "ghc",
        "type": "github"
      }
    },
    "ghc-8.6.5-iohk_12": {
      "flake": false,
      "locked": {
        "lastModified": 1600920045,
        "narHash": "sha256-DO6kxJz248djebZLpSzTGD6s8WRpNI9BTwUeOf5RwY8=",
        "owner": "input-output-hk",
        "repo": "ghc",
        "rev": "95713a6ecce4551240da7c96b6176f980af75cae",
        "type": "github"
      },
      "original": {
        "owner": "input-output-hk",
        "ref": "release/8.6.5-iohk",
        "repo": "ghc",
        "type": "github"
      }
    },
    "ghc-8.6.5-iohk_13": {
      "flake": false,
      "locked": {
        "lastModified": 1600920045,
        "narHash": "sha256-DO6kxJz248djebZLpSzTGD6s8WRpNI9BTwUeOf5RwY8=",
        "owner": "input-output-hk",
        "repo": "ghc",
        "rev": "95713a6ecce4551240da7c96b6176f980af75cae",
        "type": "github"
      },
      "original": {
        "owner": "input-output-hk",
        "ref": "release/8.6.5-iohk",
        "repo": "ghc",
        "type": "github"
      }
    },
    "ghc-8.6.5-iohk_14": {
      "flake": false,
      "locked": {
        "lastModified": 1600920045,
        "narHash": "sha256-DO6kxJz248djebZLpSzTGD6s8WRpNI9BTwUeOf5RwY8=",
        "owner": "input-output-hk",
        "repo": "ghc",
        "rev": "95713a6ecce4551240da7c96b6176f980af75cae",
        "type": "github"
      },
      "original": {
        "owner": "input-output-hk",
        "ref": "release/8.6.5-iohk",
        "repo": "ghc",
        "type": "github"
      }
    },
    "ghc-8.6.5-iohk_15": {
      "flake": false,
      "locked": {
        "lastModified": 1600920045,
        "narHash": "sha256-DO6kxJz248djebZLpSzTGD6s8WRpNI9BTwUeOf5RwY8=",
        "owner": "input-output-hk",
        "repo": "ghc",
        "rev": "95713a6ecce4551240da7c96b6176f980af75cae",
        "type": "github"
      },
      "original": {
        "owner": "input-output-hk",
        "ref": "release/8.6.5-iohk",
        "repo": "ghc",
        "type": "github"
      }
    },
    "ghc-8.6.5-iohk_16": {
      "flake": false,
      "locked": {
        "lastModified": 1600920045,
        "narHash": "sha256-DO6kxJz248djebZLpSzTGD6s8WRpNI9BTwUeOf5RwY8=",
        "owner": "input-output-hk",
        "repo": "ghc",
        "rev": "95713a6ecce4551240da7c96b6176f980af75cae",
        "type": "github"
      },
      "original": {
        "owner": "input-output-hk",
        "ref": "release/8.6.5-iohk",
        "repo": "ghc",
        "type": "github"
      }
    },
    "ghc-8.6.5-iohk_17": {
      "flake": false,
      "locked": {
        "lastModified": 1600920045,
        "narHash": "sha256-DO6kxJz248djebZLpSzTGD6s8WRpNI9BTwUeOf5RwY8=",
        "owner": "input-output-hk",
        "repo": "ghc",
        "rev": "95713a6ecce4551240da7c96b6176f980af75cae",
        "type": "github"
      },
      "original": {
        "owner": "input-output-hk",
        "ref": "release/8.6.5-iohk",
        "repo": "ghc",
        "type": "github"
      }
    },
    "ghc-8.6.5-iohk_18": {
      "flake": false,
      "locked": {
        "lastModified": 1600920045,
        "narHash": "sha256-DO6kxJz248djebZLpSzTGD6s8WRpNI9BTwUeOf5RwY8=",
        "owner": "input-output-hk",
        "repo": "ghc",
        "rev": "95713a6ecce4551240da7c96b6176f980af75cae",
        "type": "github"
      },
      "original": {
        "owner": "input-output-hk",
        "ref": "release/8.6.5-iohk",
        "repo": "ghc",
        "type": "github"
      }
    },
    "ghc-8.6.5-iohk_19": {
      "flake": false,
      "locked": {
        "lastModified": 1600920045,
        "narHash": "sha256-DO6kxJz248djebZLpSzTGD6s8WRpNI9BTwUeOf5RwY8=",
        "owner": "input-output-hk",
        "repo": "ghc",
        "rev": "95713a6ecce4551240da7c96b6176f980af75cae",
        "type": "github"
      },
      "original": {
        "owner": "input-output-hk",
        "ref": "release/8.6.5-iohk",
        "repo": "ghc",
        "type": "github"
      }
    },
    "ghc-8.6.5-iohk_2": {
      "flake": false,
      "locked": {
        "lastModified": 1600920045,
        "narHash": "sha256-DO6kxJz248djebZLpSzTGD6s8WRpNI9BTwUeOf5RwY8=",
        "owner": "input-output-hk",
        "repo": "ghc",
        "rev": "95713a6ecce4551240da7c96b6176f980af75cae",
        "type": "github"
      },
      "original": {
        "owner": "input-output-hk",
        "ref": "release/8.6.5-iohk",
        "repo": "ghc",
        "type": "github"
      }
    },
    "ghc-8.6.5-iohk_3": {
      "flake": false,
      "locked": {
        "lastModified": 1600920045,
        "narHash": "sha256-DO6kxJz248djebZLpSzTGD6s8WRpNI9BTwUeOf5RwY8=",
        "owner": "input-output-hk",
        "repo": "ghc",
        "rev": "95713a6ecce4551240da7c96b6176f980af75cae",
        "type": "github"
      },
      "original": {
        "owner": "input-output-hk",
        "ref": "release/8.6.5-iohk",
        "repo": "ghc",
        "type": "github"
      }
    },
    "ghc-8.6.5-iohk_4": {
      "flake": false,
      "locked": {
        "lastModified": 1600920045,
        "narHash": "sha256-DO6kxJz248djebZLpSzTGD6s8WRpNI9BTwUeOf5RwY8=",
        "owner": "input-output-hk",
        "repo": "ghc",
        "rev": "95713a6ecce4551240da7c96b6176f980af75cae",
        "type": "github"
      },
      "original": {
        "owner": "input-output-hk",
        "ref": "release/8.6.5-iohk",
        "repo": "ghc",
        "type": "github"
      }
    },
    "ghc-8.6.5-iohk_5": {
      "flake": false,
      "locked": {
        "lastModified": 1600920045,
        "narHash": "sha256-DO6kxJz248djebZLpSzTGD6s8WRpNI9BTwUeOf5RwY8=",
        "owner": "input-output-hk",
        "repo": "ghc",
        "rev": "95713a6ecce4551240da7c96b6176f980af75cae",
        "type": "github"
      },
      "original": {
        "owner": "input-output-hk",
        "ref": "release/8.6.5-iohk",
        "repo": "ghc",
        "type": "github"
      }
    },
    "ghc-8.6.5-iohk_6": {
      "flake": false,
      "locked": {
        "lastModified": 1600920045,
        "narHash": "sha256-DO6kxJz248djebZLpSzTGD6s8WRpNI9BTwUeOf5RwY8=",
        "owner": "input-output-hk",
        "repo": "ghc",
        "rev": "95713a6ecce4551240da7c96b6176f980af75cae",
        "type": "github"
      },
      "original": {
        "owner": "input-output-hk",
        "ref": "release/8.6.5-iohk",
        "repo": "ghc",
        "type": "github"
      }
    },
    "ghc-8.6.5-iohk_7": {
      "flake": false,
      "locked": {
        "lastModified": 1600920045,
        "narHash": "sha256-DO6kxJz248djebZLpSzTGD6s8WRpNI9BTwUeOf5RwY8=",
        "owner": "input-output-hk",
        "repo": "ghc",
        "rev": "95713a6ecce4551240da7c96b6176f980af75cae",
        "type": "github"
      },
      "original": {
        "owner": "input-output-hk",
        "ref": "release/8.6.5-iohk",
        "repo": "ghc",
        "type": "github"
      }
    },
    "ghc-8.6.5-iohk_8": {
      "flake": false,
      "locked": {
        "lastModified": 1600920045,
        "narHash": "sha256-DO6kxJz248djebZLpSzTGD6s8WRpNI9BTwUeOf5RwY8=",
        "owner": "input-output-hk",
        "repo": "ghc",
        "rev": "95713a6ecce4551240da7c96b6176f980af75cae",
        "type": "github"
      },
      "original": {
        "owner": "input-output-hk",
        "ref": "release/8.6.5-iohk",
        "repo": "ghc",
        "type": "github"
      }
    },
    "ghc-8.6.5-iohk_9": {
      "flake": false,
      "locked": {
        "lastModified": 1600920045,
        "narHash": "sha256-DO6kxJz248djebZLpSzTGD6s8WRpNI9BTwUeOf5RwY8=",
        "owner": "input-output-hk",
        "repo": "ghc",
        "rev": "95713a6ecce4551240da7c96b6176f980af75cae",
        "type": "github"
      },
      "original": {
        "owner": "input-output-hk",
        "ref": "release/8.6.5-iohk",
        "repo": "ghc",
        "type": "github"
      }
    },
    "gomod2nix": {
      "inputs": {
        "nixpkgs": "nixpkgs_22",
        "utils": "utils_19"
      },
      "locked": {
        "lastModified": 1655245309,
        "narHash": "sha256-d/YPoQ/vFn1+GTmSdvbSBSTOai61FONxB4+Lt6w/IVI=",
        "owner": "tweag",
        "repo": "gomod2nix",
        "rev": "40d32f82fc60d66402eb0972e6e368aeab3faf58",
        "type": "github"
      },
      "original": {
        "owner": "tweag",
        "repo": "gomod2nix",
        "type": "github"
      }
    },
    "gomod2nix_2": {
      "inputs": {
        "nixpkgs": "nixpkgs_28",
        "utils": "utils_20"
      },
      "locked": {
        "lastModified": 1655245309,
        "narHash": "sha256-d/YPoQ/vFn1+GTmSdvbSBSTOai61FONxB4+Lt6w/IVI=",
        "owner": "tweag",
        "repo": "gomod2nix",
        "rev": "40d32f82fc60d66402eb0972e6e368aeab3faf58",
        "type": "github"
      },
      "original": {
        "owner": "tweag",
        "repo": "gomod2nix",
        "type": "github"
      }
    },
    "hackage": {
      "flake": false,
      "locked": {
        "lastModified": 1648689423,
        "narHash": "sha256-5zEPRdHArPtFv/6gRVZXcxG2Wps5qoUAxBjbxd7UjQ4=",
        "owner": "input-output-hk",
        "repo": "hackage.nix",
        "rev": "aa3358e56f0184f636254ed8124275c84e66c43b",
        "type": "github"
      },
      "original": {
        "owner": "input-output-hk",
        "repo": "hackage.nix",
        "type": "github"
      }
    },
    "hackageNix": {
      "flake": false,
      "locked": {
        "lastModified": 1665882657,
        "narHash": "sha256-3eiHY9Lt2vTeMsrT6yssbd+nfx/i5avfxosigx7bCxU=",
        "owner": "input-output-hk",
        "repo": "hackage.nix",
        "rev": "8e5b6856f99ed790c387fa76bdad9dcc94b3a54c",
        "type": "github"
      },
      "original": {
        "owner": "input-output-hk",
        "repo": "hackage.nix",
        "type": "github"
      }
    },
    "hackage_10": {
      "flake": false,
      "locked": {
        "lastModified": 1643073363,
        "narHash": "sha256-66oSXQKEDIOSQ2uKAS9facCX/Zuh/jFgyFDtxEqN9sk=",
        "owner": "input-output-hk",
        "repo": "hackage.nix",
        "rev": "4ef9bd3a32316ce236164c7ebff00ebeb33236e2",
        "type": "github"
      },
      "original": {
        "owner": "input-output-hk",
        "repo": "hackage.nix",
        "type": "github"
      }
    },
    "hackage_11": {
      "flake": false,
      "locked": {
        "lastModified": 1639098768,
        "narHash": "sha256-DZ4sG8FeDxWvBLixrj0jELXjtebZ0SCCPmQW43HNzIE=",
        "owner": "input-output-hk",
        "repo": "hackage.nix",
        "rev": "c7b123af6b0b9b364cab03363504d42dca16a4b5",
        "type": "github"
      },
      "original": {
        "owner": "input-output-hk",
        "repo": "hackage.nix",
        "type": "github"
      }
    },
    "hackage_12": {
      "flake": false,
      "locked": {
        "lastModified": 1643073363,
        "narHash": "sha256-66oSXQKEDIOSQ2uKAS9facCX/Zuh/jFgyFDtxEqN9sk=",
        "owner": "input-output-hk",
        "repo": "hackage.nix",
        "rev": "4ef9bd3a32316ce236164c7ebff00ebeb33236e2",
        "type": "github"
      },
      "original": {
        "owner": "input-output-hk",
        "repo": "hackage.nix",
        "type": "github"
      }
    },
    "hackage_13": {
      "flake": false,
      "locked": {
        "lastModified": 1643073363,
        "narHash": "sha256-66oSXQKEDIOSQ2uKAS9facCX/Zuh/jFgyFDtxEqN9sk=",
        "owner": "input-output-hk",
        "repo": "hackage.nix",
        "rev": "4ef9bd3a32316ce236164c7ebff00ebeb33236e2",
        "type": "github"
      },
      "original": {
        "owner": "input-output-hk",
        "repo": "hackage.nix",
        "type": "github"
      }
    },
    "hackage_14": {
      "flake": false,
      "locked": {
        "lastModified": 1639098768,
        "narHash": "sha256-DZ4sG8FeDxWvBLixrj0jELXjtebZ0SCCPmQW43HNzIE=",
        "owner": "input-output-hk",
        "repo": "hackage.nix",
        "rev": "c7b123af6b0b9b364cab03363504d42dca16a4b5",
        "type": "github"
      },
      "original": {
        "owner": "input-output-hk",
        "repo": "hackage.nix",
        "type": "github"
      }
    },
    "hackage_15": {
      "flake": false,
      "locked": {
        "lastModified": 1643073363,
        "narHash": "sha256-66oSXQKEDIOSQ2uKAS9facCX/Zuh/jFgyFDtxEqN9sk=",
        "owner": "input-output-hk",
        "repo": "hackage.nix",
        "rev": "4ef9bd3a32316ce236164c7ebff00ebeb33236e2",
        "type": "github"
      },
      "original": {
        "owner": "input-output-hk",
        "repo": "hackage.nix",
        "type": "github"
      }
    },
    "hackage_16": {
      "flake": false,
      "locked": {
        "lastModified": 1643073363,
        "narHash": "sha256-66oSXQKEDIOSQ2uKAS9facCX/Zuh/jFgyFDtxEqN9sk=",
        "owner": "input-output-hk",
        "repo": "hackage.nix",
        "rev": "4ef9bd3a32316ce236164c7ebff00ebeb33236e2",
        "type": "github"
      },
      "original": {
        "owner": "input-output-hk",
        "repo": "hackage.nix",
        "type": "github"
      }
    },
    "hackage_17": {
      "flake": false,
      "locked": {
        "lastModified": 1639098768,
        "narHash": "sha256-DZ4sG8FeDxWvBLixrj0jELXjtebZ0SCCPmQW43HNzIE=",
        "owner": "input-output-hk",
        "repo": "hackage.nix",
        "rev": "c7b123af6b0b9b364cab03363504d42dca16a4b5",
        "type": "github"
      },
      "original": {
        "owner": "input-output-hk",
        "repo": "hackage.nix",
        "type": "github"
      }
    },
    "hackage_18": {
      "flake": false,
      "locked": {
        "lastModified": 1678753597,
        "narHash": "sha256-u+m4eGVCtj92I0RVXyS8sLxPqmqjTTK4/QE8FgYJHfc=",
        "owner": "input-output-hk",
        "repo": "hackage.nix",
        "rev": "fc76032f699f69d2cfd65c147ba1ed480e278f1b",
        "type": "github"
      },
      "original": {
        "owner": "input-output-hk",
        "repo": "hackage.nix",
        "type": "github"
      }
    },
    "hackage_2": {
      "flake": false,
      "locked": {
        "lastModified": 1648084640,
        "narHash": "sha256-VZtCnrP+pQX/t1u1faiPppDq3R6siaxFlfYN/IRyETY=",
        "owner": "input-output-hk",
        "repo": "hackage.nix",
        "rev": "e7a26675f853b5c206256bcabeed4f8c1153ba99",
        "type": "github"
      },
      "original": {
        "owner": "input-output-hk",
        "repo": "hackage.nix",
        "type": "github"
      }
    },
    "hackage_3": {
      "flake": false,
      "locked": {
        "lastModified": 1643073363,
        "narHash": "sha256-66oSXQKEDIOSQ2uKAS9facCX/Zuh/jFgyFDtxEqN9sk=",
        "owner": "input-output-hk",
        "repo": "hackage.nix",
        "rev": "4ef9bd3a32316ce236164c7ebff00ebeb33236e2",
        "type": "github"
      },
      "original": {
        "owner": "input-output-hk",
        "repo": "hackage.nix",
        "type": "github"
      }
    },
    "hackage_4": {
      "flake": false,
      "locked": {
        "lastModified": 1643073363,
        "narHash": "sha256-66oSXQKEDIOSQ2uKAS9facCX/Zuh/jFgyFDtxEqN9sk=",
        "owner": "input-output-hk",
        "repo": "hackage.nix",
        "rev": "4ef9bd3a32316ce236164c7ebff00ebeb33236e2",
        "type": "github"
      },
      "original": {
        "owner": "input-output-hk",
        "repo": "hackage.nix",
        "type": "github"
      }
    },
    "hackage_5": {
      "flake": false,
      "locked": {
        "lastModified": 1643073363,
        "narHash": "sha256-66oSXQKEDIOSQ2uKAS9facCX/Zuh/jFgyFDtxEqN9sk=",
        "owner": "input-output-hk",
        "repo": "hackage.nix",
        "rev": "4ef9bd3a32316ce236164c7ebff00ebeb33236e2",
        "type": "github"
      },
      "original": {
        "owner": "input-output-hk",
        "repo": "hackage.nix",
        "type": "github"
      }
    },
    "hackage_6": {
      "flake": false,
      "locked": {
        "lastModified": 1643073363,
        "narHash": "sha256-66oSXQKEDIOSQ2uKAS9facCX/Zuh/jFgyFDtxEqN9sk=",
        "owner": "input-output-hk",
        "repo": "hackage.nix",
        "rev": "4ef9bd3a32316ce236164c7ebff00ebeb33236e2",
        "type": "github"
      },
      "original": {
        "owner": "input-output-hk",
        "repo": "hackage.nix",
        "type": "github"
      }
    },
    "hackage_7": {
      "flake": false,
      "locked": {
        "lastModified": 1639098768,
        "narHash": "sha256-DZ4sG8FeDxWvBLixrj0jELXjtebZ0SCCPmQW43HNzIE=",
        "owner": "input-output-hk",
        "repo": "hackage.nix",
        "rev": "c7b123af6b0b9b364cab03363504d42dca16a4b5",
        "type": "github"
      },
      "original": {
        "owner": "input-output-hk",
        "repo": "hackage.nix",
        "type": "github"
      }
    },
    "hackage_8": {
      "flake": false,
      "locked": {
        "lastModified": 1643073363,
        "narHash": "sha256-66oSXQKEDIOSQ2uKAS9facCX/Zuh/jFgyFDtxEqN9sk=",
        "owner": "input-output-hk",
        "repo": "hackage.nix",
        "rev": "4ef9bd3a32316ce236164c7ebff00ebeb33236e2",
        "type": "github"
      },
      "original": {
        "owner": "input-output-hk",
        "repo": "hackage.nix",
        "type": "github"
      }
    },
    "hackage_9": {
      "flake": false,
      "locked": {
        "lastModified": 1643073363,
        "narHash": "sha256-66oSXQKEDIOSQ2uKAS9facCX/Zuh/jFgyFDtxEqN9sk=",
        "owner": "input-output-hk",
        "repo": "hackage.nix",
        "rev": "4ef9bd3a32316ce236164c7ebff00ebeb33236e2",
        "type": "github"
      },
      "original": {
        "owner": "input-output-hk",
        "repo": "hackage.nix",
        "type": "github"
      }
    },
    "haskell-flake": {
      "locked": {
        "lastModified": 1654001497,
        "narHash": "sha256-GfrpyoQrVT9Z/j9its8BQs3I5O5X5Lc2IkK922bz7zg=",
        "owner": "srid",
        "repo": "haskell-flake",
        "rev": "4c0b0ff295f0b97238a600d2381c37ee46b67f9c",
        "type": "github"
      },
      "original": {
        "owner": "srid",
        "repo": "haskell-flake",
        "type": "github"
      }
    },
    "haskellNix": {
      "inputs": {
        "HTTP": "HTTP",
        "cabal-32": "cabal-32",
        "cabal-34": "cabal-34",
        "cabal-36": "cabal-36",
        "cardano-shell": "cardano-shell",
        "flake-utils": "flake-utils",
        "ghc-8.6.5-iohk": "ghc-8.6.5-iohk",
        "hackage": "hackage",
        "hpc-coveralls": "hpc-coveralls",
        "hydra": "hydra",
        "nix-tools": "nix-tools",
        "nixpkgs": [
          "cardano-wallet-unpatched",
          "cardano-node-1_35_4",
          "cardano-node-workbench",
          "nixpkgs"
        ],
        "nixpkgs-2003": "nixpkgs-2003",
        "nixpkgs-2105": "nixpkgs-2105",
        "nixpkgs-2111": "nixpkgs-2111",
        "nixpkgs-unstable": "nixpkgs-unstable",
        "old-ghc-nix": "old-ghc-nix",
        "stackage": "stackage"
      },
      "locked": {
        "lastModified": 1648689547,
        "narHash": "sha256-ea8Celj9aPb1HG8mGNorqMr5+3xZzjuhjF89Mj4hSLU=",
        "owner": "input-output-hk",
        "repo": "haskell.nix",
        "rev": "3fbb17e63c4e052c8289858fa6444d1c66ab6f52",
        "type": "github"
      },
      "original": {
        "owner": "input-output-hk",
        "repo": "haskell.nix",
        "type": "github"
      }
    },
    "haskellNix_10": {
      "inputs": {
        "HTTP": "HTTP_10",
        "cabal-32": "cabal-32_10",
        "cabal-34": "cabal-34_10",
        "cabal-36": "cabal-36_9",
        "cardano-shell": "cardano-shell_10",
        "flake-utils": "flake-utils_10",
        "ghc-8.6.5-iohk": "ghc-8.6.5-iohk_10",
        "hackage": "hackage_9",
        "hpc-coveralls": "hpc-coveralls_10",
        "nix-tools": "nix-tools_9",
        "nixpkgs": [
          "cardano-wallet-unpatched",
          "cardano-node-1_35_4",
          "node-measured",
          "node-process",
          "membench",
          "cardano-node-snapshot",
          "nixpkgs"
        ],
        "nixpkgs-2003": "nixpkgs-2003_10",
        "nixpkgs-2105": "nixpkgs-2105_10",
        "nixpkgs-2111": "nixpkgs-2111_10",
        "nixpkgs-unstable": "nixpkgs-unstable_10",
        "old-ghc-nix": "old-ghc-nix_10",
        "stackage": "stackage_10"
      },
      "locked": {
        "lastModified": 1643073543,
        "narHash": "sha256-g2l/KDWzMRTFRugNVcx3CPZeyA5BNcH9/zDiqFpprB4=",
        "owner": "input-output-hk",
        "repo": "haskell.nix",
        "rev": "14f740c7c8f535581c30b1697018e389680e24cb",
        "type": "github"
      },
      "original": {
        "owner": "input-output-hk",
        "repo": "haskell.nix",
        "type": "github"
      }
    },
    "haskellNix_11": {
      "inputs": {
        "HTTP": "HTTP_11",
        "cabal-32": "cabal-32_11",
        "cabal-34": "cabal-34_11",
        "cabal-36": "cabal-36_10",
        "cardano-shell": "cardano-shell_11",
        "flake-utils": "flake-utils_11",
        "ghc-8.6.5-iohk": "ghc-8.6.5-iohk_11",
        "hackage": "hackage_10",
        "hpc-coveralls": "hpc-coveralls_11",
        "nix-tools": "nix-tools_10",
        "nixpkgs": [
          "cardano-wallet-unpatched",
          "cardano-node-1_35_4",
          "node-measured",
          "node-process",
          "membench",
          "cardano-node-snapshot",
          "membench",
          "cardano-node-snapshot",
          "nixpkgs"
        ],
        "nixpkgs-2003": "nixpkgs-2003_11",
        "nixpkgs-2105": "nixpkgs-2105_11",
        "nixpkgs-2111": "nixpkgs-2111_11",
        "nixpkgs-unstable": "nixpkgs-unstable_11",
        "old-ghc-nix": "old-ghc-nix_11",
        "stackage": "stackage_11"
      },
      "locked": {
        "lastModified": 1643073543,
        "narHash": "sha256-g2l/KDWzMRTFRugNVcx3CPZeyA5BNcH9/zDiqFpprB4=",
        "owner": "input-output-hk",
        "repo": "haskell.nix",
        "rev": "14f740c7c8f535581c30b1697018e389680e24cb",
        "type": "github"
      },
      "original": {
        "owner": "input-output-hk",
        "repo": "haskell.nix",
        "type": "github"
      }
    },
    "haskellNix_12": {
      "inputs": {
        "HTTP": "HTTP_12",
        "cabal-32": "cabal-32_12",
        "cabal-34": "cabal-34_12",
        "cardano-shell": "cardano-shell_12",
        "flake-utils": "flake-utils_12",
        "ghc-8.6.5-iohk": "ghc-8.6.5-iohk_12",
        "hackage": "hackage_11",
        "hpc-coveralls": "hpc-coveralls_12",
        "nix-tools": "nix-tools_11",
        "nixpkgs": [
          "cardano-wallet-unpatched",
          "cardano-node-1_35_4",
          "node-measured",
          "node-process",
          "membench",
          "cardano-node-snapshot",
          "plutus-example",
          "nixpkgs"
        ],
        "nixpkgs-2003": "nixpkgs-2003_12",
        "nixpkgs-2105": "nixpkgs-2105_12",
        "nixpkgs-2111": "nixpkgs-2111_12",
        "nixpkgs-unstable": "nixpkgs-unstable_12",
        "old-ghc-nix": "old-ghc-nix_12",
        "stackage": "stackage_12"
      },
      "locked": {
        "lastModified": 1639098904,
        "narHash": "sha256-7VrCNEaKGLm4pTOS11dt1dRL2033oqrNCfal0uONsqA=",
        "owner": "input-output-hk",
        "repo": "haskell.nix",
        "rev": "b18c6ce0867fee77f12ecf41dc6c67f7a59d9826",
        "type": "github"
      },
      "original": {
        "owner": "input-output-hk",
        "repo": "haskell.nix",
        "type": "github"
      }
    },
    "haskellNix_13": {
      "inputs": {
        "HTTP": "HTTP_13",
        "cabal-32": "cabal-32_13",
        "cabal-34": "cabal-34_13",
        "cabal-36": "cabal-36_11",
        "cardano-shell": "cardano-shell_13",
        "flake-utils": "flake-utils_13",
        "ghc-8.6.5-iohk": "ghc-8.6.5-iohk_13",
        "hackage": "hackage_12",
        "hpc-coveralls": "hpc-coveralls_13",
        "nix-tools": "nix-tools_12",
        "nixpkgs": [
          "cardano-wallet-unpatched",
          "cardano-node-1_35_4",
          "node-measured",
          "node-snapshot",
          "nixpkgs"
        ],
        "nixpkgs-2003": "nixpkgs-2003_13",
        "nixpkgs-2105": "nixpkgs-2105_13",
        "nixpkgs-2111": "nixpkgs-2111_13",
        "nixpkgs-unstable": "nixpkgs-unstable_13",
        "old-ghc-nix": "old-ghc-nix_13",
        "stackage": "stackage_13"
      },
      "locked": {
        "lastModified": 1643073543,
        "narHash": "sha256-g2l/KDWzMRTFRugNVcx3CPZeyA5BNcH9/zDiqFpprB4=",
        "owner": "input-output-hk",
        "repo": "haskell.nix",
        "rev": "14f740c7c8f535581c30b1697018e389680e24cb",
        "type": "github"
      },
      "original": {
        "owner": "input-output-hk",
        "repo": "haskell.nix",
        "type": "github"
      }
    },
    "haskellNix_14": {
      "inputs": {
        "HTTP": "HTTP_14",
        "cabal-32": "cabal-32_14",
        "cabal-34": "cabal-34_14",
        "cabal-36": "cabal-36_12",
        "cardano-shell": "cardano-shell_14",
        "flake-utils": "flake-utils_14",
        "ghc-8.6.5-iohk": "ghc-8.6.5-iohk_14",
        "hackage": "hackage_13",
        "hpc-coveralls": "hpc-coveralls_14",
        "nix-tools": "nix-tools_13",
        "nixpkgs": [
          "cardano-wallet-unpatched",
          "cardano-node-1_35_4",
          "node-measured",
          "node-snapshot",
          "membench",
          "cardano-node-snapshot",
          "nixpkgs"
        ],
        "nixpkgs-2003": "nixpkgs-2003_14",
        "nixpkgs-2105": "nixpkgs-2105_14",
        "nixpkgs-2111": "nixpkgs-2111_14",
        "nixpkgs-unstable": "nixpkgs-unstable_14",
        "old-ghc-nix": "old-ghc-nix_14",
        "stackage": "stackage_14"
      },
      "locked": {
        "lastModified": 1643073543,
        "narHash": "sha256-g2l/KDWzMRTFRugNVcx3CPZeyA5BNcH9/zDiqFpprB4=",
        "owner": "input-output-hk",
        "repo": "haskell.nix",
        "rev": "14f740c7c8f535581c30b1697018e389680e24cb",
        "type": "github"
      },
      "original": {
        "owner": "input-output-hk",
        "repo": "haskell.nix",
        "type": "github"
      }
    },
    "haskellNix_15": {
      "inputs": {
        "HTTP": "HTTP_15",
        "cabal-32": "cabal-32_15",
        "cabal-34": "cabal-34_15",
        "cardano-shell": "cardano-shell_15",
        "flake-utils": "flake-utils_15",
        "ghc-8.6.5-iohk": "ghc-8.6.5-iohk_15",
        "hackage": "hackage_14",
        "hpc-coveralls": "hpc-coveralls_15",
        "nix-tools": "nix-tools_14",
        "nixpkgs": [
          "cardano-wallet-unpatched",
          "cardano-node-1_35_4",
          "node-measured",
          "node-snapshot",
          "plutus-example",
          "nixpkgs"
        ],
        "nixpkgs-2003": "nixpkgs-2003_15",
        "nixpkgs-2105": "nixpkgs-2105_15",
        "nixpkgs-2111": "nixpkgs-2111_15",
        "nixpkgs-unstable": "nixpkgs-unstable_15",
        "old-ghc-nix": "old-ghc-nix_15",
        "stackage": "stackage_15"
      },
      "locked": {
        "lastModified": 1639098904,
        "narHash": "sha256-7VrCNEaKGLm4pTOS11dt1dRL2033oqrNCfal0uONsqA=",
        "owner": "input-output-hk",
        "repo": "haskell.nix",
        "rev": "b18c6ce0867fee77f12ecf41dc6c67f7a59d9826",
        "type": "github"
      },
      "original": {
        "owner": "input-output-hk",
        "repo": "haskell.nix",
        "type": "github"
      }
    },
    "haskellNix_16": {
      "inputs": {
        "HTTP": "HTTP_16",
        "cabal-32": "cabal-32_16",
        "cabal-34": "cabal-34_16",
        "cabal-36": "cabal-36_13",
        "cardano-shell": "cardano-shell_16",
        "flake-utils": "flake-utils_16",
        "ghc-8.6.5-iohk": "ghc-8.6.5-iohk_16",
        "hackage": "hackage_15",
        "hpc-coveralls": "hpc-coveralls_16",
        "nix-tools": "nix-tools_15",
        "nixpkgs": [
          "cardano-wallet-unpatched",
          "cardano-node-1_35_4",
          "node-snapshot",
          "nixpkgs"
        ],
        "nixpkgs-2003": "nixpkgs-2003_16",
        "nixpkgs-2105": "nixpkgs-2105_16",
        "nixpkgs-2111": "nixpkgs-2111_16",
        "nixpkgs-unstable": "nixpkgs-unstable_16",
        "old-ghc-nix": "old-ghc-nix_16",
        "stackage": "stackage_16"
      },
      "locked": {
        "lastModified": 1643073543,
        "narHash": "sha256-g2l/KDWzMRTFRugNVcx3CPZeyA5BNcH9/zDiqFpprB4=",
        "owner": "input-output-hk",
        "repo": "haskell.nix",
        "rev": "14f740c7c8f535581c30b1697018e389680e24cb",
        "type": "github"
      },
      "original": {
        "owner": "input-output-hk",
        "repo": "haskell.nix",
        "type": "github"
      }
    },
    "haskellNix_17": {
      "inputs": {
        "HTTP": "HTTP_17",
        "cabal-32": "cabal-32_17",
        "cabal-34": "cabal-34_17",
        "cabal-36": "cabal-36_14",
        "cardano-shell": "cardano-shell_17",
        "flake-utils": "flake-utils_17",
        "ghc-8.6.5-iohk": "ghc-8.6.5-iohk_17",
        "hackage": "hackage_16",
        "hpc-coveralls": "hpc-coveralls_17",
        "nix-tools": "nix-tools_16",
        "nixpkgs": [
          "cardano-wallet-unpatched",
          "cardano-node-1_35_4",
          "node-snapshot",
          "membench",
          "cardano-node-snapshot",
          "nixpkgs"
        ],
        "nixpkgs-2003": "nixpkgs-2003_17",
        "nixpkgs-2105": "nixpkgs-2105_17",
        "nixpkgs-2111": "nixpkgs-2111_17",
        "nixpkgs-unstable": "nixpkgs-unstable_17",
        "old-ghc-nix": "old-ghc-nix_17",
        "stackage": "stackage_17"
      },
      "locked": {
        "lastModified": 1643073543,
        "narHash": "sha256-g2l/KDWzMRTFRugNVcx3CPZeyA5BNcH9/zDiqFpprB4=",
        "owner": "input-output-hk",
        "repo": "haskell.nix",
        "rev": "14f740c7c8f535581c30b1697018e389680e24cb",
        "type": "github"
      },
      "original": {
        "owner": "input-output-hk",
        "repo": "haskell.nix",
        "type": "github"
      }
    },
    "haskellNix_18": {
      "inputs": {
        "HTTP": "HTTP_18",
        "cabal-32": "cabal-32_18",
        "cabal-34": "cabal-34_18",
        "cardano-shell": "cardano-shell_18",
        "flake-utils": "flake-utils_18",
        "ghc-8.6.5-iohk": "ghc-8.6.5-iohk_18",
        "hackage": "hackage_17",
        "hpc-coveralls": "hpc-coveralls_18",
        "nix-tools": "nix-tools_17",
        "nixpkgs": [
          "cardano-wallet-unpatched",
          "cardano-node-1_35_4",
          "node-snapshot",
          "plutus-example",
          "nixpkgs"
        ],
        "nixpkgs-2003": "nixpkgs-2003_18",
        "nixpkgs-2105": "nixpkgs-2105_18",
        "nixpkgs-2111": "nixpkgs-2111_18",
        "nixpkgs-unstable": "nixpkgs-unstable_18",
        "old-ghc-nix": "old-ghc-nix_18",
        "stackage": "stackage_18"
      },
      "locked": {
        "lastModified": 1639098904,
        "narHash": "sha256-7VrCNEaKGLm4pTOS11dt1dRL2033oqrNCfal0uONsqA=",
        "owner": "input-output-hk",
        "repo": "haskell.nix",
        "rev": "b18c6ce0867fee77f12ecf41dc6c67f7a59d9826",
        "type": "github"
      },
      "original": {
        "owner": "input-output-hk",
        "repo": "haskell.nix",
        "type": "github"
      }
    },
    "haskellNix_19": {
      "inputs": {
        "HTTP": "HTTP_19",
        "cabal-32": "cabal-32_19",
        "cabal-34": "cabal-34_19",
        "cabal-36": "cabal-36_15",
        "cardano-shell": "cardano-shell_19",
        "flake-compat": "flake-compat_10",
        "flake-utils": "flake-utils_23",
        "ghc-8.6.5-iohk": "ghc-8.6.5-iohk_19",
        "hackage": [
          "cardano-wallet-unpatched",
          "hackage"
        ],
        "hpc-coveralls": "hpc-coveralls_19",
        "hydra": "hydra_4",
        "iserv-proxy": "iserv-proxy",
        "nixpkgs": [
          "cardano-wallet-unpatched",
          "nixpkgs"
        ],
        "nixpkgs-2003": "nixpkgs-2003_19",
        "nixpkgs-2105": "nixpkgs-2105_19",
        "nixpkgs-2111": "nixpkgs-2111_19",
        "nixpkgs-2205": "nixpkgs-2205_2",
        "nixpkgs-2211": "nixpkgs-2211",
        "nixpkgs-unstable": "nixpkgs-unstable_19",
        "old-ghc-nix": "old-ghc-nix_19",
        "stackage": "stackage_19",
        "tullia": "tullia"
      },
      "locked": {
        "lastModified": 1678755032,
        "narHash": "sha256-Yqd87Mqm3v3g1q1hazCS2QodlhdlVY6IWARcFcxZJPw=",
        "owner": "input-output-hk",
        "repo": "haskell.nix",
        "rev": "dc1f4d33dd7b880f1ab112cad62a7ec20ee46e47",
        "type": "github"
      },
      "original": {
        "owner": "input-output-hk",
        "repo": "haskell.nix",
        "type": "github"
      }
    },
    "haskellNix_2": {
      "inputs": {
        "HTTP": "HTTP_2",
        "cabal-32": "cabal-32_2",
        "cabal-34": "cabal-34_2",
        "cabal-36": "cabal-36_2",
        "cardano-shell": "cardano-shell_2",
        "flake-compat": "flake-compat_3",
        "flake-utils": "flake-utils_2",
        "ghc-8.6.5-iohk": "ghc-8.6.5-iohk_2",
        "hackage": [
          "cardano-wallet-unpatched",
          "cardano-node-1_35_4",
          "hackageNix"
        ],
        "hpc-coveralls": "hpc-coveralls_2",
        "hydra": "hydra_2",
        "nixpkgs": [
          "cardano-wallet-unpatched",
          "cardano-node-1_35_4",
          "nixpkgs"
        ],
        "nixpkgs-2003": "nixpkgs-2003_2",
        "nixpkgs-2105": "nixpkgs-2105_2",
        "nixpkgs-2111": "nixpkgs-2111_2",
        "nixpkgs-2205": "nixpkgs-2205",
        "nixpkgs-unstable": "nixpkgs-unstable_2",
        "old-ghc-nix": "old-ghc-nix_2",
        "stackage": "stackage_2"
      },
      "locked": {
        "lastModified": 1665882789,
        "narHash": "sha256-vD9voCqq4F100RDO3KlfdKZE81NyD++NJjvf3KNNbHA=",
        "owner": "input-output-hk",
        "repo": "haskell.nix",
        "rev": "9af167fb4343539ca99465057262f289b44f55da",
        "type": "github"
      },
      "original": {
        "owner": "input-output-hk",
        "repo": "haskell.nix",
        "type": "github"
      }
    },
    "haskellNix_3": {
      "inputs": {
        "HTTP": "HTTP_3",
        "cabal-32": "cabal-32_3",
        "cabal-34": "cabal-34_3",
        "cabal-36": "cabal-36_3",
        "cardano-shell": "cardano-shell_3",
        "flake-utils": "flake-utils_3",
        "ghc-8.6.5-iohk": "ghc-8.6.5-iohk_3",
        "hackage": "hackage_2",
        "hpc-coveralls": "hpc-coveralls_3",
        "hydra": "hydra_3",
        "nix-tools": "nix-tools_2",
        "nixpkgs": [
          "cardano-wallet-unpatched",
          "cardano-node-1_35_4",
          "node-measured",
          "cardano-node-workbench",
          "nixpkgs"
        ],
        "nixpkgs-2003": "nixpkgs-2003_3",
        "nixpkgs-2105": "nixpkgs-2105_3",
        "nixpkgs-2111": "nixpkgs-2111_3",
        "nixpkgs-unstable": "nixpkgs-unstable_3",
        "old-ghc-nix": "old-ghc-nix_3",
        "stackage": "stackage_3"
      },
      "locked": {
        "lastModified": 1648084808,
        "narHash": "sha256-o6nWoBaYhd+AMVJPravY8Z10HGP1ILx8tU6YcIaUQ9M=",
        "owner": "input-output-hk",
        "repo": "haskell.nix",
        "rev": "7ae4953cff38a84d6f5f94a3f5648edf1ce84705",
        "type": "github"
      },
      "original": {
        "owner": "input-output-hk",
        "repo": "haskell.nix",
        "type": "github"
      }
    },
    "haskellNix_4": {
      "inputs": {
        "HTTP": "HTTP_4",
        "cabal-32": "cabal-32_4",
        "cabal-34": "cabal-34_4",
        "cabal-36": "cabal-36_4",
        "cardano-shell": "cardano-shell_4",
        "flake-utils": "flake-utils_4",
        "ghc-8.6.5-iohk": "ghc-8.6.5-iohk_4",
        "hackage": "hackage_3",
        "hpc-coveralls": "hpc-coveralls_4",
        "nix-tools": "nix-tools_3",
        "nixpkgs": [
          "cardano-wallet-unpatched",
          "cardano-node-1_35_4",
          "node-measured",
          "nixpkgs"
        ],
        "nixpkgs-2003": "nixpkgs-2003_4",
        "nixpkgs-2105": "nixpkgs-2105_4",
        "nixpkgs-2111": "nixpkgs-2111_4",
        "nixpkgs-unstable": "nixpkgs-unstable_4",
        "old-ghc-nix": "old-ghc-nix_4",
        "stackage": "stackage_4"
      },
      "locked": {
        "lastModified": 1643073543,
        "narHash": "sha256-g2l/KDWzMRTFRugNVcx3CPZeyA5BNcH9/zDiqFpprB4=",
        "owner": "input-output-hk",
        "repo": "haskell.nix",
        "rev": "14f740c7c8f535581c30b1697018e389680e24cb",
        "type": "github"
      },
      "original": {
        "owner": "input-output-hk",
        "repo": "haskell.nix",
        "type": "github"
      }
    },
    "haskellNix_5": {
      "inputs": {
        "HTTP": "HTTP_5",
        "cabal-32": "cabal-32_5",
        "cabal-34": "cabal-34_5",
        "cabal-36": "cabal-36_5",
        "cardano-shell": "cardano-shell_5",
        "flake-utils": "flake-utils_5",
        "ghc-8.6.5-iohk": "ghc-8.6.5-iohk_5",
        "hackage": "hackage_4",
        "hpc-coveralls": "hpc-coveralls_5",
        "nix-tools": "nix-tools_4",
        "nixpkgs": [
          "cardano-wallet-unpatched",
          "cardano-node-1_35_4",
          "node-measured",
          "node-measured",
          "nixpkgs"
        ],
        "nixpkgs-2003": "nixpkgs-2003_5",
        "nixpkgs-2105": "nixpkgs-2105_5",
        "nixpkgs-2111": "nixpkgs-2111_5",
        "nixpkgs-unstable": "nixpkgs-unstable_5",
        "old-ghc-nix": "old-ghc-nix_5",
        "stackage": "stackage_5"
      },
      "locked": {
        "lastModified": 1643073543,
        "narHash": "sha256-g2l/KDWzMRTFRugNVcx3CPZeyA5BNcH9/zDiqFpprB4=",
        "owner": "input-output-hk",
        "repo": "haskell.nix",
        "rev": "14f740c7c8f535581c30b1697018e389680e24cb",
        "type": "github"
      },
      "original": {
        "owner": "input-output-hk",
        "repo": "haskell.nix",
        "type": "github"
      }
    },
    "haskellNix_6": {
      "inputs": {
        "HTTP": "HTTP_6",
        "cabal-32": "cabal-32_6",
        "cabal-34": "cabal-34_6",
        "cabal-36": "cabal-36_6",
        "cardano-shell": "cardano-shell_6",
        "flake-utils": "flake-utils_6",
        "ghc-8.6.5-iohk": "ghc-8.6.5-iohk_6",
        "hackage": "hackage_5",
        "hpc-coveralls": "hpc-coveralls_6",
        "nix-tools": "nix-tools_5",
        "nixpkgs": [
          "cardano-wallet-unpatched",
          "cardano-node-1_35_4",
          "node-measured",
          "node-measured",
          "membench",
          "cardano-node-snapshot",
          "nixpkgs"
        ],
        "nixpkgs-2003": "nixpkgs-2003_6",
        "nixpkgs-2105": "nixpkgs-2105_6",
        "nixpkgs-2111": "nixpkgs-2111_6",
        "nixpkgs-unstable": "nixpkgs-unstable_6",
        "old-ghc-nix": "old-ghc-nix_6",
        "stackage": "stackage_6"
      },
      "locked": {
        "lastModified": 1643073543,
        "narHash": "sha256-g2l/KDWzMRTFRugNVcx3CPZeyA5BNcH9/zDiqFpprB4=",
        "owner": "input-output-hk",
        "repo": "haskell.nix",
        "rev": "14f740c7c8f535581c30b1697018e389680e24cb",
        "type": "github"
      },
      "original": {
        "owner": "input-output-hk",
        "repo": "haskell.nix",
        "type": "github"
      }
    },
    "haskellNix_7": {
      "inputs": {
        "HTTP": "HTTP_7",
        "cabal-32": "cabal-32_7",
        "cabal-34": "cabal-34_7",
        "cabal-36": "cabal-36_7",
        "cardano-shell": "cardano-shell_7",
        "flake-utils": "flake-utils_7",
        "ghc-8.6.5-iohk": "ghc-8.6.5-iohk_7",
        "hackage": "hackage_6",
        "hpc-coveralls": "hpc-coveralls_7",
        "nix-tools": "nix-tools_6",
        "nixpkgs": [
          "cardano-wallet-unpatched",
          "cardano-node-1_35_4",
          "node-measured",
          "node-measured",
          "membench",
          "cardano-node-snapshot",
          "membench",
          "cardano-node-snapshot",
          "nixpkgs"
        ],
        "nixpkgs-2003": "nixpkgs-2003_7",
        "nixpkgs-2105": "nixpkgs-2105_7",
        "nixpkgs-2111": "nixpkgs-2111_7",
        "nixpkgs-unstable": "nixpkgs-unstable_7",
        "old-ghc-nix": "old-ghc-nix_7",
        "stackage": "stackage_7"
      },
      "locked": {
        "lastModified": 1643073543,
        "narHash": "sha256-g2l/KDWzMRTFRugNVcx3CPZeyA5BNcH9/zDiqFpprB4=",
        "owner": "input-output-hk",
        "repo": "haskell.nix",
        "rev": "14f740c7c8f535581c30b1697018e389680e24cb",
        "type": "github"
      },
      "original": {
        "owner": "input-output-hk",
        "repo": "haskell.nix",
        "type": "github"
      }
    },
    "haskellNix_8": {
      "inputs": {
        "HTTP": "HTTP_8",
        "cabal-32": "cabal-32_8",
        "cabal-34": "cabal-34_8",
        "cardano-shell": "cardano-shell_8",
        "flake-utils": "flake-utils_8",
        "ghc-8.6.5-iohk": "ghc-8.6.5-iohk_8",
        "hackage": "hackage_7",
        "hpc-coveralls": "hpc-coveralls_8",
        "nix-tools": "nix-tools_7",
        "nixpkgs": [
          "cardano-wallet-unpatched",
          "cardano-node-1_35_4",
          "node-measured",
          "node-measured",
          "membench",
          "cardano-node-snapshot",
          "plutus-example",
          "nixpkgs"
        ],
        "nixpkgs-2003": "nixpkgs-2003_8",
        "nixpkgs-2105": "nixpkgs-2105_8",
        "nixpkgs-2111": "nixpkgs-2111_8",
        "nixpkgs-unstable": "nixpkgs-unstable_8",
        "old-ghc-nix": "old-ghc-nix_8",
        "stackage": "stackage_8"
      },
      "locked": {
        "lastModified": 1639098904,
        "narHash": "sha256-7VrCNEaKGLm4pTOS11dt1dRL2033oqrNCfal0uONsqA=",
        "owner": "input-output-hk",
        "repo": "haskell.nix",
        "rev": "b18c6ce0867fee77f12ecf41dc6c67f7a59d9826",
        "type": "github"
      },
      "original": {
        "owner": "input-output-hk",
        "repo": "haskell.nix",
        "type": "github"
      }
    },
    "haskellNix_9": {
      "inputs": {
        "HTTP": "HTTP_9",
        "cabal-32": "cabal-32_9",
        "cabal-34": "cabal-34_9",
        "cabal-36": "cabal-36_8",
        "cardano-shell": "cardano-shell_9",
        "flake-utils": "flake-utils_9",
        "ghc-8.6.5-iohk": "ghc-8.6.5-iohk_9",
        "hackage": "hackage_8",
        "hpc-coveralls": "hpc-coveralls_9",
        "nix-tools": "nix-tools_8",
        "nixpkgs": [
          "cardano-wallet-unpatched",
          "cardano-node-1_35_4",
          "node-measured",
          "node-process",
          "nixpkgs"
        ],
        "nixpkgs-2003": "nixpkgs-2003_9",
        "nixpkgs-2105": "nixpkgs-2105_9",
        "nixpkgs-2111": "nixpkgs-2111_9",
        "nixpkgs-unstable": "nixpkgs-unstable_9",
        "old-ghc-nix": "old-ghc-nix_9",
        "stackage": "stackage_9"
      },
      "locked": {
        "lastModified": 1643073543,
        "narHash": "sha256-g2l/KDWzMRTFRugNVcx3CPZeyA5BNcH9/zDiqFpprB4=",
        "owner": "input-output-hk",
        "repo": "haskell.nix",
        "rev": "14f740c7c8f535581c30b1697018e389680e24cb",
        "type": "github"
      },
      "original": {
        "owner": "input-output-hk",
        "repo": "haskell.nix",
        "type": "github"
      }
    },
    "hpc-coveralls": {
      "flake": false,
      "locked": {
        "lastModified": 1607498076,
        "narHash": "sha256-8uqsEtivphgZWYeUo5RDUhp6bO9j2vaaProQxHBltQk=",
        "owner": "sevanspowell",
        "repo": "hpc-coveralls",
        "rev": "14df0f7d229f4cd2e79f8eabb1a740097fdfa430",
        "type": "github"
      },
      "original": {
        "owner": "sevanspowell",
        "repo": "hpc-coveralls",
        "type": "github"
      }
    },
    "hpc-coveralls_10": {
      "flake": false,
      "locked": {
        "lastModified": 1607498076,
        "narHash": "sha256-8uqsEtivphgZWYeUo5RDUhp6bO9j2vaaProQxHBltQk=",
        "owner": "sevanspowell",
        "repo": "hpc-coveralls",
        "rev": "14df0f7d229f4cd2e79f8eabb1a740097fdfa430",
        "type": "github"
      },
      "original": {
        "owner": "sevanspowell",
        "repo": "hpc-coveralls",
        "type": "github"
      }
    },
    "hpc-coveralls_11": {
      "flake": false,
      "locked": {
        "lastModified": 1607498076,
        "narHash": "sha256-8uqsEtivphgZWYeUo5RDUhp6bO9j2vaaProQxHBltQk=",
        "owner": "sevanspowell",
        "repo": "hpc-coveralls",
        "rev": "14df0f7d229f4cd2e79f8eabb1a740097fdfa430",
        "type": "github"
      },
      "original": {
        "owner": "sevanspowell",
        "repo": "hpc-coveralls",
        "type": "github"
      }
    },
    "hpc-coveralls_12": {
      "flake": false,
      "locked": {
        "lastModified": 1607498076,
        "narHash": "sha256-8uqsEtivphgZWYeUo5RDUhp6bO9j2vaaProQxHBltQk=",
        "owner": "sevanspowell",
        "repo": "hpc-coveralls",
        "rev": "14df0f7d229f4cd2e79f8eabb1a740097fdfa430",
        "type": "github"
      },
      "original": {
        "owner": "sevanspowell",
        "repo": "hpc-coveralls",
        "type": "github"
      }
    },
    "hpc-coveralls_13": {
      "flake": false,
      "locked": {
        "lastModified": 1607498076,
        "narHash": "sha256-8uqsEtivphgZWYeUo5RDUhp6bO9j2vaaProQxHBltQk=",
        "owner": "sevanspowell",
        "repo": "hpc-coveralls",
        "rev": "14df0f7d229f4cd2e79f8eabb1a740097fdfa430",
        "type": "github"
      },
      "original": {
        "owner": "sevanspowell",
        "repo": "hpc-coveralls",
        "type": "github"
      }
    },
    "hpc-coveralls_14": {
      "flake": false,
      "locked": {
        "lastModified": 1607498076,
        "narHash": "sha256-8uqsEtivphgZWYeUo5RDUhp6bO9j2vaaProQxHBltQk=",
        "owner": "sevanspowell",
        "repo": "hpc-coveralls",
        "rev": "14df0f7d229f4cd2e79f8eabb1a740097fdfa430",
        "type": "github"
      },
      "original": {
        "owner": "sevanspowell",
        "repo": "hpc-coveralls",
        "type": "github"
      }
    },
    "hpc-coveralls_15": {
      "flake": false,
      "locked": {
        "lastModified": 1607498076,
        "narHash": "sha256-8uqsEtivphgZWYeUo5RDUhp6bO9j2vaaProQxHBltQk=",
        "owner": "sevanspowell",
        "repo": "hpc-coveralls",
        "rev": "14df0f7d229f4cd2e79f8eabb1a740097fdfa430",
        "type": "github"
      },
      "original": {
        "owner": "sevanspowell",
        "repo": "hpc-coveralls",
        "type": "github"
      }
    },
    "hpc-coveralls_16": {
      "flake": false,
      "locked": {
        "lastModified": 1607498076,
        "narHash": "sha256-8uqsEtivphgZWYeUo5RDUhp6bO9j2vaaProQxHBltQk=",
        "owner": "sevanspowell",
        "repo": "hpc-coveralls",
        "rev": "14df0f7d229f4cd2e79f8eabb1a740097fdfa430",
        "type": "github"
      },
      "original": {
        "owner": "sevanspowell",
        "repo": "hpc-coveralls",
        "type": "github"
      }
    },
    "hpc-coveralls_17": {
      "flake": false,
      "locked": {
        "lastModified": 1607498076,
        "narHash": "sha256-8uqsEtivphgZWYeUo5RDUhp6bO9j2vaaProQxHBltQk=",
        "owner": "sevanspowell",
        "repo": "hpc-coveralls",
        "rev": "14df0f7d229f4cd2e79f8eabb1a740097fdfa430",
        "type": "github"
      },
      "original": {
        "owner": "sevanspowell",
        "repo": "hpc-coveralls",
        "type": "github"
      }
    },
    "hpc-coveralls_18": {
      "flake": false,
      "locked": {
        "lastModified": 1607498076,
        "narHash": "sha256-8uqsEtivphgZWYeUo5RDUhp6bO9j2vaaProQxHBltQk=",
        "owner": "sevanspowell",
        "repo": "hpc-coveralls",
        "rev": "14df0f7d229f4cd2e79f8eabb1a740097fdfa430",
        "type": "github"
      },
      "original": {
        "owner": "sevanspowell",
        "repo": "hpc-coveralls",
        "type": "github"
      }
    },
    "hpc-coveralls_19": {
      "flake": false,
      "locked": {
        "lastModified": 1607498076,
        "narHash": "sha256-8uqsEtivphgZWYeUo5RDUhp6bO9j2vaaProQxHBltQk=",
        "owner": "sevanspowell",
        "repo": "hpc-coveralls",
        "rev": "14df0f7d229f4cd2e79f8eabb1a740097fdfa430",
        "type": "github"
      },
      "original": {
        "owner": "sevanspowell",
        "repo": "hpc-coveralls",
        "type": "github"
      }
    },
    "hpc-coveralls_2": {
      "flake": false,
      "locked": {
        "lastModified": 1607498076,
        "narHash": "sha256-8uqsEtivphgZWYeUo5RDUhp6bO9j2vaaProQxHBltQk=",
        "owner": "sevanspowell",
        "repo": "hpc-coveralls",
        "rev": "14df0f7d229f4cd2e79f8eabb1a740097fdfa430",
        "type": "github"
      },
      "original": {
        "owner": "sevanspowell",
        "repo": "hpc-coveralls",
        "type": "github"
      }
    },
    "hpc-coveralls_3": {
      "flake": false,
      "locked": {
        "lastModified": 1607498076,
        "narHash": "sha256-8uqsEtivphgZWYeUo5RDUhp6bO9j2vaaProQxHBltQk=",
        "owner": "sevanspowell",
        "repo": "hpc-coveralls",
        "rev": "14df0f7d229f4cd2e79f8eabb1a740097fdfa430",
        "type": "github"
      },
      "original": {
        "owner": "sevanspowell",
        "repo": "hpc-coveralls",
        "type": "github"
      }
    },
    "hpc-coveralls_4": {
      "flake": false,
      "locked": {
        "lastModified": 1607498076,
        "narHash": "sha256-8uqsEtivphgZWYeUo5RDUhp6bO9j2vaaProQxHBltQk=",
        "owner": "sevanspowell",
        "repo": "hpc-coveralls",
        "rev": "14df0f7d229f4cd2e79f8eabb1a740097fdfa430",
        "type": "github"
      },
      "original": {
        "owner": "sevanspowell",
        "repo": "hpc-coveralls",
        "type": "github"
      }
    },
    "hpc-coveralls_5": {
      "flake": false,
      "locked": {
        "lastModified": 1607498076,
        "narHash": "sha256-8uqsEtivphgZWYeUo5RDUhp6bO9j2vaaProQxHBltQk=",
        "owner": "sevanspowell",
        "repo": "hpc-coveralls",
        "rev": "14df0f7d229f4cd2e79f8eabb1a740097fdfa430",
        "type": "github"
      },
      "original": {
        "owner": "sevanspowell",
        "repo": "hpc-coveralls",
        "type": "github"
      }
    },
    "hpc-coveralls_6": {
      "flake": false,
      "locked": {
        "lastModified": 1607498076,
        "narHash": "sha256-8uqsEtivphgZWYeUo5RDUhp6bO9j2vaaProQxHBltQk=",
        "owner": "sevanspowell",
        "repo": "hpc-coveralls",
        "rev": "14df0f7d229f4cd2e79f8eabb1a740097fdfa430",
        "type": "github"
      },
      "original": {
        "owner": "sevanspowell",
        "repo": "hpc-coveralls",
        "type": "github"
      }
    },
    "hpc-coveralls_7": {
      "flake": false,
      "locked": {
        "lastModified": 1607498076,
        "narHash": "sha256-8uqsEtivphgZWYeUo5RDUhp6bO9j2vaaProQxHBltQk=",
        "owner": "sevanspowell",
        "repo": "hpc-coveralls",
        "rev": "14df0f7d229f4cd2e79f8eabb1a740097fdfa430",
        "type": "github"
      },
      "original": {
        "owner": "sevanspowell",
        "repo": "hpc-coveralls",
        "type": "github"
      }
    },
    "hpc-coveralls_8": {
      "flake": false,
      "locked": {
        "lastModified": 1607498076,
        "narHash": "sha256-8uqsEtivphgZWYeUo5RDUhp6bO9j2vaaProQxHBltQk=",
        "owner": "sevanspowell",
        "repo": "hpc-coveralls",
        "rev": "14df0f7d229f4cd2e79f8eabb1a740097fdfa430",
        "type": "github"
      },
      "original": {
        "owner": "sevanspowell",
        "repo": "hpc-coveralls",
        "type": "github"
      }
    },
    "hpc-coveralls_9": {
      "flake": false,
      "locked": {
        "lastModified": 1607498076,
        "narHash": "sha256-8uqsEtivphgZWYeUo5RDUhp6bO9j2vaaProQxHBltQk=",
        "owner": "sevanspowell",
        "repo": "hpc-coveralls",
        "rev": "14df0f7d229f4cd2e79f8eabb1a740097fdfa430",
        "type": "github"
      },
      "original": {
        "owner": "sevanspowell",
        "repo": "hpc-coveralls",
        "type": "github"
      }
    },
    "hydra": {
      "inputs": {
        "nix": "nix",
        "nixpkgs": [
          "cardano-wallet-unpatched",
          "cardano-node-1_35_4",
          "cardano-node-workbench",
          "haskellNix",
          "hydra",
          "nix",
          "nixpkgs"
        ]
      },
      "locked": {
        "lastModified": 1646878427,
        "narHash": "sha256-KtbrofMtN8GlM7D+n90kixr7QpSlVmdN+vK5CA/aRzc=",
        "owner": "NixOS",
        "repo": "hydra",
        "rev": "28b682b85b7efc5cf7974065792a1f22203a5927",
        "type": "github"
      },
      "original": {
        "id": "hydra",
        "type": "indirect"
      }
    },
    "hydra_2": {
      "inputs": {
        "nix": "nix_2",
        "nixpkgs": [
          "cardano-wallet-unpatched",
          "cardano-node-1_35_4",
          "haskellNix",
          "hydra",
          "nix",
          "nixpkgs"
        ]
      },
      "locked": {
        "lastModified": 1646878427,
        "narHash": "sha256-KtbrofMtN8GlM7D+n90kixr7QpSlVmdN+vK5CA/aRzc=",
        "owner": "NixOS",
        "repo": "hydra",
        "rev": "28b682b85b7efc5cf7974065792a1f22203a5927",
        "type": "github"
      },
      "original": {
        "id": "hydra",
        "type": "indirect"
      }
    },
    "hydra_3": {
      "inputs": {
        "nix": "nix_3",
        "nixpkgs": [
          "cardano-wallet-unpatched",
          "cardano-node-1_35_4",
          "node-measured",
          "cardano-node-workbench",
          "haskellNix",
          "hydra",
          "nix",
          "nixpkgs"
        ]
      },
      "locked": {
        "lastModified": 1646878427,
        "narHash": "sha256-KtbrofMtN8GlM7D+n90kixr7QpSlVmdN+vK5CA/aRzc=",
        "owner": "NixOS",
        "repo": "hydra",
        "rev": "28b682b85b7efc5cf7974065792a1f22203a5927",
        "type": "github"
      },
      "original": {
        "id": "hydra",
        "type": "indirect"
      }
    },
    "hydra_4": {
      "inputs": {
        "nix": "nix_4",
        "nixpkgs": [
          "cardano-wallet-unpatched",
          "haskellNix",
          "hydra",
          "nix",
          "nixpkgs"
        ]
      },
      "locked": {
        "lastModified": 1671755331,
        "narHash": "sha256-hXsgJj0Cy0ZiCiYdW2OdBz5WmFyOMKuw4zyxKpgUKm4=",
        "owner": "NixOS",
        "repo": "hydra",
        "rev": "f48f00ee6d5727ae3e488cbf9ce157460853fea8",
        "type": "github"
      },
      "original": {
        "id": "hydra",
        "type": "indirect"
      }
    },
    "incl": {
      "inputs": {
        "nixlib": [
          "cardano-wallet-unpatched",
          "haskellNix",
          "tullia",
          "std",
          "nixpkgs"
        ]
      },
      "locked": {
        "lastModified": 1669263024,
        "narHash": "sha256-E/+23NKtxAqYG/0ydYgxlgarKnxmDbg6rCMWnOBqn9Q=",
        "owner": "divnix",
        "repo": "incl",
        "rev": "ce7bebaee048e4cd7ebdb4cee7885e00c4e2abca",
        "type": "github"
      },
      "original": {
        "owner": "divnix",
        "repo": "incl",
        "type": "github"
      }
    },
    "incl_2": {
      "inputs": {
        "nixlib": [
          "tullia",
          "std",
          "nixpkgs"
        ]
      },
      "locked": {
        "lastModified": 1669263024,
        "narHash": "sha256-E/+23NKtxAqYG/0ydYgxlgarKnxmDbg6rCMWnOBqn9Q=",
        "owner": "divnix",
        "repo": "incl",
        "rev": "ce7bebaee048e4cd7ebdb4cee7885e00c4e2abca",
        "type": "github"
      },
      "original": {
        "owner": "divnix",
        "repo": "incl",
        "type": "github"
      }
    },
    "iohkNix": {
      "inputs": {
        "nixpkgs": [
          "cardano-wallet-unpatched",
          "cardano-node-1_35_4",
          "cardano-node-workbench",
          "nixpkgs"
        ]
      },
      "locked": {
        "lastModified": 1648032999,
        "narHash": "sha256-3uCz+gJppvM7z6CUCkBbFSu60WgIE+e3oXwXiAiGWSY=",
        "owner": "input-output-hk",
        "repo": "iohk-nix",
        "rev": "5e667b374153327c7bdfdbfab8ef19b1f27d4aac",
        "type": "github"
      },
      "original": {
        "owner": "input-output-hk",
        "repo": "iohk-nix",
        "type": "github"
      }
    },
    "iohkNix_10": {
      "inputs": {
        "nixpkgs": [
          "cardano-wallet-unpatched",
          "cardano-node-1_35_4",
          "node-measured",
          "node-process",
          "membench",
          "cardano-node-snapshot",
          "nixpkgs"
        ]
      },
      "locked": {
        "lastModified": 1631778944,
        "narHash": "sha256-N5eCcUYtZ5kUOl/JJGjx6ZzhA3uIn1itDRTiRV+3jLw=",
        "owner": "input-output-hk",
        "repo": "iohk-nix",
        "rev": "db2c75a09c696271194bb3ef25ec8e9839b594b7",
        "type": "github"
      },
      "original": {
        "owner": "input-output-hk",
        "repo": "iohk-nix",
        "type": "github"
      }
    },
    "iohkNix_11": {
      "inputs": {
        "nixpkgs": [
          "cardano-wallet-unpatched",
          "cardano-node-1_35_4",
          "node-measured",
          "node-process",
          "membench",
          "cardano-node-snapshot",
          "membench",
          "cardano-node-snapshot",
          "nixpkgs"
        ]
      },
      "locked": {
        "lastModified": 1631778944,
        "narHash": "sha256-N5eCcUYtZ5kUOl/JJGjx6ZzhA3uIn1itDRTiRV+3jLw=",
        "owner": "input-output-hk",
        "repo": "iohk-nix",
        "rev": "db2c75a09c696271194bb3ef25ec8e9839b594b7",
        "type": "github"
      },
      "original": {
        "owner": "input-output-hk",
        "repo": "iohk-nix",
        "type": "github"
      }
    },
    "iohkNix_12": {
      "inputs": {
        "nixpkgs": [
          "cardano-wallet-unpatched",
          "cardano-node-1_35_4",
          "node-measured",
          "node-process",
          "membench",
          "cardano-node-snapshot",
          "plutus-example",
          "nixpkgs"
        ]
      },
      "locked": {
        "lastModified": 1633964277,
        "narHash": "sha256-7G/BK514WiMRr90EswNBthe8SmH9tjPaTBba/RW/VA8=",
        "owner": "input-output-hk",
        "repo": "iohk-nix",
        "rev": "1e51437aac8a0e49663cb21e781f34163c81ebfb",
        "type": "github"
      },
      "original": {
        "owner": "input-output-hk",
        "repo": "iohk-nix",
        "type": "github"
      }
    },
    "iohkNix_13": {
      "inputs": {
        "nixpkgs": [
          "cardano-wallet-unpatched",
          "cardano-node-1_35_4",
          "node-measured",
          "node-snapshot",
          "nixpkgs"
        ]
      },
      "locked": {
        "lastModified": 1631778944,
        "narHash": "sha256-N5eCcUYtZ5kUOl/JJGjx6ZzhA3uIn1itDRTiRV+3jLw=",
        "owner": "input-output-hk",
        "repo": "iohk-nix",
        "rev": "db2c75a09c696271194bb3ef25ec8e9839b594b7",
        "type": "github"
      },
      "original": {
        "owner": "input-output-hk",
        "repo": "iohk-nix",
        "type": "github"
      }
    },
    "iohkNix_14": {
      "inputs": {
        "nixpkgs": [
          "cardano-wallet-unpatched",
          "cardano-node-1_35_4",
          "node-measured",
          "node-snapshot",
          "membench",
          "cardano-node-snapshot",
          "nixpkgs"
        ]
      },
      "locked": {
        "lastModified": 1631778944,
        "narHash": "sha256-N5eCcUYtZ5kUOl/JJGjx6ZzhA3uIn1itDRTiRV+3jLw=",
        "owner": "input-output-hk",
        "repo": "iohk-nix",
        "rev": "db2c75a09c696271194bb3ef25ec8e9839b594b7",
        "type": "github"
      },
      "original": {
        "owner": "input-output-hk",
        "repo": "iohk-nix",
        "type": "github"
      }
    },
    "iohkNix_15": {
      "inputs": {
        "nixpkgs": [
          "cardano-wallet-unpatched",
          "cardano-node-1_35_4",
          "node-measured",
          "node-snapshot",
          "plutus-example",
          "nixpkgs"
        ]
      },
      "locked": {
        "lastModified": 1633964277,
        "narHash": "sha256-7G/BK514WiMRr90EswNBthe8SmH9tjPaTBba/RW/VA8=",
        "owner": "input-output-hk",
        "repo": "iohk-nix",
        "rev": "1e51437aac8a0e49663cb21e781f34163c81ebfb",
        "type": "github"
      },
      "original": {
        "owner": "input-output-hk",
        "repo": "iohk-nix",
        "type": "github"
      }
    },
    "iohkNix_16": {
      "inputs": {
        "nixpkgs": [
          "cardano-wallet-unpatched",
          "cardano-node-1_35_4",
          "node-snapshot",
          "nixpkgs"
        ]
      },
      "locked": {
        "lastModified": 1631778944,
        "narHash": "sha256-N5eCcUYtZ5kUOl/JJGjx6ZzhA3uIn1itDRTiRV+3jLw=",
        "owner": "input-output-hk",
        "repo": "iohk-nix",
        "rev": "db2c75a09c696271194bb3ef25ec8e9839b594b7",
        "type": "github"
      },
      "original": {
        "owner": "input-output-hk",
        "repo": "iohk-nix",
        "type": "github"
      }
    },
    "iohkNix_17": {
      "inputs": {
        "nixpkgs": [
          "cardano-wallet-unpatched",
          "cardano-node-1_35_4",
          "node-snapshot",
          "membench",
          "cardano-node-snapshot",
          "nixpkgs"
        ]
      },
      "locked": {
        "lastModified": 1631778944,
        "narHash": "sha256-N5eCcUYtZ5kUOl/JJGjx6ZzhA3uIn1itDRTiRV+3jLw=",
        "owner": "input-output-hk",
        "repo": "iohk-nix",
        "rev": "db2c75a09c696271194bb3ef25ec8e9839b594b7",
        "type": "github"
      },
      "original": {
        "owner": "input-output-hk",
        "repo": "iohk-nix",
        "type": "github"
      }
    },
    "iohkNix_18": {
      "inputs": {
        "nixpkgs": [
          "cardano-wallet-unpatched",
          "cardano-node-1_35_4",
          "node-snapshot",
          "plutus-example",
          "nixpkgs"
        ]
      },
      "locked": {
        "lastModified": 1633964277,
        "narHash": "sha256-7G/BK514WiMRr90EswNBthe8SmH9tjPaTBba/RW/VA8=",
        "owner": "input-output-hk",
        "repo": "iohk-nix",
        "rev": "1e51437aac8a0e49663cb21e781f34163c81ebfb",
        "type": "github"
      },
      "original": {
        "owner": "input-output-hk",
        "repo": "iohk-nix",
        "type": "github"
      }
    },
    "iohkNix_19": {
      "inputs": {
        "nixpkgs": [
          "cardano-wallet-unpatched",
          "nixpkgs"
        ]
      },
      "locked": {
        "lastModified": 1678931316,
        "narHash": "sha256-RvxkLxW1cl9cMvZuxRsDxeOZnCdQj1XlajPCNo1KxEM=",
        "owner": "input-output-hk",
        "repo": "iohk-nix",
        "rev": "67967ced6a40dce4721bc3fcc163c1809398c3c0",
        "type": "github"
      },
      "original": {
        "owner": "input-output-hk",
        "repo": "iohk-nix",
        "type": "github"
      }
    },
    "iohkNix_2": {
      "inputs": {
        "nixpkgs": [
          "cardano-wallet-unpatched",
          "cardano-node-1_35_4",
          "nixpkgs"
        ]
      },
      "locked": {
        "lastModified": 1667394105,
        "narHash": "sha256-YhS7zGd6jK/QM/+wWyj0zUBZmE3HOXAL/kpJptGYIWg=",
        "owner": "input-output-hk",
        "repo": "iohk-nix",
        "rev": "7fc7625a9ab2ba137bc70ddbc89a13d3fdb78c8b",
        "type": "github"
      },
      "original": {
        "owner": "input-output-hk",
        "repo": "iohk-nix",
        "type": "github"
      }
    },
    "iohkNix_3": {
      "inputs": {
        "nixpkgs": [
          "cardano-wallet-unpatched",
          "cardano-node-1_35_4",
          "node-measured",
          "cardano-node-workbench",
          "nixpkgs"
        ]
      },
      "locked": {
        "lastModified": 1648032999,
        "narHash": "sha256-3uCz+gJppvM7z6CUCkBbFSu60WgIE+e3oXwXiAiGWSY=",
        "owner": "input-output-hk",
        "repo": "iohk-nix",
        "rev": "5e667b374153327c7bdfdbfab8ef19b1f27d4aac",
        "type": "github"
      },
      "original": {
        "owner": "input-output-hk",
        "repo": "iohk-nix",
        "type": "github"
      }
    },
    "iohkNix_4": {
      "inputs": {
        "nixpkgs": [
          "cardano-wallet-unpatched",
          "cardano-node-1_35_4",
          "node-measured",
          "nixpkgs"
        ]
      },
      "locked": {
        "lastModified": 1645693195,
        "narHash": "sha256-UDemE2MFEi/L8Xmwi1/FuKU9ka3QqDye6k7rVW6ryeE=",
        "owner": "input-output-hk",
        "repo": "iohk-nix",
        "rev": "29c9a3b6704b5c0df3bb4a3e65240749883c50a0",
        "type": "github"
      },
      "original": {
        "owner": "input-output-hk",
        "repo": "iohk-nix",
        "type": "github"
      }
    },
    "iohkNix_5": {
      "inputs": {
        "nixpkgs": [
          "cardano-wallet-unpatched",
          "cardano-node-1_35_4",
          "node-measured",
          "node-measured",
          "nixpkgs"
        ]
      },
      "locked": {
        "lastModified": 1645693195,
        "narHash": "sha256-UDemE2MFEi/L8Xmwi1/FuKU9ka3QqDye6k7rVW6ryeE=",
        "owner": "input-output-hk",
        "repo": "iohk-nix",
        "rev": "29c9a3b6704b5c0df3bb4a3e65240749883c50a0",
        "type": "github"
      },
      "original": {
        "owner": "input-output-hk",
        "repo": "iohk-nix",
        "type": "github"
      }
    },
    "iohkNix_6": {
      "inputs": {
        "nixpkgs": [
          "cardano-wallet-unpatched",
          "cardano-node-1_35_4",
          "node-measured",
          "node-measured",
          "membench",
          "cardano-node-snapshot",
          "nixpkgs"
        ]
      },
      "locked": {
        "lastModified": 1631778944,
        "narHash": "sha256-N5eCcUYtZ5kUOl/JJGjx6ZzhA3uIn1itDRTiRV+3jLw=",
        "owner": "input-output-hk",
        "repo": "iohk-nix",
        "rev": "db2c75a09c696271194bb3ef25ec8e9839b594b7",
        "type": "github"
      },
      "original": {
        "owner": "input-output-hk",
        "repo": "iohk-nix",
        "type": "github"
      }
    },
    "iohkNix_7": {
      "inputs": {
        "nixpkgs": [
          "cardano-wallet-unpatched",
          "cardano-node-1_35_4",
          "node-measured",
          "node-measured",
          "membench",
          "cardano-node-snapshot",
          "membench",
          "cardano-node-snapshot",
          "nixpkgs"
        ]
      },
      "locked": {
        "lastModified": 1631778944,
        "narHash": "sha256-N5eCcUYtZ5kUOl/JJGjx6ZzhA3uIn1itDRTiRV+3jLw=",
        "owner": "input-output-hk",
        "repo": "iohk-nix",
        "rev": "db2c75a09c696271194bb3ef25ec8e9839b594b7",
        "type": "github"
      },
      "original": {
        "owner": "input-output-hk",
        "repo": "iohk-nix",
        "type": "github"
      }
    },
    "iohkNix_8": {
      "inputs": {
        "nixpkgs": [
          "cardano-wallet-unpatched",
          "cardano-node-1_35_4",
          "node-measured",
          "node-measured",
          "membench",
          "cardano-node-snapshot",
          "plutus-example",
          "nixpkgs"
        ]
      },
      "locked": {
        "lastModified": 1633964277,
        "narHash": "sha256-7G/BK514WiMRr90EswNBthe8SmH9tjPaTBba/RW/VA8=",
        "owner": "input-output-hk",
        "repo": "iohk-nix",
        "rev": "1e51437aac8a0e49663cb21e781f34163c81ebfb",
        "type": "github"
      },
      "original": {
        "owner": "input-output-hk",
        "repo": "iohk-nix",
        "type": "github"
      }
    },
    "iohkNix_9": {
      "inputs": {
        "nixpkgs": [
          "cardano-wallet-unpatched",
          "cardano-node-1_35_4",
          "node-measured",
          "node-process",
          "nixpkgs"
        ]
      },
      "locked": {
        "lastModified": 1645693195,
        "narHash": "sha256-UDemE2MFEi/L8Xmwi1/FuKU9ka3QqDye6k7rVW6ryeE=",
        "owner": "input-output-hk",
        "repo": "iohk-nix",
        "rev": "29c9a3b6704b5c0df3bb4a3e65240749883c50a0",
        "type": "github"
      },
      "original": {
        "owner": "input-output-hk",
        "repo": "iohk-nix",
        "type": "github"
      }
    },
    "iserv-proxy": {
      "flake": false,
      "locked": {
        "lastModified": 1670983692,
        "narHash": "sha256-avLo34JnI9HNyOuauK5R69usJm+GfW3MlyGlYxZhTgY=",
        "ref": "hkm/remote-iserv",
        "rev": "50d0abb3317ac439a4e7495b185a64af9b7b9300",
        "revCount": 10,
        "type": "git",
        "url": "https://gitlab.haskell.org/hamishmack/iserv-proxy.git"
      },
      "original": {
        "ref": "hkm/remote-iserv",
        "type": "git",
        "url": "https://gitlab.haskell.org/hamishmack/iserv-proxy.git"
      }
    },
    "lowdown-src": {
      "flake": false,
      "locked": {
        "lastModified": 1633514407,
        "narHash": "sha256-Dw32tiMjdK9t3ETl5fzGrutQTzh2rufgZV4A/BbxuD4=",
        "owner": "kristapsdz",
        "repo": "lowdown",
        "rev": "d2c2b44ff6c27b936ec27358a2653caaef8f73b8",
        "type": "github"
      },
      "original": {
        "owner": "kristapsdz",
        "repo": "lowdown",
        "type": "github"
      }
    },
    "lowdown-src_2": {
      "flake": false,
      "locked": {
        "lastModified": 1633514407,
        "narHash": "sha256-Dw32tiMjdK9t3ETl5fzGrutQTzh2rufgZV4A/BbxuD4=",
        "owner": "kristapsdz",
        "repo": "lowdown",
        "rev": "d2c2b44ff6c27b936ec27358a2653caaef8f73b8",
        "type": "github"
      },
      "original": {
        "owner": "kristapsdz",
        "repo": "lowdown",
        "type": "github"
      }
    },
    "lowdown-src_3": {
      "flake": false,
      "locked": {
        "lastModified": 1633514407,
        "narHash": "sha256-Dw32tiMjdK9t3ETl5fzGrutQTzh2rufgZV4A/BbxuD4=",
        "owner": "kristapsdz",
        "repo": "lowdown",
        "rev": "d2c2b44ff6c27b936ec27358a2653caaef8f73b8",
        "type": "github"
      },
      "original": {
        "owner": "kristapsdz",
        "repo": "lowdown",
        "type": "github"
      }
    },
    "lowdown-src_4": {
      "flake": false,
      "locked": {
        "lastModified": 1633514407,
        "narHash": "sha256-Dw32tiMjdK9t3ETl5fzGrutQTzh2rufgZV4A/BbxuD4=",
        "owner": "kristapsdz",
        "repo": "lowdown",
        "rev": "d2c2b44ff6c27b936ec27358a2653caaef8f73b8",
        "type": "github"
      },
      "original": {
        "owner": "kristapsdz",
        "repo": "lowdown",
        "type": "github"
      }
    },
    "membench": {
      "locked": {
        "lastModified": 1630400035,
        "narHash": "sha256-MWaVOCzuFwp09wZIW9iHq5wWen5C69I940N1swZLEQ0=",
        "owner": "input-output-hk",
        "repo": "empty-flake",
        "rev": "2040a05b67bf9a669ce17eca56beb14b4206a99a",
        "type": "github"
      },
      "original": {
        "owner": "input-output-hk",
        "repo": "cardano-memory-benchmark",
        "type": "github"
      }
    },
    "membench_10": {
      "inputs": {
        "cardano-mainnet-mirror": "cardano-mainnet-mirror_10",
        "cardano-node-measured": [
          "cardano-wallet-unpatched",
          "cardano-node-1_35_4",
          "node-measured",
          "node-snapshot",
          "membench",
          "cardano-node-snapshot"
        ],
        "cardano-node-process": [
          "cardano-wallet-unpatched",
          "cardano-node-1_35_4",
          "node-measured",
          "node-snapshot",
          "membench",
          "cardano-node-snapshot"
        ],
        "cardano-node-snapshot": [
          "cardano-wallet-unpatched",
          "cardano-node-1_35_4",
          "node-measured",
          "node-snapshot",
          "membench",
          "cardano-node-snapshot"
        ],
        "nixpkgs": [
          "cardano-wallet-unpatched",
          "cardano-node-1_35_4",
          "node-measured",
          "node-snapshot",
          "membench",
          "cardano-node-snapshot",
          "nixpkgs"
        ],
        "ouroboros-network": "ouroboros-network_7"
      },
      "locked": {
        "lastModified": 1644547122,
        "narHash": "sha256-8nWK+ScMACvRQLbA27gwXNoZver+Wx/cF7V37044koY=",
        "owner": "input-output-hk",
        "repo": "cardano-memory-benchmark",
        "rev": "9d8ff4b9394de0421ee95caa511d01163de88b77",
        "type": "github"
      },
      "original": {
        "owner": "input-output-hk",
        "repo": "cardano-memory-benchmark",
        "type": "github"
      }
    },
    "membench_11": {
      "inputs": {
        "cardano-mainnet-mirror": "cardano-mainnet-mirror_11",
        "cardano-node-measured": [
          "cardano-wallet-unpatched",
          "cardano-node-1_35_4",
          "node-snapshot"
        ],
        "cardano-node-process": [
          "cardano-wallet-unpatched",
          "cardano-node-1_35_4",
          "node-snapshot"
        ],
        "cardano-node-snapshot": "cardano-node-snapshot_6",
        "nixpkgs": [
          "cardano-wallet-unpatched",
          "cardano-node-1_35_4",
          "node-snapshot",
          "nixpkgs"
        ],
        "ouroboros-network": "ouroboros-network_10"
      },
      "locked": {
        "lastModified": 1645070579,
        "narHash": "sha256-AxL6tCOnzYnE6OquoFzj+X1bLDr1PQx3d8/vXm+rbfA=",
        "owner": "input-output-hk",
        "repo": "cardano-memory-benchmark",
        "rev": "65643e000186de1335e24ec89159db8ba85e1c1a",
        "type": "github"
      },
      "original": {
        "owner": "input-output-hk",
        "repo": "cardano-memory-benchmark",
        "type": "github"
      }
    },
    "membench_12": {
      "inputs": {
        "cardano-mainnet-mirror": "cardano-mainnet-mirror_12",
        "cardano-node-measured": [
          "cardano-wallet-unpatched",
          "cardano-node-1_35_4",
          "node-snapshot",
          "membench",
          "cardano-node-snapshot"
        ],
        "cardano-node-process": [
          "cardano-wallet-unpatched",
          "cardano-node-1_35_4",
          "node-snapshot",
          "membench",
          "cardano-node-snapshot"
        ],
        "cardano-node-snapshot": [
          "cardano-wallet-unpatched",
          "cardano-node-1_35_4",
          "node-snapshot",
          "membench",
          "cardano-node-snapshot"
        ],
        "nixpkgs": [
          "cardano-wallet-unpatched",
          "cardano-node-1_35_4",
          "node-snapshot",
          "membench",
          "cardano-node-snapshot",
          "nixpkgs"
        ],
        "ouroboros-network": "ouroboros-network_9"
      },
      "locked": {
        "lastModified": 1644547122,
        "narHash": "sha256-8nWK+ScMACvRQLbA27gwXNoZver+Wx/cF7V37044koY=",
        "owner": "input-output-hk",
        "repo": "cardano-memory-benchmark",
        "rev": "9d8ff4b9394de0421ee95caa511d01163de88b77",
        "type": "github"
      },
      "original": {
        "owner": "input-output-hk",
        "repo": "cardano-memory-benchmark",
        "type": "github"
      }
    },
    "membench_2": {
      "locked": {
        "lastModified": 1630400035,
        "narHash": "sha256-MWaVOCzuFwp09wZIW9iHq5wWen5C69I940N1swZLEQ0=",
        "owner": "input-output-hk",
        "repo": "empty-flake",
        "rev": "2040a05b67bf9a669ce17eca56beb14b4206a99a",
        "type": "github"
      },
      "original": {
        "owner": "input-output-hk",
        "repo": "cardano-memory-benchmark",
        "type": "github"
      }
    },
    "membench_3": {
      "inputs": {
        "cardano-mainnet-mirror": "cardano-mainnet-mirror_3",
        "cardano-node-measured": [
          "cardano-wallet-unpatched",
          "cardano-node-1_35_4",
          "node-measured",
          "node-measured"
        ],
        "cardano-node-process": [
          "cardano-wallet-unpatched",
          "cardano-node-1_35_4",
          "node-measured",
          "node-measured"
        ],
        "cardano-node-snapshot": "cardano-node-snapshot",
        "nixpkgs": [
          "cardano-wallet-unpatched",
          "cardano-node-1_35_4",
          "node-measured",
          "node-measured",
          "nixpkgs"
        ],
        "ouroboros-network": "ouroboros-network_3"
      },
      "locked": {
        "lastModified": 1645070579,
        "narHash": "sha256-AxL6tCOnzYnE6OquoFzj+X1bLDr1PQx3d8/vXm+rbfA=",
        "owner": "input-output-hk",
        "repo": "cardano-memory-benchmark",
        "rev": "65643e000186de1335e24ec89159db8ba85e1c1a",
        "type": "github"
      },
      "original": {
        "owner": "input-output-hk",
        "repo": "cardano-memory-benchmark",
        "type": "github"
      }
    },
    "membench_4": {
      "inputs": {
        "cardano-mainnet-mirror": "cardano-mainnet-mirror_4",
        "cardano-node-measured": [
          "cardano-wallet-unpatched",
          "cardano-node-1_35_4",
          "node-measured",
          "node-measured",
          "membench",
          "cardano-node-snapshot"
        ],
        "cardano-node-process": [
          "cardano-wallet-unpatched",
          "cardano-node-1_35_4",
          "node-measured",
          "node-measured",
          "membench",
          "cardano-node-snapshot"
        ],
        "cardano-node-snapshot": "cardano-node-snapshot_2",
        "nixpkgs": [
          "cardano-wallet-unpatched",
          "cardano-node-1_35_4",
          "node-measured",
          "node-measured",
          "membench",
          "cardano-node-snapshot",
          "nixpkgs"
        ],
        "ouroboros-network": "ouroboros-network_2"
      },
      "locked": {
        "lastModified": 1644547122,
        "narHash": "sha256-8nWK+ScMACvRQLbA27gwXNoZver+Wx/cF7V37044koY=",
        "owner": "input-output-hk",
        "repo": "cardano-memory-benchmark",
        "rev": "9d8ff4b9394de0421ee95caa511d01163de88b77",
        "type": "github"
      },
      "original": {
        "owner": "input-output-hk",
        "repo": "cardano-memory-benchmark",
        "type": "github"
      }
    },
    "membench_5": {
      "inputs": {
        "cardano-mainnet-mirror": "cardano-mainnet-mirror_5",
        "cardano-node-measured": [
          "cardano-wallet-unpatched",
          "cardano-node-1_35_4",
          "node-measured",
          "node-measured",
          "membench",
          "cardano-node-snapshot",
          "membench",
          "cardano-node-snapshot"
        ],
        "cardano-node-process": [
          "cardano-wallet-unpatched",
          "cardano-node-1_35_4",
          "node-measured",
          "node-measured",
          "membench",
          "cardano-node-snapshot",
          "membench",
          "cardano-node-snapshot"
        ],
        "cardano-node-snapshot": [
          "cardano-wallet-unpatched",
          "cardano-node-1_35_4",
          "node-measured",
          "node-measured",
          "membench",
          "cardano-node-snapshot",
          "membench",
          "cardano-node-snapshot"
        ],
        "nixpkgs": [
          "cardano-wallet-unpatched",
          "cardano-node-1_35_4",
          "node-measured",
          "node-measured",
          "membench",
          "cardano-node-snapshot",
          "membench",
          "cardano-node-snapshot",
          "nixpkgs"
        ],
        "ouroboros-network": "ouroboros-network"
      },
      "locked": {
        "lastModified": 1644547122,
        "narHash": "sha256-8nWK+ScMACvRQLbA27gwXNoZver+Wx/cF7V37044koY=",
        "owner": "input-output-hk",
        "repo": "cardano-memory-benchmark",
        "rev": "9d8ff4b9394de0421ee95caa511d01163de88b77",
        "type": "github"
      },
      "original": {
        "owner": "input-output-hk",
        "repo": "cardano-memory-benchmark",
        "type": "github"
      }
    },
    "membench_6": {
      "inputs": {
        "cardano-mainnet-mirror": "cardano-mainnet-mirror_6",
        "cardano-node-measured": [
          "cardano-wallet-unpatched",
          "cardano-node-1_35_4",
          "node-measured",
          "node-process"
        ],
        "cardano-node-process": [
          "cardano-wallet-unpatched",
          "cardano-node-1_35_4",
          "node-measured",
          "node-process"
        ],
        "cardano-node-snapshot": "cardano-node-snapshot_3",
        "nixpkgs": [
          "cardano-wallet-unpatched",
          "cardano-node-1_35_4",
          "node-measured",
          "node-process",
          "nixpkgs"
        ],
        "ouroboros-network": "ouroboros-network_6"
      },
      "locked": {
        "lastModified": 1645070579,
        "narHash": "sha256-AxL6tCOnzYnE6OquoFzj+X1bLDr1PQx3d8/vXm+rbfA=",
        "owner": "input-output-hk",
        "repo": "cardano-memory-benchmark",
        "rev": "65643e000186de1335e24ec89159db8ba85e1c1a",
        "type": "github"
      },
      "original": {
        "owner": "input-output-hk",
        "repo": "cardano-memory-benchmark",
        "type": "github"
      }
    },
    "membench_7": {
      "inputs": {
        "cardano-mainnet-mirror": "cardano-mainnet-mirror_7",
        "cardano-node-measured": [
          "cardano-wallet-unpatched",
          "cardano-node-1_35_4",
          "node-measured",
          "node-process",
          "membench",
          "cardano-node-snapshot"
        ],
        "cardano-node-process": [
          "cardano-wallet-unpatched",
          "cardano-node-1_35_4",
          "node-measured",
          "node-process",
          "membench",
          "cardano-node-snapshot"
        ],
        "cardano-node-snapshot": "cardano-node-snapshot_4",
        "nixpkgs": [
          "cardano-wallet-unpatched",
          "cardano-node-1_35_4",
          "node-measured",
          "node-process",
          "membench",
          "cardano-node-snapshot",
          "nixpkgs"
        ],
        "ouroboros-network": "ouroboros-network_5"
      },
      "locked": {
        "lastModified": 1644547122,
        "narHash": "sha256-8nWK+ScMACvRQLbA27gwXNoZver+Wx/cF7V37044koY=",
        "owner": "input-output-hk",
        "repo": "cardano-memory-benchmark",
        "rev": "9d8ff4b9394de0421ee95caa511d01163de88b77",
        "type": "github"
      },
      "original": {
        "owner": "input-output-hk",
        "repo": "cardano-memory-benchmark",
        "type": "github"
      }
    },
    "membench_8": {
      "inputs": {
        "cardano-mainnet-mirror": "cardano-mainnet-mirror_8",
        "cardano-node-measured": [
          "cardano-wallet-unpatched",
          "cardano-node-1_35_4",
          "node-measured",
          "node-process",
          "membench",
          "cardano-node-snapshot",
          "membench",
          "cardano-node-snapshot"
        ],
        "cardano-node-process": [
          "cardano-wallet-unpatched",
          "cardano-node-1_35_4",
          "node-measured",
          "node-process",
          "membench",
          "cardano-node-snapshot",
          "membench",
          "cardano-node-snapshot"
        ],
        "cardano-node-snapshot": [
          "cardano-wallet-unpatched",
          "cardano-node-1_35_4",
          "node-measured",
          "node-process",
          "membench",
          "cardano-node-snapshot",
          "membench",
          "cardano-node-snapshot"
        ],
        "nixpkgs": [
          "cardano-wallet-unpatched",
          "cardano-node-1_35_4",
          "node-measured",
          "node-process",
          "membench",
          "cardano-node-snapshot",
          "membench",
          "cardano-node-snapshot",
          "nixpkgs"
        ],
        "ouroboros-network": "ouroboros-network_4"
      },
      "locked": {
        "lastModified": 1644547122,
        "narHash": "sha256-8nWK+ScMACvRQLbA27gwXNoZver+Wx/cF7V37044koY=",
        "owner": "input-output-hk",
        "repo": "cardano-memory-benchmark",
        "rev": "9d8ff4b9394de0421ee95caa511d01163de88b77",
        "type": "github"
      },
      "original": {
        "owner": "input-output-hk",
        "repo": "cardano-memory-benchmark",
        "type": "github"
      }
    },
    "membench_9": {
      "inputs": {
        "cardano-mainnet-mirror": "cardano-mainnet-mirror_9",
        "cardano-node-measured": [
          "cardano-wallet-unpatched",
          "cardano-node-1_35_4",
          "node-measured",
          "node-snapshot"
        ],
        "cardano-node-process": [
          "cardano-wallet-unpatched",
          "cardano-node-1_35_4",
          "node-measured",
          "node-snapshot"
        ],
        "cardano-node-snapshot": "cardano-node-snapshot_5",
        "nixpkgs": [
          "cardano-wallet-unpatched",
          "cardano-node-1_35_4",
          "node-measured",
          "node-snapshot",
          "nixpkgs"
        ],
        "ouroboros-network": "ouroboros-network_8"
      },
      "locked": {
        "lastModified": 1645070579,
        "narHash": "sha256-AxL6tCOnzYnE6OquoFzj+X1bLDr1PQx3d8/vXm+rbfA=",
        "owner": "input-output-hk",
        "repo": "cardano-memory-benchmark",
        "rev": "65643e000186de1335e24ec89159db8ba85e1c1a",
        "type": "github"
      },
      "original": {
        "owner": "input-output-hk",
        "repo": "cardano-memory-benchmark",
        "type": "github"
      }
    },
    "n2c": {
      "inputs": {
        "flake-utils": [
          "cardano-wallet-unpatched",
          "haskellNix",
          "tullia",
          "std",
          "flake-utils"
        ],
        "nixpkgs": [
          "cardano-wallet-unpatched",
          "haskellNix",
          "tullia",
          "std",
          "nixpkgs"
        ]
      },
      "locked": {
        "lastModified": 1665039323,
        "narHash": "sha256-SAh3ZjFGsaCI8FRzXQyp56qcGdAqgKEfJWPCQ0Sr7tQ=",
        "owner": "nlewo",
        "repo": "nix2container",
        "rev": "b008fe329ffb59b67bf9e7b08ede6ee792f2741a",
        "type": "github"
      },
      "original": {
        "owner": "nlewo",
        "repo": "nix2container",
        "type": "github"
      }
    },
    "n2c_2": {
      "inputs": {
        "flake-utils": [
          "tullia",
          "std",
          "flake-utils"
        ],
        "nixpkgs": [
          "tullia",
          "std",
          "nixpkgs"
        ]
      },
      "locked": {
        "lastModified": 1677330646,
        "narHash": "sha256-hUYCwJneMjnxTvj30Fjow6UMJUITqHlpUGpXMPXUJsU=",
        "owner": "nlewo",
        "repo": "nix2container",
        "rev": "ebca8f58d450cae1a19c07701a5a8ae40afc9efc",
        "type": "github"
      },
      "original": {
        "owner": "nlewo",
        "repo": "nix2container",
        "type": "github"
      }
    },
    "nix": {
      "inputs": {
        "lowdown-src": "lowdown-src",
        "nixpkgs": "nixpkgs_2",
        "nixpkgs-regression": "nixpkgs-regression"
      },
      "locked": {
        "lastModified": 1643066034,
        "narHash": "sha256-xEPeMcNJVOeZtoN+d+aRwolpW8mFSEQx76HTRdlhPhg=",
        "owner": "NixOS",
        "repo": "nix",
        "rev": "a1cd7e58606a41fcf62bf8637804cf8306f17f62",
        "type": "github"
      },
      "original": {
        "owner": "NixOS",
        "ref": "2.6.0",
        "repo": "nix",
        "type": "github"
      }
    },
    "nix-nomad": {
      "inputs": {
        "flake-compat": "flake-compat_11",
        "flake-utils": "flake-utils_24",
        "gomod2nix": "gomod2nix",
        "nixpkgs": "nixpkgs_23",
        "nixpkgs-lib": "nixpkgs-lib"
      },
      "locked": {
        "lastModified": 1658277770,
        "narHash": "sha256-T/PgG3wUn8Z2rnzfxf2VqlR1CBjInPE0l1yVzXxPnt0=",
        "owner": "tristanpemble",
        "repo": "nix-nomad",
        "rev": "054adcbdd0a836ae1c20951b67ed549131fd2d70",
        "type": "github"
      },
      "original": {
        "owner": "tristanpemble",
        "repo": "nix-nomad",
        "type": "github"
      }
    },
    "nix-nomad_2": {
      "inputs": {
        "flake-compat": "flake-compat_12",
        "flake-utils": [
          "tullia",
          "nix2container",
          "flake-utils"
        ],
        "gomod2nix": "gomod2nix_2",
        "nixpkgs": [
          "tullia",
          "nixpkgs"
        ],
        "nixpkgs-lib": [
          "tullia",
          "nixpkgs"
        ]
      },
      "locked": {
        "lastModified": 1658277770,
        "narHash": "sha256-T/PgG3wUn8Z2rnzfxf2VqlR1CBjInPE0l1yVzXxPnt0=",
        "owner": "tristanpemble",
        "repo": "nix-nomad",
        "rev": "054adcbdd0a836ae1c20951b67ed549131fd2d70",
        "type": "github"
      },
      "original": {
        "owner": "tristanpemble",
        "repo": "nix-nomad",
        "type": "github"
      }
    },
    "nix-tools": {
      "flake": false,
      "locked": {
        "lastModified": 1644395812,
        "narHash": "sha256-BVFk/BEsTLq5MMZvdy3ZYHKfaS3dHrsKh4+tb5t5b58=",
        "owner": "input-output-hk",
        "repo": "nix-tools",
        "rev": "d847c63b99bbec78bf83be2a61dc9f09b8a9ccc1",
        "type": "github"
      },
      "original": {
        "owner": "input-output-hk",
        "repo": "nix-tools",
        "type": "github"
      }
    },
    "nix-tools_10": {
      "flake": false,
      "locked": {
        "lastModified": 1636018067,
        "narHash": "sha256-ng306fkuwr6V/malWtt3979iAC4yMVDDH2ViwYB6sQE=",
        "owner": "input-output-hk",
        "repo": "nix-tools",
        "rev": "ed5bd7215292deba55d6ab7a4e8c21f8b1564dda",
        "type": "github"
      },
      "original": {
        "owner": "input-output-hk",
        "repo": "nix-tools",
        "type": "github"
      }
    },
    "nix-tools_11": {
      "flake": false,
      "locked": {
        "lastModified": 1636018067,
        "narHash": "sha256-ng306fkuwr6V/malWtt3979iAC4yMVDDH2ViwYB6sQE=",
        "owner": "input-output-hk",
        "repo": "nix-tools",
        "rev": "ed5bd7215292deba55d6ab7a4e8c21f8b1564dda",
        "type": "github"
      },
      "original": {
        "owner": "input-output-hk",
        "repo": "nix-tools",
        "type": "github"
      }
    },
    "nix-tools_12": {
      "flake": false,
      "locked": {
        "lastModified": 1636018067,
        "narHash": "sha256-ng306fkuwr6V/malWtt3979iAC4yMVDDH2ViwYB6sQE=",
        "owner": "input-output-hk",
        "repo": "nix-tools",
        "rev": "ed5bd7215292deba55d6ab7a4e8c21f8b1564dda",
        "type": "github"
      },
      "original": {
        "owner": "input-output-hk",
        "repo": "nix-tools",
        "type": "github"
      }
    },
    "nix-tools_13": {
      "flake": false,
      "locked": {
        "lastModified": 1636018067,
        "narHash": "sha256-ng306fkuwr6V/malWtt3979iAC4yMVDDH2ViwYB6sQE=",
        "owner": "input-output-hk",
        "repo": "nix-tools",
        "rev": "ed5bd7215292deba55d6ab7a4e8c21f8b1564dda",
        "type": "github"
      },
      "original": {
        "owner": "input-output-hk",
        "repo": "nix-tools",
        "type": "github"
      }
    },
    "nix-tools_14": {
      "flake": false,
      "locked": {
        "lastModified": 1636018067,
        "narHash": "sha256-ng306fkuwr6V/malWtt3979iAC4yMVDDH2ViwYB6sQE=",
        "owner": "input-output-hk",
        "repo": "nix-tools",
        "rev": "ed5bd7215292deba55d6ab7a4e8c21f8b1564dda",
        "type": "github"
      },
      "original": {
        "owner": "input-output-hk",
        "repo": "nix-tools",
        "type": "github"
      }
    },
    "nix-tools_15": {
      "flake": false,
      "locked": {
        "lastModified": 1636018067,
        "narHash": "sha256-ng306fkuwr6V/malWtt3979iAC4yMVDDH2ViwYB6sQE=",
        "owner": "input-output-hk",
        "repo": "nix-tools",
        "rev": "ed5bd7215292deba55d6ab7a4e8c21f8b1564dda",
        "type": "github"
      },
      "original": {
        "owner": "input-output-hk",
        "repo": "nix-tools",
        "type": "github"
      }
    },
    "nix-tools_16": {
      "flake": false,
      "locked": {
        "lastModified": 1636018067,
        "narHash": "sha256-ng306fkuwr6V/malWtt3979iAC4yMVDDH2ViwYB6sQE=",
        "owner": "input-output-hk",
        "repo": "nix-tools",
        "rev": "ed5bd7215292deba55d6ab7a4e8c21f8b1564dda",
        "type": "github"
      },
      "original": {
        "owner": "input-output-hk",
        "repo": "nix-tools",
        "type": "github"
      }
    },
    "nix-tools_17": {
      "flake": false,
      "locked": {
        "lastModified": 1636018067,
        "narHash": "sha256-ng306fkuwr6V/malWtt3979iAC4yMVDDH2ViwYB6sQE=",
        "owner": "input-output-hk",
        "repo": "nix-tools",
        "rev": "ed5bd7215292deba55d6ab7a4e8c21f8b1564dda",
        "type": "github"
      },
      "original": {
        "owner": "input-output-hk",
        "repo": "nix-tools",
        "type": "github"
      }
    },
    "nix-tools_2": {
      "flake": false,
      "locked": {
        "lastModified": 1644395812,
        "narHash": "sha256-BVFk/BEsTLq5MMZvdy3ZYHKfaS3dHrsKh4+tb5t5b58=",
        "owner": "input-output-hk",
        "repo": "nix-tools",
        "rev": "d847c63b99bbec78bf83be2a61dc9f09b8a9ccc1",
        "type": "github"
      },
      "original": {
        "owner": "input-output-hk",
        "repo": "nix-tools",
        "type": "github"
      }
    },
    "nix-tools_3": {
      "flake": false,
      "locked": {
        "lastModified": 1636018067,
        "narHash": "sha256-ng306fkuwr6V/malWtt3979iAC4yMVDDH2ViwYB6sQE=",
        "owner": "input-output-hk",
        "repo": "nix-tools",
        "rev": "ed5bd7215292deba55d6ab7a4e8c21f8b1564dda",
        "type": "github"
      },
      "original": {
        "owner": "input-output-hk",
        "repo": "nix-tools",
        "type": "github"
      }
    },
    "nix-tools_4": {
      "flake": false,
      "locked": {
        "lastModified": 1636018067,
        "narHash": "sha256-ng306fkuwr6V/malWtt3979iAC4yMVDDH2ViwYB6sQE=",
        "owner": "input-output-hk",
        "repo": "nix-tools",
        "rev": "ed5bd7215292deba55d6ab7a4e8c21f8b1564dda",
        "type": "github"
      },
      "original": {
        "owner": "input-output-hk",
        "repo": "nix-tools",
        "type": "github"
      }
    },
    "nix-tools_5": {
      "flake": false,
      "locked": {
        "lastModified": 1636018067,
        "narHash": "sha256-ng306fkuwr6V/malWtt3979iAC4yMVDDH2ViwYB6sQE=",
        "owner": "input-output-hk",
        "repo": "nix-tools",
        "rev": "ed5bd7215292deba55d6ab7a4e8c21f8b1564dda",
        "type": "github"
      },
      "original": {
        "owner": "input-output-hk",
        "repo": "nix-tools",
        "type": "github"
      }
    },
    "nix-tools_6": {
      "flake": false,
      "locked": {
        "lastModified": 1636018067,
        "narHash": "sha256-ng306fkuwr6V/malWtt3979iAC4yMVDDH2ViwYB6sQE=",
        "owner": "input-output-hk",
        "repo": "nix-tools",
        "rev": "ed5bd7215292deba55d6ab7a4e8c21f8b1564dda",
        "type": "github"
      },
      "original": {
        "owner": "input-output-hk",
        "repo": "nix-tools",
        "type": "github"
      }
    },
    "nix-tools_7": {
      "flake": false,
      "locked": {
        "lastModified": 1636018067,
        "narHash": "sha256-ng306fkuwr6V/malWtt3979iAC4yMVDDH2ViwYB6sQE=",
        "owner": "input-output-hk",
        "repo": "nix-tools",
        "rev": "ed5bd7215292deba55d6ab7a4e8c21f8b1564dda",
        "type": "github"
      },
      "original": {
        "owner": "input-output-hk",
        "repo": "nix-tools",
        "type": "github"
      }
    },
    "nix-tools_8": {
      "flake": false,
      "locked": {
        "lastModified": 1636018067,
        "narHash": "sha256-ng306fkuwr6V/malWtt3979iAC4yMVDDH2ViwYB6sQE=",
        "owner": "input-output-hk",
        "repo": "nix-tools",
        "rev": "ed5bd7215292deba55d6ab7a4e8c21f8b1564dda",
        "type": "github"
      },
      "original": {
        "owner": "input-output-hk",
        "repo": "nix-tools",
        "type": "github"
      }
    },
    "nix-tools_9": {
      "flake": false,
      "locked": {
        "lastModified": 1636018067,
        "narHash": "sha256-ng306fkuwr6V/malWtt3979iAC4yMVDDH2ViwYB6sQE=",
        "owner": "input-output-hk",
        "repo": "nix-tools",
        "rev": "ed5bd7215292deba55d6ab7a4e8c21f8b1564dda",
        "type": "github"
      },
      "original": {
        "owner": "input-output-hk",
        "repo": "nix-tools",
        "type": "github"
      }
    },
    "nix2container": {
      "inputs": {
        "flake-utils": "flake-utils_25",
        "nixpkgs": "nixpkgs_24"
      },
      "locked": {
        "lastModified": 1658567952,
        "narHash": "sha256-XZ4ETYAMU7XcpEeAFP3NOl9yDXNuZAen/aIJ84G+VgA=",
        "owner": "nlewo",
        "repo": "nix2container",
        "rev": "60bb43d405991c1378baf15a40b5811a53e32ffa",
        "type": "github"
      },
      "original": {
        "owner": "nlewo",
        "repo": "nix2container",
        "type": "github"
      }
    },
    "nix2container_2": {
      "inputs": {
        "flake-utils": "flake-utils_27",
        "nixpkgs": "nixpkgs_29"
      },
      "locked": {
        "lastModified": 1658567952,
        "narHash": "sha256-XZ4ETYAMU7XcpEeAFP3NOl9yDXNuZAen/aIJ84G+VgA=",
        "owner": "nlewo",
        "repo": "nix2container",
        "rev": "60bb43d405991c1378baf15a40b5811a53e32ffa",
        "type": "github"
      },
      "original": {
        "owner": "nlewo",
        "repo": "nix2container",
        "type": "github"
      }
    },
    "nixTools": {
      "flake": false,
      "locked": {
        "lastModified": 1644395812,
        "narHash": "sha256-BVFk/BEsTLq5MMZvdy3ZYHKfaS3dHrsKh4+tb5t5b58=",
        "owner": "input-output-hk",
        "repo": "nix-tools",
        "rev": "d847c63b99bbec78bf83be2a61dc9f09b8a9ccc1",
        "type": "github"
      },
      "original": {
        "owner": "input-output-hk",
        "repo": "nix-tools",
        "type": "github"
      }
    },
    "nix_2": {
      "inputs": {
        "lowdown-src": "lowdown-src_2",
        "nixpkgs": "nixpkgs_3",
        "nixpkgs-regression": "nixpkgs-regression_2"
      },
      "locked": {
        "lastModified": 1643066034,
        "narHash": "sha256-xEPeMcNJVOeZtoN+d+aRwolpW8mFSEQx76HTRdlhPhg=",
        "owner": "NixOS",
        "repo": "nix",
        "rev": "a1cd7e58606a41fcf62bf8637804cf8306f17f62",
        "type": "github"
      },
      "original": {
        "owner": "NixOS",
        "ref": "2.6.0",
        "repo": "nix",
        "type": "github"
      }
    },
    "nix_3": {
      "inputs": {
        "lowdown-src": "lowdown-src_3",
        "nixpkgs": "nixpkgs_5",
        "nixpkgs-regression": "nixpkgs-regression_3"
      },
      "locked": {
        "lastModified": 1643066034,
        "narHash": "sha256-xEPeMcNJVOeZtoN+d+aRwolpW8mFSEQx76HTRdlhPhg=",
        "owner": "NixOS",
        "repo": "nix",
        "rev": "a1cd7e58606a41fcf62bf8637804cf8306f17f62",
        "type": "github"
      },
      "original": {
        "owner": "NixOS",
        "ref": "2.6.0",
        "repo": "nix",
        "type": "github"
      }
    },
    "nix_4": {
      "inputs": {
        "lowdown-src": "lowdown-src_4",
        "nixpkgs": "nixpkgs_21",
        "nixpkgs-regression": "nixpkgs-regression_4"
      },
      "locked": {
        "lastModified": 1661606874,
        "narHash": "sha256-9+rpYzI+SmxJn+EbYxjGv68Ucp22bdFUSy/4LkHkkDQ=",
        "owner": "NixOS",
        "repo": "nix",
        "rev": "11e45768b34fdafdcf019ddbd337afa16127ff0f",
        "type": "github"
      },
      "original": {
        "owner": "NixOS",
        "ref": "2.11.0",
        "repo": "nix",
        "type": "github"
      }
    },
    "nixago": {
      "inputs": {
        "flake-utils": [
          "cardano-wallet-unpatched",
          "haskellNix",
          "tullia",
          "std",
          "flake-utils"
        ],
        "nixago-exts": [
          "cardano-wallet-unpatched",
          "haskellNix",
          "tullia",
          "std",
          "blank"
        ],
        "nixpkgs": [
          "cardano-wallet-unpatched",
          "haskellNix",
          "tullia",
          "std",
          "nixpkgs"
        ]
      },
      "locked": {
        "lastModified": 1661824785,
        "narHash": "sha256-/PnwdWoO/JugJZHtDUioQp3uRiWeXHUdgvoyNbXesz8=",
        "owner": "nix-community",
        "repo": "nixago",
        "rev": "8c1f9e5f1578d4b2ea989f618588d62a335083c3",
        "type": "github"
      },
      "original": {
        "owner": "nix-community",
        "repo": "nixago",
        "type": "github"
      }
    },
    "nixago_2": {
      "inputs": {
        "flake-utils": [
          "tullia",
          "std",
          "flake-utils"
        ],
        "nixago-exts": [
          "tullia",
          "std",
          "blank"
        ],
        "nixpkgs": [
          "tullia",
          "std",
          "nixpkgs"
        ]
      },
      "locked": {
        "lastModified": 1676075813,
        "narHash": "sha256-X/aIT8Qc8UCqnxJvaZykx3CJ0ZnDFvO+dqp/7fglZWo=",
        "owner": "nix-community",
        "repo": "nixago",
        "rev": "9cab4dde31ec2f2c05d702ea8648ce580664e906",
        "type": "github"
      },
      "original": {
        "owner": "nix-community",
        "repo": "nixago",
        "type": "github"
      }
    },
    "nixpkgs": {
      "locked": {
        "lastModified": 1642336556,
        "narHash": "sha256-QSPPbFEwy0T0DrIuSzAACkaANPQaR1lZR/nHZGz9z04=",
        "owner": "NixOS",
        "repo": "nixpkgs",
        "rev": "f3d9d4bd898cca7d04af2ae4f6ef01f2219df3d6",
        "type": "github"
      },
      "original": {
        "id": "nixpkgs",
        "type": "indirect"
      }
    },
    "nixpkgs-2003": {
      "locked": {
        "lastModified": 1620055814,
        "narHash": "sha256-8LEHoYSJiL901bTMVatq+rf8y7QtWuZhwwpKE2fyaRY=",
        "owner": "NixOS",
        "repo": "nixpkgs",
        "rev": "1db42b7fe3878f3f5f7a4f2dc210772fd080e205",
        "type": "github"
      },
      "original": {
        "owner": "NixOS",
        "ref": "nixpkgs-20.03-darwin",
        "repo": "nixpkgs",
        "type": "github"
      }
    },
    "nixpkgs-2003_10": {
      "locked": {
        "lastModified": 1620055814,
        "narHash": "sha256-8LEHoYSJiL901bTMVatq+rf8y7QtWuZhwwpKE2fyaRY=",
        "owner": "NixOS",
        "repo": "nixpkgs",
        "rev": "1db42b7fe3878f3f5f7a4f2dc210772fd080e205",
        "type": "github"
      },
      "original": {
        "owner": "NixOS",
        "ref": "nixpkgs-20.03-darwin",
        "repo": "nixpkgs",
        "type": "github"
      }
    },
    "nixpkgs-2003_11": {
      "locked": {
        "lastModified": 1620055814,
        "narHash": "sha256-8LEHoYSJiL901bTMVatq+rf8y7QtWuZhwwpKE2fyaRY=",
        "owner": "NixOS",
        "repo": "nixpkgs",
        "rev": "1db42b7fe3878f3f5f7a4f2dc210772fd080e205",
        "type": "github"
      },
      "original": {
        "owner": "NixOS",
        "ref": "nixpkgs-20.03-darwin",
        "repo": "nixpkgs",
        "type": "github"
      }
    },
    "nixpkgs-2003_12": {
      "locked": {
        "lastModified": 1620055814,
        "narHash": "sha256-8LEHoYSJiL901bTMVatq+rf8y7QtWuZhwwpKE2fyaRY=",
        "owner": "NixOS",
        "repo": "nixpkgs",
        "rev": "1db42b7fe3878f3f5f7a4f2dc210772fd080e205",
        "type": "github"
      },
      "original": {
        "owner": "NixOS",
        "ref": "nixpkgs-20.03-darwin",
        "repo": "nixpkgs",
        "type": "github"
      }
    },
    "nixpkgs-2003_13": {
      "locked": {
        "lastModified": 1620055814,
        "narHash": "sha256-8LEHoYSJiL901bTMVatq+rf8y7QtWuZhwwpKE2fyaRY=",
        "owner": "NixOS",
        "repo": "nixpkgs",
        "rev": "1db42b7fe3878f3f5f7a4f2dc210772fd080e205",
        "type": "github"
      },
      "original": {
        "owner": "NixOS",
        "ref": "nixpkgs-20.03-darwin",
        "repo": "nixpkgs",
        "type": "github"
      }
    },
    "nixpkgs-2003_14": {
      "locked": {
        "lastModified": 1620055814,
        "narHash": "sha256-8LEHoYSJiL901bTMVatq+rf8y7QtWuZhwwpKE2fyaRY=",
        "owner": "NixOS",
        "repo": "nixpkgs",
        "rev": "1db42b7fe3878f3f5f7a4f2dc210772fd080e205",
        "type": "github"
      },
      "original": {
        "owner": "NixOS",
        "ref": "nixpkgs-20.03-darwin",
        "repo": "nixpkgs",
        "type": "github"
      }
    },
    "nixpkgs-2003_15": {
      "locked": {
        "lastModified": 1620055814,
        "narHash": "sha256-8LEHoYSJiL901bTMVatq+rf8y7QtWuZhwwpKE2fyaRY=",
        "owner": "NixOS",
        "repo": "nixpkgs",
        "rev": "1db42b7fe3878f3f5f7a4f2dc210772fd080e205",
        "type": "github"
      },
      "original": {
        "owner": "NixOS",
        "ref": "nixpkgs-20.03-darwin",
        "repo": "nixpkgs",
        "type": "github"
      }
    },
    "nixpkgs-2003_16": {
      "locked": {
        "lastModified": 1620055814,
        "narHash": "sha256-8LEHoYSJiL901bTMVatq+rf8y7QtWuZhwwpKE2fyaRY=",
        "owner": "NixOS",
        "repo": "nixpkgs",
        "rev": "1db42b7fe3878f3f5f7a4f2dc210772fd080e205",
        "type": "github"
      },
      "original": {
        "owner": "NixOS",
        "ref": "nixpkgs-20.03-darwin",
        "repo": "nixpkgs",
        "type": "github"
      }
    },
    "nixpkgs-2003_17": {
      "locked": {
        "lastModified": 1620055814,
        "narHash": "sha256-8LEHoYSJiL901bTMVatq+rf8y7QtWuZhwwpKE2fyaRY=",
        "owner": "NixOS",
        "repo": "nixpkgs",
        "rev": "1db42b7fe3878f3f5f7a4f2dc210772fd080e205",
        "type": "github"
      },
      "original": {
        "owner": "NixOS",
        "ref": "nixpkgs-20.03-darwin",
        "repo": "nixpkgs",
        "type": "github"
      }
    },
    "nixpkgs-2003_18": {
      "locked": {
        "lastModified": 1620055814,
        "narHash": "sha256-8LEHoYSJiL901bTMVatq+rf8y7QtWuZhwwpKE2fyaRY=",
        "owner": "NixOS",
        "repo": "nixpkgs",
        "rev": "1db42b7fe3878f3f5f7a4f2dc210772fd080e205",
        "type": "github"
      },
      "original": {
        "owner": "NixOS",
        "ref": "nixpkgs-20.03-darwin",
        "repo": "nixpkgs",
        "type": "github"
      }
    },
    "nixpkgs-2003_19": {
      "locked": {
        "lastModified": 1620055814,
        "narHash": "sha256-8LEHoYSJiL901bTMVatq+rf8y7QtWuZhwwpKE2fyaRY=",
        "owner": "NixOS",
        "repo": "nixpkgs",
        "rev": "1db42b7fe3878f3f5f7a4f2dc210772fd080e205",
        "type": "github"
      },
      "original": {
        "owner": "NixOS",
        "ref": "nixpkgs-20.03-darwin",
        "repo": "nixpkgs",
        "type": "github"
      }
    },
    "nixpkgs-2003_2": {
      "locked": {
        "lastModified": 1620055814,
        "narHash": "sha256-8LEHoYSJiL901bTMVatq+rf8y7QtWuZhwwpKE2fyaRY=",
        "owner": "NixOS",
        "repo": "nixpkgs",
        "rev": "1db42b7fe3878f3f5f7a4f2dc210772fd080e205",
        "type": "github"
      },
      "original": {
        "owner": "NixOS",
        "ref": "nixpkgs-20.03-darwin",
        "repo": "nixpkgs",
        "type": "github"
      }
    },
    "nixpkgs-2003_3": {
      "locked": {
        "lastModified": 1620055814,
        "narHash": "sha256-8LEHoYSJiL901bTMVatq+rf8y7QtWuZhwwpKE2fyaRY=",
        "owner": "NixOS",
        "repo": "nixpkgs",
        "rev": "1db42b7fe3878f3f5f7a4f2dc210772fd080e205",
        "type": "github"
      },
      "original": {
        "owner": "NixOS",
        "ref": "nixpkgs-20.03-darwin",
        "repo": "nixpkgs",
        "type": "github"
      }
    },
    "nixpkgs-2003_4": {
      "locked": {
        "lastModified": 1620055814,
        "narHash": "sha256-8LEHoYSJiL901bTMVatq+rf8y7QtWuZhwwpKE2fyaRY=",
        "owner": "NixOS",
        "repo": "nixpkgs",
        "rev": "1db42b7fe3878f3f5f7a4f2dc210772fd080e205",
        "type": "github"
      },
      "original": {
        "owner": "NixOS",
        "ref": "nixpkgs-20.03-darwin",
        "repo": "nixpkgs",
        "type": "github"
      }
    },
    "nixpkgs-2003_5": {
      "locked": {
        "lastModified": 1620055814,
        "narHash": "sha256-8LEHoYSJiL901bTMVatq+rf8y7QtWuZhwwpKE2fyaRY=",
        "owner": "NixOS",
        "repo": "nixpkgs",
        "rev": "1db42b7fe3878f3f5f7a4f2dc210772fd080e205",
        "type": "github"
      },
      "original": {
        "owner": "NixOS",
        "ref": "nixpkgs-20.03-darwin",
        "repo": "nixpkgs",
        "type": "github"
      }
    },
    "nixpkgs-2003_6": {
      "locked": {
        "lastModified": 1620055814,
        "narHash": "sha256-8LEHoYSJiL901bTMVatq+rf8y7QtWuZhwwpKE2fyaRY=",
        "owner": "NixOS",
        "repo": "nixpkgs",
        "rev": "1db42b7fe3878f3f5f7a4f2dc210772fd080e205",
        "type": "github"
      },
      "original": {
        "owner": "NixOS",
        "ref": "nixpkgs-20.03-darwin",
        "repo": "nixpkgs",
        "type": "github"
      }
    },
    "nixpkgs-2003_7": {
      "locked": {
        "lastModified": 1620055814,
        "narHash": "sha256-8LEHoYSJiL901bTMVatq+rf8y7QtWuZhwwpKE2fyaRY=",
        "owner": "NixOS",
        "repo": "nixpkgs",
        "rev": "1db42b7fe3878f3f5f7a4f2dc210772fd080e205",
        "type": "github"
      },
      "original": {
        "owner": "NixOS",
        "ref": "nixpkgs-20.03-darwin",
        "repo": "nixpkgs",
        "type": "github"
      }
    },
    "nixpkgs-2003_8": {
      "locked": {
        "lastModified": 1620055814,
        "narHash": "sha256-8LEHoYSJiL901bTMVatq+rf8y7QtWuZhwwpKE2fyaRY=",
        "owner": "NixOS",
        "repo": "nixpkgs",
        "rev": "1db42b7fe3878f3f5f7a4f2dc210772fd080e205",
        "type": "github"
      },
      "original": {
        "owner": "NixOS",
        "ref": "nixpkgs-20.03-darwin",
        "repo": "nixpkgs",
        "type": "github"
      }
    },
    "nixpkgs-2003_9": {
      "locked": {
        "lastModified": 1620055814,
        "narHash": "sha256-8LEHoYSJiL901bTMVatq+rf8y7QtWuZhwwpKE2fyaRY=",
        "owner": "NixOS",
        "repo": "nixpkgs",
        "rev": "1db42b7fe3878f3f5f7a4f2dc210772fd080e205",
        "type": "github"
      },
      "original": {
        "owner": "NixOS",
        "ref": "nixpkgs-20.03-darwin",
        "repo": "nixpkgs",
        "type": "github"
      }
    },
    "nixpkgs-2105": {
      "locked": {
        "lastModified": 1642244250,
        "narHash": "sha256-vWpUEqQdVP4srj+/YLJRTN9vjpTs4je0cdWKXPbDItc=",
        "owner": "NixOS",
        "repo": "nixpkgs",
        "rev": "0fd9ee1aa36ce865ad273f4f07fdc093adeb5c00",
        "type": "github"
      },
      "original": {
        "owner": "NixOS",
        "ref": "nixpkgs-21.05-darwin",
        "repo": "nixpkgs",
        "type": "github"
      }
    },
    "nixpkgs-2105_10": {
      "locked": {
        "lastModified": 1640283157,
        "narHash": "sha256-6Ddfop+rKE+Gl9Tjp9YIrkfoYPzb8F80ergdjcq3/MY=",
        "owner": "NixOS",
        "repo": "nixpkgs",
        "rev": "dde1557825c5644c869c5efc7448dc03722a8f09",
        "type": "github"
      },
      "original": {
        "owner": "NixOS",
        "ref": "nixpkgs-21.05-darwin",
        "repo": "nixpkgs",
        "type": "github"
      }
    },
    "nixpkgs-2105_11": {
      "locked": {
        "lastModified": 1640283157,
        "narHash": "sha256-6Ddfop+rKE+Gl9Tjp9YIrkfoYPzb8F80ergdjcq3/MY=",
        "owner": "NixOS",
        "repo": "nixpkgs",
        "rev": "dde1557825c5644c869c5efc7448dc03722a8f09",
        "type": "github"
      },
      "original": {
        "owner": "NixOS",
        "ref": "nixpkgs-21.05-darwin",
        "repo": "nixpkgs",
        "type": "github"
      }
    },
    "nixpkgs-2105_12": {
      "locked": {
        "lastModified": 1630481079,
        "narHash": "sha256-leWXLchbAbqOlLT6tju631G40SzQWPqaAXQG3zH1Imw=",
        "owner": "NixOS",
        "repo": "nixpkgs",
        "rev": "110a2c9ebbf5d4a94486854f18a37a938cfacbbb",
        "type": "github"
      },
      "original": {
        "owner": "NixOS",
        "ref": "nixpkgs-21.05-darwin",
        "repo": "nixpkgs",
        "type": "github"
      }
    },
    "nixpkgs-2105_13": {
      "locked": {
        "lastModified": 1640283157,
        "narHash": "sha256-6Ddfop+rKE+Gl9Tjp9YIrkfoYPzb8F80ergdjcq3/MY=",
        "owner": "NixOS",
        "repo": "nixpkgs",
        "rev": "dde1557825c5644c869c5efc7448dc03722a8f09",
        "type": "github"
      },
      "original": {
        "owner": "NixOS",
        "ref": "nixpkgs-21.05-darwin",
        "repo": "nixpkgs",
        "type": "github"
      }
    },
    "nixpkgs-2105_14": {
      "locked": {
        "lastModified": 1640283157,
        "narHash": "sha256-6Ddfop+rKE+Gl9Tjp9YIrkfoYPzb8F80ergdjcq3/MY=",
        "owner": "NixOS",
        "repo": "nixpkgs",
        "rev": "dde1557825c5644c869c5efc7448dc03722a8f09",
        "type": "github"
      },
      "original": {
        "owner": "NixOS",
        "ref": "nixpkgs-21.05-darwin",
        "repo": "nixpkgs",
        "type": "github"
      }
    },
    "nixpkgs-2105_15": {
      "locked": {
        "lastModified": 1630481079,
        "narHash": "sha256-leWXLchbAbqOlLT6tju631G40SzQWPqaAXQG3zH1Imw=",
        "owner": "NixOS",
        "repo": "nixpkgs",
        "rev": "110a2c9ebbf5d4a94486854f18a37a938cfacbbb",
        "type": "github"
      },
      "original": {
        "owner": "NixOS",
        "ref": "nixpkgs-21.05-darwin",
        "repo": "nixpkgs",
        "type": "github"
      }
    },
    "nixpkgs-2105_16": {
      "locked": {
        "lastModified": 1640283157,
        "narHash": "sha256-6Ddfop+rKE+Gl9Tjp9YIrkfoYPzb8F80ergdjcq3/MY=",
        "owner": "NixOS",
        "repo": "nixpkgs",
        "rev": "dde1557825c5644c869c5efc7448dc03722a8f09",
        "type": "github"
      },
      "original": {
        "owner": "NixOS",
        "ref": "nixpkgs-21.05-darwin",
        "repo": "nixpkgs",
        "type": "github"
      }
    },
    "nixpkgs-2105_17": {
      "locked": {
        "lastModified": 1640283157,
        "narHash": "sha256-6Ddfop+rKE+Gl9Tjp9YIrkfoYPzb8F80ergdjcq3/MY=",
        "owner": "NixOS",
        "repo": "nixpkgs",
        "rev": "dde1557825c5644c869c5efc7448dc03722a8f09",
        "type": "github"
      },
      "original": {
        "owner": "NixOS",
        "ref": "nixpkgs-21.05-darwin",
        "repo": "nixpkgs",
        "type": "github"
      }
    },
    "nixpkgs-2105_18": {
      "locked": {
        "lastModified": 1630481079,
        "narHash": "sha256-leWXLchbAbqOlLT6tju631G40SzQWPqaAXQG3zH1Imw=",
        "owner": "NixOS",
        "repo": "nixpkgs",
        "rev": "110a2c9ebbf5d4a94486854f18a37a938cfacbbb",
        "type": "github"
      },
      "original": {
        "owner": "NixOS",
        "ref": "nixpkgs-21.05-darwin",
        "repo": "nixpkgs",
        "type": "github"
      }
    },
    "nixpkgs-2105_19": {
      "locked": {
        "lastModified": 1659914493,
        "narHash": "sha256-lkA5X3VNMKirvA+SUzvEhfA7XquWLci+CGi505YFAIs=",
        "owner": "NixOS",
        "repo": "nixpkgs",
        "rev": "022caabb5f2265ad4006c1fa5b1ebe69fb0c3faf",
        "type": "github"
      },
      "original": {
        "owner": "NixOS",
        "ref": "nixpkgs-21.05-darwin",
        "repo": "nixpkgs",
        "type": "github"
      }
    },
    "nixpkgs-2105_2": {
      "locked": {
        "lastModified": 1659914493,
        "narHash": "sha256-lkA5X3VNMKirvA+SUzvEhfA7XquWLci+CGi505YFAIs=",
        "owner": "NixOS",
        "repo": "nixpkgs",
        "rev": "022caabb5f2265ad4006c1fa5b1ebe69fb0c3faf",
        "type": "github"
      },
      "original": {
        "owner": "NixOS",
        "ref": "nixpkgs-21.05-darwin",
        "repo": "nixpkgs",
        "type": "github"
      }
    },
    "nixpkgs-2105_3": {
      "locked": {
        "lastModified": 1642244250,
        "narHash": "sha256-vWpUEqQdVP4srj+/YLJRTN9vjpTs4je0cdWKXPbDItc=",
        "owner": "NixOS",
        "repo": "nixpkgs",
        "rev": "0fd9ee1aa36ce865ad273f4f07fdc093adeb5c00",
        "type": "github"
      },
      "original": {
        "owner": "NixOS",
        "ref": "nixpkgs-21.05-darwin",
        "repo": "nixpkgs",
        "type": "github"
      }
    },
    "nixpkgs-2105_4": {
      "locked": {
        "lastModified": 1640283157,
        "narHash": "sha256-6Ddfop+rKE+Gl9Tjp9YIrkfoYPzb8F80ergdjcq3/MY=",
        "owner": "NixOS",
        "repo": "nixpkgs",
        "rev": "dde1557825c5644c869c5efc7448dc03722a8f09",
        "type": "github"
      },
      "original": {
        "owner": "NixOS",
        "ref": "nixpkgs-21.05-darwin",
        "repo": "nixpkgs",
        "type": "github"
      }
    },
    "nixpkgs-2105_5": {
      "locked": {
        "lastModified": 1640283157,
        "narHash": "sha256-6Ddfop+rKE+Gl9Tjp9YIrkfoYPzb8F80ergdjcq3/MY=",
        "owner": "NixOS",
        "repo": "nixpkgs",
        "rev": "dde1557825c5644c869c5efc7448dc03722a8f09",
        "type": "github"
      },
      "original": {
        "owner": "NixOS",
        "ref": "nixpkgs-21.05-darwin",
        "repo": "nixpkgs",
        "type": "github"
      }
    },
    "nixpkgs-2105_6": {
      "locked": {
        "lastModified": 1640283157,
        "narHash": "sha256-6Ddfop+rKE+Gl9Tjp9YIrkfoYPzb8F80ergdjcq3/MY=",
        "owner": "NixOS",
        "repo": "nixpkgs",
        "rev": "dde1557825c5644c869c5efc7448dc03722a8f09",
        "type": "github"
      },
      "original": {
        "owner": "NixOS",
        "ref": "nixpkgs-21.05-darwin",
        "repo": "nixpkgs",
        "type": "github"
      }
    },
    "nixpkgs-2105_7": {
      "locked": {
        "lastModified": 1640283157,
        "narHash": "sha256-6Ddfop+rKE+Gl9Tjp9YIrkfoYPzb8F80ergdjcq3/MY=",
        "owner": "NixOS",
        "repo": "nixpkgs",
        "rev": "dde1557825c5644c869c5efc7448dc03722a8f09",
        "type": "github"
      },
      "original": {
        "owner": "NixOS",
        "ref": "nixpkgs-21.05-darwin",
        "repo": "nixpkgs",
        "type": "github"
      }
    },
    "nixpkgs-2105_8": {
      "locked": {
        "lastModified": 1630481079,
        "narHash": "sha256-leWXLchbAbqOlLT6tju631G40SzQWPqaAXQG3zH1Imw=",
        "owner": "NixOS",
        "repo": "nixpkgs",
        "rev": "110a2c9ebbf5d4a94486854f18a37a938cfacbbb",
        "type": "github"
      },
      "original": {
        "owner": "NixOS",
        "ref": "nixpkgs-21.05-darwin",
        "repo": "nixpkgs",
        "type": "github"
      }
    },
    "nixpkgs-2105_9": {
      "locked": {
        "lastModified": 1640283157,
        "narHash": "sha256-6Ddfop+rKE+Gl9Tjp9YIrkfoYPzb8F80ergdjcq3/MY=",
        "owner": "NixOS",
        "repo": "nixpkgs",
        "rev": "dde1557825c5644c869c5efc7448dc03722a8f09",
        "type": "github"
      },
      "original": {
        "owner": "NixOS",
        "ref": "nixpkgs-21.05-darwin",
        "repo": "nixpkgs",
        "type": "github"
      }
    },
    "nixpkgs-2111": {
      "locked": {
        "lastModified": 1644510859,
        "narHash": "sha256-xjpVvL5ecbyi0vxtVl/Fh9bwGlMbw3S06zE5nUzFB8A=",
        "owner": "NixOS",
        "repo": "nixpkgs",
        "rev": "0d1d5d7e3679fec9d07f2eb804d9f9fdb98378d3",
        "type": "github"
      },
      "original": {
        "owner": "NixOS",
        "ref": "nixpkgs-21.11-darwin",
        "repo": "nixpkgs",
        "type": "github"
      }
    },
    "nixpkgs-2111_10": {
      "locked": {
        "lastModified": 1640283207,
        "narHash": "sha256-SCwl7ZnCfMDsuSYvwIroiAlk7n33bW8HFfY8NvKhcPA=",
        "owner": "NixOS",
        "repo": "nixpkgs",
        "rev": "64c7e3388bbd9206e437713351e814366e0c3284",
        "type": "github"
      },
      "original": {
        "owner": "NixOS",
        "ref": "nixpkgs-21.11-darwin",
        "repo": "nixpkgs",
        "type": "github"
      }
    },
    "nixpkgs-2111_11": {
      "locked": {
        "lastModified": 1640283207,
        "narHash": "sha256-SCwl7ZnCfMDsuSYvwIroiAlk7n33bW8HFfY8NvKhcPA=",
        "owner": "NixOS",
        "repo": "nixpkgs",
        "rev": "64c7e3388bbd9206e437713351e814366e0c3284",
        "type": "github"
      },
      "original": {
        "owner": "NixOS",
        "ref": "nixpkgs-21.11-darwin",
        "repo": "nixpkgs",
        "type": "github"
      }
    },
    "nixpkgs-2111_12": {
      "locked": {
        "lastModified": 1638410074,
        "narHash": "sha256-MQYI4k4XkoTzpeRjq5wl+1NShsl1CKq8MISFuZ81sWs=",
        "owner": "NixOS",
        "repo": "nixpkgs",
        "rev": "5b80f23502f8e902612a8c631dfce383e1c56596",
        "type": "github"
      },
      "original": {
        "owner": "NixOS",
        "ref": "nixpkgs-21.11-darwin",
        "repo": "nixpkgs",
        "type": "github"
      }
    },
    "nixpkgs-2111_13": {
      "locked": {
        "lastModified": 1640283207,
        "narHash": "sha256-SCwl7ZnCfMDsuSYvwIroiAlk7n33bW8HFfY8NvKhcPA=",
        "owner": "NixOS",
        "repo": "nixpkgs",
        "rev": "64c7e3388bbd9206e437713351e814366e0c3284",
        "type": "github"
      },
      "original": {
        "owner": "NixOS",
        "ref": "nixpkgs-21.11-darwin",
        "repo": "nixpkgs",
        "type": "github"
      }
    },
    "nixpkgs-2111_14": {
      "locked": {
        "lastModified": 1640283207,
        "narHash": "sha256-SCwl7ZnCfMDsuSYvwIroiAlk7n33bW8HFfY8NvKhcPA=",
        "owner": "NixOS",
        "repo": "nixpkgs",
        "rev": "64c7e3388bbd9206e437713351e814366e0c3284",
        "type": "github"
      },
      "original": {
        "owner": "NixOS",
        "ref": "nixpkgs-21.11-darwin",
        "repo": "nixpkgs",
        "type": "github"
      }
    },
    "nixpkgs-2111_15": {
      "locked": {
        "lastModified": 1638410074,
        "narHash": "sha256-MQYI4k4XkoTzpeRjq5wl+1NShsl1CKq8MISFuZ81sWs=",
        "owner": "NixOS",
        "repo": "nixpkgs",
        "rev": "5b80f23502f8e902612a8c631dfce383e1c56596",
        "type": "github"
      },
      "original": {
        "owner": "NixOS",
        "ref": "nixpkgs-21.11-darwin",
        "repo": "nixpkgs",
        "type": "github"
      }
    },
    "nixpkgs-2111_16": {
      "locked": {
        "lastModified": 1640283207,
        "narHash": "sha256-SCwl7ZnCfMDsuSYvwIroiAlk7n33bW8HFfY8NvKhcPA=",
        "owner": "NixOS",
        "repo": "nixpkgs",
        "rev": "64c7e3388bbd9206e437713351e814366e0c3284",
        "type": "github"
      },
      "original": {
        "owner": "NixOS",
        "ref": "nixpkgs-21.11-darwin",
        "repo": "nixpkgs",
        "type": "github"
      }
    },
    "nixpkgs-2111_17": {
      "locked": {
        "lastModified": 1640283207,
        "narHash": "sha256-SCwl7ZnCfMDsuSYvwIroiAlk7n33bW8HFfY8NvKhcPA=",
        "owner": "NixOS",
        "repo": "nixpkgs",
        "rev": "64c7e3388bbd9206e437713351e814366e0c3284",
        "type": "github"
      },
      "original": {
        "owner": "NixOS",
        "ref": "nixpkgs-21.11-darwin",
        "repo": "nixpkgs",
        "type": "github"
      }
    },
    "nixpkgs-2111_18": {
      "locked": {
        "lastModified": 1638410074,
        "narHash": "sha256-MQYI4k4XkoTzpeRjq5wl+1NShsl1CKq8MISFuZ81sWs=",
        "owner": "NixOS",
        "repo": "nixpkgs",
        "rev": "5b80f23502f8e902612a8c631dfce383e1c56596",
        "type": "github"
      },
      "original": {
        "owner": "NixOS",
        "ref": "nixpkgs-21.11-darwin",
        "repo": "nixpkgs",
        "type": "github"
      }
    },
    "nixpkgs-2111_19": {
      "locked": {
        "lastModified": 1659446231,
        "narHash": "sha256-hekabNdTdgR/iLsgce5TGWmfIDZ86qjPhxDg/8TlzhE=",
        "owner": "NixOS",
        "repo": "nixpkgs",
        "rev": "eabc38219184cc3e04a974fe31857d8e0eac098d",
        "type": "github"
      },
      "original": {
        "owner": "NixOS",
        "ref": "nixpkgs-21.11-darwin",
        "repo": "nixpkgs",
        "type": "github"
      }
    },
    "nixpkgs-2111_2": {
      "locked": {
        "lastModified": 1659446231,
        "narHash": "sha256-hekabNdTdgR/iLsgce5TGWmfIDZ86qjPhxDg/8TlzhE=",
        "owner": "NixOS",
        "repo": "nixpkgs",
        "rev": "eabc38219184cc3e04a974fe31857d8e0eac098d",
        "type": "github"
      },
      "original": {
        "owner": "NixOS",
        "ref": "nixpkgs-21.11-darwin",
        "repo": "nixpkgs",
        "type": "github"
      }
    },
    "nixpkgs-2111_3": {
      "locked": {
        "lastModified": 1644510859,
        "narHash": "sha256-xjpVvL5ecbyi0vxtVl/Fh9bwGlMbw3S06zE5nUzFB8A=",
        "owner": "NixOS",
        "repo": "nixpkgs",
        "rev": "0d1d5d7e3679fec9d07f2eb804d9f9fdb98378d3",
        "type": "github"
      },
      "original": {
        "owner": "NixOS",
        "ref": "nixpkgs-21.11-darwin",
        "repo": "nixpkgs",
        "type": "github"
      }
    },
    "nixpkgs-2111_4": {
      "locked": {
        "lastModified": 1640283207,
        "narHash": "sha256-SCwl7ZnCfMDsuSYvwIroiAlk7n33bW8HFfY8NvKhcPA=",
        "owner": "NixOS",
        "repo": "nixpkgs",
        "rev": "64c7e3388bbd9206e437713351e814366e0c3284",
        "type": "github"
      },
      "original": {
        "owner": "NixOS",
        "ref": "nixpkgs-21.11-darwin",
        "repo": "nixpkgs",
        "type": "github"
      }
    },
    "nixpkgs-2111_5": {
      "locked": {
        "lastModified": 1640283207,
        "narHash": "sha256-SCwl7ZnCfMDsuSYvwIroiAlk7n33bW8HFfY8NvKhcPA=",
        "owner": "NixOS",
        "repo": "nixpkgs",
        "rev": "64c7e3388bbd9206e437713351e814366e0c3284",
        "type": "github"
      },
      "original": {
        "owner": "NixOS",
        "ref": "nixpkgs-21.11-darwin",
        "repo": "nixpkgs",
        "type": "github"
      }
    },
    "nixpkgs-2111_6": {
      "locked": {
        "lastModified": 1640283207,
        "narHash": "sha256-SCwl7ZnCfMDsuSYvwIroiAlk7n33bW8HFfY8NvKhcPA=",
        "owner": "NixOS",
        "repo": "nixpkgs",
        "rev": "64c7e3388bbd9206e437713351e814366e0c3284",
        "type": "github"
      },
      "original": {
        "owner": "NixOS",
        "ref": "nixpkgs-21.11-darwin",
        "repo": "nixpkgs",
        "type": "github"
      }
    },
    "nixpkgs-2111_7": {
      "locked": {
        "lastModified": 1640283207,
        "narHash": "sha256-SCwl7ZnCfMDsuSYvwIroiAlk7n33bW8HFfY8NvKhcPA=",
        "owner": "NixOS",
        "repo": "nixpkgs",
        "rev": "64c7e3388bbd9206e437713351e814366e0c3284",
        "type": "github"
      },
      "original": {
        "owner": "NixOS",
        "ref": "nixpkgs-21.11-darwin",
        "repo": "nixpkgs",
        "type": "github"
      }
    },
    "nixpkgs-2111_8": {
      "locked": {
        "lastModified": 1638410074,
        "narHash": "sha256-MQYI4k4XkoTzpeRjq5wl+1NShsl1CKq8MISFuZ81sWs=",
        "owner": "NixOS",
        "repo": "nixpkgs",
        "rev": "5b80f23502f8e902612a8c631dfce383e1c56596",
        "type": "github"
      },
      "original": {
        "owner": "NixOS",
        "ref": "nixpkgs-21.11-darwin",
        "repo": "nixpkgs",
        "type": "github"
      }
    },
    "nixpkgs-2111_9": {
      "locked": {
        "lastModified": 1640283207,
        "narHash": "sha256-SCwl7ZnCfMDsuSYvwIroiAlk7n33bW8HFfY8NvKhcPA=",
        "owner": "NixOS",
        "repo": "nixpkgs",
        "rev": "64c7e3388bbd9206e437713351e814366e0c3284",
        "type": "github"
      },
      "original": {
        "owner": "NixOS",
        "ref": "nixpkgs-21.11-darwin",
        "repo": "nixpkgs",
        "type": "github"
      }
    },
    "nixpkgs-2205": {
      "locked": {
        "lastModified": 1663981975,
        "narHash": "sha256-TKaxWAVJR+a5JJauKZqibmaM5e/Pi5tBDx9s8fl/kSE=",
        "owner": "NixOS",
        "repo": "nixpkgs",
        "rev": "309faedb8338d3ae8ad8f1043b3ccf48c9cc2970",
        "type": "github"
      },
      "original": {
        "owner": "NixOS",
        "ref": "nixpkgs-22.05-darwin",
        "repo": "nixpkgs",
        "type": "github"
      }
    },
    "nixpkgs-2205_2": {
      "locked": {
        "lastModified": 1672580127,
        "narHash": "sha256-3lW3xZslREhJogoOkjeZtlBtvFMyxHku7I/9IVehhT8=",
        "owner": "NixOS",
        "repo": "nixpkgs",
        "rev": "0874168639713f547c05947c76124f78441ea46c",
        "type": "github"
      },
      "original": {
        "owner": "NixOS",
        "ref": "nixpkgs-22.05-darwin",
        "repo": "nixpkgs",
        "type": "github"
      }
    },
    "nixpkgs-2211": {
      "locked": {
        "lastModified": 1675730325,
        "narHash": "sha256-uNvD7fzO5hNlltNQUAFBPlcEjNG5Gkbhl/ROiX+GZU4=",
        "owner": "NixOS",
        "repo": "nixpkgs",
        "rev": "b7ce17b1ebf600a72178f6302c77b6382d09323f",
        "type": "github"
      },
      "original": {
        "owner": "NixOS",
        "ref": "nixpkgs-22.11-darwin",
        "repo": "nixpkgs",
        "type": "github"
      }
    },
    "nixpkgs-lib": {
      "locked": {
        "lastModified": 1678582451,
        "narHash": "sha256-ORE3VMo7ZB5dFctdgVq3znAklUtJBmL3F4aUCFJumfk=",
        "owner": "nix-community",
        "repo": "nixpkgs.lib",
        "rev": "14ad8df808e5dc13bf4664da1e24a36814c28c16",
        "type": "github"
      },
      "original": {
        "owner": "nix-community",
        "repo": "nixpkgs.lib",
        "type": "github"
      }
    },
    "nixpkgs-regression": {
      "locked": {
        "lastModified": 1643052045,
        "narHash": "sha256-uGJ0VXIhWKGXxkeNnq4TvV3CIOkUJ3PAoLZ3HMzNVMw=",
        "owner": "NixOS",
        "repo": "nixpkgs",
        "rev": "215d4d0fd80ca5163643b03a33fde804a29cc1e2",
        "type": "github"
      },
      "original": {
        "id": "nixpkgs",
        "rev": "215d4d0fd80ca5163643b03a33fde804a29cc1e2",
        "type": "indirect"
      }
    },
    "nixpkgs-regression_2": {
      "locked": {
        "lastModified": 1643052045,
        "narHash": "sha256-uGJ0VXIhWKGXxkeNnq4TvV3CIOkUJ3PAoLZ3HMzNVMw=",
        "owner": "NixOS",
        "repo": "nixpkgs",
        "rev": "215d4d0fd80ca5163643b03a33fde804a29cc1e2",
        "type": "github"
      },
      "original": {
        "id": "nixpkgs",
        "rev": "215d4d0fd80ca5163643b03a33fde804a29cc1e2",
        "type": "indirect"
      }
    },
    "nixpkgs-regression_3": {
      "locked": {
        "lastModified": 1643052045,
        "narHash": "sha256-uGJ0VXIhWKGXxkeNnq4TvV3CIOkUJ3PAoLZ3HMzNVMw=",
        "owner": "NixOS",
        "repo": "nixpkgs",
        "rev": "215d4d0fd80ca5163643b03a33fde804a29cc1e2",
        "type": "github"
      },
      "original": {
        "id": "nixpkgs",
        "rev": "215d4d0fd80ca5163643b03a33fde804a29cc1e2",
        "type": "indirect"
      }
    },
    "nixpkgs-regression_4": {
      "locked": {
        "lastModified": 1643052045,
        "narHash": "sha256-uGJ0VXIhWKGXxkeNnq4TvV3CIOkUJ3PAoLZ3HMzNVMw=",
        "owner": "NixOS",
        "repo": "nixpkgs",
        "rev": "215d4d0fd80ca5163643b03a33fde804a29cc1e2",
        "type": "github"
      },
      "original": {
        "owner": "NixOS",
        "repo": "nixpkgs",
        "rev": "215d4d0fd80ca5163643b03a33fde804a29cc1e2",
        "type": "github"
      }
    },
    "nixpkgs-unstable": {
      "locked": {
        "lastModified": 1644486793,
        "narHash": "sha256-EeijR4guVHgVv+JpOX3cQO+1XdrkJfGmiJ9XVsVU530=",
        "owner": "NixOS",
        "repo": "nixpkgs",
        "rev": "1882c6b7368fd284ad01b0a5b5601ef136321292",
        "type": "github"
      },
      "original": {
        "owner": "NixOS",
        "ref": "nixpkgs-unstable",
        "repo": "nixpkgs",
        "type": "github"
      }
    },
    "nixpkgs-unstable_10": {
      "locked": {
        "lastModified": 1641285291,
        "narHash": "sha256-KYaOBNGar3XWTxTsYPr9P6u74KAqNq0wobEC236U+0c=",
        "owner": "NixOS",
        "repo": "nixpkgs",
        "rev": "0432195a4b8d68faaa7d3d4b355260a3120aeeae",
        "type": "github"
      },
      "original": {
        "owner": "NixOS",
        "ref": "nixpkgs-unstable",
        "repo": "nixpkgs",
        "type": "github"
      }
    },
    "nixpkgs-unstable_11": {
      "locked": {
        "lastModified": 1641285291,
        "narHash": "sha256-KYaOBNGar3XWTxTsYPr9P6u74KAqNq0wobEC236U+0c=",
        "owner": "NixOS",
        "repo": "nixpkgs",
        "rev": "0432195a4b8d68faaa7d3d4b355260a3120aeeae",
        "type": "github"
      },
      "original": {
        "owner": "NixOS",
        "ref": "nixpkgs-unstable",
        "repo": "nixpkgs",
        "type": "github"
      }
    },
    "nixpkgs-unstable_12": {
      "locked": {
        "lastModified": 1635295995,
        "narHash": "sha256-sGYiXjFlxTTMNb4NSkgvX+knOOTipE6gqwPUQpxNF+c=",
        "owner": "NixOS",
        "repo": "nixpkgs",
        "rev": "22a500a3f87bbce73bd8d777ef920b43a636f018",
        "type": "github"
      },
      "original": {
        "owner": "NixOS",
        "ref": "nixpkgs-unstable",
        "repo": "nixpkgs",
        "type": "github"
      }
    },
    "nixpkgs-unstable_13": {
      "locked": {
        "lastModified": 1641285291,
        "narHash": "sha256-KYaOBNGar3XWTxTsYPr9P6u74KAqNq0wobEC236U+0c=",
        "owner": "NixOS",
        "repo": "nixpkgs",
        "rev": "0432195a4b8d68faaa7d3d4b355260a3120aeeae",
        "type": "github"
      },
      "original": {
        "owner": "NixOS",
        "ref": "nixpkgs-unstable",
        "repo": "nixpkgs",
        "type": "github"
      }
    },
    "nixpkgs-unstable_14": {
      "locked": {
        "lastModified": 1641285291,
        "narHash": "sha256-KYaOBNGar3XWTxTsYPr9P6u74KAqNq0wobEC236U+0c=",
        "owner": "NixOS",
        "repo": "nixpkgs",
        "rev": "0432195a4b8d68faaa7d3d4b355260a3120aeeae",
        "type": "github"
      },
      "original": {
        "owner": "NixOS",
        "ref": "nixpkgs-unstable",
        "repo": "nixpkgs",
        "type": "github"
      }
    },
    "nixpkgs-unstable_15": {
      "locked": {
        "lastModified": 1635295995,
        "narHash": "sha256-sGYiXjFlxTTMNb4NSkgvX+knOOTipE6gqwPUQpxNF+c=",
        "owner": "NixOS",
        "repo": "nixpkgs",
        "rev": "22a500a3f87bbce73bd8d777ef920b43a636f018",
        "type": "github"
      },
      "original": {
        "owner": "NixOS",
        "ref": "nixpkgs-unstable",
        "repo": "nixpkgs",
        "type": "github"
      }
    },
    "nixpkgs-unstable_16": {
      "locked": {
        "lastModified": 1641285291,
        "narHash": "sha256-KYaOBNGar3XWTxTsYPr9P6u74KAqNq0wobEC236U+0c=",
        "owner": "NixOS",
        "repo": "nixpkgs",
        "rev": "0432195a4b8d68faaa7d3d4b355260a3120aeeae",
        "type": "github"
      },
      "original": {
        "owner": "NixOS",
        "ref": "nixpkgs-unstable",
        "repo": "nixpkgs",
        "type": "github"
      }
    },
    "nixpkgs-unstable_17": {
      "locked": {
        "lastModified": 1641285291,
        "narHash": "sha256-KYaOBNGar3XWTxTsYPr9P6u74KAqNq0wobEC236U+0c=",
        "owner": "NixOS",
        "repo": "nixpkgs",
        "rev": "0432195a4b8d68faaa7d3d4b355260a3120aeeae",
        "type": "github"
      },
      "original": {
        "owner": "NixOS",
        "ref": "nixpkgs-unstable",
        "repo": "nixpkgs",
        "type": "github"
      }
    },
    "nixpkgs-unstable_18": {
      "locked": {
        "lastModified": 1635295995,
        "narHash": "sha256-sGYiXjFlxTTMNb4NSkgvX+knOOTipE6gqwPUQpxNF+c=",
        "owner": "NixOS",
        "repo": "nixpkgs",
        "rev": "22a500a3f87bbce73bd8d777ef920b43a636f018",
        "type": "github"
      },
      "original": {
        "owner": "NixOS",
        "ref": "nixpkgs-unstable",
        "repo": "nixpkgs",
        "type": "github"
      }
    },
    "nixpkgs-unstable_19": {
      "locked": {
        "lastModified": 1675758091,
        "narHash": "sha256-7gFSQbSVAFUHtGCNHPF7mPc5CcqDk9M2+inlVPZSneg=",
        "owner": "NixOS",
        "repo": "nixpkgs",
        "rev": "747927516efcb5e31ba03b7ff32f61f6d47e7d87",
        "type": "github"
      },
      "original": {
        "owner": "NixOS",
        "ref": "nixpkgs-unstable",
        "repo": "nixpkgs",
        "type": "github"
      }
    },
    "nixpkgs-unstable_2": {
      "locked": {
        "lastModified": 1663905476,
        "narHash": "sha256-0CSwRKaYravh9v6qSlBpM0gNg0UhKT2lL7Yn6Zbx7UM=",
        "owner": "NixOS",
        "repo": "nixpkgs",
        "rev": "e14f9fb57315f0d4abde222364f19f88c77d2b79",
        "type": "github"
      },
      "original": {
        "owner": "NixOS",
        "ref": "nixpkgs-unstable",
        "repo": "nixpkgs",
        "type": "github"
      }
    },
    "nixpkgs-unstable_20": {
      "locked": {
        "lastModified": 1679172431,
        "narHash": "sha256-XEh5gIt5otaUbEAPUY5DILUTyWe1goAyeqQtmwaFPyI=",
        "owner": "NixOS",
        "repo": "nixpkgs",
        "rev": "1603d11595a232205f03d46e635d919d1e1ec5b9",
        "type": "github"
      },
      "original": {
        "id": "nixpkgs",
        "ref": "nixos-unstable",
        "type": "indirect"
      }
    },
    "nixpkgs-unstable_3": {
      "locked": {
        "lastModified": 1644486793,
        "narHash": "sha256-EeijR4guVHgVv+JpOX3cQO+1XdrkJfGmiJ9XVsVU530=",
        "owner": "NixOS",
        "repo": "nixpkgs",
        "rev": "1882c6b7368fd284ad01b0a5b5601ef136321292",
        "type": "github"
      },
      "original": {
        "owner": "NixOS",
        "ref": "nixpkgs-unstable",
        "repo": "nixpkgs",
        "type": "github"
      }
    },
    "nixpkgs-unstable_4": {
      "locked": {
        "lastModified": 1641285291,
        "narHash": "sha256-KYaOBNGar3XWTxTsYPr9P6u74KAqNq0wobEC236U+0c=",
        "owner": "NixOS",
        "repo": "nixpkgs",
        "rev": "0432195a4b8d68faaa7d3d4b355260a3120aeeae",
        "type": "github"
      },
      "original": {
        "owner": "NixOS",
        "ref": "nixpkgs-unstable",
        "repo": "nixpkgs",
        "type": "github"
      }
    },
    "nixpkgs-unstable_5": {
      "locked": {
        "lastModified": 1641285291,
        "narHash": "sha256-KYaOBNGar3XWTxTsYPr9P6u74KAqNq0wobEC236U+0c=",
        "owner": "NixOS",
        "repo": "nixpkgs",
        "rev": "0432195a4b8d68faaa7d3d4b355260a3120aeeae",
        "type": "github"
      },
      "original": {
        "owner": "NixOS",
        "ref": "nixpkgs-unstable",
        "repo": "nixpkgs",
        "type": "github"
      }
    },
    "nixpkgs-unstable_6": {
      "locked": {
        "lastModified": 1641285291,
        "narHash": "sha256-KYaOBNGar3XWTxTsYPr9P6u74KAqNq0wobEC236U+0c=",
        "owner": "NixOS",
        "repo": "nixpkgs",
        "rev": "0432195a4b8d68faaa7d3d4b355260a3120aeeae",
        "type": "github"
      },
      "original": {
        "owner": "NixOS",
        "ref": "nixpkgs-unstable",
        "repo": "nixpkgs",
        "type": "github"
      }
    },
    "nixpkgs-unstable_7": {
      "locked": {
        "lastModified": 1641285291,
        "narHash": "sha256-KYaOBNGar3XWTxTsYPr9P6u74KAqNq0wobEC236U+0c=",
        "owner": "NixOS",
        "repo": "nixpkgs",
        "rev": "0432195a4b8d68faaa7d3d4b355260a3120aeeae",
        "type": "github"
      },
      "original": {
        "owner": "NixOS",
        "ref": "nixpkgs-unstable",
        "repo": "nixpkgs",
        "type": "github"
      }
    },
    "nixpkgs-unstable_8": {
      "locked": {
        "lastModified": 1635295995,
        "narHash": "sha256-sGYiXjFlxTTMNb4NSkgvX+knOOTipE6gqwPUQpxNF+c=",
        "owner": "NixOS",
        "repo": "nixpkgs",
        "rev": "22a500a3f87bbce73bd8d777ef920b43a636f018",
        "type": "github"
      },
      "original": {
        "owner": "NixOS",
        "ref": "nixpkgs-unstable",
        "repo": "nixpkgs",
        "type": "github"
      }
    },
    "nixpkgs-unstable_9": {
      "locked": {
        "lastModified": 1641285291,
        "narHash": "sha256-KYaOBNGar3XWTxTsYPr9P6u74KAqNq0wobEC236U+0c=",
        "owner": "NixOS",
        "repo": "nixpkgs",
        "rev": "0432195a4b8d68faaa7d3d4b355260a3120aeeae",
        "type": "github"
      },
      "original": {
        "owner": "NixOS",
        "ref": "nixpkgs-unstable",
        "repo": "nixpkgs",
        "type": "github"
      }
    },
    "nixpkgs_10": {
      "locked": {
        "lastModified": 1642336556,
        "narHash": "sha256-QSPPbFEwy0T0DrIuSzAACkaANPQaR1lZR/nHZGz9z04=",
        "owner": "NixOS",
        "repo": "nixpkgs",
        "rev": "f3d9d4bd898cca7d04af2ae4f6ef01f2219df3d6",
        "type": "github"
      },
      "original": {
        "id": "nixpkgs",
        "type": "indirect"
      }
    },
    "nixpkgs_11": {
      "locked": {
        "lastModified": 1642336556,
        "narHash": "sha256-QSPPbFEwy0T0DrIuSzAACkaANPQaR1lZR/nHZGz9z04=",
        "owner": "NixOS",
        "repo": "nixpkgs",
        "rev": "f3d9d4bd898cca7d04af2ae4f6ef01f2219df3d6",
        "type": "github"
      },
      "original": {
        "id": "nixpkgs",
        "type": "indirect"
      }
    },
    "nixpkgs_12": {
      "locked": {
        "lastModified": 1642336556,
        "narHash": "sha256-QSPPbFEwy0T0DrIuSzAACkaANPQaR1lZR/nHZGz9z04=",
        "owner": "NixOS",
        "repo": "nixpkgs",
        "rev": "f3d9d4bd898cca7d04af2ae4f6ef01f2219df3d6",
        "type": "github"
      },
      "original": {
        "id": "nixpkgs",
        "type": "indirect"
      }
    },
    "nixpkgs_13": {
      "locked": {
        "lastModified": 1642336556,
        "narHash": "sha256-QSPPbFEwy0T0DrIuSzAACkaANPQaR1lZR/nHZGz9z04=",
        "owner": "NixOS",
        "repo": "nixpkgs",
        "rev": "f3d9d4bd898cca7d04af2ae4f6ef01f2219df3d6",
        "type": "github"
      },
      "original": {
        "id": "nixpkgs",
        "type": "indirect"
      }
    },
    "nixpkgs_14": {
      "locked": {
        "lastModified": 1642336556,
        "narHash": "sha256-QSPPbFEwy0T0DrIuSzAACkaANPQaR1lZR/nHZGz9z04=",
        "owner": "NixOS",
        "repo": "nixpkgs",
        "rev": "f3d9d4bd898cca7d04af2ae4f6ef01f2219df3d6",
        "type": "github"
      },
      "original": {
        "id": "nixpkgs",
        "type": "indirect"
      }
    },
    "nixpkgs_15": {
      "locked": {
        "lastModified": 1642336556,
        "narHash": "sha256-QSPPbFEwy0T0DrIuSzAACkaANPQaR1lZR/nHZGz9z04=",
        "owner": "NixOS",
        "repo": "nixpkgs",
        "rev": "f3d9d4bd898cca7d04af2ae4f6ef01f2219df3d6",
        "type": "github"
      },
      "original": {
        "id": "nixpkgs",
        "type": "indirect"
      }
    },
    "nixpkgs_16": {
      "locked": {
        "lastModified": 1646470760,
        "narHash": "sha256-dQISyucVCCPaFioUhy5ZgfBz8rOMKGI8k13aPDFTqEs=",
        "owner": "nixos",
        "repo": "nixpkgs",
        "rev": "1fc7212a2c3992eedc6eedf498955c321ad81cc2",
        "type": "github"
      },
      "original": {
        "owner": "nixos",
        "repo": "nixpkgs",
        "rev": "1fc7212a2c3992eedc6eedf498955c321ad81cc2",
        "type": "github"
      }
    },
    "nixpkgs_17": {
      "locked": {
        "lastModified": 1619531122,
        "narHash": "sha256-ovm5bo6PkZzNKh2YGXbRKYIjega0EjiEP0YDwyeXEYU=",
        "owner": "NixOS",
        "repo": "nixpkgs",
        "rev": "bb80d578e8ad3cb5a607f468ac00cc546d0396dc",
        "type": "github"
      },
      "original": {
        "id": "nixpkgs",
        "type": "indirect"
      }
    },
    "nixpkgs_18": {
      "locked": {
        "lastModified": 1656461576,
        "narHash": "sha256-rlmmw6lIlkMQIiB+NsnO8wQYWTfle8TA41UREPLP5VY=",
        "owner": "NixOS",
        "repo": "nixpkgs",
        "rev": "cf3ab54b4afe2b7477faa1dd0b65bf74c055d70c",
        "type": "github"
      },
      "original": {
        "owner": "NixOS",
        "ref": "nixos-unstable",
        "repo": "nixpkgs",
        "type": "github"
      }
    },
    "nixpkgs_19": {
      "locked": {
        "lastModified": 1655567057,
        "narHash": "sha256-Cc5hQSMsTzOHmZnYm8OSJ5RNUp22bd5NADWLHorULWQ=",
        "owner": "NixOS",
        "repo": "nixpkgs",
        "rev": "e0a42267f73ea52adc061a64650fddc59906fc99",
        "type": "github"
      },
      "original": {
        "id": "nixpkgs",
        "type": "indirect"
      }
    },
    "nixpkgs_2": {
      "locked": {
        "lastModified": 1632864508,
        "narHash": "sha256-d127FIvGR41XbVRDPVvozUPQ/uRHbHwvfyKHwEt5xFM=",
        "owner": "NixOS",
        "repo": "nixpkgs",
        "rev": "82891b5e2c2359d7e58d08849e4c89511ab94234",
        "type": "github"
      },
      "original": {
        "id": "nixpkgs",
        "ref": "nixos-21.05-small",
        "type": "indirect"
      }
    },
    "nixpkgs_20": {
      "locked": {
        "lastModified": 1656401090,
        "narHash": "sha256-bUS2nfQsvTQW2z8SK7oEFSElbmoBahOPtbXPm0AL3I4=",
        "owner": "NixOS",
        "repo": "nixpkgs",
        "rev": "16de63fcc54e88b9a106a603038dd5dd2feb21eb",
        "type": "github"
      },
      "original": {
        "id": "nixpkgs",
        "type": "indirect"
      }
    },
    "nixpkgs_21": {
      "locked": {
        "lastModified": 1657693803,
        "narHash": "sha256-G++2CJ9u0E7NNTAi9n5G8TdDmGJXcIjkJ3NF8cetQB8=",
        "owner": "NixOS",
        "repo": "nixpkgs",
        "rev": "365e1b3a859281cf11b94f87231adeabbdd878a2",
        "type": "github"
      },
      "original": {
        "owner": "NixOS",
        "ref": "nixos-22.05-small",
        "repo": "nixpkgs",
        "type": "github"
      }
    },
    "nixpkgs_22": {
      "locked": {
        "lastModified": 1653581809,
        "narHash": "sha256-Uvka0V5MTGbeOfWte25+tfRL3moECDh1VwokWSZUdoY=",
        "owner": "NixOS",
        "repo": "nixpkgs",
        "rev": "83658b28fe638a170a19b8933aa008b30640fbd1",
        "type": "github"
      },
      "original": {
        "owner": "NixOS",
        "ref": "nixos-unstable",
        "repo": "nixpkgs",
        "type": "github"
      }
    },
    "nixpkgs_23": {
      "locked": {
        "lastModified": 1672580127,
        "narHash": "sha256-3lW3xZslREhJogoOkjeZtlBtvFMyxHku7I/9IVehhT8=",
        "owner": "nixos",
        "repo": "nixpkgs",
        "rev": "0874168639713f547c05947c76124f78441ea46c",
        "type": "github"
      },
      "original": {
        "owner": "nixos",
        "ref": "release-22.05",
        "repo": "nixpkgs",
        "type": "github"
      }
    },
    "nixpkgs_24": {
      "locked": {
        "lastModified": 1654807842,
        "narHash": "sha256-ADymZpr6LuTEBXcy6RtFHcUZdjKTBRTMYwu19WOx17E=",
        "owner": "NixOS",
        "repo": "nixpkgs",
        "rev": "fc909087cc3386955f21b4665731dbdaceefb1d8",
        "type": "github"
      },
      "original": {
        "owner": "NixOS",
        "repo": "nixpkgs",
        "type": "github"
      }
    },
    "nixpkgs_25": {
      "locked": {
        "lastModified": 1678872516,
        "narHash": "sha256-/E1YwtMtFAu2KUQKV/1+KFuReYPANM2Rzehk84VxVoc=",
        "owner": "nixos",
        "repo": "nixpkgs",
        "rev": "9b8e5abb18324c7fe9f07cb100c3cd4a29cda8b8",
        "type": "github"
      },
      "original": {
        "owner": "nixos",
        "ref": "nixos-22.11",
        "repo": "nixpkgs",
        "type": "github"
      }
    },
    "nixpkgs_26": {
      "locked": {
        "lastModified": 1665087388,
        "narHash": "sha256-FZFPuW9NWHJteATOf79rZfwfRn5fE0wi9kRzvGfDHPA=",
        "owner": "nixos",
        "repo": "nixpkgs",
        "rev": "95fda953f6db2e9496d2682c4fc7b82f959878f7",
        "type": "github"
      },
      "original": {
        "owner": "nixos",
        "ref": "nixpkgs-unstable",
        "repo": "nixpkgs",
        "type": "github"
      }
    },
    "nixpkgs_27": {
      "locked": {
        "lastModified": 1672844754,
        "narHash": "sha256-o26WabuHABQsaHxxmIrR3AQRqDFUEdLckLXkVCpIjSU=",
        "owner": "nixos",
        "repo": "nixpkgs",
        "rev": "e9ade2c8240e00a4784fac282a502efff2786bdc",
        "type": "github"
      },
      "original": {
        "owner": "nixos",
        "ref": "nixpkgs-22.11-darwin",
        "repo": "nixpkgs",
        "type": "github"
      }
    },
    "nixpkgs_28": {
      "locked": {
        "lastModified": 1653581809,
        "narHash": "sha256-Uvka0V5MTGbeOfWte25+tfRL3moECDh1VwokWSZUdoY=",
        "owner": "NixOS",
        "repo": "nixpkgs",
        "rev": "83658b28fe638a170a19b8933aa008b30640fbd1",
        "type": "github"
      },
      "original": {
        "owner": "NixOS",
        "ref": "nixos-unstable",
        "repo": "nixpkgs",
        "type": "github"
      }
    },
    "nixpkgs_29": {
      "locked": {
        "lastModified": 1654807842,
        "narHash": "sha256-ADymZpr6LuTEBXcy6RtFHcUZdjKTBRTMYwu19WOx17E=",
        "owner": "NixOS",
        "repo": "nixpkgs",
        "rev": "fc909087cc3386955f21b4665731dbdaceefb1d8",
        "type": "github"
      },
      "original": {
        "owner": "NixOS",
        "repo": "nixpkgs",
        "type": "github"
      }
    },
    "nixpkgs_3": {
      "locked": {
        "lastModified": 1632864508,
        "narHash": "sha256-d127FIvGR41XbVRDPVvozUPQ/uRHbHwvfyKHwEt5xFM=",
        "owner": "NixOS",
        "repo": "nixpkgs",
        "rev": "82891b5e2c2359d7e58d08849e4c89511ab94234",
        "type": "github"
      },
      "original": {
        "id": "nixpkgs",
        "ref": "nixos-21.05-small",
        "type": "indirect"
      }
    },
    "nixpkgs_30": {
      "locked": {
        "lastModified": 1674407282,
        "narHash": "sha256-2qwc8mrPINSFdWffPK+ji6nQ9aGnnZyHSItVcYDZDlk=",
        "owner": "nixos",
        "repo": "nixpkgs",
        "rev": "ab1254087f4cdf4af74b552d7fc95175d9bdbb49",
        "type": "github"
      },
      "original": {
        "owner": "nixos",
        "ref": "nixos-22.11",
        "repo": "nixpkgs",
        "type": "github"
      }
    },
    "nixpkgs_31": {
      "locked": {
        "lastModified": 1675940568,
        "narHash": "sha256-epG6pOT9V0kS+FUqd7R6/CWkgnZx2DMT5Veqo+y6G3c=",
        "owner": "nixos",
        "repo": "nixpkgs",
        "rev": "6ccc4a59c3f1b56d039d93da52696633e641bc71",
        "type": "github"
      },
      "original": {
        "owner": "nixos",
        "ref": "nixpkgs-unstable",
        "repo": "nixpkgs",
        "type": "github"
      }
    },
    "nixpkgs_4": {
      "locked": {
        "lastModified": 1642336556,
        "narHash": "sha256-QSPPbFEwy0T0DrIuSzAACkaANPQaR1lZR/nHZGz9z04=",
        "owner": "NixOS",
        "repo": "nixpkgs",
        "rev": "f3d9d4bd898cca7d04af2ae4f6ef01f2219df3d6",
        "type": "github"
      },
      "original": {
        "id": "nixpkgs",
        "type": "indirect"
      }
    },
    "nixpkgs_5": {
      "locked": {
        "lastModified": 1632864508,
        "narHash": "sha256-d127FIvGR41XbVRDPVvozUPQ/uRHbHwvfyKHwEt5xFM=",
        "owner": "NixOS",
        "repo": "nixpkgs",
        "rev": "82891b5e2c2359d7e58d08849e4c89511ab94234",
        "type": "github"
      },
      "original": {
        "id": "nixpkgs",
        "ref": "nixos-21.05-small",
        "type": "indirect"
      }
    },
    "nixpkgs_6": {
      "locked": {
        "lastModified": 1642336556,
        "narHash": "sha256-QSPPbFEwy0T0DrIuSzAACkaANPQaR1lZR/nHZGz9z04=",
        "owner": "NixOS",
        "repo": "nixpkgs",
        "rev": "f3d9d4bd898cca7d04af2ae4f6ef01f2219df3d6",
        "type": "github"
      },
      "original": {
        "id": "nixpkgs",
        "type": "indirect"
      }
    },
    "nixpkgs_7": {
      "locked": {
        "lastModified": 1642336556,
        "narHash": "sha256-QSPPbFEwy0T0DrIuSzAACkaANPQaR1lZR/nHZGz9z04=",
        "owner": "NixOS",
        "repo": "nixpkgs",
        "rev": "f3d9d4bd898cca7d04af2ae4f6ef01f2219df3d6",
        "type": "github"
      },
      "original": {
        "id": "nixpkgs",
        "type": "indirect"
      }
    },
    "nixpkgs_8": {
      "locked": {
        "lastModified": 1642336556,
        "narHash": "sha256-QSPPbFEwy0T0DrIuSzAACkaANPQaR1lZR/nHZGz9z04=",
        "owner": "NixOS",
        "repo": "nixpkgs",
        "rev": "f3d9d4bd898cca7d04af2ae4f6ef01f2219df3d6",
        "type": "github"
      },
      "original": {
        "id": "nixpkgs",
        "type": "indirect"
      }
    },
    "nixpkgs_9": {
      "locked": {
        "lastModified": 1642336556,
        "narHash": "sha256-QSPPbFEwy0T0DrIuSzAACkaANPQaR1lZR/nHZGz9z04=",
        "owner": "NixOS",
        "repo": "nixpkgs",
        "rev": "f3d9d4bd898cca7d04af2ae4f6ef01f2219df3d6",
        "type": "github"
      },
      "original": {
        "id": "nixpkgs",
        "type": "indirect"
      }
    },
    "node-measured": {
      "inputs": {
        "cardano-mainnet-mirror": "cardano-mainnet-mirror_2",
        "cardano-node-workbench": "cardano-node-workbench_3",
        "customConfig": "customConfig_4",
        "flake-compat": "flake-compat_5",
        "haskellNix": "haskellNix_4",
        "hostNixpkgs": [
          "cardano-wallet-unpatched",
          "cardano-node-1_35_4",
          "node-measured",
          "nixpkgs"
        ],
        "iohkNix": "iohkNix_4",
        "nixpkgs": [
          "cardano-wallet-unpatched",
          "cardano-node-1_35_4",
          "node-measured",
          "haskellNix",
          "nixpkgs-2105"
        ],
        "node-measured": "node-measured_2",
        "node-process": "node-process",
        "node-snapshot": "node-snapshot",
        "plutus-apps": "plutus-apps_3",
        "utils": "utils_14"
      },
      "locked": {
        "lastModified": 1648681325,
        "narHash": "sha256-6oWDYmMb+V4x0jCoYDzKfBJMpr7Mx5zA3WMpNHspuSw=",
        "owner": "input-output-hk",
        "repo": "cardano-node",
        "rev": "78675fbf8986c87c0d2356b727a0ec2060f1adba",
        "type": "github"
      },
      "original": {
        "owner": "input-output-hk",
        "repo": "cardano-node",
        "type": "github"
      }
    },
    "node-measured_2": {
      "inputs": {
        "cardano-node-workbench": "cardano-node-workbench_5",
        "customConfig": "customConfig_5",
        "flake-compat": "flake-compat_6",
        "haskellNix": "haskellNix_5",
        "hostNixpkgs": [
          "cardano-wallet-unpatched",
          "cardano-node-1_35_4",
          "node-measured",
          "node-measured",
          "nixpkgs"
        ],
        "iohkNix": "iohkNix_5",
        "membench": "membench_3",
        "nixpkgs": [
          "cardano-wallet-unpatched",
          "cardano-node-1_35_4",
          "node-measured",
          "node-measured",
          "haskellNix",
          "nixpkgs-2105"
        ],
        "plutus-example": "plutus-example_2",
        "utils": "utils_6"
      },
      "locked": {
        "lastModified": 1647614422,
        "narHash": "sha256-TB5W6a4ni2yIbh/8I8daDsHeiTvHJKuP/5S03Xn8Jyo=",
        "owner": "input-output-hk",
        "repo": "cardano-node",
        "rev": "c98f5bc78d94f92b23ec5095c7f5650bf209b51c",
        "type": "github"
      },
      "original": {
        "owner": "input-output-hk",
        "repo": "cardano-node",
        "type": "github"
      }
    },
    "node-process": {
      "inputs": {
        "cardano-node-workbench": "cardano-node-workbench_6",
        "customConfig": "customConfig_9",
        "flake-compat": "flake-compat_7",
        "haskellNix": "haskellNix_9",
        "hostNixpkgs": [
          "cardano-wallet-unpatched",
          "cardano-node-1_35_4",
          "node-measured",
          "node-process",
          "nixpkgs"
        ],
        "iohkNix": "iohkNix_9",
        "membench": "membench_6",
        "nixpkgs": [
          "cardano-wallet-unpatched",
          "cardano-node-1_35_4",
          "node-measured",
          "node-process",
          "haskellNix",
          "nixpkgs-2105"
        ],
        "plutus-example": "plutus-example_4",
        "utils": "utils_10"
      },
      "locked": {
        "lastModified": 1647614422,
        "narHash": "sha256-TB5W6a4ni2yIbh/8I8daDsHeiTvHJKuP/5S03Xn8Jyo=",
        "owner": "input-output-hk",
        "repo": "cardano-node",
        "rev": "c98f5bc78d94f92b23ec5095c7f5650bf209b51c",
        "type": "github"
      },
      "original": {
        "owner": "input-output-hk",
        "repo": "cardano-node",
        "type": "github"
      }
    },
    "node-process_2": {
      "flake": false,
      "locked": {
        "lastModified": 1648681325,
        "narHash": "sha256-6oWDYmMb+V4x0jCoYDzKfBJMpr7Mx5zA3WMpNHspuSw=",
        "owner": "input-output-hk",
        "repo": "cardano-node",
        "rev": "78675fbf8986c87c0d2356b727a0ec2060f1adba",
        "type": "github"
      },
      "original": {
        "owner": "input-output-hk",
        "repo": "cardano-node",
        "type": "github"
      }
    },
    "node-snapshot": {
      "inputs": {
        "customConfig": "customConfig_13",
        "haskellNix": "haskellNix_13",
        "iohkNix": "iohkNix_13",
        "membench": "membench_9",
        "nixpkgs": [
          "cardano-wallet-unpatched",
          "cardano-node-1_35_4",
          "node-measured",
          "node-snapshot",
          "haskellNix",
          "nixpkgs-2105"
        ],
        "plutus-example": "plutus-example_5",
        "utils": "utils_13"
      },
      "locked": {
        "lastModified": 1645120669,
        "narHash": "sha256-2MKfGsYS5n69+pfqNHb4IH/E95ok1MD7mhEYfUpRcz4=",
        "owner": "input-output-hk",
        "repo": "cardano-node",
        "rev": "7f00e3ea5a61609e19eeeee4af35241571efdf5c",
        "type": "github"
      },
      "original": {
        "owner": "input-output-hk",
        "repo": "cardano-node",
        "rev": "7f00e3ea5a61609e19eeeee4af35241571efdf5c",
        "type": "github"
      }
    },
    "node-snapshot_2": {
      "inputs": {
        "customConfig": "customConfig_16",
        "haskellNix": "haskellNix_16",
        "iohkNix": "iohkNix_16",
        "membench": "membench_11",
        "nixpkgs": [
          "cardano-wallet-unpatched",
          "cardano-node-1_35_4",
          "node-snapshot",
          "haskellNix",
          "nixpkgs-2105"
        ],
        "plutus-example": "plutus-example_6",
        "utils": "utils_17"
      },
      "locked": {
        "lastModified": 1645120669,
        "narHash": "sha256-2MKfGsYS5n69+pfqNHb4IH/E95ok1MD7mhEYfUpRcz4=",
        "owner": "input-output-hk",
        "repo": "cardano-node",
        "rev": "7f00e3ea5a61609e19eeeee4af35241571efdf5c",
        "type": "github"
      },
      "original": {
        "owner": "input-output-hk",
        "repo": "cardano-node",
        "rev": "7f00e3ea5a61609e19eeeee4af35241571efdf5c",
        "type": "github"
      }
    },
    "nosys": {
      "locked": {
        "lastModified": 1667881534,
        "narHash": "sha256-FhwJ15uPLRsvaxtt/bNuqE/ykMpNAPF0upozFKhTtXM=",
        "owner": "divnix",
        "repo": "nosys",
        "rev": "2d0d5207f6a230e9d0f660903f8db9807b54814f",
        "type": "github"
      },
      "original": {
        "owner": "divnix",
        "repo": "nosys",
        "type": "github"
      }
    },
    "nosys_2": {
      "locked": {
        "lastModified": 1668010795,
        "narHash": "sha256-JBDVBnos8g0toU7EhIIqQ1If5m/nyBqtHhL3sicdPwI=",
        "owner": "divnix",
        "repo": "nosys",
        "rev": "feade0141487801c71ff55623b421ed535dbdefa",
        "type": "github"
      },
      "original": {
        "owner": "divnix",
        "repo": "nosys",
        "type": "github"
      }
    },
    "old-ghc-nix": {
      "flake": false,
      "locked": {
        "lastModified": 1631092763,
        "narHash": "sha256-sIKgO+z7tj4lw3u6oBZxqIhDrzSkvpHtv0Kki+lh9Fg=",
        "owner": "angerman",
        "repo": "old-ghc-nix",
        "rev": "af48a7a7353e418119b6dfe3cd1463a657f342b8",
        "type": "github"
      },
      "original": {
        "owner": "angerman",
        "ref": "master",
        "repo": "old-ghc-nix",
        "type": "github"
      }
    },
    "old-ghc-nix_10": {
      "flake": false,
      "locked": {
        "lastModified": 1631092763,
        "narHash": "sha256-sIKgO+z7tj4lw3u6oBZxqIhDrzSkvpHtv0Kki+lh9Fg=",
        "owner": "angerman",
        "repo": "old-ghc-nix",
        "rev": "af48a7a7353e418119b6dfe3cd1463a657f342b8",
        "type": "github"
      },
      "original": {
        "owner": "angerman",
        "ref": "master",
        "repo": "old-ghc-nix",
        "type": "github"
      }
    },
    "old-ghc-nix_11": {
      "flake": false,
      "locked": {
        "lastModified": 1631092763,
        "narHash": "sha256-sIKgO+z7tj4lw3u6oBZxqIhDrzSkvpHtv0Kki+lh9Fg=",
        "owner": "angerman",
        "repo": "old-ghc-nix",
        "rev": "af48a7a7353e418119b6dfe3cd1463a657f342b8",
        "type": "github"
      },
      "original": {
        "owner": "angerman",
        "ref": "master",
        "repo": "old-ghc-nix",
        "type": "github"
      }
    },
    "old-ghc-nix_12": {
      "flake": false,
      "locked": {
        "lastModified": 1631092763,
        "narHash": "sha256-sIKgO+z7tj4lw3u6oBZxqIhDrzSkvpHtv0Kki+lh9Fg=",
        "owner": "angerman",
        "repo": "old-ghc-nix",
        "rev": "af48a7a7353e418119b6dfe3cd1463a657f342b8",
        "type": "github"
      },
      "original": {
        "owner": "angerman",
        "ref": "master",
        "repo": "old-ghc-nix",
        "type": "github"
      }
    },
    "old-ghc-nix_13": {
      "flake": false,
      "locked": {
        "lastModified": 1631092763,
        "narHash": "sha256-sIKgO+z7tj4lw3u6oBZxqIhDrzSkvpHtv0Kki+lh9Fg=",
        "owner": "angerman",
        "repo": "old-ghc-nix",
        "rev": "af48a7a7353e418119b6dfe3cd1463a657f342b8",
        "type": "github"
      },
      "original": {
        "owner": "angerman",
        "ref": "master",
        "repo": "old-ghc-nix",
        "type": "github"
      }
    },
    "old-ghc-nix_14": {
      "flake": false,
      "locked": {
        "lastModified": 1631092763,
        "narHash": "sha256-sIKgO+z7tj4lw3u6oBZxqIhDrzSkvpHtv0Kki+lh9Fg=",
        "owner": "angerman",
        "repo": "old-ghc-nix",
        "rev": "af48a7a7353e418119b6dfe3cd1463a657f342b8",
        "type": "github"
      },
      "original": {
        "owner": "angerman",
        "ref": "master",
        "repo": "old-ghc-nix",
        "type": "github"
      }
    },
    "old-ghc-nix_15": {
      "flake": false,
      "locked": {
        "lastModified": 1631092763,
        "narHash": "sha256-sIKgO+z7tj4lw3u6oBZxqIhDrzSkvpHtv0Kki+lh9Fg=",
        "owner": "angerman",
        "repo": "old-ghc-nix",
        "rev": "af48a7a7353e418119b6dfe3cd1463a657f342b8",
        "type": "github"
      },
      "original": {
        "owner": "angerman",
        "ref": "master",
        "repo": "old-ghc-nix",
        "type": "github"
      }
    },
    "old-ghc-nix_16": {
      "flake": false,
      "locked": {
        "lastModified": 1631092763,
        "narHash": "sha256-sIKgO+z7tj4lw3u6oBZxqIhDrzSkvpHtv0Kki+lh9Fg=",
        "owner": "angerman",
        "repo": "old-ghc-nix",
        "rev": "af48a7a7353e418119b6dfe3cd1463a657f342b8",
        "type": "github"
      },
      "original": {
        "owner": "angerman",
        "ref": "master",
        "repo": "old-ghc-nix",
        "type": "github"
      }
    },
    "old-ghc-nix_17": {
      "flake": false,
      "locked": {
        "lastModified": 1631092763,
        "narHash": "sha256-sIKgO+z7tj4lw3u6oBZxqIhDrzSkvpHtv0Kki+lh9Fg=",
        "owner": "angerman",
        "repo": "old-ghc-nix",
        "rev": "af48a7a7353e418119b6dfe3cd1463a657f342b8",
        "type": "github"
      },
      "original": {
        "owner": "angerman",
        "ref": "master",
        "repo": "old-ghc-nix",
        "type": "github"
      }
    },
    "old-ghc-nix_18": {
      "flake": false,
      "locked": {
        "lastModified": 1631092763,
        "narHash": "sha256-sIKgO+z7tj4lw3u6oBZxqIhDrzSkvpHtv0Kki+lh9Fg=",
        "owner": "angerman",
        "repo": "old-ghc-nix",
        "rev": "af48a7a7353e418119b6dfe3cd1463a657f342b8",
        "type": "github"
      },
      "original": {
        "owner": "angerman",
        "ref": "master",
        "repo": "old-ghc-nix",
        "type": "github"
      }
    },
    "old-ghc-nix_19": {
      "flake": false,
      "locked": {
        "lastModified": 1631092763,
        "narHash": "sha256-sIKgO+z7tj4lw3u6oBZxqIhDrzSkvpHtv0Kki+lh9Fg=",
        "owner": "angerman",
        "repo": "old-ghc-nix",
        "rev": "af48a7a7353e418119b6dfe3cd1463a657f342b8",
        "type": "github"
      },
      "original": {
        "owner": "angerman",
        "ref": "master",
        "repo": "old-ghc-nix",
        "type": "github"
      }
    },
    "old-ghc-nix_2": {
      "flake": false,
      "locked": {
        "lastModified": 1631092763,
        "narHash": "sha256-sIKgO+z7tj4lw3u6oBZxqIhDrzSkvpHtv0Kki+lh9Fg=",
        "owner": "angerman",
        "repo": "old-ghc-nix",
        "rev": "af48a7a7353e418119b6dfe3cd1463a657f342b8",
        "type": "github"
      },
      "original": {
        "owner": "angerman",
        "ref": "master",
        "repo": "old-ghc-nix",
        "type": "github"
      }
    },
    "old-ghc-nix_3": {
      "flake": false,
      "locked": {
        "lastModified": 1631092763,
        "narHash": "sha256-sIKgO+z7tj4lw3u6oBZxqIhDrzSkvpHtv0Kki+lh9Fg=",
        "owner": "angerman",
        "repo": "old-ghc-nix",
        "rev": "af48a7a7353e418119b6dfe3cd1463a657f342b8",
        "type": "github"
      },
      "original": {
        "owner": "angerman",
        "ref": "master",
        "repo": "old-ghc-nix",
        "type": "github"
      }
    },
    "old-ghc-nix_4": {
      "flake": false,
      "locked": {
        "lastModified": 1631092763,
        "narHash": "sha256-sIKgO+z7tj4lw3u6oBZxqIhDrzSkvpHtv0Kki+lh9Fg=",
        "owner": "angerman",
        "repo": "old-ghc-nix",
        "rev": "af48a7a7353e418119b6dfe3cd1463a657f342b8",
        "type": "github"
      },
      "original": {
        "owner": "angerman",
        "ref": "master",
        "repo": "old-ghc-nix",
        "type": "github"
      }
    },
    "old-ghc-nix_5": {
      "flake": false,
      "locked": {
        "lastModified": 1631092763,
        "narHash": "sha256-sIKgO+z7tj4lw3u6oBZxqIhDrzSkvpHtv0Kki+lh9Fg=",
        "owner": "angerman",
        "repo": "old-ghc-nix",
        "rev": "af48a7a7353e418119b6dfe3cd1463a657f342b8",
        "type": "github"
      },
      "original": {
        "owner": "angerman",
        "ref": "master",
        "repo": "old-ghc-nix",
        "type": "github"
      }
    },
    "old-ghc-nix_6": {
      "flake": false,
      "locked": {
        "lastModified": 1631092763,
        "narHash": "sha256-sIKgO+z7tj4lw3u6oBZxqIhDrzSkvpHtv0Kki+lh9Fg=",
        "owner": "angerman",
        "repo": "old-ghc-nix",
        "rev": "af48a7a7353e418119b6dfe3cd1463a657f342b8",
        "type": "github"
      },
      "original": {
        "owner": "angerman",
        "ref": "master",
        "repo": "old-ghc-nix",
        "type": "github"
      }
    },
    "old-ghc-nix_7": {
      "flake": false,
      "locked": {
        "lastModified": 1631092763,
        "narHash": "sha256-sIKgO+z7tj4lw3u6oBZxqIhDrzSkvpHtv0Kki+lh9Fg=",
        "owner": "angerman",
        "repo": "old-ghc-nix",
        "rev": "af48a7a7353e418119b6dfe3cd1463a657f342b8",
        "type": "github"
      },
      "original": {
        "owner": "angerman",
        "ref": "master",
        "repo": "old-ghc-nix",
        "type": "github"
      }
    },
    "old-ghc-nix_8": {
      "flake": false,
      "locked": {
        "lastModified": 1631092763,
        "narHash": "sha256-sIKgO+z7tj4lw3u6oBZxqIhDrzSkvpHtv0Kki+lh9Fg=",
        "owner": "angerman",
        "repo": "old-ghc-nix",
        "rev": "af48a7a7353e418119b6dfe3cd1463a657f342b8",
        "type": "github"
      },
      "original": {
        "owner": "angerman",
        "ref": "master",
        "repo": "old-ghc-nix",
        "type": "github"
      }
    },
    "old-ghc-nix_9": {
      "flake": false,
      "locked": {
        "lastModified": 1631092763,
        "narHash": "sha256-sIKgO+z7tj4lw3u6oBZxqIhDrzSkvpHtv0Kki+lh9Fg=",
        "owner": "angerman",
        "repo": "old-ghc-nix",
        "rev": "af48a7a7353e418119b6dfe3cd1463a657f342b8",
        "type": "github"
      },
      "original": {
        "owner": "angerman",
        "ref": "master",
        "repo": "old-ghc-nix",
        "type": "github"
      }
    },
    "ouroboros-network": {
      "flake": false,
      "locked": {
        "lastModified": 1643385024,
        "narHash": "sha256-9R4Z1jBsTcEgBHxhzjCJnroEcdfMsTjf8kwg6uPue+Q=",
        "owner": "input-output-hk",
        "repo": "ouroboros-network",
        "rev": "8e97076176d465f5f4f86d5b5596220272630649",
        "type": "github"
      },
      "original": {
        "owner": "input-output-hk",
        "repo": "ouroboros-network",
        "type": "github"
      }
    },
    "ouroboros-network_10": {
      "flake": false,
      "locked": {
        "lastModified": 1643385024,
        "narHash": "sha256-9R4Z1jBsTcEgBHxhzjCJnroEcdfMsTjf8kwg6uPue+Q=",
        "owner": "input-output-hk",
        "repo": "ouroboros-network",
        "rev": "8e97076176d465f5f4f86d5b5596220272630649",
        "type": "github"
      },
      "original": {
        "owner": "input-output-hk",
        "repo": "ouroboros-network",
        "type": "github"
      }
    },
    "ouroboros-network_2": {
      "flake": false,
      "locked": {
        "lastModified": 1643385024,
        "narHash": "sha256-9R4Z1jBsTcEgBHxhzjCJnroEcdfMsTjf8kwg6uPue+Q=",
        "owner": "input-output-hk",
        "repo": "ouroboros-network",
        "rev": "8e97076176d465f5f4f86d5b5596220272630649",
        "type": "github"
      },
      "original": {
        "owner": "input-output-hk",
        "repo": "ouroboros-network",
        "type": "github"
      }
    },
    "ouroboros-network_3": {
      "flake": false,
      "locked": {
        "lastModified": 1643385024,
        "narHash": "sha256-9R4Z1jBsTcEgBHxhzjCJnroEcdfMsTjf8kwg6uPue+Q=",
        "owner": "input-output-hk",
        "repo": "ouroboros-network",
        "rev": "8e97076176d465f5f4f86d5b5596220272630649",
        "type": "github"
      },
      "original": {
        "owner": "input-output-hk",
        "repo": "ouroboros-network",
        "type": "github"
      }
    },
    "ouroboros-network_4": {
      "flake": false,
      "locked": {
        "lastModified": 1643385024,
        "narHash": "sha256-9R4Z1jBsTcEgBHxhzjCJnroEcdfMsTjf8kwg6uPue+Q=",
        "owner": "input-output-hk",
        "repo": "ouroboros-network",
        "rev": "8e97076176d465f5f4f86d5b5596220272630649",
        "type": "github"
      },
      "original": {
        "owner": "input-output-hk",
        "repo": "ouroboros-network",
        "type": "github"
      }
    },
    "ouroboros-network_5": {
      "flake": false,
      "locked": {
        "lastModified": 1643385024,
        "narHash": "sha256-9R4Z1jBsTcEgBHxhzjCJnroEcdfMsTjf8kwg6uPue+Q=",
        "owner": "input-output-hk",
        "repo": "ouroboros-network",
        "rev": "8e97076176d465f5f4f86d5b5596220272630649",
        "type": "github"
      },
      "original": {
        "owner": "input-output-hk",
        "repo": "ouroboros-network",
        "type": "github"
      }
    },
    "ouroboros-network_6": {
      "flake": false,
      "locked": {
        "lastModified": 1643385024,
        "narHash": "sha256-9R4Z1jBsTcEgBHxhzjCJnroEcdfMsTjf8kwg6uPue+Q=",
        "owner": "input-output-hk",
        "repo": "ouroboros-network",
        "rev": "8e97076176d465f5f4f86d5b5596220272630649",
        "type": "github"
      },
      "original": {
        "owner": "input-output-hk",
        "repo": "ouroboros-network",
        "type": "github"
      }
    },
    "ouroboros-network_7": {
      "flake": false,
      "locked": {
        "lastModified": 1643385024,
        "narHash": "sha256-9R4Z1jBsTcEgBHxhzjCJnroEcdfMsTjf8kwg6uPue+Q=",
        "owner": "input-output-hk",
        "repo": "ouroboros-network",
        "rev": "8e97076176d465f5f4f86d5b5596220272630649",
        "type": "github"
      },
      "original": {
        "owner": "input-output-hk",
        "repo": "ouroboros-network",
        "type": "github"
      }
    },
    "ouroboros-network_8": {
      "flake": false,
      "locked": {
        "lastModified": 1643385024,
        "narHash": "sha256-9R4Z1jBsTcEgBHxhzjCJnroEcdfMsTjf8kwg6uPue+Q=",
        "owner": "input-output-hk",
        "repo": "ouroboros-network",
        "rev": "8e97076176d465f5f4f86d5b5596220272630649",
        "type": "github"
      },
      "original": {
        "owner": "input-output-hk",
        "repo": "ouroboros-network",
        "type": "github"
      }
    },
    "ouroboros-network_9": {
      "flake": false,
      "locked": {
        "lastModified": 1643385024,
        "narHash": "sha256-9R4Z1jBsTcEgBHxhzjCJnroEcdfMsTjf8kwg6uPue+Q=",
        "owner": "input-output-hk",
        "repo": "ouroboros-network",
        "rev": "8e97076176d465f5f4f86d5b5596220272630649",
        "type": "github"
      },
      "original": {
        "owner": "input-output-hk",
        "repo": "ouroboros-network",
        "type": "github"
      }
    },
    "paisano": {
      "inputs": {
        "nixpkgs": [
          "tullia",
          "std",
          "nixpkgs"
        ],
        "nosys": "nosys_2",
        "yants": [
          "tullia",
          "std",
          "yants"
        ]
      },
      "locked": {
        "lastModified": 1677437285,
        "narHash": "sha256-YGfMothgUq1T9wMJYEhOSvdIiD/8gLXO1YcZA6hyIWU=",
        "owner": "paisano-nix",
        "repo": "core",
        "rev": "5f2fc05e98e001cb1cf9535ded09e05d90cec131",
        "type": "github"
      },
      "original": {
        "owner": "paisano-nix",
        "repo": "core",
        "type": "github"
      }
    },
    "paisano-tui": {
      "inputs": {
        "nixpkgs": [
          "tullia",
          "std",
          "blank"
        ],
        "std": [
          "tullia",
          "std"
        ]
      },
      "locked": {
        "lastModified": 1677533603,
        "narHash": "sha256-Nq1dH/qn7Wg/Tj1+id+ZM3o0fzqonW73jAgY3mCp35M=",
        "owner": "paisano-nix",
        "repo": "tui",
        "rev": "802958d123b0a5437441be0cab1dee487b0ed3eb",
        "type": "github"
      },
      "original": {
        "owner": "paisano-nix",
        "repo": "tui",
        "type": "github"
      }
    },
    "plutus-apps": {
      "flake": false,
      "locked": {
        "lastModified": 1648635956,
        "narHash": "sha256-qwPhjV07SIahycFpaxqSSOztJLOlmLdgj/TjgVrjkBE=",
        "owner": "input-output-hk",
        "repo": "plutus-apps",
        "rev": "b86ee21775422f9c0ca5ff66195014a497575d2d",
        "type": "github"
      },
      "original": {
        "owner": "input-output-hk",
        "repo": "plutus-apps",
        "type": "github"
      }
    },
    "plutus-apps_2": {
      "flake": false,
      "locked": {
        "lastModified": 1648036874,
        "narHash": "sha256-GIL9uHQwlyD4qEpwUGlhN9o9blwhElmlKPOPjC3n714=",
        "owner": "input-output-hk",
        "repo": "plutus-apps",
        "rev": "c9f2601e342a2fc0e2b5870ce656ef434b0efa32",
        "type": "github"
      },
      "original": {
        "owner": "input-output-hk",
        "repo": "plutus-apps",
        "type": "github"
      }
    },
    "plutus-apps_3": {
      "flake": false,
      "locked": {
        "lastModified": 1648036874,
        "narHash": "sha256-GIL9uHQwlyD4qEpwUGlhN9o9blwhElmlKPOPjC3n714=",
        "owner": "input-output-hk",
        "repo": "plutus-apps",
        "rev": "c9f2601e342a2fc0e2b5870ce656ef434b0efa32",
        "type": "github"
      },
      "original": {
        "owner": "input-output-hk",
        "repo": "plutus-apps",
        "type": "github"
      }
    },
    "plutus-apps_4": {
      "flake": false,
      "locked": {
        "lastModified": 1647347289,
        "narHash": "sha256-dxKZ1Zvflyt6igYm39POV6X/0giKbfb4U7D1TvevQls=",
        "owner": "input-output-hk",
        "repo": "plutus-apps",
        "rev": "2a40552f4654d695f21783c86e8ae59243ce9dfa",
        "type": "github"
      },
      "original": {
        "owner": "input-output-hk",
        "repo": "plutus-apps",
        "type": "github"
      }
    },
    "plutus-example": {
      "inputs": {
        "customConfig": "customConfig_8",
        "haskellNix": "haskellNix_8",
        "iohkNix": "iohkNix_8",
        "nixpkgs": [
          "cardano-wallet-unpatched",
          "cardano-node-1_35_4",
          "node-measured",
          "node-measured",
          "membench",
          "cardano-node-snapshot",
          "plutus-example",
          "haskellNix",
          "nixpkgs-2105"
        ],
        "utils": "utils_4"
      },
      "locked": {
        "lastModified": 1640022647,
        "narHash": "sha256-M+YnF7Zj/7QK2pu0T75xNVaX0eEeijtBH8yz+jEHIMM=",
        "owner": "input-output-hk",
        "repo": "cardano-node",
        "rev": "814df2c146f5d56f8c35a681fe75e85b905aed5d",
        "type": "github"
      },
      "original": {
        "owner": "input-output-hk",
        "repo": "cardano-node",
        "rev": "814df2c146f5d56f8c35a681fe75e85b905aed5d",
        "type": "github"
      }
    },
    "plutus-example_2": {
      "flake": false,
      "locked": {
        "lastModified": 1640022647,
        "narHash": "sha256-M+YnF7Zj/7QK2pu0T75xNVaX0eEeijtBH8yz+jEHIMM=",
        "owner": "input-output-hk",
        "repo": "cardano-node",
        "rev": "814df2c146f5d56f8c35a681fe75e85b905aed5d",
        "type": "github"
      },
      "original": {
        "owner": "input-output-hk",
        "ref": "1.33.0",
        "repo": "cardano-node",
        "type": "github"
      }
    },
    "plutus-example_3": {
      "inputs": {
        "customConfig": "customConfig_12",
        "haskellNix": "haskellNix_12",
        "iohkNix": "iohkNix_12",
        "nixpkgs": [
          "cardano-wallet-unpatched",
          "cardano-node-1_35_4",
          "node-measured",
          "node-process",
          "membench",
          "cardano-node-snapshot",
          "plutus-example",
          "haskellNix",
          "nixpkgs-2105"
        ],
        "utils": "utils_8"
      },
      "locked": {
        "lastModified": 1640022647,
        "narHash": "sha256-M+YnF7Zj/7QK2pu0T75xNVaX0eEeijtBH8yz+jEHIMM=",
        "owner": "input-output-hk",
        "repo": "cardano-node",
        "rev": "814df2c146f5d56f8c35a681fe75e85b905aed5d",
        "type": "github"
      },
      "original": {
        "owner": "input-output-hk",
        "repo": "cardano-node",
        "rev": "814df2c146f5d56f8c35a681fe75e85b905aed5d",
        "type": "github"
      }
    },
    "plutus-example_4": {
      "flake": false,
      "locked": {
        "lastModified": 1640022647,
        "narHash": "sha256-M+YnF7Zj/7QK2pu0T75xNVaX0eEeijtBH8yz+jEHIMM=",
        "owner": "input-output-hk",
        "repo": "cardano-node",
        "rev": "814df2c146f5d56f8c35a681fe75e85b905aed5d",
        "type": "github"
      },
      "original": {
        "owner": "input-output-hk",
        "ref": "1.33.0",
        "repo": "cardano-node",
        "type": "github"
      }
    },
    "plutus-example_5": {
      "inputs": {
        "customConfig": "customConfig_15",
        "haskellNix": "haskellNix_15",
        "iohkNix": "iohkNix_15",
        "nixpkgs": [
          "cardano-wallet-unpatched",
          "cardano-node-1_35_4",
          "node-measured",
          "node-snapshot",
          "plutus-example",
          "haskellNix",
          "nixpkgs-2105"
        ],
        "utils": "utils_12"
      },
      "locked": {
        "lastModified": 1640022647,
        "narHash": "sha256-M+YnF7Zj/7QK2pu0T75xNVaX0eEeijtBH8yz+jEHIMM=",
        "owner": "input-output-hk",
        "repo": "cardano-node",
        "rev": "814df2c146f5d56f8c35a681fe75e85b905aed5d",
        "type": "github"
      },
      "original": {
        "owner": "input-output-hk",
        "repo": "cardano-node",
        "rev": "814df2c146f5d56f8c35a681fe75e85b905aed5d",
        "type": "github"
      }
    },
    "plutus-example_6": {
      "inputs": {
        "customConfig": "customConfig_18",
        "haskellNix": "haskellNix_18",
        "iohkNix": "iohkNix_18",
        "nixpkgs": [
          "cardano-wallet-unpatched",
          "cardano-node-1_35_4",
          "node-snapshot",
          "plutus-example",
          "haskellNix",
          "nixpkgs-2105"
        ],
        "utils": "utils_16"
      },
      "locked": {
        "lastModified": 1640022647,
        "narHash": "sha256-M+YnF7Zj/7QK2pu0T75xNVaX0eEeijtBH8yz+jEHIMM=",
        "owner": "input-output-hk",
        "repo": "cardano-node",
        "rev": "814df2c146f5d56f8c35a681fe75e85b905aed5d",
        "type": "github"
      },
      "original": {
        "owner": "input-output-hk",
        "repo": "cardano-node",
        "rev": "814df2c146f5d56f8c35a681fe75e85b905aed5d",
        "type": "github"
      }
    },
    "pre-commit-hooks": {
      "inputs": {
        "flake-utils": "flake-utils_20",
        "nixpkgs": "nixpkgs_17"
      },
      "locked": {
        "lastModified": 1639823344,
        "narHash": "sha256-jlsQb2y6A5dB1R0wVPLOfDGM0wLyfYqEJNzMtXuzCXw=",
        "owner": "cachix",
        "repo": "pre-commit-hooks.nix",
        "rev": "ff9c0b459ddc4b79c06e19d44251daa8e9cd1746",
        "type": "github"
      },
      "original": {
        "owner": "cachix",
        "repo": "pre-commit-hooks.nix",
        "type": "github"
      }
    },
    "root": {
      "inputs": {
        "cardano-wallet-unpatched": "cardano-wallet-unpatched",
        "nixpkgs": "nixpkgs_27",
        "tullia": "tullia_2"
      }
    },
    "stackage": {
      "flake": false,
      "locked": {
        "lastModified": 1648603096,
        "narHash": "sha256-d1WKzMnk+2ZOXz3YSSqYHrMSHRVSZth+eS/pO5iSwVE=",
        "owner": "input-output-hk",
        "repo": "stackage.nix",
        "rev": "c2bdc5825795d3a6938aa74e598da57591b2e150",
        "type": "github"
      },
      "original": {
        "owner": "input-output-hk",
        "repo": "stackage.nix",
        "type": "github"
      }
    },
    "stackage_10": {
      "flake": false,
      "locked": {
        "lastModified": 1643073493,
        "narHash": "sha256-5cPd1+i/skvJY9vJO1BhVRPcJObqkxDSywBEppDmb1U=",
        "owner": "input-output-hk",
        "repo": "stackage.nix",
        "rev": "48e1188855ca38f3b7e2a8dba5352767a2f0a8f7",
        "type": "github"
      },
      "original": {
        "owner": "input-output-hk",
        "repo": "stackage.nix",
        "type": "github"
      }
    },
    "stackage_11": {
      "flake": false,
      "locked": {
        "lastModified": 1643073493,
        "narHash": "sha256-5cPd1+i/skvJY9vJO1BhVRPcJObqkxDSywBEppDmb1U=",
        "owner": "input-output-hk",
        "repo": "stackage.nix",
        "rev": "48e1188855ca38f3b7e2a8dba5352767a2f0a8f7",
        "type": "github"
      },
      "original": {
        "owner": "input-output-hk",
        "repo": "stackage.nix",
        "type": "github"
      }
    },
    "stackage_12": {
      "flake": false,
      "locked": {
        "lastModified": 1639012797,
        "narHash": "sha256-hiLyBa5XFBvxD+BcYPKyYd/0dNMccxAuywFNqYtIIvs=",
        "owner": "input-output-hk",
        "repo": "stackage.nix",
        "rev": "9ea6ea359da91c75a71e334b25aa7dc5ddc4b2c6",
        "type": "github"
      },
      "original": {
        "owner": "input-output-hk",
        "repo": "stackage.nix",
        "type": "github"
      }
    },
    "stackage_13": {
      "flake": false,
      "locked": {
        "lastModified": 1643073493,
        "narHash": "sha256-5cPd1+i/skvJY9vJO1BhVRPcJObqkxDSywBEppDmb1U=",
        "owner": "input-output-hk",
        "repo": "stackage.nix",
        "rev": "48e1188855ca38f3b7e2a8dba5352767a2f0a8f7",
        "type": "github"
      },
      "original": {
        "owner": "input-output-hk",
        "repo": "stackage.nix",
        "type": "github"
      }
    },
    "stackage_14": {
      "flake": false,
      "locked": {
        "lastModified": 1643073493,
        "narHash": "sha256-5cPd1+i/skvJY9vJO1BhVRPcJObqkxDSywBEppDmb1U=",
        "owner": "input-output-hk",
        "repo": "stackage.nix",
        "rev": "48e1188855ca38f3b7e2a8dba5352767a2f0a8f7",
        "type": "github"
      },
      "original": {
        "owner": "input-output-hk",
        "repo": "stackage.nix",
        "type": "github"
      }
    },
    "stackage_15": {
      "flake": false,
      "locked": {
        "lastModified": 1639012797,
        "narHash": "sha256-hiLyBa5XFBvxD+BcYPKyYd/0dNMccxAuywFNqYtIIvs=",
        "owner": "input-output-hk",
        "repo": "stackage.nix",
        "rev": "9ea6ea359da91c75a71e334b25aa7dc5ddc4b2c6",
        "type": "github"
      },
      "original": {
        "owner": "input-output-hk",
        "repo": "stackage.nix",
        "type": "github"
      }
    },
    "stackage_16": {
      "flake": false,
      "locked": {
        "lastModified": 1643073493,
        "narHash": "sha256-5cPd1+i/skvJY9vJO1BhVRPcJObqkxDSywBEppDmb1U=",
        "owner": "input-output-hk",
        "repo": "stackage.nix",
        "rev": "48e1188855ca38f3b7e2a8dba5352767a2f0a8f7",
        "type": "github"
      },
      "original": {
        "owner": "input-output-hk",
        "repo": "stackage.nix",
        "type": "github"
      }
    },
    "stackage_17": {
      "flake": false,
      "locked": {
        "lastModified": 1643073493,
        "narHash": "sha256-5cPd1+i/skvJY9vJO1BhVRPcJObqkxDSywBEppDmb1U=",
        "owner": "input-output-hk",
        "repo": "stackage.nix",
        "rev": "48e1188855ca38f3b7e2a8dba5352767a2f0a8f7",
        "type": "github"
      },
      "original": {
        "owner": "input-output-hk",
        "repo": "stackage.nix",
        "type": "github"
      }
    },
    "stackage_18": {
      "flake": false,
      "locked": {
        "lastModified": 1639012797,
        "narHash": "sha256-hiLyBa5XFBvxD+BcYPKyYd/0dNMccxAuywFNqYtIIvs=",
        "owner": "input-output-hk",
        "repo": "stackage.nix",
        "rev": "9ea6ea359da91c75a71e334b25aa7dc5ddc4b2c6",
        "type": "github"
      },
      "original": {
        "owner": "input-output-hk",
        "repo": "stackage.nix",
        "type": "github"
      }
    },
    "stackage_19": {
      "flake": false,
      "locked": {
        "lastModified": 1678752645,
        "narHash": "sha256-zHfCOaG57TkBUpvirw7f9XidT43vgJkglCdKswPT6cM=",
        "owner": "input-output-hk",
        "repo": "stackage.nix",
        "rev": "b388863463ae73f46a5cfef9a94600394e478665",
        "type": "github"
      },
      "original": {
        "owner": "input-output-hk",
        "repo": "stackage.nix",
        "type": "github"
      }
    },
    "stackage_2": {
      "flake": false,
      "locked": {
        "lastModified": 1665537461,
        "narHash": "sha256-60tLFJ0poKp3IIPMvIDx3yzmjwrX7CngypfCQqV+oXE=",
        "owner": "input-output-hk",
        "repo": "stackage.nix",
        "rev": "fbf47f75f32aedcdd97143ec59c578f403fae35f",
        "type": "github"
      },
      "original": {
        "owner": "input-output-hk",
        "repo": "stackage.nix",
        "type": "github"
      }
    },
    "stackage_3": {
      "flake": false,
      "locked": {
        "lastModified": 1648084749,
        "narHash": "sha256-kJ6ddC4yb5BAi2lqvXG1Q18EYkEHnhG22mDHPDMQAiE=",
        "owner": "input-output-hk",
        "repo": "stackage.nix",
        "rev": "d11ec4ac2be255d814560c5f50d5b72cdf314158",
        "type": "github"
      },
      "original": {
        "owner": "input-output-hk",
        "repo": "stackage.nix",
        "type": "github"
      }
    },
    "stackage_4": {
      "flake": false,
      "locked": {
        "lastModified": 1643073493,
        "narHash": "sha256-5cPd1+i/skvJY9vJO1BhVRPcJObqkxDSywBEppDmb1U=",
        "owner": "input-output-hk",
        "repo": "stackage.nix",
        "rev": "48e1188855ca38f3b7e2a8dba5352767a2f0a8f7",
        "type": "github"
      },
      "original": {
        "owner": "input-output-hk",
        "repo": "stackage.nix",
        "type": "github"
      }
    },
    "stackage_5": {
      "flake": false,
      "locked": {
        "lastModified": 1643073493,
        "narHash": "sha256-5cPd1+i/skvJY9vJO1BhVRPcJObqkxDSywBEppDmb1U=",
        "owner": "input-output-hk",
        "repo": "stackage.nix",
        "rev": "48e1188855ca38f3b7e2a8dba5352767a2f0a8f7",
        "type": "github"
      },
      "original": {
        "owner": "input-output-hk",
        "repo": "stackage.nix",
        "type": "github"
      }
    },
    "stackage_6": {
      "flake": false,
      "locked": {
        "lastModified": 1643073493,
        "narHash": "sha256-5cPd1+i/skvJY9vJO1BhVRPcJObqkxDSywBEppDmb1U=",
        "owner": "input-output-hk",
        "repo": "stackage.nix",
        "rev": "48e1188855ca38f3b7e2a8dba5352767a2f0a8f7",
        "type": "github"
      },
      "original": {
        "owner": "input-output-hk",
        "repo": "stackage.nix",
        "type": "github"
      }
    },
    "stackage_7": {
      "flake": false,
      "locked": {
        "lastModified": 1643073493,
        "narHash": "sha256-5cPd1+i/skvJY9vJO1BhVRPcJObqkxDSywBEppDmb1U=",
        "owner": "input-output-hk",
        "repo": "stackage.nix",
        "rev": "48e1188855ca38f3b7e2a8dba5352767a2f0a8f7",
        "type": "github"
      },
      "original": {
        "owner": "input-output-hk",
        "repo": "stackage.nix",
        "type": "github"
      }
    },
<<<<<<< HEAD
    "root": {
      "inputs": {
        "cardano-shell": "cardano-shell",
        "cardano-wallet-unpatched": "cardano-wallet-unpatched",
        "cardano-world": "cardano-world",
        "nixpkgs": "nixpkgs_16",
        "tullia": "tullia_3"
      }
    },
    "stackage": {
=======
    "stackage_8": {
>>>>>>> fdd09030
      "flake": false,
      "locked": {
        "lastModified": 1639012797,
        "narHash": "sha256-hiLyBa5XFBvxD+BcYPKyYd/0dNMccxAuywFNqYtIIvs=",
        "owner": "input-output-hk",
        "repo": "stackage.nix",
        "rev": "9ea6ea359da91c75a71e334b25aa7dc5ddc4b2c6",
        "type": "github"
      },
      "original": {
        "owner": "input-output-hk",
        "repo": "stackage.nix",
        "type": "github"
      }
    },
    "stackage_9": {
      "flake": false,
      "locked": {
        "lastModified": 1643073493,
        "narHash": "sha256-5cPd1+i/skvJY9vJO1BhVRPcJObqkxDSywBEppDmb1U=",
        "owner": "input-output-hk",
        "repo": "stackage.nix",
        "rev": "48e1188855ca38f3b7e2a8dba5352767a2f0a8f7",
        "type": "github"
      },
      "original": {
        "owner": "input-output-hk",
        "repo": "stackage.nix",
        "type": "github"
      }
    },
    "std": {
      "inputs": {
        "arion": [
          "cardano-wallet-unpatched",
          "haskellNix",
          "tullia",
          "std",
          "blank"
        ],
        "blank": "blank",
        "devshell": "devshell",
        "dmerge": "dmerge",
        "flake-utils": "flake-utils_26",
        "incl": "incl",
        "makes": [
          "cardano-wallet-unpatched",
          "haskellNix",
          "tullia",
          "std",
          "blank"
        ],
        "microvm": [
          "cardano-wallet-unpatched",
          "haskellNix",
          "tullia",
          "std",
          "blank"
        ],
        "n2c": "n2c",
        "nixago": "nixago",
        "nixpkgs": "nixpkgs_26",
        "nosys": "nosys",
        "yants": "yants"
      },
      "locked": {
        "lastModified": 1674526466,
        "narHash": "sha256-tMTaS0bqLx6VJ+K+ZT6xqsXNpzvSXJTmogkraBGzymg=",
        "owner": "divnix",
        "repo": "std",
        "rev": "516387e3d8d059b50e742a2ff1909ed3c8f82826",
        "type": "github"
      },
      "original": {
        "owner": "divnix",
        "repo": "std",
        "type": "github"
      }
    },
    "std_2": {
      "inputs": {
        "arion": [
          "tullia",
          "std",
          "blank"
        ],
        "blank": "blank_2",
        "devshell": "devshell_2",
        "dmerge": "dmerge_2",
        "flake-utils": "flake-utils_28",
        "incl": "incl_2",
        "makes": [
          "tullia",
          "std",
          "blank"
        ],
        "microvm": [
          "tullia",
          "std",
          "blank"
        ],
        "n2c": "n2c_2",
        "nixago": "nixago_2",
        "nixpkgs": "nixpkgs_31",
        "paisano": "paisano",
        "paisano-tui": "paisano-tui",
        "yants": "yants_2"
      },
      "locked": {
        "lastModified": 1677533652,
        "narHash": "sha256-H37dcuWAGZs6Yl9mewMNVcmSaUXR90/bABYFLT/nwhk=",
        "owner": "divnix",
        "repo": "std",
        "rev": "490542f624412662e0411d8cb5a9af988ef56633",
        "type": "github"
      },
      "original": {
        "owner": "divnix",
        "repo": "std",
        "type": "github"
      }
    },
    "tailwind-haskell": {
      "inputs": {
        "flake-utils": "flake-utils_21",
        "nixpkgs": "nixpkgs_20"
      },
      "locked": {
        "lastModified": 1654211622,
        "narHash": "sha256-N5Xa/JhF9PRgmt+ZVZFaHT7onezENxp7ktnGhhqOBaw=",
        "owner": "srid",
        "repo": "tailwind-haskell",
        "rev": "8d08cda7a1cb67435de1ba1739f65e25b303364f",
        "type": "github"
      },
      "original": {
        "owner": "srid",
        "ref": "master",
        "repo": "tailwind-haskell",
        "type": "github"
      }
    },
    "tullia": {
      "inputs": {
        "nix-nomad": "nix-nomad",
        "nix2container": "nix2container",
        "nixpkgs": "nixpkgs_25",
        "std": "std"
      },
      "locked": {
        "lastModified": 1675695930,
        "narHash": "sha256-B7rEZ/DBUMlK1AcJ9ajnAPPxqXY6zW2SBX+51bZV0Ac=",
        "owner": "input-output-hk",
        "repo": "tullia",
        "rev": "621365f2c725608f381b3ad5b57afef389fd4c31",
        "type": "github"
      },
      "original": {
        "owner": "input-output-hk",
        "repo": "tullia",
        "type": "github"
      }
    },
    "tullia_2": {
      "inputs": {
        "nix-nomad": "nix-nomad_2",
        "nix2container": "nix2container_2",
        "nixpkgs": "nixpkgs_30",
        "std": "std_2"
      },
      "locked": {
        "lastModified": 1677666696,
        "narHash": "sha256-Oga/fHNJba7dM6HSz83RNv/UrUeGs1WRHUHbI8dCUqc=",
        "owner": "input-output-hk",
        "repo": "tullia",
        "rev": "708d1ec45b17923d2452ba8f28795228ba8aafd5",
        "type": "github"
      },
      "original": {
        "owner": "input-output-hk",
        "repo": "tullia",
        "type": "github"
      }
    },
    "utils": {
      "locked": {
        "lastModified": 1648297722,
        "narHash": "sha256-W+qlPsiZd8F3XkzXOzAoR+mpFqzm3ekQkJNa+PIh1BQ=",
        "owner": "numtide",
        "repo": "flake-utils",
        "rev": "0f8662f1319ad6abf89b3380dd2722369fc51ade",
        "type": "github"
      },
      "original": {
        "owner": "numtide",
        "repo": "flake-utils",
        "type": "github"
      }
    },
    "utils_10": {
      "locked": {
        "lastModified": 1623875721,
        "narHash": "sha256-A8BU7bjS5GirpAUv4QA+QnJ4CceLHkcXdRp4xITDB0s=",
        "owner": "numtide",
        "repo": "flake-utils",
        "rev": "f7e004a55b120c02ecb6219596820fcd32ca8772",
        "type": "github"
      },
      "original": {
        "owner": "numtide",
        "repo": "flake-utils",
        "type": "github"
      }
    },
    "utils_11": {
      "locked": {
        "lastModified": 1623875721,
        "narHash": "sha256-A8BU7bjS5GirpAUv4QA+QnJ4CceLHkcXdRp4xITDB0s=",
        "owner": "numtide",
        "repo": "flake-utils",
        "rev": "f7e004a55b120c02ecb6219596820fcd32ca8772",
        "type": "github"
      },
      "original": {
        "owner": "numtide",
        "repo": "flake-utils",
        "type": "github"
      }
    },
    "utils_12": {
      "locked": {
        "lastModified": 1638122382,
        "narHash": "sha256-sQzZzAbvKEqN9s0bzWuYmRaA03v40gaJ4+iL1LXjaeI=",
        "owner": "numtide",
        "repo": "flake-utils",
        "rev": "74f7e4319258e287b0f9cb95426c9853b282730b",
        "type": "github"
      },
      "original": {
        "owner": "numtide",
        "repo": "flake-utils",
        "type": "github"
      }
    },
    "utils_13": {
      "locked": {
        "lastModified": 1623875721,
        "narHash": "sha256-A8BU7bjS5GirpAUv4QA+QnJ4CceLHkcXdRp4xITDB0s=",
        "owner": "numtide",
        "repo": "flake-utils",
        "rev": "f7e004a55b120c02ecb6219596820fcd32ca8772",
        "type": "github"
      },
      "original": {
        "owner": "numtide",
        "repo": "flake-utils",
        "type": "github"
      }
    },
    "utils_14": {
      "locked": {
        "lastModified": 1623875721,
        "narHash": "sha256-A8BU7bjS5GirpAUv4QA+QnJ4CceLHkcXdRp4xITDB0s=",
        "owner": "numtide",
        "repo": "flake-utils",
        "rev": "f7e004a55b120c02ecb6219596820fcd32ca8772",
        "type": "github"
      },
      "original": {
        "owner": "numtide",
        "repo": "flake-utils",
        "type": "github"
      }
    },
    "utils_15": {
      "locked": {
        "lastModified": 1623875721,
        "narHash": "sha256-A8BU7bjS5GirpAUv4QA+QnJ4CceLHkcXdRp4xITDB0s=",
        "owner": "numtide",
        "repo": "flake-utils",
        "rev": "f7e004a55b120c02ecb6219596820fcd32ca8772",
        "type": "github"
      },
      "original": {
        "owner": "numtide",
        "repo": "flake-utils",
        "type": "github"
      }
    },
    "utils_16": {
      "locked": {
        "lastModified": 1638122382,
        "narHash": "sha256-sQzZzAbvKEqN9s0bzWuYmRaA03v40gaJ4+iL1LXjaeI=",
        "owner": "numtide",
        "repo": "flake-utils",
        "rev": "74f7e4319258e287b0f9cb95426c9853b282730b",
        "type": "github"
      },
      "original": {
        "owner": "numtide",
        "repo": "flake-utils",
        "type": "github"
      }
    },
    "utils_17": {
      "locked": {
        "lastModified": 1623875721,
        "narHash": "sha256-A8BU7bjS5GirpAUv4QA+QnJ4CceLHkcXdRp4xITDB0s=",
        "owner": "numtide",
        "repo": "flake-utils",
        "rev": "f7e004a55b120c02ecb6219596820fcd32ca8772",
        "type": "github"
      },
      "original": {
        "owner": "numtide",
        "repo": "flake-utils",
        "type": "github"
      }
    },
    "utils_18": {
      "locked": {
        "lastModified": 1623875721,
        "narHash": "sha256-A8BU7bjS5GirpAUv4QA+QnJ4CceLHkcXdRp4xITDB0s=",
        "owner": "numtide",
        "repo": "flake-utils",
        "rev": "f7e004a55b120c02ecb6219596820fcd32ca8772",
        "type": "github"
      },
      "original": {
        "owner": "numtide",
        "repo": "flake-utils",
        "type": "github"
      }
    },
    "utils_19": {
      "locked": {
        "lastModified": 1653893745,
        "narHash": "sha256-0jntwV3Z8//YwuOjzhV2sgJJPt+HY6KhU7VZUL0fKZQ=",
        "owner": "numtide",
        "repo": "flake-utils",
        "rev": "1ed9fb1935d260de5fe1c2f7ee0ebaae17ed2fa1",
        "type": "github"
      },
      "original": {
        "owner": "numtide",
        "repo": "flake-utils",
        "type": "github"
      }
    },
    "utils_2": {
      "locked": {
        "lastModified": 1644229661,
        "narHash": "sha256-1YdnJAsNy69bpcjuoKdOYQX0YxZBiCYZo4Twxerqv7k=",
        "owner": "numtide",
        "repo": "flake-utils",
        "rev": "3cecb5b042f7f209c56ffd8371b2711a290ec797",
        "type": "github"
      },
      "original": {
        "owner": "numtide",
        "repo": "flake-utils",
        "type": "github"
      }
    },
    "utils_20": {
      "locked": {
        "lastModified": 1653893745,
        "narHash": "sha256-0jntwV3Z8//YwuOjzhV2sgJJPt+HY6KhU7VZUL0fKZQ=",
        "owner": "numtide",
        "repo": "flake-utils",
        "rev": "1ed9fb1935d260de5fe1c2f7ee0ebaae17ed2fa1",
        "type": "github"
      },
      "original": {
        "owner": "numtide",
        "repo": "flake-utils",
        "type": "github"
      }
    },
    "utils_3": {
      "locked": {
        "lastModified": 1623875721,
        "narHash": "sha256-A8BU7bjS5GirpAUv4QA+QnJ4CceLHkcXdRp4xITDB0s=",
        "owner": "numtide",
        "repo": "flake-utils",
        "rev": "f7e004a55b120c02ecb6219596820fcd32ca8772",
        "type": "github"
      },
      "original": {
        "owner": "numtide",
        "repo": "flake-utils",
        "type": "github"
      }
    },
    "utils_4": {
      "locked": {
        "lastModified": 1638122382,
        "narHash": "sha256-sQzZzAbvKEqN9s0bzWuYmRaA03v40gaJ4+iL1LXjaeI=",
        "owner": "numtide",
        "repo": "flake-utils",
        "rev": "74f7e4319258e287b0f9cb95426c9853b282730b",
        "type": "github"
      },
      "original": {
        "owner": "numtide",
        "repo": "flake-utils",
        "type": "github"
      }
    },
    "utils_5": {
      "locked": {
        "lastModified": 1623875721,
        "narHash": "sha256-A8BU7bjS5GirpAUv4QA+QnJ4CceLHkcXdRp4xITDB0s=",
        "owner": "numtide",
        "repo": "flake-utils",
        "rev": "f7e004a55b120c02ecb6219596820fcd32ca8772",
        "type": "github"
      },
      "original": {
        "owner": "numtide",
        "repo": "flake-utils",
        "type": "github"
      }
    },
    "utils_6": {
      "locked": {
        "lastModified": 1623875721,
        "narHash": "sha256-A8BU7bjS5GirpAUv4QA+QnJ4CceLHkcXdRp4xITDB0s=",
        "owner": "numtide",
        "repo": "flake-utils",
        "rev": "f7e004a55b120c02ecb6219596820fcd32ca8772",
        "type": "github"
      },
      "original": {
        "owner": "numtide",
        "repo": "flake-utils",
        "type": "github"
      }
    },
    "utils_7": {
      "locked": {
        "lastModified": 1623875721,
        "narHash": "sha256-A8BU7bjS5GirpAUv4QA+QnJ4CceLHkcXdRp4xITDB0s=",
        "owner": "numtide",
        "repo": "flake-utils",
        "rev": "f7e004a55b120c02ecb6219596820fcd32ca8772",
        "type": "github"
      },
      "original": {
        "owner": "numtide",
        "repo": "flake-utils",
        "type": "github"
      }
    },
    "utils_8": {
      "locked": {
        "lastModified": 1638122382,
        "narHash": "sha256-sQzZzAbvKEqN9s0bzWuYmRaA03v40gaJ4+iL1LXjaeI=",
        "owner": "numtide",
        "repo": "flake-utils",
        "rev": "74f7e4319258e287b0f9cb95426c9853b282730b",
        "type": "github"
      },
      "original": {
        "owner": "numtide",
        "repo": "flake-utils",
        "type": "github"
      }
    },
    "utils_9": {
      "locked": {
        "lastModified": 1623875721,
        "narHash": "sha256-A8BU7bjS5GirpAUv4QA+QnJ4CceLHkcXdRp4xITDB0s=",
        "owner": "numtide",
        "repo": "flake-utils",
        "rev": "f7e004a55b120c02ecb6219596820fcd32ca8772",
        "type": "github"
      },
      "original": {
        "owner": "numtide",
        "repo": "flake-utils",
        "type": "github"
      }
    },
    "yants": {
      "inputs": {
        "nixpkgs": [
          "cardano-wallet-unpatched",
          "haskellNix",
          "tullia",
          "std",
          "nixpkgs"
        ]
      },
      "locked": {
        "lastModified": 1667096281,
        "narHash": "sha256-wRRec6ze0gJHmGn6m57/zhz/Kdvp9HS4Nl5fkQ+uIuA=",
        "owner": "divnix",
        "repo": "yants",
        "rev": "d18f356ec25cb94dc9c275870c3a7927a10f8c3c",
        "type": "github"
      },
      "original": {
        "owner": "divnix",
        "repo": "yants",
        "type": "github"
      }
    },
    "yants_2": {
      "inputs": {
        "nixpkgs": [
          "tullia",
          "std",
          "nixpkgs"
        ]
      },
      "locked": {
        "lastModified": 1667096281,
        "narHash": "sha256-wRRec6ze0gJHmGn6m57/zhz/Kdvp9HS4Nl5fkQ+uIuA=",
        "owner": "divnix",
        "repo": "yants",
        "rev": "d18f356ec25cb94dc9c275870c3a7927a10f8c3c",
        "type": "github"
      },
      "original": {
        "owner": "divnix",
        "repo": "yants",
        "type": "github"
      }
    }
  },
  "root": "root",
  "version": 7
}<|MERGE_RESOLUTION|>--- conflicted
+++ resolved
@@ -149,36 +149,11 @@
     "HTTP_16": {
       "flake": false,
       "locked": {
-<<<<<<< HEAD
-        "lastModified": 1651849514,
-        "narHash": "sha256-g5vqy7WoRusIq7eOwSXLLH/+VKHJUSbErhnrzfLvmBU=",
-        "owner": "input-output-hk",
-        "repo": "cardano-shell",
-        "rev": "0d1d5f036c73d18e641412d2c58d4acda592d493",
-        "type": "github"
-      },
-      "original": {
-        "owner": "input-output-hk",
-        "repo": "cardano-shell",
-        "rev": "0d1d5f036c73d18e641412d2c58d4acda592d493",
-        "type": "github"
-      }
-    },
-    "cardano-shell_2": {
-      "flake": false,
-      "locked": {
-        "lastModified": 1608537748,
-        "narHash": "sha256-PulY1GfiMgKVnBci3ex4ptk2UNYMXqGjJOxcPy2KYT4=",
-        "owner": "input-output-hk",
-        "repo": "cardano-shell",
-        "rev": "9392c75087cb9a3d453998f4230930dea3a95725",
-=======
         "lastModified": 1451647621,
         "narHash": "sha256-oHIyw3x0iKBexEo49YeUDV1k74ZtyYKGR2gNJXXRxts=",
         "owner": "phadej",
         "repo": "HTTP",
         "rev": "9bc0996d412fef1787449d841277ef663ad9a915",
->>>>>>> fdd09030
         "type": "github"
       },
       "original": {
@@ -203,29 +178,8 @@
         "type": "github"
       }
     },
-<<<<<<< HEAD
-    "cardano-world": {
-      "flake": false,
-      "locked": {
-        "lastModified": 1669223728,
-        "narHash": "sha256-Zo6YeS+43AsJy7TKVfe42O/hR+JOwhalLkH3KFGRTCM=",
-        "owner": "input-output-hk",
-        "repo": "cardano-world",
-        "rev": "a0a315100ee320395be97fcc83f46678d5a7fb6e",
-        "type": "github"
-      },
-      "original": {
-        "owner": "input-output-hk",
-        "repo": "cardano-world",
-        "rev": "a0a315100ee320395be97fcc83f46678d5a7fb6e",
-        "type": "github"
-      }
-    },
-    "customConfig": {
-=======
     "HTTP_18": {
       "flake": false,
->>>>>>> fdd09030
       "locked": {
         "lastModified": 1451647621,
         "narHash": "sha256-oHIyw3x0iKBexEo49YeUDV1k74ZtyYKGR2gNJXXRxts=",
@@ -856,37 +810,8 @@
         "type": "github"
       }
     },
-<<<<<<< HEAD
-    "haskellNix": {
-      "inputs": {
-        "HTTP": "HTTP",
-        "cabal-32": "cabal-32",
-        "cabal-34": "cabal-34",
-        "cabal-36": "cabal-36",
-        "cardano-shell": "cardano-shell_2",
-        "flake-compat": "flake-compat_3",
-        "flake-utils": "flake-utils_5",
-        "ghc-8.6.5-iohk": "ghc-8.6.5-iohk",
-        "hackage": "hackage",
-        "hpc-coveralls": "hpc-coveralls",
-        "hydra": "hydra",
-        "nixpkgs": [
-          "cardano-wallet-unpatched",
-          "nixpkgs"
-        ],
-        "nixpkgs-2003": "nixpkgs-2003",
-        "nixpkgs-2105": "nixpkgs-2105",
-        "nixpkgs-2111": "nixpkgs-2111",
-        "nixpkgs-2205": "nixpkgs-2205",
-        "nixpkgs-unstable": "nixpkgs-unstable",
-        "old-ghc-nix": "old-ghc-nix",
-        "stackage": "stackage",
-        "tullia": "tullia"
-      },
-=======
     "cabal-34_16": {
       "flake": false,
->>>>>>> fdd09030
       "locked": {
         "lastModified": 1622475795,
         "narHash": "sha256-chwTL304Cav+7p38d9mcb+egABWmxo2Aq+xgVBgEb/U=",
@@ -1969,6 +1894,23 @@
     "cardano-shell": {
       "flake": false,
       "locked": {
+        "lastModified": 1651849514,
+        "narHash": "sha256-g5vqy7WoRusIq7eOwSXLLH/+VKHJUSbErhnrzfLvmBU=",
+        "owner": "input-output-hk",
+        "repo": "cardano-shell",
+        "rev": "0d1d5f036c73d18e641412d2c58d4acda592d493",
+        "type": "github"
+      },
+      "original": {
+        "owner": "input-output-hk",
+        "repo": "cardano-shell",
+        "rev": "0d1d5f036c73d18e641412d2c58d4acda592d493",
+        "type": "github"
+      }
+    },
+    "cardano-shell_10": {
+      "flake": false,
+      "locked": {
         "lastModified": 1608537748,
         "narHash": "sha256-PulY1GfiMgKVnBci3ex4ptk2UNYMXqGjJOxcPy2KYT4=",
         "owner": "input-output-hk",
@@ -1982,7 +1924,7 @@
         "type": "github"
       }
     },
-    "cardano-shell_10": {
+    "cardano-shell_11": {
       "flake": false,
       "locked": {
         "lastModified": 1608537748,
@@ -1998,7 +1940,7 @@
         "type": "github"
       }
     },
-    "cardano-shell_11": {
+    "cardano-shell_12": {
       "flake": false,
       "locked": {
         "lastModified": 1608537748,
@@ -2014,7 +1956,7 @@
         "type": "github"
       }
     },
-    "cardano-shell_12": {
+    "cardano-shell_13": {
       "flake": false,
       "locked": {
         "lastModified": 1608537748,
@@ -2030,7 +1972,7 @@
         "type": "github"
       }
     },
-    "cardano-shell_13": {
+    "cardano-shell_14": {
       "flake": false,
       "locked": {
         "lastModified": 1608537748,
@@ -2046,7 +1988,7 @@
         "type": "github"
       }
     },
-    "cardano-shell_14": {
+    "cardano-shell_15": {
       "flake": false,
       "locked": {
         "lastModified": 1608537748,
@@ -2062,7 +2004,7 @@
         "type": "github"
       }
     },
-    "cardano-shell_15": {
+    "cardano-shell_16": {
       "flake": false,
       "locked": {
         "lastModified": 1608537748,
@@ -2078,7 +2020,7 @@
         "type": "github"
       }
     },
-    "cardano-shell_16": {
+    "cardano-shell_17": {
       "flake": false,
       "locked": {
         "lastModified": 1608537748,
@@ -2094,7 +2036,7 @@
         "type": "github"
       }
     },
-    "cardano-shell_17": {
+    "cardano-shell_18": {
       "flake": false,
       "locked": {
         "lastModified": 1608537748,
@@ -2110,7 +2052,7 @@
         "type": "github"
       }
     },
-    "cardano-shell_18": {
+    "cardano-shell_19": {
       "flake": false,
       "locked": {
         "lastModified": 1608537748,
@@ -2126,7 +2068,7 @@
         "type": "github"
       }
     },
-    "cardano-shell_19": {
+    "cardano-shell_2": {
       "flake": false,
       "locked": {
         "lastModified": 1608537748,
@@ -2142,7 +2084,7 @@
         "type": "github"
       }
     },
-    "cardano-shell_2": {
+    "cardano-shell_20": {
       "flake": false,
       "locked": {
         "lastModified": 1608537748,
@@ -2308,6 +2250,23 @@
         "type": "github"
       }
     },
+    "cardano-world": {
+      "flake": false,
+      "locked": {
+        "lastModified": 1669223728,
+        "narHash": "sha256-Zo6YeS+43AsJy7TKVfe42O/hR+JOwhalLkH3KFGRTCM=",
+        "owner": "input-output-hk",
+        "repo": "cardano-world",
+        "rev": "a0a315100ee320395be97fcc83f46678d5a7fb6e",
+        "type": "github"
+      },
+      "original": {
+        "owner": "input-output-hk",
+        "repo": "cardano-world",
+        "rev": "a0a315100ee320395be97fcc83f46678d5a7fb6e",
+        "type": "github"
+      }
+    },
     "customConfig": {
       "locked": {
         "lastModified": 1630400035,
@@ -4093,7 +4052,7 @@
         "cabal-32": "cabal-32",
         "cabal-34": "cabal-34",
         "cabal-36": "cabal-36",
-        "cardano-shell": "cardano-shell",
+        "cardano-shell": "cardano-shell_2",
         "flake-utils": "flake-utils",
         "ghc-8.6.5-iohk": "ghc-8.6.5-iohk",
         "hackage": "hackage",
@@ -4133,7 +4092,7 @@
         "cabal-32": "cabal-32_10",
         "cabal-34": "cabal-34_10",
         "cabal-36": "cabal-36_9",
-        "cardano-shell": "cardano-shell_10",
+        "cardano-shell": "cardano-shell_11",
         "flake-utils": "flake-utils_10",
         "ghc-8.6.5-iohk": "ghc-8.6.5-iohk_10",
         "hackage": "hackage_9",
@@ -4175,7 +4134,7 @@
         "cabal-32": "cabal-32_11",
         "cabal-34": "cabal-34_11",
         "cabal-36": "cabal-36_10",
-        "cardano-shell": "cardano-shell_11",
+        "cardano-shell": "cardano-shell_12",
         "flake-utils": "flake-utils_11",
         "ghc-8.6.5-iohk": "ghc-8.6.5-iohk_11",
         "hackage": "hackage_10",
@@ -4218,7 +4177,7 @@
         "HTTP": "HTTP_12",
         "cabal-32": "cabal-32_12",
         "cabal-34": "cabal-34_12",
-        "cardano-shell": "cardano-shell_12",
+        "cardano-shell": "cardano-shell_13",
         "flake-utils": "flake-utils_12",
         "ghc-8.6.5-iohk": "ghc-8.6.5-iohk_12",
         "hackage": "hackage_11",
@@ -4261,7 +4220,7 @@
         "cabal-32": "cabal-32_13",
         "cabal-34": "cabal-34_13",
         "cabal-36": "cabal-36_11",
-        "cardano-shell": "cardano-shell_13",
+        "cardano-shell": "cardano-shell_14",
         "flake-utils": "flake-utils_13",
         "ghc-8.6.5-iohk": "ghc-8.6.5-iohk_13",
         "hackage": "hackage_12",
@@ -4301,7 +4260,7 @@
         "cabal-32": "cabal-32_14",
         "cabal-34": "cabal-34_14",
         "cabal-36": "cabal-36_12",
-        "cardano-shell": "cardano-shell_14",
+        "cardano-shell": "cardano-shell_15",
         "flake-utils": "flake-utils_14",
         "ghc-8.6.5-iohk": "ghc-8.6.5-iohk_14",
         "hackage": "hackage_13",
@@ -4342,7 +4301,7 @@
         "HTTP": "HTTP_15",
         "cabal-32": "cabal-32_15",
         "cabal-34": "cabal-34_15",
-        "cardano-shell": "cardano-shell_15",
+        "cardano-shell": "cardano-shell_16",
         "flake-utils": "flake-utils_15",
         "ghc-8.6.5-iohk": "ghc-8.6.5-iohk_15",
         "hackage": "hackage_14",
@@ -4383,7 +4342,7 @@
         "cabal-32": "cabal-32_16",
         "cabal-34": "cabal-34_16",
         "cabal-36": "cabal-36_13",
-        "cardano-shell": "cardano-shell_16",
+        "cardano-shell": "cardano-shell_17",
         "flake-utils": "flake-utils_16",
         "ghc-8.6.5-iohk": "ghc-8.6.5-iohk_16",
         "hackage": "hackage_15",
@@ -4422,7 +4381,7 @@
         "cabal-32": "cabal-32_17",
         "cabal-34": "cabal-34_17",
         "cabal-36": "cabal-36_14",
-        "cardano-shell": "cardano-shell_17",
+        "cardano-shell": "cardano-shell_18",
         "flake-utils": "flake-utils_17",
         "ghc-8.6.5-iohk": "ghc-8.6.5-iohk_17",
         "hackage": "hackage_16",
@@ -4462,7 +4421,7 @@
         "HTTP": "HTTP_18",
         "cabal-32": "cabal-32_18",
         "cabal-34": "cabal-34_18",
-        "cardano-shell": "cardano-shell_18",
+        "cardano-shell": "cardano-shell_19",
         "flake-utils": "flake-utils_18",
         "ghc-8.6.5-iohk": "ghc-8.6.5-iohk_18",
         "hackage": "hackage_17",
@@ -4502,7 +4461,7 @@
         "cabal-32": "cabal-32_19",
         "cabal-34": "cabal-34_19",
         "cabal-36": "cabal-36_15",
-        "cardano-shell": "cardano-shell_19",
+        "cardano-shell": "cardano-shell_20",
         "flake-compat": "flake-compat_10",
         "flake-utils": "flake-utils_23",
         "ghc-8.6.5-iohk": "ghc-8.6.5-iohk_19",
@@ -4547,7 +4506,7 @@
         "cabal-32": "cabal-32_2",
         "cabal-34": "cabal-34_2",
         "cabal-36": "cabal-36_2",
-        "cardano-shell": "cardano-shell_2",
+        "cardano-shell": "cardano-shell_3",
         "flake-compat": "flake-compat_3",
         "flake-utils": "flake-utils_2",
         "ghc-8.6.5-iohk": "ghc-8.6.5-iohk_2",
@@ -4591,7 +4550,7 @@
         "cabal-32": "cabal-32_3",
         "cabal-34": "cabal-34_3",
         "cabal-36": "cabal-36_3",
-        "cardano-shell": "cardano-shell_3",
+        "cardano-shell": "cardano-shell_4",
         "flake-utils": "flake-utils_3",
         "ghc-8.6.5-iohk": "ghc-8.6.5-iohk_3",
         "hackage": "hackage_2",
@@ -4632,7 +4591,7 @@
         "cabal-32": "cabal-32_4",
         "cabal-34": "cabal-34_4",
         "cabal-36": "cabal-36_4",
-        "cardano-shell": "cardano-shell_4",
+        "cardano-shell": "cardano-shell_5",
         "flake-utils": "flake-utils_4",
         "ghc-8.6.5-iohk": "ghc-8.6.5-iohk_4",
         "hackage": "hackage_3",
@@ -4671,7 +4630,7 @@
         "cabal-32": "cabal-32_5",
         "cabal-34": "cabal-34_5",
         "cabal-36": "cabal-36_5",
-        "cardano-shell": "cardano-shell_5",
+        "cardano-shell": "cardano-shell_6",
         "flake-utils": "flake-utils_5",
         "ghc-8.6.5-iohk": "ghc-8.6.5-iohk_5",
         "hackage": "hackage_4",
@@ -4711,7 +4670,7 @@
         "cabal-32": "cabal-32_6",
         "cabal-34": "cabal-34_6",
         "cabal-36": "cabal-36_6",
-        "cardano-shell": "cardano-shell_6",
+        "cardano-shell": "cardano-shell_7",
         "flake-utils": "flake-utils_6",
         "ghc-8.6.5-iohk": "ghc-8.6.5-iohk_6",
         "hackage": "hackage_5",
@@ -4753,7 +4712,7 @@
         "cabal-32": "cabal-32_7",
         "cabal-34": "cabal-34_7",
         "cabal-36": "cabal-36_7",
-        "cardano-shell": "cardano-shell_7",
+        "cardano-shell": "cardano-shell_8",
         "flake-utils": "flake-utils_7",
         "ghc-8.6.5-iohk": "ghc-8.6.5-iohk_7",
         "hackage": "hackage_6",
@@ -4796,7 +4755,7 @@
         "HTTP": "HTTP_8",
         "cabal-32": "cabal-32_8",
         "cabal-34": "cabal-34_8",
-        "cardano-shell": "cardano-shell_8",
+        "cardano-shell": "cardano-shell_9",
         "flake-utils": "flake-utils_8",
         "ghc-8.6.5-iohk": "ghc-8.6.5-iohk_8",
         "hackage": "hackage_7",
@@ -4839,7 +4798,7 @@
         "cabal-32": "cabal-32_9",
         "cabal-34": "cabal-34_9",
         "cabal-36": "cabal-36_8",
-        "cardano-shell": "cardano-shell_9",
+        "cardano-shell": "cardano-shell_10",
         "flake-utils": "flake-utils_9",
         "ghc-8.6.5-iohk": "ghc-8.6.5-iohk_9",
         "hackage": "hackage_8",
@@ -9790,297 +9749,286 @@
     },
     "root": {
       "inputs": {
-        "cardano-wallet-unpatched": "cardano-wallet-unpatched",
-        "nixpkgs": "nixpkgs_27",
-        "tullia": "tullia_2"
-      }
-    },
-    "stackage": {
-      "flake": false,
-      "locked": {
-        "lastModified": 1648603096,
-        "narHash": "sha256-d1WKzMnk+2ZOXz3YSSqYHrMSHRVSZth+eS/pO5iSwVE=",
-        "owner": "input-output-hk",
-        "repo": "stackage.nix",
-        "rev": "c2bdc5825795d3a6938aa74e598da57591b2e150",
-        "type": "github"
-      },
-      "original": {
-        "owner": "input-output-hk",
-        "repo": "stackage.nix",
-        "type": "github"
-      }
-    },
-    "stackage_10": {
-      "flake": false,
-      "locked": {
-        "lastModified": 1643073493,
-        "narHash": "sha256-5cPd1+i/skvJY9vJO1BhVRPcJObqkxDSywBEppDmb1U=",
-        "owner": "input-output-hk",
-        "repo": "stackage.nix",
-        "rev": "48e1188855ca38f3b7e2a8dba5352767a2f0a8f7",
-        "type": "github"
-      },
-      "original": {
-        "owner": "input-output-hk",
-        "repo": "stackage.nix",
-        "type": "github"
-      }
-    },
-    "stackage_11": {
-      "flake": false,
-      "locked": {
-        "lastModified": 1643073493,
-        "narHash": "sha256-5cPd1+i/skvJY9vJO1BhVRPcJObqkxDSywBEppDmb1U=",
-        "owner": "input-output-hk",
-        "repo": "stackage.nix",
-        "rev": "48e1188855ca38f3b7e2a8dba5352767a2f0a8f7",
-        "type": "github"
-      },
-      "original": {
-        "owner": "input-output-hk",
-        "repo": "stackage.nix",
-        "type": "github"
-      }
-    },
-    "stackage_12": {
-      "flake": false,
-      "locked": {
-        "lastModified": 1639012797,
-        "narHash": "sha256-hiLyBa5XFBvxD+BcYPKyYd/0dNMccxAuywFNqYtIIvs=",
-        "owner": "input-output-hk",
-        "repo": "stackage.nix",
-        "rev": "9ea6ea359da91c75a71e334b25aa7dc5ddc4b2c6",
-        "type": "github"
-      },
-      "original": {
-        "owner": "input-output-hk",
-        "repo": "stackage.nix",
-        "type": "github"
-      }
-    },
-    "stackage_13": {
-      "flake": false,
-      "locked": {
-        "lastModified": 1643073493,
-        "narHash": "sha256-5cPd1+i/skvJY9vJO1BhVRPcJObqkxDSywBEppDmb1U=",
-        "owner": "input-output-hk",
-        "repo": "stackage.nix",
-        "rev": "48e1188855ca38f3b7e2a8dba5352767a2f0a8f7",
-        "type": "github"
-      },
-      "original": {
-        "owner": "input-output-hk",
-        "repo": "stackage.nix",
-        "type": "github"
-      }
-    },
-    "stackage_14": {
-      "flake": false,
-      "locked": {
-        "lastModified": 1643073493,
-        "narHash": "sha256-5cPd1+i/skvJY9vJO1BhVRPcJObqkxDSywBEppDmb1U=",
-        "owner": "input-output-hk",
-        "repo": "stackage.nix",
-        "rev": "48e1188855ca38f3b7e2a8dba5352767a2f0a8f7",
-        "type": "github"
-      },
-      "original": {
-        "owner": "input-output-hk",
-        "repo": "stackage.nix",
-        "type": "github"
-      }
-    },
-    "stackage_15": {
-      "flake": false,
-      "locked": {
-        "lastModified": 1639012797,
-        "narHash": "sha256-hiLyBa5XFBvxD+BcYPKyYd/0dNMccxAuywFNqYtIIvs=",
-        "owner": "input-output-hk",
-        "repo": "stackage.nix",
-        "rev": "9ea6ea359da91c75a71e334b25aa7dc5ddc4b2c6",
-        "type": "github"
-      },
-      "original": {
-        "owner": "input-output-hk",
-        "repo": "stackage.nix",
-        "type": "github"
-      }
-    },
-    "stackage_16": {
-      "flake": false,
-      "locked": {
-        "lastModified": 1643073493,
-        "narHash": "sha256-5cPd1+i/skvJY9vJO1BhVRPcJObqkxDSywBEppDmb1U=",
-        "owner": "input-output-hk",
-        "repo": "stackage.nix",
-        "rev": "48e1188855ca38f3b7e2a8dba5352767a2f0a8f7",
-        "type": "github"
-      },
-      "original": {
-        "owner": "input-output-hk",
-        "repo": "stackage.nix",
-        "type": "github"
-      }
-    },
-    "stackage_17": {
-      "flake": false,
-      "locked": {
-        "lastModified": 1643073493,
-        "narHash": "sha256-5cPd1+i/skvJY9vJO1BhVRPcJObqkxDSywBEppDmb1U=",
-        "owner": "input-output-hk",
-        "repo": "stackage.nix",
-        "rev": "48e1188855ca38f3b7e2a8dba5352767a2f0a8f7",
-        "type": "github"
-      },
-      "original": {
-        "owner": "input-output-hk",
-        "repo": "stackage.nix",
-        "type": "github"
-      }
-    },
-    "stackage_18": {
-      "flake": false,
-      "locked": {
-        "lastModified": 1639012797,
-        "narHash": "sha256-hiLyBa5XFBvxD+BcYPKyYd/0dNMccxAuywFNqYtIIvs=",
-        "owner": "input-output-hk",
-        "repo": "stackage.nix",
-        "rev": "9ea6ea359da91c75a71e334b25aa7dc5ddc4b2c6",
-        "type": "github"
-      },
-      "original": {
-        "owner": "input-output-hk",
-        "repo": "stackage.nix",
-        "type": "github"
-      }
-    },
-    "stackage_19": {
-      "flake": false,
-      "locked": {
-        "lastModified": 1678752645,
-        "narHash": "sha256-zHfCOaG57TkBUpvirw7f9XidT43vgJkglCdKswPT6cM=",
-        "owner": "input-output-hk",
-        "repo": "stackage.nix",
-        "rev": "b388863463ae73f46a5cfef9a94600394e478665",
-        "type": "github"
-      },
-      "original": {
-        "owner": "input-output-hk",
-        "repo": "stackage.nix",
-        "type": "github"
-      }
-    },
-    "stackage_2": {
-      "flake": false,
-      "locked": {
-        "lastModified": 1665537461,
-        "narHash": "sha256-60tLFJ0poKp3IIPMvIDx3yzmjwrX7CngypfCQqV+oXE=",
-        "owner": "input-output-hk",
-        "repo": "stackage.nix",
-        "rev": "fbf47f75f32aedcdd97143ec59c578f403fae35f",
-        "type": "github"
-      },
-      "original": {
-        "owner": "input-output-hk",
-        "repo": "stackage.nix",
-        "type": "github"
-      }
-    },
-    "stackage_3": {
-      "flake": false,
-      "locked": {
-        "lastModified": 1648084749,
-        "narHash": "sha256-kJ6ddC4yb5BAi2lqvXG1Q18EYkEHnhG22mDHPDMQAiE=",
-        "owner": "input-output-hk",
-        "repo": "stackage.nix",
-        "rev": "d11ec4ac2be255d814560c5f50d5b72cdf314158",
-        "type": "github"
-      },
-      "original": {
-        "owner": "input-output-hk",
-        "repo": "stackage.nix",
-        "type": "github"
-      }
-    },
-    "stackage_4": {
-      "flake": false,
-      "locked": {
-        "lastModified": 1643073493,
-        "narHash": "sha256-5cPd1+i/skvJY9vJO1BhVRPcJObqkxDSywBEppDmb1U=",
-        "owner": "input-output-hk",
-        "repo": "stackage.nix",
-        "rev": "48e1188855ca38f3b7e2a8dba5352767a2f0a8f7",
-        "type": "github"
-      },
-      "original": {
-        "owner": "input-output-hk",
-        "repo": "stackage.nix",
-        "type": "github"
-      }
-    },
-    "stackage_5": {
-      "flake": false,
-      "locked": {
-        "lastModified": 1643073493,
-        "narHash": "sha256-5cPd1+i/skvJY9vJO1BhVRPcJObqkxDSywBEppDmb1U=",
-        "owner": "input-output-hk",
-        "repo": "stackage.nix",
-        "rev": "48e1188855ca38f3b7e2a8dba5352767a2f0a8f7",
-        "type": "github"
-      },
-      "original": {
-        "owner": "input-output-hk",
-        "repo": "stackage.nix",
-        "type": "github"
-      }
-    },
-    "stackage_6": {
-      "flake": false,
-      "locked": {
-        "lastModified": 1643073493,
-        "narHash": "sha256-5cPd1+i/skvJY9vJO1BhVRPcJObqkxDSywBEppDmb1U=",
-        "owner": "input-output-hk",
-        "repo": "stackage.nix",
-        "rev": "48e1188855ca38f3b7e2a8dba5352767a2f0a8f7",
-        "type": "github"
-      },
-      "original": {
-        "owner": "input-output-hk",
-        "repo": "stackage.nix",
-        "type": "github"
-      }
-    },
-    "stackage_7": {
-      "flake": false,
-      "locked": {
-        "lastModified": 1643073493,
-        "narHash": "sha256-5cPd1+i/skvJY9vJO1BhVRPcJObqkxDSywBEppDmb1U=",
-        "owner": "input-output-hk",
-        "repo": "stackage.nix",
-        "rev": "48e1188855ca38f3b7e2a8dba5352767a2f0a8f7",
-        "type": "github"
-      },
-      "original": {
-        "owner": "input-output-hk",
-        "repo": "stackage.nix",
-        "type": "github"
-      }
-    },
-<<<<<<< HEAD
-    "root": {
-      "inputs": {
         "cardano-shell": "cardano-shell",
         "cardano-wallet-unpatched": "cardano-wallet-unpatched",
         "cardano-world": "cardano-world",
-        "nixpkgs": "nixpkgs_16",
-        "tullia": "tullia_3"
+        "nixpkgs": "nixpkgs_27",
+        "tullia": "tullia_2"
       }
     },
     "stackage": {
-=======
+      "flake": false,
+      "locked": {
+        "lastModified": 1648603096,
+        "narHash": "sha256-d1WKzMnk+2ZOXz3YSSqYHrMSHRVSZth+eS/pO5iSwVE=",
+        "owner": "input-output-hk",
+        "repo": "stackage.nix",
+        "rev": "c2bdc5825795d3a6938aa74e598da57591b2e150",
+        "type": "github"
+      },
+      "original": {
+        "owner": "input-output-hk",
+        "repo": "stackage.nix",
+        "type": "github"
+      }
+    },
+    "stackage_10": {
+      "flake": false,
+      "locked": {
+        "lastModified": 1643073493,
+        "narHash": "sha256-5cPd1+i/skvJY9vJO1BhVRPcJObqkxDSywBEppDmb1U=",
+        "owner": "input-output-hk",
+        "repo": "stackage.nix",
+        "rev": "48e1188855ca38f3b7e2a8dba5352767a2f0a8f7",
+        "type": "github"
+      },
+      "original": {
+        "owner": "input-output-hk",
+        "repo": "stackage.nix",
+        "type": "github"
+      }
+    },
+    "stackage_11": {
+      "flake": false,
+      "locked": {
+        "lastModified": 1643073493,
+        "narHash": "sha256-5cPd1+i/skvJY9vJO1BhVRPcJObqkxDSywBEppDmb1U=",
+        "owner": "input-output-hk",
+        "repo": "stackage.nix",
+        "rev": "48e1188855ca38f3b7e2a8dba5352767a2f0a8f7",
+        "type": "github"
+      },
+      "original": {
+        "owner": "input-output-hk",
+        "repo": "stackage.nix",
+        "type": "github"
+      }
+    },
+    "stackage_12": {
+      "flake": false,
+      "locked": {
+        "lastModified": 1639012797,
+        "narHash": "sha256-hiLyBa5XFBvxD+BcYPKyYd/0dNMccxAuywFNqYtIIvs=",
+        "owner": "input-output-hk",
+        "repo": "stackage.nix",
+        "rev": "9ea6ea359da91c75a71e334b25aa7dc5ddc4b2c6",
+        "type": "github"
+      },
+      "original": {
+        "owner": "input-output-hk",
+        "repo": "stackage.nix",
+        "type": "github"
+      }
+    },
+    "stackage_13": {
+      "flake": false,
+      "locked": {
+        "lastModified": 1643073493,
+        "narHash": "sha256-5cPd1+i/skvJY9vJO1BhVRPcJObqkxDSywBEppDmb1U=",
+        "owner": "input-output-hk",
+        "repo": "stackage.nix",
+        "rev": "48e1188855ca38f3b7e2a8dba5352767a2f0a8f7",
+        "type": "github"
+      },
+      "original": {
+        "owner": "input-output-hk",
+        "repo": "stackage.nix",
+        "type": "github"
+      }
+    },
+    "stackage_14": {
+      "flake": false,
+      "locked": {
+        "lastModified": 1643073493,
+        "narHash": "sha256-5cPd1+i/skvJY9vJO1BhVRPcJObqkxDSywBEppDmb1U=",
+        "owner": "input-output-hk",
+        "repo": "stackage.nix",
+        "rev": "48e1188855ca38f3b7e2a8dba5352767a2f0a8f7",
+        "type": "github"
+      },
+      "original": {
+        "owner": "input-output-hk",
+        "repo": "stackage.nix",
+        "type": "github"
+      }
+    },
+    "stackage_15": {
+      "flake": false,
+      "locked": {
+        "lastModified": 1639012797,
+        "narHash": "sha256-hiLyBa5XFBvxD+BcYPKyYd/0dNMccxAuywFNqYtIIvs=",
+        "owner": "input-output-hk",
+        "repo": "stackage.nix",
+        "rev": "9ea6ea359da91c75a71e334b25aa7dc5ddc4b2c6",
+        "type": "github"
+      },
+      "original": {
+        "owner": "input-output-hk",
+        "repo": "stackage.nix",
+        "type": "github"
+      }
+    },
+    "stackage_16": {
+      "flake": false,
+      "locked": {
+        "lastModified": 1643073493,
+        "narHash": "sha256-5cPd1+i/skvJY9vJO1BhVRPcJObqkxDSywBEppDmb1U=",
+        "owner": "input-output-hk",
+        "repo": "stackage.nix",
+        "rev": "48e1188855ca38f3b7e2a8dba5352767a2f0a8f7",
+        "type": "github"
+      },
+      "original": {
+        "owner": "input-output-hk",
+        "repo": "stackage.nix",
+        "type": "github"
+      }
+    },
+    "stackage_17": {
+      "flake": false,
+      "locked": {
+        "lastModified": 1643073493,
+        "narHash": "sha256-5cPd1+i/skvJY9vJO1BhVRPcJObqkxDSywBEppDmb1U=",
+        "owner": "input-output-hk",
+        "repo": "stackage.nix",
+        "rev": "48e1188855ca38f3b7e2a8dba5352767a2f0a8f7",
+        "type": "github"
+      },
+      "original": {
+        "owner": "input-output-hk",
+        "repo": "stackage.nix",
+        "type": "github"
+      }
+    },
+    "stackage_18": {
+      "flake": false,
+      "locked": {
+        "lastModified": 1639012797,
+        "narHash": "sha256-hiLyBa5XFBvxD+BcYPKyYd/0dNMccxAuywFNqYtIIvs=",
+        "owner": "input-output-hk",
+        "repo": "stackage.nix",
+        "rev": "9ea6ea359da91c75a71e334b25aa7dc5ddc4b2c6",
+        "type": "github"
+      },
+      "original": {
+        "owner": "input-output-hk",
+        "repo": "stackage.nix",
+        "type": "github"
+      }
+    },
+    "stackage_19": {
+      "flake": false,
+      "locked": {
+        "lastModified": 1678752645,
+        "narHash": "sha256-zHfCOaG57TkBUpvirw7f9XidT43vgJkglCdKswPT6cM=",
+        "owner": "input-output-hk",
+        "repo": "stackage.nix",
+        "rev": "b388863463ae73f46a5cfef9a94600394e478665",
+        "type": "github"
+      },
+      "original": {
+        "owner": "input-output-hk",
+        "repo": "stackage.nix",
+        "type": "github"
+      }
+    },
+    "stackage_2": {
+      "flake": false,
+      "locked": {
+        "lastModified": 1665537461,
+        "narHash": "sha256-60tLFJ0poKp3IIPMvIDx3yzmjwrX7CngypfCQqV+oXE=",
+        "owner": "input-output-hk",
+        "repo": "stackage.nix",
+        "rev": "fbf47f75f32aedcdd97143ec59c578f403fae35f",
+        "type": "github"
+      },
+      "original": {
+        "owner": "input-output-hk",
+        "repo": "stackage.nix",
+        "type": "github"
+      }
+    },
+    "stackage_3": {
+      "flake": false,
+      "locked": {
+        "lastModified": 1648084749,
+        "narHash": "sha256-kJ6ddC4yb5BAi2lqvXG1Q18EYkEHnhG22mDHPDMQAiE=",
+        "owner": "input-output-hk",
+        "repo": "stackage.nix",
+        "rev": "d11ec4ac2be255d814560c5f50d5b72cdf314158",
+        "type": "github"
+      },
+      "original": {
+        "owner": "input-output-hk",
+        "repo": "stackage.nix",
+        "type": "github"
+      }
+    },
+    "stackage_4": {
+      "flake": false,
+      "locked": {
+        "lastModified": 1643073493,
+        "narHash": "sha256-5cPd1+i/skvJY9vJO1BhVRPcJObqkxDSywBEppDmb1U=",
+        "owner": "input-output-hk",
+        "repo": "stackage.nix",
+        "rev": "48e1188855ca38f3b7e2a8dba5352767a2f0a8f7",
+        "type": "github"
+      },
+      "original": {
+        "owner": "input-output-hk",
+        "repo": "stackage.nix",
+        "type": "github"
+      }
+    },
+    "stackage_5": {
+      "flake": false,
+      "locked": {
+        "lastModified": 1643073493,
+        "narHash": "sha256-5cPd1+i/skvJY9vJO1BhVRPcJObqkxDSywBEppDmb1U=",
+        "owner": "input-output-hk",
+        "repo": "stackage.nix",
+        "rev": "48e1188855ca38f3b7e2a8dba5352767a2f0a8f7",
+        "type": "github"
+      },
+      "original": {
+        "owner": "input-output-hk",
+        "repo": "stackage.nix",
+        "type": "github"
+      }
+    },
+    "stackage_6": {
+      "flake": false,
+      "locked": {
+        "lastModified": 1643073493,
+        "narHash": "sha256-5cPd1+i/skvJY9vJO1BhVRPcJObqkxDSywBEppDmb1U=",
+        "owner": "input-output-hk",
+        "repo": "stackage.nix",
+        "rev": "48e1188855ca38f3b7e2a8dba5352767a2f0a8f7",
+        "type": "github"
+      },
+      "original": {
+        "owner": "input-output-hk",
+        "repo": "stackage.nix",
+        "type": "github"
+      }
+    },
+    "stackage_7": {
+      "flake": false,
+      "locked": {
+        "lastModified": 1643073493,
+        "narHash": "sha256-5cPd1+i/skvJY9vJO1BhVRPcJObqkxDSywBEppDmb1U=",
+        "owner": "input-output-hk",
+        "repo": "stackage.nix",
+        "rev": "48e1188855ca38f3b7e2a8dba5352767a2f0a8f7",
+        "type": "github"
+      },
+      "original": {
+        "owner": "input-output-hk",
+        "repo": "stackage.nix",
+        "type": "github"
+      }
+    },
     "stackage_8": {
->>>>>>> fdd09030
       "flake": false,
       "locked": {
         "lastModified": 1639012797,
