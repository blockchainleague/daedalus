/* eslint-disable no-console, func-names */
/**
 * SCRIPT FOR NEWS FEED VERIFICATION HASH CREATION
 *
 * COMMANDS:
 * 1. Fetch ALL files and create hashes:
 *   yarn create-news-verification-hashes
 *
 * 2. Fetch file for specific environment and create hash:
 *   NEWS_ENV=development yarn create-news-verification-hashes
 */

const lodash = require('lodash');
const crypto = require('crypto');
const fs = require('fs');

const readModuleFile = (path, callback) => {
  try {
    const filename = require.resolve(path);
    fs.readFile(filename, 'utf8', callback);
  } catch (e) {
    callback(e);
  }
}

(() => {
  // Start script
  console.log('\n\x1b[36m%s\x1b[0m', 'Creating news verification hashes...\n');

  const newsEnvironment = process.env.NEWS_ENV;
  const allowedFiles = [
    { name: 'newsfeed_development.json', env: 'development' },
    { name: 'newsfeed_mainnet.json', env: 'mainnet' },
    { name: 'newsfeed_staging.json', env: 'staging' },
    { name: 'newsfeed_testnet.json', env: 'testnet' },
    { name: 'news.dummy.json', env: 'dummy_development' }, // Faked test file for development purposes
  ];

  let filesToHash = [];
  if (newsEnvironment) {
    const fileName = `newsfeed_${newsEnvironment.toLowerCase()}.json`;
    const fileAllowed = lodash.find(allowedFiles, (allowedFile => allowedFile.name === fileName));
    if (fileAllowed) {
      filesToHash.push(fileAllowed);
    } else {
      console.log(`FILE: \x1b[31m ${fileName} not allowed. Use one of available environments \x1b[0m development | staging | testnet | mainnet \n`, '\x1b[0m');
      return;
    }
  }

  if (filesToHash.length === 0) {
    filesToHash = allowedFiles;
    console.log(`\x1b[36m I am hashing ALL available files: [ \x1b[32m ${lodash.map(filesToHash, file => file.name)} \x1b[36m ]`, '\x1b[0m')
  } else {
    console.log(`\x1b[36m I am hashing files: [ \x1b[32m ${lodash.map(filesToHash, file => file.name)} \x1b[36m ]`, '\x1b[0m')
  }

<<<<<<< HEAD
console.log('\n \x1b[33m', 'NOTE: create file with NAME and put HASH as content! \n', '\x1b[0m');
lodash.map(filesToHash, file => {
  readModuleFile(`../../source/renderer/app/config/newsfeed-files/${file.name}`, (error, fileContent) => {
    // Log Environment
    console.log('\n \x1b[32m', `${lodash.capitalize(file.env)}`, '\x1b[0m');
    if (error) { // e.g.File not found
      console.log('\x1b[31m', error.message, '\x1b[36m');
    } else {
      // Check if file is valid JSON file
      let parsedFile;
      try {
        parsedFile = JSON.parse(fileContent);
      } catch (err) {
        console.log(`\x1b[31m File: ${file.name} is not VALID json file. Please check file and try again!`, '\x1b[0m')
        return;
      }
=======
  console.log('\n \x1b[33m', 'NOTE: create file with NAME and put HASH as content! \n', '\x1b[0m');
  lodash.map(filesToHash, file => {
    readModuleFile(`../../source/renderer/app/config/newsfeed-files/${file.name}`, function (error, fileContent) {
      // Log Environment
      console.log('\n \x1b[32m', `${lodash.capitalize(file.env)}`, '\x1b[0m');
      if (error) { // e.g.File not found
        console.log('\x1b[31m', error.message, '\x1b[36m');
      } else {
        // Check if file is valid JSON file
        let parsedFile;
        try {
          parsedFile = JSON.parse(fileContent);
        } catch (err) {
          console.log(`\x1b[31m File: ${file.name} is not VALID json file. Please check file and try again!`, '\x1b[0m')
          return;
        }
>>>>>>> 4af81f2b

        // Check all timestamps in file and throw error if there are duplicates
        const timestamps = lodash.map(parsedFile.items, (item => (item.date)))
        const hasDuplicatedTimestamps = lodash.uniq(timestamps).length !== timestamps.length;
        if (hasDuplicatedTimestamps) {
          console.log(`\x1b[31m File: ${file.name} has duplicated TIMESTAMPS. Please check file and try again!`, '\x1b[0m');
          return;
        }

        // Create verification hash
        const hash = crypto.createHash('sha256');
        const hashBuffer = hash.digest(hash.update(fileContent, 'utf8'));
        const hashArray = Array.from(new Uint8Array(hashBuffer))
        const verificationHash = hashArray.map(b => b.toString(16).padStart(2, '0')).join('');

        console.log(`New verification FILE NAME: \x1b[36m ${parsedFile.updatedAt}.txt \x1b[0m | HASH: \x1b[36m ${verificationHash}`, '\x1b[0m');
      }
    });
  });
})()<|MERGE_RESOLUTION|>--- conflicted
+++ resolved
@@ -55,24 +55,6 @@
     console.log(`\x1b[36m I am hashing files: [ \x1b[32m ${lodash.map(filesToHash, file => file.name)} \x1b[36m ]`, '\x1b[0m')
   }
 
-<<<<<<< HEAD
-console.log('\n \x1b[33m', 'NOTE: create file with NAME and put HASH as content! \n', '\x1b[0m');
-lodash.map(filesToHash, file => {
-  readModuleFile(`../../source/renderer/app/config/newsfeed-files/${file.name}`, (error, fileContent) => {
-    // Log Environment
-    console.log('\n \x1b[32m', `${lodash.capitalize(file.env)}`, '\x1b[0m');
-    if (error) { // e.g.File not found
-      console.log('\x1b[31m', error.message, '\x1b[36m');
-    } else {
-      // Check if file is valid JSON file
-      let parsedFile;
-      try {
-        parsedFile = JSON.parse(fileContent);
-      } catch (err) {
-        console.log(`\x1b[31m File: ${file.name} is not VALID json file. Please check file and try again!`, '\x1b[0m')
-        return;
-      }
-=======
   console.log('\n \x1b[33m', 'NOTE: create file with NAME and put HASH as content! \n', '\x1b[0m');
   lodash.map(filesToHash, file => {
     readModuleFile(`../../source/renderer/app/config/newsfeed-files/${file.name}`, function (error, fileContent) {
@@ -89,7 +71,6 @@
           console.log(`\x1b[31m File: ${file.name} is not VALID json file. Please check file and try again!`, '\x1b[0m')
           return;
         }
->>>>>>> 4af81f2b
 
         // Check all timestamps in file and throw error if there are duplicates
         const timestamps = lodash.map(parsedFile.items, (item => (item.date)))
