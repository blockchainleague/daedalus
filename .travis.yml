language: nix
sudo: false
matrix:
  include:
  - os: linux
  - os: osx
    osx_image: xcode8.3
env:
  global:
<<<<<<< HEAD
    - VERSION=0.5
=======
    - VERSION=0.3
>>>>>>> ef5a455f
    - CARDANO_SL_BRANCH=cardano-sl-0.5
      # NOTE: when bumping nixpkgs, also update default.nix
    - NIX_PATH=nixpkgs=https://github.com/NixOS/nixpkgs/archive/48ecdcf5980a6504cd3b884b121e29efb2fb83dc.tar.gz
    # AWS access key
    - secure: "Gvw61r5B2Noo263owgZIAw8Jvl2IU1ZSCsKXbsW9lNjPeFWvoEWxHhmTURO25lIYm3iz5gEkx6AqRB3wRADfBAejizKtP1LHQMJJ8E1VvNUJLr+2pOSrR098k3yO8R5rdxFkzNnMLVbsUKTnpAA9kbCvj0AcnnUOAm0eDkjO/wCfU1Joz5pSVqxJ5xdQUd/hosMoeR/SurjdKYxwjLVNrlZe0IUejuPIPda92511hFpzbjZ4fxObcyPJwVCMgymn46ICSZ4K8WKyZfwkWvBMG6zFJLaaeAb8vxHBwqtpftURD6hiy4zL+94j2yJbyllWA0aeqAB9rVDOnJnyqxdfkeLa4SCte4DyRTyW4CicYHXlLPtdXY/Ek6rIHYuRcSF+S/zEFJj3/V7VZXRHrZGyc4Ua08Hr7bHfmHHtf9xhmayP+FOkrNmfVxzMHQjVc4W/+gD0gzzGGwk7J8wOzRtSwnKoGBGeRCvNXUtK3IwnecY+XD1qoeRL2Yil+8TxyWw0iMigHB+WoBPbloX6W1uIn67MAxvWKpdi8/h9lnC0c00wCW0ZIq9//OSvRWWBGzZ6I5zofzjNBetyIHDz+77k0pkVkdrqaF99wQRaDJBXGZ8DfBWv+XDRLpDPzy1tZwv3Ukh8Cg05f1HODCazT3jY0S7ZDCCcELwIg/0PapYU4Mc="
    # AWS secret key
    - secure: "PG0QbtFLEwRLdegn7yrHYhz36UuVm8AwypQ5ai5yvrTkFJQwx0pJoPF0483zLuXouDNMdkGy4w6Fo6o+XAuBylBheduuCYR0s0TmQmsCs5r+Yc+PsNVZVH5YTkgGXXrE5+mtZuUwSmACP6fEM48SBbJd5wXWPphIF6WfxiHxwFS+EhqVDXIFobcyYxgzSulfacB1mEtvsHS+o67HVMifAUJ4qrTRuE085/3oP2e+sdKuZleAI6tEsTQ6q4AkjxMiSYG3YLvNv4ZxMbtrGjPKkXBEG+KUfanCbfj6Lup0oFbfP2QDJAY2qT+1J6o3JZXaBvYJxnFivkv1YQrXCKas8z8DcFG/jdNBtR8JGTw/IB/Q8vHY0+jEPlrfzyPNMsgfiDSw7/WjuqqMjZPaZ8at/XDLmFkZeIcXt0syhqeF6Gc+qYd9F9I+f1HFvf9OePrBYmi/1EXC+vbnwlVGqcYKmXBoVdwQTvxth1MtnHfQCqwJd/3qBdNdT9aeT1/g8cni2s9ZDUV3l1F8MdCg4aJYSvKg9Phgy2lFrpkFOcQykb31yn8NDuyTv+4QXE+f8OMsrMq7UiH7W1WFuv94camff9HW/hZBVcgFzRmoTw/UW3ea4wYvbyJrvRAowuqDBvjRbYC5Ig7dDMg9eDlmISdf7WnQ6XN4wEJLXQd7nsloPyo="
    # p12 certs
    - secure: "SFgvW0GUQcNXaoU1DUQEdoduLZaQAE2yyXCobXFoKkApoF5ssyv0PE8pWBfN9GkBVJsuGh1j/ky17dsVbkvBJKdj+jUgS1f6woDV5v7e6jdt2CmtA3RFzC2bmGR4lUE7IRcx0l4puKW4mI9gB2nKIVEZ7GqeWy0ziD/I2Yv9eoJ6ldqk75yNqja/M9PDolZGTqx7g/7kHmsO7CTU4/+g67enrM5jICk1/pr7Y53ofqSuScTboQ0rhrway5x+Rb23lDB1DwtFGvQorI4dTEnyi3IG5KBy2LAifPLtyj4hx/qDA3YzznrCpI2rQ82Hd3gRPkP/MNrGofbXltRIqbzR7J2hKPYDpg/UCZFyZDo7XaYSj9FuBcPhU0O0FHTAul0dBaHZX3coU51K/ifKJP4hILeV6yPHsuHm1QdlcoMqeax16A8rmdvNigxGJUHZIl1Lp+157WPL4PiSOLsdAOZ4CY1zPKew52WZcABQnlwKwqEKtpiZoqsST3KdNT+BTy42racp+g7nt/dmnkASNvx0xV+ngqG8cnhEYocDJilC5TBQXi7VWQbLQWvJiMbLoBjoMi6Mhoper/F90nuUZkUsQO5j44iZNP6OBDrc9ppPOT/r/2AnZFYg6cJtyvrPjOVEuDOo5VXXT8nz1QLLPUMzK2Xr1NWEaOyfUBFJ9fI2VjE="
install:
- true
script:
- sudo mount -o remount,exec,size=4G,mode=755 /run/user || true    ## Travis-specific hack.
- nix-env -iA nixpkgs.bashInteractive
- scripts/build-installer-unix.sh "$VERSION" "$CARDANO_SL_BRANCH"
     --build-id       "$TRAVIS_BUILD_NUMBER"
     --travis-pr      "$TRAVIS_PULL_REQUEST"
     --nix-path       "$NIX_PATH"
notifications:
  slack:
    secure: hfzreJ033RxFI2UYtcGJ+MFgQX08UyUnQwhb8X8CuVuIZXDWhxz9JLMEUuL6QqogtffbiqfqIhyDwZ0PsE3aEJaHQAQ7lxJkMjZFU/o+CYvHBQy+WYCa/sFM0C8cEXn3Wb/LmhjvtKAgF302tnD5PAPglZTGtCJHpihKG/Wc+YwF2aFSon0DqoMtVmwVPvhD/WlAHyszARsE9C7jH7jN43gwupAmwj7QLH+kd96HKrrc2ItgMS0f5ucFnpM900c9LwhE5StxVdgTXLnogWQKcd1f4DwTNoXfS3Dy6VJkKj049VScvavcFcVPBL9xU62SMMy/eS/yRcHZkxJehUi16aoir2GXNZOKjQVQ85zEQofQgkR+b4roJJmtWJuCoyE0nptoHgDi4BlLwFuC1g7pkngtLvo3BrG3IjhV+s7QuhxFA9aA8MBQDTRBQNeZdU2I/iwJaYsggGQ2JYA/B2AE4C0sentbegGumsY4fah6HVQGOOZoCl3k9fmMDS42/D55kdteRAQBZBlixLHMXTsMf90jcJJGi/vkzVEnhby63RdTRNDW6MBA6RgvUIpI0VQgAIEM8LFHMNeHMYLoj++NnSI3gCrX8zi8nrnCUJmpCQ89WLDRbVy3rFltgcd7ds8SlRxMtSXCO9lulq/Q6Gk65mRhuq/My0FqBbT+DQUBg04=
deploy:
  provider: s3
  access_key_id: AKIAJKSJR3FUN3CWKC5Q
  secret_access_key:
    secure: KL0IpBTLy54CC6w48E7t19uEME1lcdWLZ1RP0qz7jm9A0J58RnBn4VqQL86vXZZZF3L6s4BM5bsD+mOXQ88ePzL4UNL0swJijFI4jh1cv5RsOpoFJc5ULxQWm/ybGqKt2I9kF0TRwI23ilKkxz531cRBmoIbKSDEbDr8Tn7n1gU9ubhAJTI0/Gy1jnrVwQejoZMTEpJJcti1o046wJd0GEJpA88dXPjvi3WXMBcQ1acRxd5tkEjLooScD7CijdUgHTGZC/HvRLY+6SdI8pHaB8/yhli87MBODqpdMstV9zPZI2bJiUDPNaFL+goGA1+4CQnmfyBNfHijDnuBMNTUcj00WHCMJcuLcXM42fli6gO2iivNEe8pz+3Jvz3142hJL8seHm9//QDsGZg7HUYYiPGbDSmug8knh9Zsk8QZUtxlXBNvQqZe2Q289cGzW9Hoo+tNgCvpaUWkBNe/XUXTI2HoE5XkrziRwyVLaXj5Yz7ncjMkwIljrLCxuDS3dT53lwxK7NkLmWovp8r0gL/8szoqTMdKLPNQXOa9dknlW9L905PKOjON1F5SCHc0JKREnQQFNrbx4X1bjVa++Fv6Ix42XBvn7h2MT3NorjSlvyKwBTUeQf5bYD6603Q9YCqsZgEnG0uB3yWvgFXQ0PKH/5htjBwWWQJ4PxLe+mhZ9Jw=
  bucket: daedalus-travis
  region: eu-central-1
  local_dir: installers/dist
  skip_cleanup: true
  acl: public_read
  on:
    all_branches: true<|MERGE_RESOLUTION|>--- conflicted
+++ resolved
@@ -7,11 +7,7 @@
     osx_image: xcode8.3
 env:
   global:
-<<<<<<< HEAD
     - VERSION=0.5
-=======
-    - VERSION=0.3
->>>>>>> ef5a455f
     - CARDANO_SL_BRANCH=cardano-sl-0.5
       # NOTE: when bumping nixpkgs, also update default.nix
     - NIX_PATH=nixpkgs=https://github.com/NixOS/nixpkgs/archive/48ecdcf5980a6504cd3b884b121e29efb2fb83dc.tar.gz
