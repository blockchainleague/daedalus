// @flow
import AdaApi from './ada/index';
import EtcApi from './etc/index';
import LocalStorageApi from './localStorage/index';

<<<<<<< HEAD
// REQUEST & RESPONSE TYPES

export type GetWalletsResponse = Wallet[];

export type GetAddressesResponse = {
  accountId: ?string,
  addresses: WalletAddress[],
};

export type GetAddressesRequest = {
  walletId: string,
};

export type CreateAddressResponse = WalletAddress;

export type CreateAddressRequest = {
  accountId: string,
  password: ?string,
};

export type GetTransactionsRequest = {
  walletId: string,
  searchTerm: string,
  skip: number,
  limit: number,
};

export type GetTransactionsResponse = {
  transactions: WalletTransaction[],
  total: number,
};

export type CreateWalletRequest = {
  name: string,
  mnemonic: string,
  password: ?string,
};

export type CreateWalletResponse = Wallet;

export type DeleteWalletRequest = {
  walletId: string,
};

export type DeleteWalletResponse = boolean;

export type CreateTransactionRequest = {
  sender: string,
  receiver: string,
  amount: string,
  password: ?string,
};

export type CreateTransactionResponse = WalletTransaction;

export type GetWalletRecoveryPhraseRequest = {
  walletId: string,
};

export type GetWalletRecoveryPhraseResponse = string[];

export type RestoreWalletRequest = {
  recoveryPhrase: string,
  walletName: string,
  walletPassword: ?string,
};

export type RestoreWalletResponse = Wallet;

export type UpdateWalletRequest = {
  walletId: string,
  name: string,
  assurance: string,
};

export type UpdateWalletResponse = Wallet;

export type RedeemAdaRequest = {
  redemptionCode: string,
  accountId: string,
  walletPassword: ?string,
};

export type RedeemAdaResponse = Wallet;

export type RedeemPaperVendedAdaRequest = {
  shieldedRedemptionKey: string,
  mnemonics: string,
  accountId: string,
  walletPassword: ?string,
};

export type RedeemPaperVendedAdaResponse = RedeemPaperVendedAdaRequest;

export type ImportWalletFromKeyRequest = {
  filePath: string,
  walletPassword: ?string,
};

export type ImportWalletFromKeyResponse = Wallet;

export type ImportWalletFromFileRequest = {
  filePath: string,
  walletPassword: ?string,
  walletName: ?string,
};

export type ImportWalletFromFileResponse = Wallet;

export type GetSyncProgressResponse = {
  localDifficulty: number,
  networkDifficulty: number
};

export type GetLocalTimeDifferenceResponse = number;

export type NextUpdateResponse = {
  version: string,
};

export type PostponeUpdateResponse = void;

export type ApplyUpdateResponse = void;

export type UpdateWalletPasswordRequest = {
  walletId: string,
  oldPassword: ?string,
  newPassword: ?string,
};

export type UpdateWalletPasswordResponse = boolean;

export type TransactionFeeRequest = {
  sender: string,
  receiver: string,
  amount: string,
};

export type TransactionFeeResponse = BigNumber;

export type ExportWalletToFileRequest = {
  walletId: string,
  filePath: string,
  password: ?string
};

export type ExportWalletToFileResponse = {};

// API INTERFACE
/* eslint-disable max-len */
export type Api = {
  notify(onSuccess: Function, onError?: Function): void,
  reset(): void,
  getWallets(): Promise<GetWalletsResponse>,
  getAddresses(): Promise<GetAddressesResponse>,
  getTransactions(request: GetTransactionsRequest): Promise<GetTransactionsResponse>,
  createWallet(request: CreateWalletRequest): Promise<CreateWalletResponse>,
  deleteWallet(request: DeleteWalletRequest): Promise<DeleteWalletResponse>,
  createTransaction(request: CreateTransactionRequest): Promise<CreateTransactionResponse>,
  createAddress(request: CreateAddressRequest): Promise<CreateAddressResponse>,
  isValidAddress(address: string): Promise<boolean>,
  isValidMnemonic(mnemonic: string): Promise<boolean>,
  isValidRedemptionKey(mnemonic: string): Promise<boolean>,
  isValidRedemptionMnemonic(mnemonic: string): Promise<boolean>,
  isValidPaperVendRedemptionKey(mnemonic: string): Promise<boolean>,
  getWalletRecoveryPhrase(request: GetWalletRecoveryPhraseRequest): Promise<GetWalletRecoveryPhraseResponse>,
  restoreWallet(request: RestoreWalletRequest): Promise<RestoreWalletResponse>,
  importWalletFromKey(request: ImportWalletFromKeyRequest): Promise<ImportWalletFromKeyResponse>,
  importWalletFromFile(request: ImportWalletFromFileRequest): Promise<ImportWalletFromFileResponse>,
  redeemAda(request: RedeemAdaRequest): Promise<RedeemAdaResponse>,
  redeemPaperVendedAda(request: RedeemPaperVendedAdaRequest): Promise<RedeemPaperVendedAdaResponse>,
  generateMnemonic(): string,
  nextUpdate(): Promise<NextUpdateResponse>,
  postponeUpdate(): PostponeUpdateResponse,
  applyUpdate(): ApplyUpdateResponse,
  getSyncProgress(): Promise<GetSyncProgressResponse>,
  getLocalTimeDifference(): Promise<GetLocalTimeDifferenceResponse>,
  setUserLocale(locale: string): Promise<string>,
  getUserLocale(): Promise<string>,
  setTermsOfUseAcceptance(): Promise<boolean>,
  getTermsOfUseAcceptance(): Promise<boolean>,
  setSendLogsChoice(sendLogs: boolean): Promise<boolean>,
  getSendLogsChoice(): Promise<boolean>,
  updateWallet(request: UpdateWalletRequest): Promise<UpdateWalletResponse>,
  updateWalletPassword(request: UpdateWalletPasswordRequest): Promise<UpdateWalletPasswordResponse>,
  calculateTransactionFee(request: TransactionFeeRequest): Promise<TransactionFeeResponse>,
  testReset(): void,
  exportWalletToFile(request: ExportWalletToFileRequest): Promise<ExportWalletToFileResponse>,
  setUserTheme(theme: string): Promise<string>,
  getUserTheme(): Promise<string>,
=======
export type Api = {
  ada: AdaApi,
  etc: EtcApi,
  localStorage: LocalStorageApi,
>>>>>>> 65291437
};

export const setupApi = (): Api => ({
  ada: new AdaApi(),
  etc: new EtcApi(),
  localStorage: new LocalStorageApi(),
});<|MERGE_RESOLUTION|>--- conflicted
+++ resolved
@@ -3,203 +3,10 @@
 import EtcApi from './etc/index';
 import LocalStorageApi from './localStorage/index';
 
-<<<<<<< HEAD
-// REQUEST & RESPONSE TYPES
-
-export type GetWalletsResponse = Wallet[];
-
-export type GetAddressesResponse = {
-  accountId: ?string,
-  addresses: WalletAddress[],
-};
-
-export type GetAddressesRequest = {
-  walletId: string,
-};
-
-export type CreateAddressResponse = WalletAddress;
-
-export type CreateAddressRequest = {
-  accountId: string,
-  password: ?string,
-};
-
-export type GetTransactionsRequest = {
-  walletId: string,
-  searchTerm: string,
-  skip: number,
-  limit: number,
-};
-
-export type GetTransactionsResponse = {
-  transactions: WalletTransaction[],
-  total: number,
-};
-
-export type CreateWalletRequest = {
-  name: string,
-  mnemonic: string,
-  password: ?string,
-};
-
-export type CreateWalletResponse = Wallet;
-
-export type DeleteWalletRequest = {
-  walletId: string,
-};
-
-export type DeleteWalletResponse = boolean;
-
-export type CreateTransactionRequest = {
-  sender: string,
-  receiver: string,
-  amount: string,
-  password: ?string,
-};
-
-export type CreateTransactionResponse = WalletTransaction;
-
-export type GetWalletRecoveryPhraseRequest = {
-  walletId: string,
-};
-
-export type GetWalletRecoveryPhraseResponse = string[];
-
-export type RestoreWalletRequest = {
-  recoveryPhrase: string,
-  walletName: string,
-  walletPassword: ?string,
-};
-
-export type RestoreWalletResponse = Wallet;
-
-export type UpdateWalletRequest = {
-  walletId: string,
-  name: string,
-  assurance: string,
-};
-
-export type UpdateWalletResponse = Wallet;
-
-export type RedeemAdaRequest = {
-  redemptionCode: string,
-  accountId: string,
-  walletPassword: ?string,
-};
-
-export type RedeemAdaResponse = Wallet;
-
-export type RedeemPaperVendedAdaRequest = {
-  shieldedRedemptionKey: string,
-  mnemonics: string,
-  accountId: string,
-  walletPassword: ?string,
-};
-
-export type RedeemPaperVendedAdaResponse = RedeemPaperVendedAdaRequest;
-
-export type ImportWalletFromKeyRequest = {
-  filePath: string,
-  walletPassword: ?string,
-};
-
-export type ImportWalletFromKeyResponse = Wallet;
-
-export type ImportWalletFromFileRequest = {
-  filePath: string,
-  walletPassword: ?string,
-  walletName: ?string,
-};
-
-export type ImportWalletFromFileResponse = Wallet;
-
-export type GetSyncProgressResponse = {
-  localDifficulty: number,
-  networkDifficulty: number
-};
-
-export type GetLocalTimeDifferenceResponse = number;
-
-export type NextUpdateResponse = {
-  version: string,
-};
-
-export type PostponeUpdateResponse = void;
-
-export type ApplyUpdateResponse = void;
-
-export type UpdateWalletPasswordRequest = {
-  walletId: string,
-  oldPassword: ?string,
-  newPassword: ?string,
-};
-
-export type UpdateWalletPasswordResponse = boolean;
-
-export type TransactionFeeRequest = {
-  sender: string,
-  receiver: string,
-  amount: string,
-};
-
-export type TransactionFeeResponse = BigNumber;
-
-export type ExportWalletToFileRequest = {
-  walletId: string,
-  filePath: string,
-  password: ?string
-};
-
-export type ExportWalletToFileResponse = {};
-
-// API INTERFACE
-/* eslint-disable max-len */
-export type Api = {
-  notify(onSuccess: Function, onError?: Function): void,
-  reset(): void,
-  getWallets(): Promise<GetWalletsResponse>,
-  getAddresses(): Promise<GetAddressesResponse>,
-  getTransactions(request: GetTransactionsRequest): Promise<GetTransactionsResponse>,
-  createWallet(request: CreateWalletRequest): Promise<CreateWalletResponse>,
-  deleteWallet(request: DeleteWalletRequest): Promise<DeleteWalletResponse>,
-  createTransaction(request: CreateTransactionRequest): Promise<CreateTransactionResponse>,
-  createAddress(request: CreateAddressRequest): Promise<CreateAddressResponse>,
-  isValidAddress(address: string): Promise<boolean>,
-  isValidMnemonic(mnemonic: string): Promise<boolean>,
-  isValidRedemptionKey(mnemonic: string): Promise<boolean>,
-  isValidRedemptionMnemonic(mnemonic: string): Promise<boolean>,
-  isValidPaperVendRedemptionKey(mnemonic: string): Promise<boolean>,
-  getWalletRecoveryPhrase(request: GetWalletRecoveryPhraseRequest): Promise<GetWalletRecoveryPhraseResponse>,
-  restoreWallet(request: RestoreWalletRequest): Promise<RestoreWalletResponse>,
-  importWalletFromKey(request: ImportWalletFromKeyRequest): Promise<ImportWalletFromKeyResponse>,
-  importWalletFromFile(request: ImportWalletFromFileRequest): Promise<ImportWalletFromFileResponse>,
-  redeemAda(request: RedeemAdaRequest): Promise<RedeemAdaResponse>,
-  redeemPaperVendedAda(request: RedeemPaperVendedAdaRequest): Promise<RedeemPaperVendedAdaResponse>,
-  generateMnemonic(): string,
-  nextUpdate(): Promise<NextUpdateResponse>,
-  postponeUpdate(): PostponeUpdateResponse,
-  applyUpdate(): ApplyUpdateResponse,
-  getSyncProgress(): Promise<GetSyncProgressResponse>,
-  getLocalTimeDifference(): Promise<GetLocalTimeDifferenceResponse>,
-  setUserLocale(locale: string): Promise<string>,
-  getUserLocale(): Promise<string>,
-  setTermsOfUseAcceptance(): Promise<boolean>,
-  getTermsOfUseAcceptance(): Promise<boolean>,
-  setSendLogsChoice(sendLogs: boolean): Promise<boolean>,
-  getSendLogsChoice(): Promise<boolean>,
-  updateWallet(request: UpdateWalletRequest): Promise<UpdateWalletResponse>,
-  updateWalletPassword(request: UpdateWalletPasswordRequest): Promise<UpdateWalletPasswordResponse>,
-  calculateTransactionFee(request: TransactionFeeRequest): Promise<TransactionFeeResponse>,
-  testReset(): void,
-  exportWalletToFile(request: ExportWalletToFileRequest): Promise<ExportWalletToFileResponse>,
-  setUserTheme(theme: string): Promise<string>,
-  getUserTheme(): Promise<string>,
-=======
 export type Api = {
   ada: AdaApi,
   etc: EtcApi,
   localStorage: LocalStorageApi,
->>>>>>> 65291437
 };
 
 export const setupApi = (): Api => ({
