--- conflicted
+++ resolved
@@ -644,8 +644,6 @@
     }
   }
 
-<<<<<<< HEAD
-=======
   async calculateTransactionFee(request: TransactionFeeRequest): Promise<TransactionFeeResponse> {
     Logger.debug('CardanoClientApi::TransactionFee called: ' + stringifyData(request));
     try {
@@ -661,7 +659,6 @@
     }
   }
 
->>>>>>> 8b02e938
   async testReset() {
     Logger.debug('CardanoClientApi::testReset called');
     await unsetUserLocaleFromLocalStorage(); // TODO: remove after saving locale to API is restored
