--- conflicted
+++ resolved
@@ -137,7 +137,24 @@
     return ClientApi.generateMnemonic().split(' ');
   }
 
-<<<<<<< HEAD
+  // PRIVATE
+
+  _onNotify = (rawMessage) => {
+    console.debug('CardanoClientApi::notify message: ', rawMessage);
+    // TODO: "ConnectionClosed" messages are not JSON parsable … so we need to catch that case here!
+    let message = rawMessage;
+    if (message !== "ConnectionClosed") {
+      message = JSON.parse(rawMessage);
+    }
+    this.notifyCallbacks.forEach(cb => cb.message(message));
+  };
+
+  _onNotifyError = (error) => {
+    console.debug('CardanoClientApi::notify error: ', error);
+    this.notifyCallbacks.forEach(cb => cb.error(error));
+  };
+
+
   async nextUpdate() {
     console.debug('CardanoClientApi::nextUpdate called');
     let nextUpdate = null;
@@ -186,23 +203,4 @@
     await ClientApi.applyUpdate();
     ipcRenderer.send('kill-process');
   }
-=======
-  // PRIVATE
-
-  _onNotify = (rawMessage) => {
-    console.debug('CardanoClientApi::notify message: ', rawMessage);
-    // TODO: "ConnectionClosed" messages are not JSON parsable … so we need to catch that case here!
-    let message = rawMessage;
-    if (message !== "ConnectionClosed") {
-      message = JSON.parse(rawMessage);
-    }
-    this.notifyCallbacks.forEach(cb => cb.message(message));
-  };
-
-  _onNotifyError = (error) => {
-    console.debug('CardanoClientApi::notify error: ', error);
-    this.notifyCallbacks.forEach(cb => cb.error(error));
-  };
-
->>>>>>> 10f39215
 }