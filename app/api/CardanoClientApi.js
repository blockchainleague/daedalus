--- conflicted
+++ resolved
@@ -194,11 +194,7 @@
       Log.debug('CardanoClientApi::restoreWallet success');
       return _createWalletFromServerData(restoredWallet);
     } catch (error) {
-<<<<<<< HEAD
-      Log.error('Error restoring a wallet', error);
-=======
       Log.error('CardanoClientApi::restoreWallet error: ', error);
->>>>>>> 788ed49c
       // TODO: backend will return something different here, if multiple wallets
       // are restored from the key and if there are duplicate wallets we will get
       // some kind of error and present the user with message that some wallets
@@ -362,11 +358,7 @@
       Log.debug('CardanoClientApi::updateLocale success: ', locale);
       return locale;
     } catch (error) {
-<<<<<<< HEAD
-      Log.error('Error setting user locale to local storage', error);
-=======
       Log.error('CardanoClientApi::updateLocale error: ', error);
->>>>>>> 788ed49c
       throw new GenericApiError();
     }
   }
@@ -378,11 +370,7 @@
       Log.debug('CardanoClientApi::getLocale success: ', locale);
       return locale;
     } catch (error) {
-<<<<<<< HEAD
-      Log.error('Error reading user locale from local storage', error);
-=======
       Log.error('CardanoClientApi::getLocale error: ', error);
->>>>>>> 788ed49c
       throw new GenericApiError();
     }
   }
@@ -395,11 +383,7 @@
       Log.debug('CardanoClientApi::updateWallet success: ', response);
       return response;
     } catch (error) {
-<<<<<<< HEAD
-      Log.error('Error updating a wallet', error);
-=======
       Log.error('CardanoClientApi::updateWallet error: ', error);
->>>>>>> 788ed49c
       throw new GenericApiError();
     }
   }
