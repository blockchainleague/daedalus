// @flow
import localStorage from 'electron-json-storage';
import ClientApi from 'daedalus-client-api';
import { action } from 'mobx';
import { ipcRenderer } from 'electron';
import Log from 'electron-log';
import BigNumber from 'bignumber.js';
import Wallet from '../domain/Wallet';
import WalletTransaction from '../domain/WalletTransaction';
import type {
  CreateWalletRequest,
  GetTransactionsRequest,
  CreateTransactionRequest,
  RestoreWalletRequest,
  UpdateWalletRequest,
  RedeemAdaRequest,
  ImportKeyRequest,
  DeleteWalletRequest,
  RedeemPaperVendedAdaRequest,
  ChangeWalletPasswordRequest,
  ChangeWalletPasswordResponse,
  SetWalletPasswordRequest,
  SetWalletPasswordResponse,
} from './index';
import {
  // ApiMethodNotYetImplementedError,
  GenericApiError,
  WalletAlreadyRestoredError,
  RedeemAdaError,
  WalletKeyImportError,
  NotEnoughMoneyToSendError,
} from './errors';
import type { AssuranceModeOption } from '../types/transactionAssuranceTypes';
import { LOVELACES_PER_ADA } from '../config/numbersConfig';

// const notYetImplemented = () => new Promise((_, reject) => {
//   reject(new ApiMethodNotYetImplementedError());
// });

// Commented out helper code for testing async APIs
// (async () => {
//   const result = await ClientApi.nextUpdate();
//   console.log('nextUpdate', result);
// })();

// Commented out helper code for testing sync APIs
// (() => {
//   const result = ClientApi.isValidRedeemCode('HSoXEnt9X541uHvtzBpy8vKfTo1C9TkAX3wat2c6ikg=');
//   console.log('isValidRedeemCode', result);
// })();

const getUserLocaleFromLocalStorage = () => new Promise((resolve, reject) => {
  localStorage.get('userLocale', (error, response) => {
    if (error) return reject(error);
    if (!response.locale) return resolve('');
    resolve(response.locale);
  });
});

const setUserLocaleInLocalStorage = (locale) => new Promise((resolve, reject) => {
  localStorage.set('userLocale', { locale }, (error) => {
    if (error) return reject(error);
    resolve();
  });
});

const unsetUserLocaleInLocalStorage = () => new Promise((resolve) => {
  localStorage.remove('userLocale', () => {
    resolve();
  });
});

export default class CardanoClientApi {

  notifyCallbacks = [];

  constructor() {
    ClientApi.notify(this._onNotify, this._onNotifyError);
  }

  notify(onSuccess: Function, onError: Function = () => {}) {
    this.notifyCallbacks.push({ message: onSuccess, error: onError });
  }

  reset() {
    this.notifyCallbacks = [];
  }

  async getWallets() {
    Log.debug('CardanoClientApi::getWallets called');
    try {
      const response = await ClientApi.getWallets();
      Log.debug('CardanoClientApi::getWallets success: ', JSON.stringify(response, null, 2));
      return response.map(data => _createWalletFromServerData(data));
    } catch (error) {
      Log.error('CardanoClientApi::getWallets error: ', error);
      throw new GenericApiError();
    }
  }

<<<<<<< HEAD
  async getTransactions(request: GetTransactionsRequest) {
    Log.debug('CardanoClientApi::searchHistory called: ', request);
=======
  async getTransactions(request: getTransactionsRequest) {
    Log.debug('CardanoClientApi::searchHistory called: ', JSON.stringify(request, null, 2));
>>>>>>> 7670173b
    const { walletId, searchTerm, skip, limit } = request;
    try {
      const history = await ClientApi.searchHistory(walletId, searchTerm, skip, limit);
      Log.debug('CardanoClientApi::searchHistory success: ', JSON.stringify(history, null, 2));
      return new Promise((resolve) => resolve({
        transactions: history[0].map(data => _createTransactionFromServerData(data, walletId)),
        total: history[1]
      }));
    } catch (error) {
      Log.error('CardanoClientApi::searchHistory error: ', error);
      throw new GenericApiError();
    }
  }

  async createWallet(request: CreateWalletRequest) {
    Log.debug('CardanoClientApi::createWallet called');
    try {
      const response = await ClientApi.newWallet('CWTPersonal', 'ADA', request.name, request.mnemonic);
      Log.debug('CardanoClientApi::createWallet success: ', JSON.stringify(response, null, 2));
      return _createWalletFromServerData(response);
    } catch (error) {
      Log.error('CardanoClientApi::createWallet error: ', error);
      throw new GenericApiError();
    }
  }

<<<<<<< HEAD
  async deleteWallet(request: DeleteWalletRequest) {
    Log.debug('CardanoClientApi::deleteWallet called: ', request);
=======
  async deleteWallet(request: deleteWalletRequest) {
    Log.debug('CardanoClientApi::deleteWallet called: ', JSON.stringify(request, null, 2));
>>>>>>> 7670173b
    try {
      await ClientApi.deleteWallet(request.walletId);
      Log.debug('CardanoClientApi::deleteWallet success: ', JSON.stringify(request, null, 2));
      return true;
    } catch (error) {
      Log.error('CardanoClientApi::deleteWallet error: ', error);
      throw new GenericApiError();
    }
  }

<<<<<<< HEAD
  async createTransaction(request: CreateTransactionRequest) {
    Log.debug('CardanoClientApi::createTransaction called: ', request);
=======
  async createTransaction(request: createTransactionRequest) {
    Log.debug('CardanoClientApi::createTransaction called: ', JSON.stringify(request, null, 2));
>>>>>>> 7670173b
    const { sender, receiver, amount, currency } = request;
    const description = 'no description provided';
    const title = 'no title provided';
    try {
      const response = await ClientApi.sendExtended(
        sender, receiver, amount, currency, title, description
      );
      Log.debug('CardanoClientApi::createTransaction success: ', JSON.stringify(response, null, 2));
      return _createTransactionFromServerData(response);
    } catch (error) {
      Log.error('CardanoClientApi::createTransaction error: ', error);
      if (error.message.includes('Not enough money to send')) {
        throw new NotEnoughMoneyToSendError();
      }
      throw new GenericApiError();
    }
  }

  isValidAddress(currency: string, address: string): Promise<boolean> {
    return ClientApi.isValidAddress(currency, address);
  }

  isValidMnemonic(mnemonic: string): Promise<boolean> { // eslint-disable-line
    return ClientApi.isValidMnemonic(12, mnemonic);
  }

  isValidRedemptionKey(mnemonic: string): Promise<boolean> {
    return ClientApi.isValidRedemptionKey(mnemonic);
  }

  isValidPaperVendRedemptionKey(redeemCode: string): Promise<boolean> {
    return ClientApi.isValidPaperVendRedemptionKey(redeemCode);
  }

  isValidRedemptionMnemonic(mnemonic: string): Promise<boolean> {
    return ClientApi.isValidMnemonic(9, mnemonic);
  }

  getWalletRecoveryPhrase() {
    Log.debug('CardanoClientApi::getWalletRecoveryPhrase called');
    try {
      const response = new Promise((resolve) => resolve(ClientApi.generateMnemonic().split(' ')));
      Log.debug('CardanoClientApi::getWalletRecoveryPhrase success');
      return response;
    } catch (error) {
      Log.error('CardanoClientApi::getWalletRecoveryPhrase error: ', error);
      throw new GenericApiError();
    }
  }

  async restoreWallet(request: RestoreWalletRequest) {
    Log.debug('CardanoClientApi::restoreWallet called');
    const { recoveryPhrase, walletName } = request;
    try {
      const restoredWallet = await ClientApi.restoreWallet('CWTPersonal', 'ADA', walletName, recoveryPhrase);
      Log.debug('CardanoClientApi::restoreWallet success');
      return _createWalletFromServerData(restoredWallet);
    } catch (error) {
      Log.error('CardanoClientApi::restoreWallet error: ', error);
      // TODO: backend will return something different here, if multiple wallets
      // are restored from the key and if there are duplicate wallets we will get
      // some kind of error and present the user with message that some wallets
      // where not imported/restored if some where. if no wallets are imported
      // we will error out completely with throw block below
      if (error.message.includes('Wallet with that mnemonics already exists')) {
        throw new WalletAlreadyRestoredError();
      }
      // We don't know what the problem was -> throw generic error
      throw new GenericApiError();
    }
  }

  async importWalletFromKey(request: ImportKeyRequest) {
    Log.debug('CardanoClientApi::importWalletFromKey called');
    try {
      const importedWallet = await ClientApi.importKey(request.filePath);
      Log.debug('CardanoClientApi::importWalletFromKey success');
      return _createWalletFromServerData(importedWallet);
    } catch (error) {
      Log.error('CardanoClientApi::importWalletFromKey error: ', error);
      if (error.message.includes('Wallet with that mnemonics already exists')) {
        throw new WalletAlreadyRestoredError();
      }
      throw new WalletKeyImportError();
    }
  }

  async redeemAda(request: RedeemAdaRequest) {
    Log.debug('CardanoClientApi::redeemAda called');
    const { redemptionCode, walletId } = request;
    try {
      const response: ServerWalletStruct = await ClientApi.redeemAda(redemptionCode, walletId);
      Log.debug('CardanoClientApi::redeemAda success');
      return _createTransactionFromServerData(response);
    } catch (error) {
      Log.error('CardanoClientApi::redeemAda error: ', error);
      throw new RedeemAdaError();
    }
  }

  async redeemPaperVendedAda(request: RedeemPaperVendedAdaRequest) {
    Log.debug('CardanoClientApi::redeemAdaPaperVend called');
    const { shieldedRedemptionKey, mnemonics, walletId } = request;
    try {
      const response: ServerWalletStruct =
        await ClientApi.redeemAdaPaperVend(shieldedRedemptionKey, mnemonics, walletId);
      Log.debug('CardanoClientApi::redeemAdaPaperVend success');
      return _createTransactionFromServerData(response);
    } catch (error) {
      Log.error('CardanoClientApi::redeemAdaPaperVend error: ', error);
      throw new RedeemAdaError();
    }
  }

  generateMnemonic() {
    Log.debug('CardanoClientApi::generateMnemonic called');
    try {
      const response = ClientApi.generateMnemonic().split(' ');
      Log.debug('CardanoClientApi::generateMnemonic success');
      return response;
    } catch (error) {
      Log.error('CardanoClientApi::generateMnemonic error: ', error);
      throw new GenericApiError();
    }
  }

  // PRIVATE

  _onNotify = (rawMessage: string) => {
    Log.debug('CardanoClientApi::notify message: ', rawMessage);
    // TODO: "ConnectionClosed" messages are not JSON parsable … so we need to catch that case here!
    let message = rawMessage;
    if (message !== 'ConnectionClosed') {
      message = JSON.parse(rawMessage);
    }
    this.notifyCallbacks.forEach(cb => cb.message(message));
  };

  _onNotifyError = (error: Error) => {
    Log.error('CardanoClientApi::notify error: ', error);
    this.notifyCallbacks.forEach(cb => cb.error(error));
  };

  async nextUpdate() {
    Log.debug('CardanoClientApi::nextUpdate called');
    let nextUpdate = null;
    try {
      nextUpdate = JSON.parse(await ClientApi.nextUpdate());
      Log.debug('CardanoClientApi::nextUpdate success: ', JSON.stringify(nextUpdate, null, 2));
    } catch (error) {
      Log.error('CardanoClientApi::nextUpdate error: ', error);
      // TODO: Api is trowing an error when update is not available, handle other errors
    }
    return nextUpdate;
    // TODO: remove hardcoded response after node update is tested
    // nextUpdate = {
    //   cuiSoftwareVersion: {
    //     svAppName: {
    //       getApplicationName: "cardano"
    //     },
    //     svNumber: 1
    //   },
    //   cuiBlockVesion: {
    //     bvMajor: 0,
    //     bvMinor: 1,
    //     bvAlt: 0
    //   },
    //   cuiScriptVersion: 1,
    //   cuiImplicit: false,
    //   cuiVotesFor: 2,
    //   cuiVotesAgainst: 0,
    //   cuiPositiveStake: {
    //     getCoin: 66666
    //   },
    //   cuiNegativeStake: {
    //     getCoin: 0
    //   }
    // };
    // if (nextUpdate && nextUpdate.cuiSoftwareVersion && nextUpdate.cuiSoftwareVersion.svNumber) {
    //   return { version: nextUpdate.cuiSoftwareVersion.svNumber };
    // } else if (nextUpdate) {
    //   return { version: 'Unknown' };
    // }
    // return null;
  }

  async applyUpdate() {
    Log.debug('CardanoClientApi::applyUpdate called');
    try {
      const response = await ClientApi.applyUpdate();
      Log.debug('CardanoClientApi::applyUpdate success: ', JSON.stringify(response, null, 2));
      ipcRenderer.send('kill-process');
    } catch (error) {
      Log.error('CardanoClientApi::applyUpdate error: ', error);
      throw new GenericApiError();
    }
  }

  async getSyncProgress() {
    Log.debug('CardanoClientApi::syncProgress called');
    try {
      const response = await ClientApi.syncProgress();
      Log.debug('CardanoClientApi::syncProgress success: ', JSON.stringify(response, null, 2));
      const localDifficulty = response._spLocalCD.getChainDifficulty;
      // In some cases we dont get network difficulty & we need to wait for it from the notify API
      let networkDifficulty = null;
      if (response._spNetworkCD) networkDifficulty = response._spNetworkCD.getChainDifficulty;
      return { localDifficulty, networkDifficulty };
    } catch (error) {
      Log.error('CardanoClientApi::syncProgress error: ', error);
      throw new GenericApiError();
    }
  }

  async setUserLocale(locale: string) {
    Log.debug('CardanoClientApi::updateLocale called: ', locale);
    try {
      await setUserLocaleInLocalStorage(locale);
      Log.debug('CardanoClientApi::updateLocale success: ', locale);
      return locale;
    } catch (error) {
      Log.error('CardanoClientApi::updateLocale error: ', error);
      throw new GenericApiError();
    }
  }

  async getUserLocale() {
    Log.debug('CardanoClientApi::getLocale called');
    try {
      const locale = await getUserLocaleFromLocalStorage();
      Log.debug('CardanoClientApi::getLocale success: ', locale);
      return locale;
    } catch (error) {
      Log.error('CardanoClientApi::getLocale error: ', error);
      throw new GenericApiError();
    }
  }

<<<<<<< HEAD
  async updateWallet(request: UpdateWalletRequest) {
    Log.debug('CardanoClientApi::updateWallet called: ', request);
=======
  async updateWallet(request: walletUpdateRequest) {
    Log.debug('CardanoClientApi::updateWallet called: ', JSON.stringify(request, null, 2));
>>>>>>> 7670173b
    const { walletId, type, currency, name, assurance } = request;
    try {
      const response = await ClientApi.updateWallet(walletId, type, currency, name, assurance, 0);
      Log.debug('CardanoClientApi::updateWallet success: ', JSON.stringify(response, null, 2));
      return response;
    } catch (error) {
      Log.error('CardanoClientApi::updateWallet error: ', error);
      throw new GenericApiError();
    }
  }

  // eslint-disable-next-line max-len
  changeWalletPassword(request: ChangeWalletPasswordRequest): Promise<ChangeWalletPasswordResponse> {
    return new Promise((resolve) => {
      // Fake async request here to make it more realistic
      setTimeout(() => resolve(request), 100);
    });
  }

  setWalletPassword(request: SetWalletPasswordRequest): Promise<SetWalletPasswordResponse> {
    return new Promise((resolve) => {
      // Fake async request here to make it more realistic
      setTimeout(() => resolve(request), 100);
    });
  }


  async testReset() {
    Log.debug('CardanoClientApi::testReset called');
    await unsetUserLocaleInLocalStorage(); // TODO: remove after saving locale to API is restored
    try {
      const response = await ClientApi.testReset();
      Log.debug('CardanoClientApi::testReset success: ', JSON.stringify(response, null, 2));
      return response;
    } catch (error) {
      Log.error('CardanoClientApi::testReset error: ', error);
      throw new GenericApiError();
    }
  }

  // PRIVATE

  _onNotify = (rawMessage: string) => {
    Log.debug('CardanoClientApi::notify message: ', rawMessage);
    // TODO: "ConnectionClosed" messages are not JSON parsable … so we need to catch that case here!
    let message = rawMessage;
    if (message !== 'ConnectionClosed') {
      message = JSON.parse(rawMessage);
    }
    this.notifyCallbacks.forEach(cb => cb.message(message));
  };

  _onNotifyError = (error: Error) => {
    Log.debug('CardanoClientApi::notify error: ', error);
    this.notifyCallbacks.forEach(cb => cb.error(error));
  };
}

type ServerCoinAmountStruct = {
  getCoin: number,
};

type ServerWalletStruct = {
  cwAddress: string,
  cwAmount: ServerCoinAmountStruct,
  cwMeta: {
    cwName: string,
    cwType: string,
    cwCurrency: string,
    cwUnit: number,
    cwAssurance: AssuranceModeOption,
  },
}

type ServerTransactionStruct = {
  ctId: string,
  ctType: {
    tag: string,
    contents: {
      ctmDate: Date,
      ctmTitle: ?string,
      ctmDescription: ?string,
    }
  },
  ctAmount: ServerCoinAmountStruct,
  ctConfirmations: number,
}

// ========== TRANSFORM SERVER DATA INTO FRONTEND MODELS =========

const _createWalletFromServerData = action((data: ServerWalletStruct) => (
  new Wallet({
    id: data.cwAddress,
    address: data.cwAddress,
    amount: new BigNumber(data.cwAmount.getCoin).dividedBy(LOVELACES_PER_ADA),
    type: data.cwMeta.cwType,
    currency: data.cwMeta.cwCurrency,
    name: data.cwMeta.cwName,
    assurance: data.cwMeta.cwAssurance,
    hasPassword: true, // TODO: replace with real API response
    passwordUpdateDate: new Date('2017-02-01'), // TODO: replace with real API response
  })
));

const _createTransactionFromServerData = action((data: ServerTransactionStruct) => {
  const isOutgoing = data.ctType.tag === 'CTOut';
  const coins = data.ctAmount.getCoin;
  const { ctmTitle, ctmDescription, ctmDate } = data.ctType.contents;
  return new WalletTransaction({
    id: data.ctId,
    title: ctmTitle || isOutgoing ? 'Ada sent' : 'Ada received',
    type: isOutgoing ? 'adaExpend' : 'adaIncome',
    currency: 'ada',
    amount: new BigNumber(isOutgoing ? -1 * coins : coins).dividedBy(LOVELACES_PER_ADA),
    date: new Date(ctmDate * 1000),
    description: ctmDescription || '',
    numberOfConfirmations: data.ctConfirmations,
  });
});<|MERGE_RESOLUTION|>--- conflicted
+++ resolved
@@ -98,13 +98,8 @@
     }
   }
 
-<<<<<<< HEAD
   async getTransactions(request: GetTransactionsRequest) {
-    Log.debug('CardanoClientApi::searchHistory called: ', request);
-=======
-  async getTransactions(request: getTransactionsRequest) {
     Log.debug('CardanoClientApi::searchHistory called: ', JSON.stringify(request, null, 2));
->>>>>>> 7670173b
     const { walletId, searchTerm, skip, limit } = request;
     try {
       const history = await ClientApi.searchHistory(walletId, searchTerm, skip, limit);
@@ -131,13 +126,8 @@
     }
   }
 
-<<<<<<< HEAD
   async deleteWallet(request: DeleteWalletRequest) {
-    Log.debug('CardanoClientApi::deleteWallet called: ', request);
-=======
-  async deleteWallet(request: deleteWalletRequest) {
     Log.debug('CardanoClientApi::deleteWallet called: ', JSON.stringify(request, null, 2));
->>>>>>> 7670173b
     try {
       await ClientApi.deleteWallet(request.walletId);
       Log.debug('CardanoClientApi::deleteWallet success: ', JSON.stringify(request, null, 2));
@@ -148,13 +138,8 @@
     }
   }
 
-<<<<<<< HEAD
   async createTransaction(request: CreateTransactionRequest) {
-    Log.debug('CardanoClientApi::createTransaction called: ', request);
-=======
-  async createTransaction(request: createTransactionRequest) {
     Log.debug('CardanoClientApi::createTransaction called: ', JSON.stringify(request, null, 2));
->>>>>>> 7670173b
     const { sender, receiver, amount, currency } = request;
     const description = 'no description provided';
     const title = 'no title provided';
@@ -393,13 +378,8 @@
     }
   }
 
-<<<<<<< HEAD
   async updateWallet(request: UpdateWalletRequest) {
-    Log.debug('CardanoClientApi::updateWallet called: ', request);
-=======
-  async updateWallet(request: walletUpdateRequest) {
     Log.debug('CardanoClientApi::updateWallet called: ', JSON.stringify(request, null, 2));
->>>>>>> 7670173b
     const { walletId, type, currency, name, assurance } = request;
     try {
       const response = await ClientApi.updateWallet(walletId, type, currency, name, assurance, 0);
