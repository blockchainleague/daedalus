--- conflicted
+++ resolved
@@ -58,13 +58,13 @@
 // Commented out helper code for testing async APIs
 // (async () => {
 //   const result = await ClientApi.nextUpdate();
-//   console.Logger('nextUpdate', result);
+//   console.log('nextUpdate', result);
 // })();
 
 // Commented out helper code for testing sync APIs
 // (() => {
 //   const result = ClientApi.isValidRedeemCode('HSoXEnt9X541uHvtzBpy8vKfTo1C9TkAX3wat2c6ikg=');
-//   console.Logger('isValidRedeemCode', result);
+//   console.log('isValidRedeemCode', result);
 // })();
 
 const getUserLocaleFromLocalStorage = () => new Promise((resolve, reject) => {
@@ -529,17 +529,10 @@
   }
 
   async setUserTheme(theme: string) {
-<<<<<<< HEAD
     Logger.debug('CardanoClientApi::updateTheme called: ' + theme);
     try {
       await setUserThemeInLocalStorage(theme);
       Logger.debug('CardanoClientApi::updateTheme success: ' + theme);
-=======
-    Logger.debug('CardanoClientApi::updateTheme called: ', theme);
-    try {
-      await setUserThemeInLocalStorage(theme);
-      Logger.debug('CardanoClientApi::updateTheme success: ', theme);
->>>>>>> cbcec50d
       return theme;
     } catch (error) {
       Logger.error('CardanoClientApi::updateTheme error: ' + stringifyError(error));
@@ -551,11 +544,7 @@
     Logger.debug('CardanoClientApi::getTheme called');
     try {
       const theme = await getUserThemeFromLocalStorage();
-<<<<<<< HEAD
       Logger.debug('CardanoClientApi::getTheme success: ' + theme);
-=======
-      Logger.debug('CardanoClientApi::getTheme success: ', theme);
->>>>>>> cbcec50d
       return theme;
     } catch (error) {
       Logger.error('CardanoClientApi::gettheme error: ' + stringifyError(error));
