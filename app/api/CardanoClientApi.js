// @flow
import ClientApi from 'daedalus-client-api';
import { action } from 'mobx';
import Wallet from '../domain/Wallet';
import WalletTransaction from '../domain/WalletTransaction';
import type {
  createWalletRequest,
  getTransactionsRequest,
  createTransactionRequest,
  walletRestoreRequest
} from './index';
import { user } from './fixtures';
import User from '../domain/User';
import Profile from '../domain/Profile';

const notYetImplemented = () => new Promise((resolve, reject) => reject(new Error('Api method not yet implemented')));

export default class CardanoClientApi {

  login() {
    // TODO: Implement when backend is ready for it
    return new Promise((resolve) => resolve(true));
  }

  getUser() {
    return new Promise((resolve) => {
      setTimeout(action(() => {
        resolve(new User(user.id, new Profile(user.profile)));
      }), 0);
    });
  }

  async getWallets() {
    const response = await ClientApi.getWallets();
    return response.map(data => this._createWalletFromData(data));
  }

  async getTransactions({ walletId, searchTerm, skip, limit }: getTransactionsRequest) {
    const history = await ClientApi.searchHistory(walletId, searchTerm, skip, limit);
    return new Promise((resolve) => resolve({
      transactions: history[0].map(data => this._createTransactionFromData(data, walletId)),
      total: history[1]
    }));
  }

  createUser() {
    return notYetImplemented();
  }

  async createWallet(request: createWalletRequest) {
<<<<<<< HEAD
    const response = await ClientApi.newWallet('CWTPersonal', 'ADA', request.name, request.mnemonic)();
=======
    const response = await ClientApi.newWallet('CWTPersonal', 'ADA', request.name, request.mnemonic);
>>>>>>> 198822ba
    return this._createWalletFromData(response);
  }

  async createTransaction(request: createTransactionRequest) {
    const { sender, receiver, amount, currency, title } = request;
    let { description } = request;
    if (!description) description = 'no description provided';
    const response = await ClientApi.sendExtended(sender, receiver, amount, currency, title, description);
    return this._createTransactionFromData(response);
  }

  isValidAddress(currency: string, address: string) {
    return ClientApi.isValidAddress(currency, address);
  }

  updateProfileField() {
    return notYetImplemented();
  }

  @action _createWalletFromData(data) {
    return new Wallet({
      id: data.cwAddress,
      address: data.cwAddress,
      amount: data.cwAmount.getCoin,
      type: data.cwMeta.cwType,
      currency: data.cwMeta.cwCurrency,
      name: data.cwMeta.cwName,
    });
  }

  @action _createTransactionFromData(data) {
    const isOutgoing = data.ctType.tag === 'CTOut';
    const coins = data.ctAmount.getCoin;
    let { ctmTitle, ctmDescription, ctmDate } = data.ctType.contents;
    if (!ctmTitle) ctmTitle = 'Incoming Money';
    return new WalletTransaction({
      id: data.ctId,
      title: ctmTitle,
      type: isOutgoing ? 'adaExpend' : 'adaIncome',
      currency: 'ada',
      amount: isOutgoing ? -1 * coins : coins,
      date: new Date(ctmDate * 1000),
      description: ctmDescription,
    });
  }

  getWalletRecoveryPhrase() {
    return new Promise((resolve) => resolve(ClientApi.generateMnemonic().split(' ')));
  }

  async restoreWallet({ recoveryPhrase, walletName }: walletRestoreRequest) {
    return await ClientApi.restoreWallet('CWTPersonal', 'ADA', walletName, recoveryPhrase);
  }
}<|MERGE_RESOLUTION|>--- conflicted
+++ resolved
@@ -48,11 +48,7 @@
   }
 
   async createWallet(request: createWalletRequest) {
-<<<<<<< HEAD
-    const response = await ClientApi.newWallet('CWTPersonal', 'ADA', request.name, request.mnemonic)();
-=======
     const response = await ClientApi.newWallet('CWTPersonal', 'ADA', request.name, request.mnemonic);
->>>>>>> 198822ba
     return this._createWalletFromData(response);
   }
 
