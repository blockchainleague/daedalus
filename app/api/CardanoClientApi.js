// @flow
import ClientApi from 'daedalus-client-api';
import { action } from 'mobx';
import Wallet from '../domain/Wallet';
import WalletTransaction from '../domain/WalletTransaction';
import type {
  createWalletRequest,
  getTransactionsRequest,
  createTransactionRequest,
  walletRestoreRequest
} from './index';
import { user } from './fixtures';
import User from '../domain/User';
import Profile from '../domain/Profile';
import { WalletAlreadyRestoredError } from './errors';

const notYetImplemented = () => new Promise((resolve, reject) => reject(new Error('Api method not yet implemented')));

export default class CardanoClientApi {

  login() {
    // TODO: Implement when backend is ready for it
    return new Promise((resolve) => resolve(true));
  }

  getUser() {
    return new Promise((resolve) => {
      setTimeout(action(() => {
        resolve(new User(user.id, new Profile(user.profile)));
      }), 0);
    });
  }

  async getWallets() {
    const response = await ClientApi.getWallets();
    return response.map(data => this._createWalletFromData(data));
  }

  async getTransactions({ walletId, searchTerm, skip, limit }: getTransactionsRequest) {
    const history = await ClientApi.searchHistory(walletId, searchTerm, skip, limit);
    return new Promise((resolve) => resolve({
      transactions: history[0].map(data => this._createTransactionFromData(data, walletId)),
      total: history[1]
    }));
  }

  createUser() {
    return notYetImplemented();
  }

  async createWallet(request: createWalletRequest) {
    const response = await ClientApi.newWallet('CWTPersonal', 'ADA', request.name, request.mnemonic);
    return this._createWalletFromData(response);
  }

  async createTransaction(request: createTransactionRequest) {
    const { sender, receiver, amount, currency, title } = request;
    let { description } = request;
    if (!description) description = 'no description provided';
    const response = await ClientApi.sendExtended(sender, receiver, amount, currency, title, description);
    return this._createTransactionFromData(response);
  }

  isValidAddress(currency: string, address: string) {
    return ClientApi.isValidAddress(currency, address);
  }

  updateProfileField() {
    return notYetImplemented();
  }

  @action _createWalletFromData(data) {
    return new Wallet({
      id: data.cwAddress,
      address: data.cwAddress,
      amount: data.cwAmount.getCoin,
      type: data.cwMeta.cwType,
      currency: data.cwMeta.cwCurrency,
      name: data.cwMeta.cwName,
    });
  }

  @action _createTransactionFromData(data) {
    const isOutgoing = data.ctType.tag === 'CTOut';
    const coins = data.ctAmount.getCoin;
    let { ctmTitle, ctmDescription, ctmDate } = data.ctType.contents;
    if (!ctmTitle) ctmTitle = 'Incoming Money';
    return new WalletTransaction({
      id: data.ctId,
      title: ctmTitle,
      type: isOutgoing ? 'adaExpend' : 'adaIncome',
      currency: 'ada',
      amount: isOutgoing ? -1 * coins : coins,
      date: new Date(ctmDate * 1000),
      description: ctmDescription,
    });
  }

  getWalletRecoveryPhrase() {
    return new Promise((resolve) => resolve(ClientApi.generateMnemonic().split(' ')));
  }

  async restoreWallet({ recoveryPhrase, walletName }: walletRestoreRequest) {
    try {
      return await ClientApi.restoreWallet('CWTPersonal', 'ADA', walletName, recoveryPhrase);
    } catch (error) {
      if (error.message.includes('Wallet with that mnemonics already exists')) {
        throw new WalletAlreadyRestoredError(error.message);
      }
      throw error;
    }
  }
<<<<<<< HEAD

  redeemAda(redemptionCode, token, walletId) {
    return notYetImplemented();
  }
}
=======
}
>>>>>>> 7f4a1c96
<|MERGE_RESOLUTION|>--- conflicted
+++ resolved
@@ -110,12 +110,8 @@
       throw error;
     }
   }
-<<<<<<< HEAD
 
   redeemAda(redemptionCode, token, walletId) {
     return notYetImplemented();
   }
-}
-=======
-}
->>>>>>> 7f4a1c96
+}