--- conflicted
+++ resolved
@@ -227,12 +227,8 @@
     Log.debug('CardanoClientApi::redeemAda called');
     const { redemptionCode, walletId } = request;
     try {
-<<<<<<< HEAD
-      const response: ServerWalletStruct = await ClientApi.redeemADA(redemptionCode, walletId);
+      const response: ServerWalletStruct = await ClientApi.redeemAda(redemptionCode, walletId);
       Log.debug('CardanoClientApi::redeemAda success');
-=======
-      const response: ServerWalletStruct = await ClientApi.redeemAda(redemptionCode, walletId);
->>>>>>> 6d417fef
       return _createTransactionFromServerData(response);
     } catch (error) {
       Log.error('CardanoClientApi::redeemAda error: ', error);
@@ -241,20 +237,15 @@
   }
 
   async redeemPaperVendedAda(request: redeemPaperVendedAdaRequest) {
-    Log.debug('CardanoClientApi::redeemPaperVendedAda called');
+    Log.debug('CardanoClientApi::redeemAdaPaperVend called');
     const { shieldedRedemptionKey, mnemonics, walletId } = request;
     try {
       const response: ServerWalletStruct =
-<<<<<<< HEAD
-        await ClientApi.postVendRedeemADA(shieldedRedemptionKey, mnemonics, walletId);
-      Log.debug('CardanoClientApi::redeemPaperVendedAda success');
-=======
         await ClientApi.redeemAdaPaperVend(shieldedRedemptionKey, mnemonics, walletId);
-      console.log('RESPONSE', response);
->>>>>>> 6d417fef
+      Log.debug('CardanoClientApi::redeemAdaPaperVend success');
       return _createTransactionFromServerData(response);
     } catch (error) {
-      Log.error('CardanoClientApi::redeemPaperVendedAda error: ', error);
+      Log.error('CardanoClientApi::redeemAdaPaperVend error: ', error);
       throw new RedeemAdaError();
     }
   }
