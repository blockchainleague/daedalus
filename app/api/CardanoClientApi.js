// @flow
import localStorage from 'electron-json-storage';
import ClientApi from 'daedalus-client-api';
import type {
  ApiTransaction,
  // ApiAccount,
  ApiAccounts,
  ApiAddress,
  // ApiAddresses,
  ApiTransactions,
  ApiWallet,
  ApiWallets,
} from 'daedalus-client-api';
import { action } from 'mobx';
import { ipcRenderer } from 'electron';
import Log from 'electron-log';
import BigNumber from 'bignumber.js';
import Wallet from '../domain/Wallet';
import WalletTransaction from '../domain/WalletTransaction';
import WalletAddress from '../domain/WalletAddress';
import type {
  CreateWalletRequest,
  GetAddressesRequest,
  CreateAddressRequest,
  GetTransactionsRequest,
  CreateTransactionRequest,
  RestoreWalletRequest,
  UpdateWalletRequest,
  RedeemAdaRequest,
  ImportKeyRequest,
  DeleteWalletRequest,
  RedeemPaperVendedAdaRequest,
  RenameWalletRequest,
  ChangeWalletPasswordRequest,
  SetWalletPasswordRequest,
} from './index';
import {
  // ApiMethodNotYetImplementedError,
  GenericApiError,
  WalletAlreadyRestoredError,
  RedeemAdaError,
  WalletKeyImportError,
  NotEnoughMoneyToSendError,
} from './errors';
import { LOVELACES_PER_ADA } from '../config/numbersConfig';

// const notYetImplemented = () => new Promise((_, reject) => {
//   reject(new ApiMethodNotYetImplementedError());
// });

// Commented out helper code for testing async APIs
// (async () => {
//   const result = await ClientApi.nextUpdate();
//   console.log('nextUpdate', result);
// })();

// Commented out helper code for testing sync APIs
// (() => {
//   const result = ClientApi.isValidRedeemCode('HSoXEnt9X541uHvtzBpy8vKfTo1C9TkAX3wat2c6ikg=');
//   console.log('isValidRedeemCode', result);
// })();


// TODO: Remove after hd integraton is complete
// Get all accounts
// (async () => {
//   const accounts = await ClientApi.getAccounts();
//   console.log('accounts:', JSON.stringify(accounts, null, 2));
// })();

// Get all wallets
// (async () => {
//   const wallets = await ClientApi.getWallets();
//   console.log('wallets:', JSON.stringify(wallets, null, 2));
// })();

// Create account
// (async () => {
//   const account = await ClientApi.newAccount(
//     '1fCdJRF5Ht9yNvfLW9QYfoH3gBopLwKebhiVSuCwG1U96i8',
//     'Test',
//     'secret'
//   );
//   console.log('account:', JSON.stringify(account, null, 2));
// })();

// Create address
// (async () => {
//   const address = await ClientApi.newWAddress(
//     '1fCdJRF5Ht9yNvfLW9QYfoH3gBopLwKebhiVSuCwG1U96i8@1218575036'
//   );
//   console.log('addresses:', JSON.stringify(address, null, 2));
// })();

// Get wallet accounts
// (async () => {
//   const addresses = await ClientApi.getWalletAccounts(
//     '1fsHQP5N7sb9BsjTx7H5vwRrY86ioS7uHFNRf7Px271V6Ch'
//   );
//   console.log('addresses:', JSON.stringify(addresses, null, 2));
// })();
// TODO: ^^ Remove after hd integraton is complete


const getUserLocaleFromLocalStorage = () => new Promise((resolve, reject) => {
  localStorage.get('userLocale', (error, response) => {
    if (error) return reject(error);
    if (!response.locale) return resolve('');
    resolve(response.locale);
  });
});

const setUserLocaleInLocalStorage = (locale) => new Promise((resolve, reject) => {
  localStorage.set('userLocale', { locale }, (error) => {
    if (error) return reject(error);
    resolve();
  });
});

const unsetUserLocaleFromLocalStorage = () => new Promise((resolve) => {
  localStorage.remove('userLocale', () => {
    resolve();
  });
});

const getTermsOfUseAcceptanceFromLocalStorage = () => new Promise((resolve, reject) => {
  localStorage.get('termsOfUseAcceptance', (error, response) => {
    if (error) return reject(error);
    if (!response.accepted) return resolve(false);
    resolve(response.accepted);
  });
});

const setTermsOfUseAcceptanceInLocalStorage = () => new Promise((resolve, reject) => {
  localStorage.set('termsOfUseAcceptance', { accepted: true }, (error) => {
    if (error) return reject(error);
    resolve();
  });
});

const unsetTermsOfUseAcceptanceFromLocalStorage = () => new Promise((resolve) => {
  localStorage.remove('termsOfUseAcceptance', () => {
    resolve();
  });
});

export default class CardanoClientApi {

  notifyCallbacks = [];

  constructor() {
    ClientApi.notify(this._onNotify, this._onNotifyError);
  }

  notify(onSuccess: Function, onError: Function = () => {}) {
    this.notifyCallbacks.push({ message: onSuccess, error: onError });
  }

  reset() {
    this.notifyCallbacks = [];
  }

  async getWallets() {
    Log.debug('CardanoClientApi::getWallets called');
    try {
      const response: ApiWallets = await ClientApi.getWallets();
      Log.debug('CardanoClientApi::getWallets success: ', JSON.stringify(response, null, 2));
      const wallets = response.map(data => _createWalletFromServerData(data));
      return wallets;
    } catch (error) {
      Log.error('CardanoClientApi::getWallets error: ', error);
      throw new GenericApiError();
    }
  }

  async getAddresses(request: GetAddressesRequest) {
    Log.debug('CardanoClientApi::getAddresses called: ', JSON.stringify(request, null, 2));
    const { walletId } = request;
    try {
      const response: ApiAccounts = await ClientApi.getWalletAccounts(walletId);
      Log.debug('CardanoClientApi::getAddresses success: ', JSON.stringify(response, null, 2));

      if (!response.length) {
        return new Promise((resolve) => resolve({ accountId: null, addresses: [] }));
      }

      // For now only the first wallet account is used
      const firstAccount = response[0];
      const firstAccountId = firstAccount.caId;
      const firstAccountAddresses = firstAccount.caAddresses;

      return new Promise((resolve) => resolve({
        accountId: firstAccountId,
        addresses: firstAccountAddresses.map(data => _createAddressFromServerData(data)),
      }));
    } catch (error) {
      Log.error('CardanoClientApi::getAddresses error: ', error);
      throw new GenericApiError();
    }
  }

  async getTransactions(request: GetTransactionsRequest) {
    Log.debug('CardanoClientApi::searchHistory called: ', JSON.stringify(request, null, 2));
    const { walletId, skip, limit } = request;
    try {
      const history: ApiTransactions = await ClientApi.getHistoryByWallet(
        walletId, skip, limit
      );
      Log.debug('CardanoClientApi::searchHistory success: ', JSON.stringify(history, null, 2));
      return new Promise((resolve) => resolve({
        transactions: history[0].map(data => _createTransactionFromServerData(data)),
        total: history[1]
      }));
    } catch (error) {
      Log.error('CardanoClientApi::searchHistory error: ', error);
      throw new GenericApiError();
    }
  }

  async createWallet(request: CreateWalletRequest) {
    // wallets are created WITHOUT an account!!!
    // after creation ClientApi.newAccount API call should be triggered
    Log.debug('CardanoClientApi::createWallet called');
    const { name, mnemonic, password } = request;
    const assurance = 'CWANormal';
    const unit = 0;
    try {
      // 1. create wallet
      const wallet: ApiWallet = await ClientApi.newWallet(
        name, assurance, unit, mnemonic, password
      );
      Log.debug('CardanoClientApi::createWallet success: ', JSON.stringify(wallet, null, 2));

      // 2. create account
      await ClientApi.newAccount(wallet.cwId, name, password);

      return _createWalletFromServerData(wallet);
    } catch (error) {
      Log.error('CardanoClientApi::createWallet error: ', error);
      throw new GenericApiError();
    }
  }

  async deleteWallet(request: DeleteWalletRequest) {
    Log.debug('CardanoClientApi::deleteWallet called: ', JSON.stringify(request, null, 2));
    try {
      await ClientApi.deleteWallet(request.walletId);
      Log.debug('CardanoClientApi::deleteWallet success: ', JSON.stringify(request, null, 2));
      return true;
    } catch (error) {
      Log.error('CardanoClientApi::deleteWallet error: ', error);
      throw new GenericApiError();
    }
  }

  async createTransaction(request: CreateTransactionRequest) {
    Log.debug('CardanoClientApi::createTransaction called');
    const { sender, receiver, amount, password } = request;
    // sender must be set as accountId (account.caId) and not walletId
    try {
      const response: ApiTransaction = await ClientApi.newPayment(
        sender, receiver, amount, password
      );
      Log.debug('CardanoClientApi::createTransaction success: ', JSON.stringify(response, null, 2));
      return _createTransactionFromServerData(response);
    } catch (error) {
      Log.error('CardanoClientApi::createTransaction error: ', error);
      if (error.message.includes('Not enough money to send')) {
        throw new NotEnoughMoneyToSendError();
      }
      throw new GenericApiError();
    }
  }

  async createAddress(request: CreateAddressRequest) {
    Log.debug('CardanoClientApi::createAddress called: ', JSON.stringify(request, null, 2));
    const { accountId, password } = request;
    try {
      const data: ApiAddress = await ClientApi.newWAddress(
        accountId, password
      );
      Log.debug('CardanoClientApi::createAddress success: ', JSON.stringify(data, null, 2));
      return _createAddressFromServerData(data);
    } catch (error) {
      Log.error('CardanoClientApi::createAddress error: ', error);
      throw new GenericApiError();
    }
  }

  isValidAddress(address: string): Promise<boolean> {
    return ClientApi.isValidAddress(address);
  }

  isValidMnemonic(mnemonic: string): Promise<boolean> {
    return ClientApi.isValidMnemonic(12, mnemonic);
  }

  isValidRedemptionKey(mnemonic: string): Promise<boolean> {
    return ClientApi.isValidRedemptionKey(mnemonic);
  }

  isValidPaperVendRedemptionKey(mnemonic: string): Promise<boolean> {
    return ClientApi.isValidPaperVendRedemptionKey(mnemonic);
  }

  isValidRedemptionMnemonic(mnemonic: string): Promise<boolean> {
    return ClientApi.isValidMnemonic(9, mnemonic);
  }

  getWalletRecoveryPhrase() {
    Log.debug('CardanoClientApi::getWalletRecoveryPhrase called');
    try {
      const response = new Promise((resolve) => resolve(ClientApi.generateMnemonic().split(' ')));
      Log.debug('CardanoClientApi::getWalletRecoveryPhrase success');
      return response;
    } catch (error) {
      Log.error('CardanoClientApi::getWalletRecoveryPhrase error: ', error);
      throw new GenericApiError();
    }
  }

  async restoreWallet(request: RestoreWalletRequest) {
    Log.debug('CardanoClientApi::restoreWallet called');
    const { recoveryPhrase, walletName, walletPassword } = request;
    try {
      // 1. restore wallet
      const wallet: ApiWallet = await ClientApi.restoreWallet(
        walletName, 'CWANormal', 0, recoveryPhrase, walletPassword
      );
      Log.debug('CardanoClientApi::restoreWallet success');

      // 2. create account
      await ClientApi.newAccount(wallet.cwId, walletName, walletPassword);

      return _createWalletFromServerData(wallet);
    } catch (error) {
      Log.error('CardanoClientApi::restoreWallet error: ', error);
      // TODO: backend will return something different here, if multiple wallets
      // are restored from the key and if there are duplicate wallets we will get
      // some kind of error and present the user with message that some wallets
      // where not imported/restored if some where. if no wallets are imported
      // we will error out completely with throw block below
      if (error.message.includes('Wallet with that mnemonics already exists')) {
        throw new WalletAlreadyRestoredError();
      }
      // We don't know what the problem was -> throw generic error
      throw new GenericApiError();
    }
  }

  async importWalletFromKey(request: ImportKeyRequest) {
    Log.debug('CardanoClientApi::importWalletFromKey called');
    const password = null; // TODO: use real spending password from UI
    try {
<<<<<<< HEAD
      const { filePath, walletPassword } = request;
      const importedWallet: ApiWallet = await ClientApi.importWallet(filePath, walletPassword || '');
=======
      const importedWallet: ApiWallet = await ClientApi.importWallet(
        request.filePath, password
      );
>>>>>>> d605be9d
      Log.debug('CardanoClientApi::importWalletFromKey success');
      return _createWalletFromServerData(importedWallet);
    } catch (error) {
      Log.error('CardanoClientApi::importWalletFromKey error: ', error);
      if (error.message.includes('Wallet with that mnemonics already exists')) {
        throw new WalletAlreadyRestoredError();
      }
      throw new WalletKeyImportError();
    }
  }

  async redeemAda(request: RedeemAdaRequest) {
    Log.debug('CardanoClientApi::redeemAda called');
    const { redemptionCode, walletId, walletPassword } = request;
    try {
      const response: ApiTransaction = await ClientApi.redeemAda(
        redemptionCode, walletId, walletPassword
      );
      Log.debug('CardanoClientApi::redeemAda success');
      return _createTransactionFromServerData(response);
    } catch (error) {
      Log.error('CardanoClientApi::redeemAda error: ', error);
      throw new RedeemAdaError();
    }
  }

  async redeemPaperVendedAda(request: RedeemPaperVendedAdaRequest) {
    Log.debug('CardanoClientApi::redeemAdaPaperVend called');
    const { shieldedRedemptionKey, mnemonics, walletId, walletPassword } = request;
    try {
      const response: ApiTransaction = await ClientApi.redeemAdaPaperVend(
        shieldedRedemptionKey, mnemonics, walletId, walletPassword
      );
      Log.debug('CardanoClientApi::redeemAdaPaperVend success');
      return _createTransactionFromServerData(response);
    } catch (error) {
      Log.error('CardanoClientApi::redeemAdaPaperVend error: ', error);
      throw new RedeemAdaError();
    }
  }

  generateMnemonic() {
    Log.debug('CardanoClientApi::generateMnemonic called');
    try {
      const response = ClientApi.generateMnemonic().split(' ');
      Log.debug('CardanoClientApi::generateMnemonic success');
      return response;
    } catch (error) {
      Log.error('CardanoClientApi::generateMnemonic error: ', error);
      throw new GenericApiError();
    }
  }

  // PRIVATE

  _onNotify = (rawMessage: string) => {
    Log.debug('CardanoClientApi::notify message: ', rawMessage);
    // TODO: "ConnectionClosed" messages are not JSON parsable … so we need to catch that case here!
    let message = rawMessage;
    if (message !== 'ConnectionClosed') {
      message = JSON.parse(rawMessage);
    }
    this.notifyCallbacks.forEach(cb => cb.message(message));
  };

  _onNotifyError = (error: Error) => {
    Log.error('CardanoClientApi::notify error: ', error);
    this.notifyCallbacks.forEach(cb => cb.error(error));
  };

  async nextUpdate() {
    Log.debug('CardanoClientApi::nextUpdate called');
    let nextUpdate = null;
    try {
      nextUpdate = JSON.parse(await ClientApi.nextUpdate());
      Log.debug('CardanoClientApi::nextUpdate success: ', JSON.stringify(nextUpdate, null, 2));
    } catch (error) {
      Log.debug('CardanoClientApi::nextUpdate error: ', error);
      // TODO: Api is trowing an error when update is not available, handle other errors
    }
    return nextUpdate;
    // TODO: remove hardcoded response after node update is tested
    // nextUpdate = {
    //   cuiSoftwareVersion: {
    //     svAppName: {
    //       getApplicationName: "cardano"
    //     },
    //     svNumber: 1
    //   },
    //   cuiBlockVesion: {
    //     bvMajor: 0,
    //     bvMinor: 1,
    //     bvAlt: 0
    //   },
    //   cuiScriptVersion: 1,
    //   cuiImplicit: false,
    //   cuiVotesFor: 2,
    //   cuiVotesAgainst: 0,
    //   cuiPositiveStake: {
    //     getCoin: 66666
    //   },
    //   cuiNegativeStake: {
    //     getCoin: 0
    //   }
    // };
    // if (nextUpdate && nextUpdate.cuiSoftwareVersion && nextUpdate.cuiSoftwareVersion.svNumber) {
    //   return { version: nextUpdate.cuiSoftwareVersion.svNumber };
    // } else if (nextUpdate) {
    //   return { version: 'Unknown' };
    // }
    // return null;
  }

  async applyUpdate() {
    Log.debug('CardanoClientApi::applyUpdate called');
    try {
      const response = await ClientApi.applyUpdate();
      Log.debug('CardanoClientApi::applyUpdate success: ', JSON.stringify(response, null, 2));
      ipcRenderer.send('kill-process');
    } catch (error) {
      Log.error('CardanoClientApi::applyUpdate error: ', error);
      throw new GenericApiError();
    }
  }

  async getSyncProgress() {
    Log.debug('CardanoClientApi::syncProgress called');
    try {
      const response = await ClientApi.syncProgress();
      Log.debug('CardanoClientApi::syncProgress success: ', JSON.stringify(response, null, 2));
      const localDifficulty = response._spLocalCD.getChainDifficulty;
      // In some cases we dont get network difficulty & we need to wait for it from the notify API
      let networkDifficulty = null;
      if (response._spNetworkCD) networkDifficulty = response._spNetworkCD.getChainDifficulty;
      return { localDifficulty, networkDifficulty };
    } catch (error) {
      Log.error('CardanoClientApi::syncProgress error: ', error);
      throw new GenericApiError();
    }
  }

  async setUserLocale(locale: string) {
    Log.debug('CardanoClientApi::updateLocale called: ', locale);
    try {
      await setUserLocaleInLocalStorage(locale);
      Log.debug('CardanoClientApi::updateLocale success: ', locale);
      return locale;
    } catch (error) {
      Log.error('CardanoClientApi::updateLocale error: ', error);
      throw new GenericApiError();
    }
  }

  async getUserLocale() {
    Log.debug('CardanoClientApi::getLocale called');
    try {
      const locale = await getUserLocaleFromLocalStorage();
      Log.debug('CardanoClientApi::getLocale success: ', locale);
      return locale;
    } catch (error) {
      Log.error('CardanoClientApi::getLocale error: ', error);
      throw new GenericApiError();
    }
  }

  async setTermsOfUseAcceptance() {
    Log.debug('CardanoClientApi::setTermsOfUseAcceptance called');
    try {
      await setTermsOfUseAcceptanceInLocalStorage();
      Log.debug('CardanoClientApi::setTermsOfUseAcceptance success');
      return true;
    } catch (error) {
      Log.error('CardanoClientApi::setTermsOfUseAcceptance error: ', error);
      throw new GenericApiError();
    }
  }

  async getTermsOfUseAcceptance() {
    Log.debug('CardanoClientApi::getTermsOfUseAcceptance called');
    try {
      const acceptance = await getTermsOfUseAcceptanceFromLocalStorage();
      Log.debug('CardanoClientApi::getTermsOfUseAcceptance success: ', acceptance);
      return acceptance;
    } catch (error) {
      Log.error('CardanoClientApi::getTermsOfUseAcceptance error: ', error);
      throw new GenericApiError();
    }
  }

  async updateWallet(request: UpdateWalletRequest) {
    Log.debug('CardanoClientApi::updateWallet called: ', JSON.stringify(request, null, 2));
    const { walletId, name, assurance } = request;
    try {
      const response: ApiWallet = await ClientApi.updateWallet(
        walletId, name, assurance, 0
      );
      Log.debug('CardanoClientApi::updateWallet success: ', JSON.stringify(response, null, 2));
      return response;
    } catch (error) {
      Log.error('CardanoClientApi::updateWallet error: ', error);
      throw new GenericApiError();
    }
  }

  // TODO: remove this function - updateWallet is used for wallet rename
  async renameWallet(request: RenameWalletRequest) {
    Log.debug('CardanoClientApi::renameWallet called: ', JSON.stringify(request, null, 2));
    const { walletId, name } = request;
    try {
      const response: ApiWallet = await ClientApi.renameWalletSet(walletId, name);
      Log.debug('CardanoClientApi::renameWallet success: ', JSON.stringify(response, null, 2));
      return response;
    } catch (error) {
      Log.error('CardanoClientApi::renameWallet error: ', error);
      throw new GenericApiError();
    }
  }

  async changeWalletPassword(request: ChangeWalletPasswordRequest) {
    Log.debug('CardanoClientApi::changeWalletPassword called: ', JSON.stringify(request, null, 2));
    const { walletId, oldPassword, newPassword } = request;
    try {
      await ClientApi.changeWalletPass(walletId, oldPassword, newPassword);
      Log.debug('CardanoClientApi::changeWalletPassword success');
      return true;
    } catch (error) {
      Log.error('CardanoClientApi::changeWalletPassword error: ', error);
      throw new GenericApiError();
    }
  }

  async setWalletPassword(request: SetWalletPasswordRequest) {
    Log.debug('CardanoClientApi::setWalletPassword called: ', JSON.stringify(request, null, 2));
    const { walletId, password } = request;
    try {
      await ClientApi.changeWalletPass(walletId, null, password);
      Log.debug('CardanoClientApi::setWalletPassword success');
      return true;
    } catch (error) {
      Log.error('CardanoClientApi::setWalletPassword error: ', error);
      throw new GenericApiError();
    }
  }

  async testReset() {
    Log.debug('CardanoClientApi::testReset called');
    await unsetUserLocaleFromLocalStorage(); // TODO: remove after saving locale to API is restored
    await unsetTermsOfUseAcceptanceFromLocalStorage();
    try {
      const response = await ClientApi.testReset();
      Log.debug('CardanoClientApi::testReset success: ', JSON.stringify(response, null, 2));
      return response;
    } catch (error) {
      Log.error('CardanoClientApi::testReset error: ', error);
      throw new GenericApiError();
    }
  }

  // PRIVATE

  _onNotify = (rawMessage: string) => {
    Log.debug('CardanoClientApi::notify message: ', rawMessage);
    // TODO: "ConnectionClosed" messages are not JSON parsable … so we need to catch that case here!
    let message = rawMessage;
    if (message !== 'ConnectionClosed') {
      message = JSON.parse(rawMessage);
    }
    this.notifyCallbacks.forEach(cb => cb.message(message));
  };

  _onNotifyError = (error: Error) => {
    Log.debug('CardanoClientApi::notify error: ', error);
    this.notifyCallbacks.forEach(cb => cb.error(error));
  };
}


// ========== TRANSFORM SERVER DATA INTO FRONTEND MODELS =========

const _createWalletFromServerData = action(
  'CardanoClientApi::_createWalletFromServerData', (data: ApiWallet) => (
    new Wallet({
      id: data.cwId,
      amount: new BigNumber(data.cwAmount.getCCoin).dividedBy(LOVELACES_PER_ADA),
      name: data.cwMeta.cwName,
      assurance: data.cwMeta.cwAssurance,
      hasPassword: data.cwHasPassphrase,
      passwordUpdateDate: new Date(data.cwPassphraseLU * 1000),
    })
  )
);

const _createAddressFromServerData = action(
  'CardanoClientApi::_createAddressFromServerData', (data: ApiAddress) => (
    new WalletAddress({
      id: data.cadId,
      amount: new BigNumber(data.cadAmount.getCCoin).dividedBy(LOVELACES_PER_ADA),
      isUsed: data.cadIsUsed,
    })
  )
);

const _createTransactionFromServerData = action(
  'CardanoClientApi::_createTransactionFromServerData', (data: ApiTransaction) => {
    const coins = data.ctAmount.getCCoin;
    const { ctmTitle, ctmDescription, ctmDate } = data.ctMeta;
    return new WalletTransaction({
      id: data.ctId,
      title: ctmTitle || data.ctIsOutgoing ? 'Ada sent' : 'Ada received',
      type: data.ctIsOutgoing ? 'adaExpend' : 'adaIncome',
      amount: new BigNumber(data.ctIsOutgoing ? -1 * coins : coins).dividedBy(LOVELACES_PER_ADA),
      date: new Date(ctmDate * 1000),
      description: ctmDescription || '',
      numberOfConfirmations: data.ctConfirmations,
      addresses: {
        from: data.ctInputAddrs,
        to: data.ctOutputAddrs,
      },
    });
  }
);<|MERGE_RESOLUTION|>--- conflicted
+++ resolved
@@ -350,16 +350,9 @@
 
   async importWalletFromKey(request: ImportKeyRequest) {
     Log.debug('CardanoClientApi::importWalletFromKey called');
-    const password = null; // TODO: use real spending password from UI
-    try {
-<<<<<<< HEAD
-      const { filePath, walletPassword } = request;
-      const importedWallet: ApiWallet = await ClientApi.importWallet(filePath, walletPassword || '');
-=======
-      const importedWallet: ApiWallet = await ClientApi.importWallet(
-        request.filePath, password
-      );
->>>>>>> d605be9d
+    const { filePath, walletPassword } = request;
+    try {
+      const importedWallet: ApiWallet = await ClientApi.importWallet(filePath, walletPassword);
       Log.debug('CardanoClientApi::importWalletFromKey success');
       return _createWalletFromServerData(importedWallet);
     } catch (error) {
