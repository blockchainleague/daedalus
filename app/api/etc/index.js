// @flow
import bip39 from 'bip39';
import { getEtcSyncProgress } from './getEtcSyncProgress';
import { Logger, stringifyData, stringifyError } from '../../lib/logger';
import { GenericApiError } from '../common';
import { getEtcAccounts } from './getEtcAccounts';
import { getEtcAccountBalance } from './getEtcAccountBalance';
import { createEtcAccount } from './createEtcAccount';
import type { GetSyncProgressResponse } from '../common';
import type { GetEtcSyncProgressResponse } from './getEtcSyncProgress';
import type { GetEtcAccountsResponse } from './getEtcAccounts';
import type { GetEtcAccountBalanceResponse } from './getEtcAccountBalance';
<<<<<<< HEAD
import type { CreateEtcAccountResponse } from './createEtcAccount';
=======
import Wallet from '../../domain/Wallet';
import { toBigNumber } from './lib/utils';
>>>>>>> 428b4466

/**
 * The ETC api layer that handles all requests to the
 * mantis client which is used as backend for ETC blockchain.
 */

export const ETC_API_HOST = 'ec2-52-30-28-57.eu-west-1.compute.amazonaws.com';
export const ETC_API_PORT = 8546;

export type CreateWalletRequest = {
  name: string,
  mnemonic: string,
  password: ?string,
};

export default class EtcApi {

  async getSyncProgress(): Promise<GetSyncProgressResponse> {
    Logger.debug('EtcApi::getSyncProgress called');
    try {
      const response: GetEtcSyncProgressResponse = await getEtcSyncProgress();
      Logger.debug('EtcApi::getSyncProgress success: ' + stringifyData(response));
      return {
        localDifficulty: response.result ? parseInt(response.result.currentBlock, 16) : 100,
        networkDifficulty: response.result ? parseInt(response.result.highestBlock, 16) : 100,
      };
    } catch (error) {
      Logger.error('EtcApi::getSyncProgress error: ' + stringifyError(error));
      throw new GenericApiError();
    }
  }

  getWallets = async () => {
    Logger.debug('EtcApi::getWallets called');
    try {
      const response: GetEtcAccountsResponse = await getEtcAccounts();
      Logger.debug('EtcApi::getWallets success: ' + stringifyData(response));
      const accounts = response.result;
      return Promise.all(accounts.map(async (id) => (new Wallet({
        id,
        name: 'Untitled Wallet',
        amount: await this.getAccountBalance(id),
        assurance: 'CWANormal',
        hasPassword: false,
        passwordUpdateDate: null,
      }))));
    } catch (error) {
      Logger.error('EtcApi::getWallets error: ' + stringifyError(error));
      throw new GenericApiError();
    }
  };

  async getAccountBalance(accountId: string) {
    Logger.debug('EtcApi::getAccountBalance called');
    try {
      const response: GetEtcAccountBalanceResponse = await getEtcAccountBalance([accountId, 'latest']);
      Logger.debug('EtcApi::getAccountBalance success: ' + stringifyData(response));
      return toBigNumber(response.result);
    } catch (error) {
      Logger.error('EtcApi::getAccountBalance error: ' + stringifyError(error));
      throw new GenericApiError();
    }
  }

  async createWallet(request: CreateWalletRequest) {
    Logger.debug('EtcApi::createWallet called');
    const { name, mnemonic, password } = request;
    const privateKey = bip39.mnemonicToSeedHex(mnemonic, password); // unencrypted private key (hex string)
    try {
      const response = await createEtcAccount(
        privateKey, password || '' // if password is not provided send empty string to the Api
      );
      Logger.debug('EtcApi::createWallet success');

      // save 'name' to the local storage and return it back as a part of newly created wallet
      // based on the 'password' presence return 'hasPassword' and 'passwordUpdateDate' for newly created wallet

      return response;
    } catch (error) {
      Logger.error('EtcApi::createWallet error: ' + stringifyError(error));
      throw new GenericApiError();
    }
  }

}<|MERGE_RESOLUTION|>--- conflicted
+++ resolved
@@ -10,12 +10,9 @@
 import type { GetEtcSyncProgressResponse } from './getEtcSyncProgress';
 import type { GetEtcAccountsResponse } from './getEtcAccounts';
 import type { GetEtcAccountBalanceResponse } from './getEtcAccountBalance';
-<<<<<<< HEAD
 import type { CreateEtcAccountResponse } from './createEtcAccount';
-=======
 import Wallet from '../../domain/Wallet';
 import { toBigNumber } from './lib/utils';
->>>>>>> 428b4466
 
 /**
  * The ETC api layer that handles all requests to the
