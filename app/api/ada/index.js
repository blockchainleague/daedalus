--- conflicted
+++ resolved
@@ -17,11 +17,7 @@
 import Wallet from '../../domain/Wallet';
 import WalletTransaction, { transactionTypes } from '../../domain/WalletTransaction';
 import WalletAddress from '../../domain/WalletAddress';
-<<<<<<< HEAD
-import type { GetSyncProgressResponse, GetWalletRecoveryPhraseResponse } from '../common';
 import { isValidMnemonic } from '../../../lib/decrypt';
-=======
->>>>>>> e83a1dee
 import {
   GenericApiError,
   IncorrectWalletPasswordError,
@@ -41,7 +37,6 @@
 import { getAdaSyncProgress } from './getAdaSyncProgress';
 import environment from '../../environment';
 import patchAdaApi from './mocks/patchAdaApi';
-<<<<<<< HEAD
 
 import { getAdaWallets } from './getAdaWallets';
 import { changeAdaWalletPassphrase } from './changeAdaWalletPassphrase';
@@ -65,15 +60,12 @@
 import { adaTestReset } from './adaTestReset';
 import { getAdaHistoryByWallet } from './getAdaHistoryByWallet';
 import { getAdaAccountRecoveryPhrase } from './getAdaAccountRecoveryPhrase';
-=======
-// import { makePayment } from './js-api/makePayment';
 import type {
   GetSyncProgressResponse,
   GetWalletRecoveryPhraseResponse,
   GetTransactionsParams,
   GetTransactionsResponse,
 } from '../common';
->>>>>>> e83a1dee
 
 /**
  * The api layer that is used for all requests to the
@@ -234,13 +226,8 @@
     }
   }
 
-<<<<<<< HEAD
-  async getTransactions(request: GetTransactionsRequest): Promise<GetTransactionsResponse> {
+  async getTransactions(request: GetTransactionsParams): Promise<GetTransactionsResponse> {
     Logger.debug('AdaApi::searchHistory called: ' + stringifyData(request));
-=======
-  async getTransactions(request: GetTransactionsParams): Promise<GetTransactionsResponse> {
-    Logger.debug('CardanoClientApi::searchHistory called: ' + stringifyData(request));
->>>>>>> e83a1dee
     const { walletId, skip, limit } = request;
     try {
       const history: ApiTransactions = await getAdaHistoryByWallet(
