// @flow
import { split, get } from 'lodash';
import type {
  ApiAccounts,
  ApiAddress,
  ApiTransaction,
  ApiTransactionFee,
  ApiTransactions,
  ApiWallet,
  ApiWallets,
} from 'daedalus-client-api';
import ClientApi from 'daedalus-client-api';
import { action } from 'mobx';
import { ipcRenderer, remote } from 'electron';
import BigNumber from 'bignumber.js';
import { Logger, stringifyData, stringifyError } from '../../utils/logging';
import Wallet from '../../domain/Wallet';
import WalletTransaction from '../../domain/WalletTransaction';
import WalletAddress from '../../domain/WalletAddress';
import type { GetSyncProgressResponse, GetWalletRecoveryPhraseResponse } from '../common';
<<<<<<< HEAD
import { GenericApiError } from '../common';
import { isValidMnemonic } from '../../../lib/decrypt';
=======
import {
  GenericApiError, IncorrectWalletPasswordError,
  WalletAlreadyRestoredError,
} from '../common';
>>>>>>> 817e1881
import {
  AllFundsAlreadyAtReceiverAddressError,
  NotAllowedToSendMoneyToRedeemAddressError,
  NotAllowedToSendMoneyToSameAddressError,
  NotEnoughFundsForTransactionFeesError,
  NotEnoughMoneyToSendError,
  RedeemAdaError,
  WalletAlreadyImportedError,
  WalletFileImportError,
} from './errors';
import { LOVELACES_PER_ADA } from '../../config/numbersConfig';
import { getAdaSyncProgress } from './getAdaSyncProgress';
import environment from '../../environment';
import patchAdaApi from './mocks/patchAdaApi';

import { getAdaWallets } from './getAdaWallets';
import { changeAdaWalletPassphrase } from './changeAdaWalletPassphrase';
import { deleteAdaWallet } from './deleteAdaWallet';
import { newAdaWallet } from './newAdaWallet';
import { newAdaWalletAddress } from './newAdaWalletAddress';
import { restoreAdaWallet } from './restoreAdaWallet';
import { updateAdaWallet } from './updateAdaWallet';
import { exportAdaBackupJSON } from './exportAdaBackupJSON';
import { importAdaBackupJSON } from './importAdaBackupJSON';
import { importAdaWallet } from './importAdaWallet';
import { getAdaWalletAccounts } from './getAdaWalletAccounts';
import { isValidAdaAddress } from './isValidAdaAddress';
import { adaTxFee } from './adaTxFee';
import { newAdaPayment } from './newAdaPayment';
import { redeemAda } from './redeemAda';
import { redeemAdaPaperVend } from './redeemAdaPaperVend';
import { nextAdaUpdate } from './nextAdaUpdate';
import { postponeAdaUpdate } from './postponeAdaUpdate';
import { applyAdaUpdate } from './applyAdaUpdate';
import { adaTestReset } from './adaTestReset';
import { getAdaHistoryByWallet } from './getAdaHistoryByWallet';
import { getAdaAccountRecoveryPhrase } from './getAdaAccountRecoveryPhrase';

/**
 * The api layer that is used for all requests to the
 * cardano backend when working with the ADA coin.
 */

const ca = remote.getGlobal('ca');

export type GetWalletsResponse = Array<Wallet>;
export type GetAddressesResponse = {
  accountId: ?string,
  addresses: Array<WalletAddress>,
};
export type GetAddressesRequest = {
  walletId: string,
};
export type CreateAddressResponse = WalletAddress;
export type CreateAddressRequest = {
  accountId: string,
  password: ?string,
};
export type GetTransactionsRequest = {
  walletId: string,
  searchTerm: string,
  skip: number,
  limit: number,
};
export type GetTransactionsResponse = {
  transactions: Array<WalletTransaction>,
  total: number,
};
export type CreateWalletRequest = {
  name: string,
  mnemonic: string,
  password: ?string,
};
export type CreateWalletResponse = Wallet;
export type DeleteWalletRequest = {
  walletId: string,
};
export type DeleteWalletResponse = boolean;
export type CreateTransactionRequest = {
  sender: string,
  receiver: string,
  amount: string,
  password: ?string,
};
export type CreateTransactionResponse = WalletTransaction;
<<<<<<< HEAD

=======
>>>>>>> 817e1881
export type RestoreWalletRequest = {
  recoveryPhrase: string,
  walletName: string,
  walletPassword: ?string,
};
export type RestoreWalletResponse = Wallet;
export type UpdateWalletRequest = {
  walletId: string,
  name: string,
  assurance: string,
};
export type UpdateWalletResponse = Wallet;
export type RedeemAdaRequest = {
  redemptionCode: string,
  accountId: string,
  walletPassword: ?string,
};
export type RedeemAdaResponse = Wallet;
export type RedeemPaperVendedAdaRequest = {
  shieldedRedemptionKey: string,
  mnemonics: string,
  accountId: string,
  walletPassword: ?string,
};
export type RedeemPaperVendedAdaResponse = RedeemPaperVendedAdaRequest;
export type ImportWalletFromKeyRequest = {
  filePath: string,
  walletPassword: ?string,
};
export type ImportWalletFromKeyResponse = Wallet;
export type ImportWalletFromFileRequest = {
  filePath: string,
  walletPassword: ?string,
  walletName: ?string,
};
export type ImportWalletFromFileResponse = Wallet;
export type NextUpdateResponse = ?{
  version: ?string,
};
export type PostponeUpdateResponse = Promise<void>;
export type ApplyUpdateResponse = Promise<void>;
export type UpdateWalletPasswordRequest = {
  walletId: string,
  oldPassword: ?string,
  newPassword: ?string,
};
export type UpdateWalletPasswordResponse = boolean;
export type TransactionFeeRequest = {
  sender: string,
  receiver: string,
  amount: string,
};
export type TransactionFeeResponse = BigNumber;
export type ExportWalletToFileRequest = {
  walletId: string,
  filePath: string,
  password: ?string
};
export type ExportWalletToFileResponse = [];
// const notYetImplemented = () => new Promise((_, reject) => {
//   reject(new ApiMethodNotYetImplementedError());
// });

// Commented out helper code for testing async APIs
// (async () => {
//   const result = await ClientApi.nextUpdate();
//   console.log('nextUpdate', result);
// })();

// Commented out helper code for testing sync APIs
// (() => {
//   const result = ClientApi.isValidRedeemCode('HSoXEnt9X541uHvtzBpy8vKfTo1C9TkAX3wat2c6ikg=');
//   console.log('isValidRedeemCode', result);
// })();


export default class AdaApi {

  constructor() {
    if (environment.isTest()) {
      patchAdaApi(this);
    }
  }

  async getWallets(): Promise<GetWalletsResponse> {
    Logger.debug('AdaApi::getWallets called');
    try {
      const response: ApiWallets = await getAdaWallets(ca);
      Logger.debug('AdaApi::getWallets success: ' + stringifyData(response));
      const wallets = response.map(data => _createWalletFromServerData(data));
      return wallets;
    } catch (error) {
      Logger.error('AdaApi::getWallets error: ' + stringifyError(error));
      throw new GenericApiError();
    }
  }

  async getAddresses(request: GetAddressesRequest): Promise<GetAddressesResponse> {
    Logger.debug('AdaApi::getAddresses called: ' + stringifyData(request));
    const { walletId } = request;
    try {
      const response: ApiAccounts = await getAdaWalletAccounts(ca, {}, { accountId: walletId });
      Logger.debug('AdaApi::getAddresses success: ' + stringifyData(response));
      if (!response.length) {
        return new Promise((resolve) => resolve({ accountId: null, addresses: [] }));
      }

      // For now only the first wallet account is used
      const firstAccount = response[0];
      const firstAccountId = firstAccount.caId;
      const firstAccountAddresses = firstAccount.caAddresses;

      return new Promise((resolve) => resolve({
        accountId: firstAccountId,
        addresses: firstAccountAddresses.map(data => _createAddressFromServerData(data)),
      }));
    } catch (error) {
      Logger.error('AdaApi::getAddresses error: ' + stringifyError(error));
      throw new GenericApiError();
    }
  }

  async getTransactions(request: GetTransactionsRequest): Promise<GetTransactionsResponse> {
    Logger.debug('AdaApi::searchHistory called: ' + stringifyData(request));
    const { walletId, skip, limit } = request;
    try {
      const history: ApiTransactions = await getAdaHistoryByWallet(
        ca, {}, { walletId, skip, limit }
      );
      Logger.debug('AdaApi::searchHistory success: ' + stringifyData(history));
      return new Promise((resolve) => resolve({
        transactions: history[0].map(data => _createTransactionFromServerData(data)),
        total: history[1]
      }));
    } catch (error) {
      Logger.error('AdaApi::searchHistory error: ' + stringifyError(error));
      throw new GenericApiError();
    }
  }

  async createWallet(request: CreateWalletRequest): Promise<CreateWalletResponse> {
    Logger.debug('AdaApi::createWallet called');
    const { name, mnemonic, password } = request;
    const assurance = 'CWANormal';
    const unit = 0;
    try {
      const walletInitData = {
        cwInitMeta: {
          cwName: name,
          cwAssurance: assurance,
          cwUnit: unit,
        },
        cwBackupPhrase: {
          bpToList: split(mnemonic), // array of mnemonic words
        }
      };

      const wallet: ApiWallet = await newAdaWallet(
        ca, {}, { passphrase: password }, { walletInitData }
      );

      Logger.debug('AdaApi::createWallet success');
      return _createWalletFromServerData(wallet);
    } catch (error) {
      Logger.error('AdaApi::createWallet error: ' + stringifyError(error));
      throw new GenericApiError();
    }
  }

  async deleteWallet(request: DeleteWalletRequest): Promise<DeleteWalletResponse> {
    Logger.debug('AdaApi::deleteWallet called: ' + stringifyData(request));
    try {
      await deleteAdaWallet(ca, { walletId: request.walletId });
      Logger.debug('AdaApi::deleteWallet success: ' + stringifyData(request));
      return true;
    } catch (error) {
      Logger.error('AdaApi::deleteWallet error: ' + stringifyError(error));
      throw new GenericApiError();
    }
  }

  async createTransaction(request: CreateTransactionRequest): Promise<CreateTransactionResponse> {
    Logger.debug('AdaApi::createTransaction called');
    const { sender, receiver, amount, password } = request;
    // sender must be set as accountId (account.caId) and not walletId
    try {
      const inputSelectionPolicy = {
        // default value. Select (OptimizeForSecurity | OptimizeForSize) will be implemented
        groupingPolicy: 'OptimizeForSecurity',
      };

      const response: ApiTransaction = await newAdaPayment(
        ca,
        { from: sender, to: receiver, amount },
        { passphrase: password },
        { inputSelectionPolicy }
      );

      Logger.debug('AdaApi::createTransaction success: ' + stringifyData(response));
      return _createTransactionFromServerData(response);
    } catch (error) {
      Logger.error('AdaApi::createTransaction error: ' + stringifyError(error));
      // eslint-disable-next-line max-len
      if (error.message.includes('It\'s not allowed to send money to the same address you are sending from')) {
        throw new NotAllowedToSendMoneyToSameAddressError();
      }
      if (error.message.includes('Destination address can\'t be redeem address')) {
        throw new NotAllowedToSendMoneyToRedeemAddressError();
      }
      if (error.message.includes('Not enough money')) {
        throw new NotEnoughMoneyToSendError();
      }
      if (error.message.includes('Passphrase doesn\'t match')) {
        throw new IncorrectWalletPasswordError();
      }
      throw new GenericApiError();
    }
  }

  async calculateTransactionFee(request: TransactionFeeRequest): Promise<TransactionFeeResponse> {
    Logger.debug('AdaApi::calculateTransactionFee called');
    const { sender, receiver, amount } = request;
    try {
      const inputSelectionPolicy = {
        // default value. Select (OptimizeForSecurity | OptimizeForSize) will be implemented
        groupingPolicy: 'OptimizeForSecurity',
      };
      const response: adaTxFee = await adaTxFee(
        ca, { from: sender, to: receiver, amount }, {}, { inputSelectionPolicy }
      );
      Logger.debug('AdaApi::calculateTransactionFee success: ' + stringifyData(response));
      return _createTransactionFeeFromServerData(response);
    } catch (error) {
      Logger.error('AdaApi::calculateTransactionFee error: ' + stringifyError(error));
      // eslint-disable-next-line max-len
      if (error.message.includes('not enough money on addresses which are not included in output addresses set')) {
        throw new AllFundsAlreadyAtReceiverAddressError();
      }
      if (error.message.includes('not enough money')) {
        throw new NotEnoughFundsForTransactionFeesError();
      }
      throw new GenericApiError();
    }
  }

  async createAddress(request: CreateAddressRequest): Promise<CreateAddressResponse> {
    Logger.debug('AdaApi::createAddress called: ' + stringifyData(request));
    const { accountId, password } = request;
    try {
      const response: ApiAddress = await newAdaWalletAddress(
        ca, {}, { passphrase: password }, { accountId },
      );
      Logger.debug('AdaApi::createAddress success: ' + stringifyData(response));
      return _createAddressFromServerData(response);
    } catch (error) {
      Logger.error('AdaApi::createAddress error: ' + stringifyError(error));
      if (error.message.includes('Passphrase doesn\'t match')) {
        throw new IncorrectWalletPasswordError();
      }
      throw new GenericApiError();
    }
  }

  isValidAddress(address: string): Promise<boolean> {
    return isValidAdaAddress(ca, { address }, {});
  }

  isValidMnemonic(mnemonic: string): Promise<boolean> {
    return isValidMnemonic(mnemonic, 12);
  }

  isValidRedemptionKey(mnemonic: string): Promise<boolean> {
    return ClientApi.isValidRedemptionKey(mnemonic);
  }

  isValidPaperVendRedemptionKey(mnemonic: string): Promise<boolean> {
    return ClientApi.isValidPaperVendRedemptionKey(mnemonic);
  }

  isValidRedemptionMnemonic(mnemonic: string): Promise<boolean> {
    return isValidMnemonic(mnemonic, 9);
  }

  getWalletRecoveryPhrase(): Promise<GetWalletRecoveryPhraseResponse> {
    Logger.debug('CardanoClientApi::getWalletRecoveryPhrase called');
    try {
      const response = new Promise((resolve) => resolve(getAdaAccountRecoveryPhrase()));
      Logger.debug('CardanoClientApi::getWalletRecoveryPhrase success');
      return response;
    } catch (error) {
      Logger.error('CardanoClientApi::getWalletRecoveryPhrase error: ' + stringifyError(error));
      throw new GenericApiError();
    }
  }

  async restoreWallet(request: RestoreWalletRequest): Promise<RestoreWalletResponse> {
    Logger.debug('AdaApi::restoreWallet called');
    const { recoveryPhrase, walletName, walletPassword } = request;
    const assurance = 'CWANormal';
    const unit = 0;

    const walletInitData = {
      cwInitMeta: {
        cwName: walletName,
        cwAssurance: assurance,
        cwUnit: unit,
      },
      cwBackupPhrase: {
        bpToList: split(recoveryPhrase), // array of mnemonic words
      }
    };

    try {
      const wallet: ApiWallet = await restoreAdaWallet(
        ca, {}, { passphrase: walletPassword }, { walletInitData }
      );

      Logger.debug('AdaApi::restoreWallet success');
      return _createWalletFromServerData(wallet);
    } catch (error) {
      Logger.error('AdaApi::restoreWallet error: ' + stringifyError(error));
      // TODO: backend will return something different here, if multiple wallets
      // are restored from the key and if there are duplicate wallets we will get
      // some kind of error and present the user with message that some wallets
      // where not imported/restored if some where. if no wallets are imported
      // we will error out completely with throw block below
      if (error.message.includes('Wallet with that mnemonics already exists')) {
        throw new WalletAlreadyRestoredError();
      }
      // We don't know what the problem was -> throw generic error
      throw new GenericApiError();
    }
  }

  async importWalletFromKey(
    request: ImportWalletFromKeyRequest
  ): Promise<ImportWalletFromKeyResponse> {
    Logger.debug('AdaApi::importWalletFromKey called');
    const { filePath, walletPassword } = request;
    try {
      const importedWallet = await importAdaWallet(
        ca, {}, { passphrase: walletPassword }, { filePath }
      );
      Logger.debug('AdaApi::importWalletFromKey success');
      return _createWalletFromServerData(importedWallet);
    } catch (error) {
      Logger.error('AdaApi::importWalletFromKey error: ' + stringifyError(error));
      if (error.message.includes('already exists')) {
        throw new WalletAlreadyImportedError();
      }
      throw new WalletFileImportError();
    }
  }

  async importWalletFromFile(
    request: ImportWalletFromFileRequest
  ): Promise<ImportWalletFromFileResponse> {
    Logger.debug('AdaApi::importWalletFromFile called');
    const { filePath, walletPassword } = request;
    const isKeyFile = filePath.split('.').pop().toLowerCase() === 'key';
    try {
      const importedWallet: ApiWallet = isKeyFile ? (
        await importAdaWallet(ca, {}, { passphrase: walletPassword }, { filePath })
      ) : (
        await importAdaBackupJSON(ca, {}, {}, { filePath })
      );
      Logger.debug('AdaApi::importWalletFromFile success');
      return _createWalletFromServerData(importedWallet);
    } catch (error) {
      Logger.error('AdaApi::importWalletFromFile error: ' + stringifyError(error));
      if (error.message.includes('already exists')) {
        throw new WalletAlreadyImportedError();
      }
      throw new WalletFileImportError();
    }
  }

  async redeemAda(request: RedeemAdaRequest): Promise<RedeemAdaResponse> {
    Logger.debug('AdaApi::redeemAda called');
    const { redemptionCode, accountId, walletPassword } = request;
    try {
      const walletRedeemData = {
        crWalletId: accountId,
        crSeed: redemptionCode,
      };

      const response: ApiTransaction = await redeemAda(
        ca, {}, { passphrase: walletPassword }, { walletRedeemData }
      );

      Logger.debug('AdaApi::redeemAda success');
      return _createTransactionFromServerData(response);
    } catch (error) {
      Logger.error('AdaApi::redeemAda error: ' + stringifyError(error));
      if (error.message.includes('Passphrase doesn\'t match')) {
        throw new IncorrectWalletPasswordError();
      }
      throw new RedeemAdaError();
    }
  }

  async redeemPaperVendedAda(
    request: RedeemPaperVendedAdaRequest
  ): Promise<RedeemPaperVendedAdaResponse> {
    Logger.debug('AdaApi::redeemAdaPaperVend called');
    const { shieldedRedemptionKey, mnemonics, accountId, walletPassword } = request;
    try {
      const redeemPaperVendedData = {
        pvWalletId: accountId,
        pvSeed: shieldedRedemptionKey,
        pvBackupPhrase: {
          bpToList: split(mnemonics),
        }
      };

      const response: ApiTransaction = await redeemAdaPaperVend(
        ca, {}, { passphrase: walletPassword }, { redeemPaperVendedData }
      );

      Logger.debug('AdaApi::redeemAdaPaperVend success');
      return _createTransactionFromServerData(response);
    } catch (error) {
      Logger.error('AdaApi::redeemAdaPaperVend error: ' + stringifyError(error));
      if (error.message.includes('Passphrase doesn\'t match')) {
        throw new IncorrectWalletPasswordError();
      }
      throw new RedeemAdaError();
    }
  }

  async nextUpdate(): Promise<NextUpdateResponse> {
    Logger.debug('AdaApi::nextUpdate called');
    let nextUpdate = null;
    try {
      // TODO: add flow type definitions for nextUpdate response
      const response = await nextAdaUpdate(ca);
      Logger.debug('AdaApi::nextUpdate success: ' + stringifyData(response));
      if (response && response.cuiSoftwareVersion) {
        nextUpdate = {
          version: get(response, ['cuiSoftwareVersion', 'svNumber'], null)
        };
      }
    } catch (error) {
      if (error.message.includes('No updates available')) {
        Logger.debug('AdaApi::nextUpdate success: No updates available');
      } else {
        Logger.error('AdaApi::nextUpdate error: ' + stringifyError(error));
      }
      // throw new GenericApiError();
    }
    return nextUpdate;
    // TODO: remove hardcoded response after node update is tested
    // nextUpdate = {
    //   cuiSoftwareVersion: {
    //     svAppName: {
    //       getApplicationName: 'cardano'
    //     },
    //     svNumber: 1
    //   },
    //   cuiBlockVesion: {
    //     bvMajor: 0,
    //     bvMinor: 1,
    //     bvAlt: 0
    //   },
    //   cuiScriptVersion: 1,
    //   cuiImplicit: false,
    //   cuiVotesFor: 2,
    //   cuiVotesAgainst: 0,
    //   cuiPositiveStake: {
    //     getCoin: 66666
    //   },
    //   cuiNegativeStake: {
    //     getCoin: 0
    //   }
    // };
    // if (nextUpdate && nextUpdate.cuiSoftwareVersion && nextUpdate.cuiSoftwareVersion.svNumber) {
    //   return { version: nextUpdate.cuiSoftwareVersion.svNumber };
    // } else if (nextUpdate) {
    //   return { version: null };
    // }
    // return null;
  }

  async postponeUpdate(): PostponeUpdateResponse {
    Logger.debug('AdaApi::postponeUpdate called');
    try {
      const response = await postponeAdaUpdate(ca);
      Logger.debug('AdaApi::postponeUpdate success: ' + stringifyData(response));
    } catch (error) {
      Logger.error('AdaApi::postponeUpdate error: ' + stringifyError(error));
      throw new GenericApiError();
    }
  }

  async applyUpdate(): ApplyUpdateResponse {
    Logger.debug('AdaApi::applyUpdate called');
    try {
      const response = await applyAdaUpdate(ca);
      Logger.debug('AdaApi::applyUpdate success: ' + stringifyData(response));
      ipcRenderer.send('kill-process');
    } catch (error) {
      Logger.error('AdaApi::applyUpdate error: ' + stringifyError(error));
      throw new GenericApiError();
    }
  }

  getSyncProgress = async (): Promise<GetSyncProgressResponse> => {
    Logger.debug('AdaApi::syncProgress called');

    try {
      const response = await getAdaSyncProgress(ca);
      Logger.debug('AdaApi::syncProgress success: ' + stringifyData(response));
      const localDifficulty = response._spLocalCD.getChainDifficulty.getBlockCount;
      // In some cases we dont get network difficulty & we need to wait for it from the notify API
      let networkDifficulty = null;
      if (response._spNetworkCD) {
        networkDifficulty = response._spNetworkCD.getChainDifficulty.getBlockCount;
      }
      return { localDifficulty, networkDifficulty };
    } catch (error) {
      Logger.error('AdaApi::syncProgress error: ' + stringifyError(error));
      throw new GenericApiError();
    }
  };

  async updateWallet(request: UpdateWalletRequest): Promise<UpdateWalletResponse> {
    Logger.debug('AdaApi::updateWallet called: ' + stringifyData(request));
    const { walletId, name, assurance } = request;
    const unit = 0;

    const walletMeta = {
      cwName: name,
      cwAssurance: assurance,
      cwUnit: unit,
    };

    try {
      const wallet: ApiWallet = await updateAdaWallet(ca, { walletId }, {}, { walletMeta });
      Logger.debug('AdaApi::updateWallet success: ' + stringifyData(wallet));
      return _createWalletFromServerData(wallet);
    } catch (error) {
      Logger.error('AdaApi::updateWallet error: ' + stringifyError(error));
      throw new GenericApiError();
    }
  }

  async updateWalletPassword(
    request: UpdateWalletPasswordRequest
  ): Promise<UpdateWalletPasswordResponse> {
    Logger.debug('AdaApi::updateWalletPassword called');
    const { walletId, oldPassword, newPassword } = request;
    try {
      await changeAdaWalletPassphrase(ca, { walletId }, { old: oldPassword, new: newPassword });
      Logger.debug('AdaApi::updateWalletPassword success');
      return true;
    } catch (error) {
      Logger.error('AdaApi::updateWalletPassword error: ' + stringifyError(error));
      if (error.message.includes('Invalid old passphrase given')) {
        throw new IncorrectWalletPasswordError();
      }
      throw new GenericApiError();
    }
  }

  async exportWalletToFile(
    request: ExportWalletToFileRequest
  ): Promise<ExportWalletToFileResponse> {
    const { walletId, filePath } = request;
    Logger.debug('AdaApi::exportWalletToFile called');
    try {
      const response = await exportAdaBackupJSON(ca, { walletId }, {}, { filePath });
      Logger.debug('AdaApi::exportWalletToFile success: ' + stringifyData(response));
      return response;
    } catch (error) {
      Logger.error('AdaApi::exportWalletToFile error: ' + stringifyError(error));
      throw new GenericApiError();
    }
  }

  async testReset(): Promise<void> {
    Logger.debug('AdaApi::testReset called');
    try {
      const response = await adaTestReset(ca);
      Logger.debug('AdaApi::testReset success: ' + stringifyData(response));
      return response;
    } catch (error) {
      Logger.error('AdaApi::testReset error: ' + stringifyError(error));
      throw new GenericApiError();
    }
  }
}

// ========== TRANSFORM SERVER DATA INTO FRONTEND MODELS =========

const _createWalletFromServerData = action(
  'AdaApi::_createWalletFromServerData', (data: ApiWallet) => (
    new Wallet({
      id: data.cwId,
      amount: new BigNumber(data.cwAmount.getCCoin).dividedBy(LOVELACES_PER_ADA),
      name: data.cwMeta.cwName,
      assurance: data.cwMeta.cwAssurance,
      hasPassword: data.cwHasPassphrase,
      passwordUpdateDate: new Date(data.cwPassphraseLU * 1000),
    })
  )
);

const _createAddressFromServerData = action(
  'AdaApi::_createAddressFromServerData', (data: ApiAddress) => (
    new WalletAddress({
      id: data.cadId,
      amount: new BigNumber(data.cadAmount.getCCoin).dividedBy(LOVELACES_PER_ADA),
      isUsed: data.cadIsUsed,
    })
  )
);

const _createTransactionFromServerData = action(
  'AdaApi::_createTransactionFromServerData', (data: ApiTransaction) => {
    const coins = data.ctAmount.getCCoin;
    const { ctmTitle, ctmDescription, ctmDate } = data.ctMeta;
    return new WalletTransaction({
      id: data.ctId,
      title: ctmTitle || data.ctIsOutgoing ? 'Ada sent' : 'Ada received',
      type: data.ctIsOutgoing ? 'expend' : 'income',
      amount: new BigNumber(data.ctIsOutgoing ? -1 * coins : coins).dividedBy(LOVELACES_PER_ADA),
      date: new Date(ctmDate * 1000),
      description: ctmDescription || '',
      numberOfConfirmations: data.ctConfirmations,
      addresses: {
        from: data.ctInputs.map(address => address[0]),
        to: data.ctOutputs.map(address => address[0]),
      },
      condition: data.ctCondition,
    });
  }
);

const _createTransactionFeeFromServerData = action(
  'AdaApi::_createTransactionFeeFromServerData', (data: ApiTransactionFee) => {
    const coins = data.getCCoin;
    return new BigNumber(coins).dividedBy(LOVELACES_PER_ADA);
  }
);<|MERGE_RESOLUTION|>--- conflicted
+++ resolved
@@ -18,15 +18,11 @@
 import WalletTransaction from '../../domain/WalletTransaction';
 import WalletAddress from '../../domain/WalletAddress';
 import type { GetSyncProgressResponse, GetWalletRecoveryPhraseResponse } from '../common';
-<<<<<<< HEAD
-import { GenericApiError } from '../common';
 import { isValidMnemonic } from '../../../lib/decrypt';
-=======
 import {
   GenericApiError, IncorrectWalletPasswordError,
   WalletAlreadyRestoredError,
 } from '../common';
->>>>>>> 817e1881
 import {
   AllFundsAlreadyAtReceiverAddressError,
   NotAllowedToSendMoneyToRedeemAddressError,
@@ -112,10 +108,6 @@
   password: ?string,
 };
 export type CreateTransactionResponse = WalletTransaction;
-<<<<<<< HEAD
-
-=======
->>>>>>> 817e1881
 export type RestoreWalletRequest = {
   recoveryPhrase: string,
   walletName: string,
@@ -384,6 +376,7 @@
   }
 
   isValidMnemonic(mnemonic: string): Promise<boolean> {
+    console.debug('isValidMnemonic: ', isValidMnemonic(mnemonic, 12));
     return isValidMnemonic(mnemonic, 12);
   }
 
