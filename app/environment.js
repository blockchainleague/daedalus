// @flow

<<<<<<< HEAD
const environment = Object.assign({}, {
  DEVELOPMENT: 'development',
  TEST: 'test',
  PRODUCTION: 'production',
  WITH_CARDANO_API: false,
=======
const environment = Object.assign({
  DEVELOPMENT: 'development',
  TEST: 'test',
  PRODUCTION: 'production',
  FAKE_RESPONSE_TIME: 1000,
>>>>>>> e9c79d9e
  current: process.env.NODE_ENV,
  isDev: () => environment.current === environment.DEVELOPMENT,
  isTest: () => environment.current === environment.TEST,
  isProduction: () => environment.current === environment.PRODUCTION,
}, process.env);

export default environment;<|MERGE_RESOLUTION|>--- conflicted
+++ resolved
@@ -1,18 +1,10 @@
 // @flow
-
-<<<<<<< HEAD
-const environment = Object.assign({}, {
+const environment = Object.assign({
   DEVELOPMENT: 'development',
   TEST: 'test',
   PRODUCTION: 'production',
   WITH_CARDANO_API: false,
-=======
-const environment = Object.assign({
-  DEVELOPMENT: 'development',
-  TEST: 'test',
-  PRODUCTION: 'production',
   FAKE_RESPONSE_TIME: 1000,
->>>>>>> e9c79d9e
   current: process.env.NODE_ENV,
   isDev: () => environment.current === environment.DEVELOPMENT,
   isTest: () => environment.current === environment.TEST,
