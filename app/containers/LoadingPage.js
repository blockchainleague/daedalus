// @flow
import React, { Component } from 'react';
import { inject, observer } from 'mobx-react';
import { defineMessages } from 'react-intl';
import CenteredLayout from '../components/layout/CenteredLayout';
import Loading from '../components/loading/Loading';
import type { StoresMap } from '../stores/index';
import cardanoLogo from '../assets/images/cardano-logo.inline.svg';
import cardanoLogoWhite from '../assets/images/cardano-logo-white.inline.svg';

export const messages = defineMessages({
  loadingWalletData: {
    id: 'loading.screen.loadingWalletData',
    defaultMessage: '!!!Loading wallet data',
    description: 'Message "Loading wallet data" on the loading screen.'
  },
});

type Props = { stores: StoresMap };

@inject(['stores']) @observer
export default class LoadingPage extends Component<Props> {

  render() {
    const { stores } = this.props;
    const {
<<<<<<< HEAD
      isConnecting,
      isSyncing,
      localTimeDifference,
      syncPercentage,
      isLoadingWallets,
      hasBeenConnected,
      hasBlockSyncingStarted,
      ALLOWED_TIME_DIFFERENCE,
    } = stores.networkStatus;
    const {
      hasLoadedCurrentLocale,
      hasLoadedCurrentTheme,
      currentLocale,
    } = stores.app;
=======
      isConnecting, isSyncing, syncPercentage, isLoadingWallets,
      hasBeenConnected, hasBlockSyncingStarted,
    } = stores.networkStatus;
    const { hasLoadedCurrentLocale, hasLoadedCurrentTheme } = stores.profile;
>>>>>>> 65291437
    return (
      <CenteredLayout>
        <Loading
          currencyIcon={cardanoLogo}
          currencyIconWhite={cardanoLogoWhite}
          isSyncing={isSyncing}
          localTimeDifference={localTimeDifference}
          allowedTimeDifference={ALLOWED_TIME_DIFFERENCE}
          isConnecting={isConnecting}
          syncPercentage={syncPercentage}
          isLoadingDataForNextScreen={isLoadingWallets}
          loadingDataForNextScreenMessage={messages.loadingWalletData}
          hasBeenConnected={hasBeenConnected}
          hasBlockSyncingStarted={hasBlockSyncingStarted}
          hasLoadedCurrentLocale={hasLoadedCurrentLocale}
          hasLoadedCurrentTheme={hasLoadedCurrentTheme}
          currentLocale={currentLocale}
        />
      </CenteredLayout>
    );
  }

}<|MERGE_RESOLUTION|>--- conflicted
+++ resolved
@@ -24,27 +24,11 @@
   render() {
     const { stores } = this.props;
     const {
-<<<<<<< HEAD
-      isConnecting,
-      isSyncing,
-      localTimeDifference,
-      syncPercentage,
-      isLoadingWallets,
-      hasBeenConnected,
-      hasBlockSyncingStarted,
+      isConnecting, isSyncing, syncPercentage, isLoadingWallets,
+      hasBeenConnected, hasBlockSyncingStarted, localTimeDifference,
       ALLOWED_TIME_DIFFERENCE,
     } = stores.networkStatus;
-    const {
-      hasLoadedCurrentLocale,
-      hasLoadedCurrentTheme,
-      currentLocale,
-    } = stores.app;
-=======
-      isConnecting, isSyncing, syncPercentage, isLoadingWallets,
-      hasBeenConnected, hasBlockSyncingStarted,
-    } = stores.networkStatus;
-    const { hasLoadedCurrentLocale, hasLoadedCurrentTheme } = stores.profile;
->>>>>>> 65291437
+    const { hasLoadedCurrentLocale, hasLoadedCurrentTheme, currentLocale } = stores.profile;
     return (
       <CenteredLayout>
         <Loading
