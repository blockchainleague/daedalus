// @flow
import React, { Component, PropTypes } from 'react';
import { observer, inject } from 'mobx-react';
import Sidebar from '../components/sidebar/Sidebar';
import AppBar from '../components/layout/AppBar';
import SidebarLayout from '../components/layout/SidebarLayout';
import { oneOrManyChildElements } from '../propTypes';
import WalletCreateDialog from '../components/wallet/WalletCreateDialog';
import WalletRestoreDialog from '../components/wallet/WalletRestoreDialog';
import WalletBackupPage from './wallet/WalletBackupPage';
import WalletAddPage from './wallet/WalletAddPage';
import NodeUpdatePage from './notifications/NodeUpdatePage';
import Wallet from '../domain/Wallet';
import Request from '../stores/lib/Request';

@inject('stores', 'actions') @observer
export default class MainLayout extends Component {

  static propTypes = {
    stores: PropTypes.shape({
      wallets: PropTypes.shape({
        active: PropTypes.instanceOf(Wallet),
        isAddWalletDialogOpen: PropTypes.bool.isRequired,
        isCreateWalletDialogOpen: PropTypes.bool.isRequired,
        isWalletRestoreDialogOpen: PropTypes.bool.isRequired,
        walletBackup: PropTypes.shape({
          inProgress: PropTypes.bool.isRequired
        }),
        restoreRequest: PropTypes.instanceOf(Request).isRequired,
        isValidMnemonic: PropTypes.func.isRequired
      }).isRequired,
      walletBackup: PropTypes.shape({
        inProgress: PropTypes.bool.isRequired,
      }).isRequired,
<<<<<<< HEAD
      nodeUpdate: PropTypes.shape({
        isUpdateAvailable: PropTypes.bool.isRequired,
        isUpdatePostponed: PropTypes.bool.isRequired,
=======
      networkStatus: PropTypes.shape({
        isSynced: PropTypes.bool.isRequired,
>>>>>>> 10f39215
      }).isRequired,
    }).isRequired,
    actions: PropTypes.shape({
      goToRoute: PropTypes.func.isRequired,
      createPersonalWallet: PropTypes.func.isRequired,
      toggleAddWallet: PropTypes.func.isRequired,
      toggleWalletRestore: PropTypes.func.isRequired,
      restoreWallet: PropTypes.func.isRequired,
    }).isRequired,
    children: oneOrManyChildElements
  };

  handleAddWalletSubmit = (values: Object) => {
    this.props.actions.createPersonalWallet({
      name: values.walletName,
      currency: values.currency,
    });
  };

  handleRestoreWalletSubmit = (values: Object) => {
    this.props.actions.restoreWallet(values);
  };

  routeToWallet = (walletId: string) => {
    const { actions, stores } = this.props;
    actions.goToRoute({ route: stores.wallets.getWalletRoute(walletId) });
  };

  render() {
    const { actions, stores } = this.props;
    const { sidebar, wallets, networkStatus } = stores;
    const { restoreRequest } = wallets;
    const { toggleAddWallet, toggleCreateWalletDialog, toggleWalletRestore } = actions;
    const { isSynced } = networkStatus;
    const activeWallet = stores.wallets.active;
    const activeWalletId = activeWallet ? activeWallet.id : null;
    const isWalletBackupInProgress = this.props.stores.walletBackup.inProgress;
    const isNodeUpdateAvailable = this.props.stores.nodeUpdate.isUpdateAvailable;
    const isUpdatePostponed = this.props.stores.nodeUpdate.isUpdatePostponed;

    const sidebarMenus = {
      wallets: {
        items: sidebar.wallets,
        actions: {
          onAddWallet: toggleAddWallet,
          onWalletItemClick: this.routeToWallet,
        }
      }
    };
    const sidebarComponent = (
      <Sidebar
        menus={sidebarMenus}
        hidden={sidebar.hidden}
        isMaximized={sidebar.isMaximized}
        categories={sidebar.CATEGORIES}
        currentCategory={sidebar.currentCategory}
        onCategoryClicked={category => actions.sidebarCategorySelected({ category })}
        activeWalletId={activeWalletId}
        isSynced={isSynced}
      />
    );
    const appbar = <AppBar onToggleSidebar={actions.toggleSidebar} />;
    const addWalletRestoreDialog = wallets.isWalletRestoreDialogOpen ? (
      <WalletRestoreDialog
        onSubmit={this.handleRestoreWalletSubmit}
        onCancel={toggleWalletRestore}
        error={restoreRequest.error}
        mnemonicValidator={mnemonic => this.props.stores.wallets.isValidMnemonic(mnemonic)}
      />
    ) : null;
    const addWalletDialog = wallets.isAddWalletDialogOpen ? (<WalletAddPage />) : null;
    const createWalletDialog = wallets.isCreateWalletDialogOpen ? (
      <WalletCreateDialog
        onSubmit={this.handleAddWalletSubmit}
        onCancel={toggleCreateWalletDialog}
      />
    ) : null;
    const addWalletBackupDialog = isWalletBackupInProgress ? (<WalletBackupPage />) : null;
    const addNodeUpdateNotification = isNodeUpdateAvailable && !isUpdatePostponed ? (<NodeUpdatePage />) : null;
    return (
      <SidebarLayout sidebar={sidebarComponent} appbar={appbar} notification={addNodeUpdateNotification}>
        {this.props.children}
        {addWalletDialog}
        {createWalletDialog}
        {addWalletRestoreDialog}
        {addWalletBackupDialog}
      </SidebarLayout>
    );
  }
}<|MERGE_RESOLUTION|>--- conflicted
+++ resolved
@@ -32,14 +32,12 @@
       walletBackup: PropTypes.shape({
         inProgress: PropTypes.bool.isRequired,
       }).isRequired,
-<<<<<<< HEAD
+      networkStatus: PropTypes.shape({
+        isSynced: PropTypes.bool.isRequired,
+      }).isRequired,
       nodeUpdate: PropTypes.shape({
         isUpdateAvailable: PropTypes.bool.isRequired,
         isUpdatePostponed: PropTypes.bool.isRequired,
-=======
-      networkStatus: PropTypes.shape({
-        isSynced: PropTypes.bool.isRequired,
->>>>>>> 10f39215
       }).isRequired,
     }).isRequired,
     actions: PropTypes.shape({
