// @flow
import React, { Component, PropTypes } from 'react';
import { observer, inject } from 'mobx-react';
import Sidebar from '../components/sidebar/Sidebar';
import AppBar from '../components/layout/AppBar';
import SidebarLayout from '../components/layout/SidebarLayout';
import { oneOrManyChildElements } from '../propTypes';
import WalletCreateDialog from '../components/wallet/WalletCreateDialog';
<<<<<<< HEAD
import WalletImportDialog from '../components/wallet/WalletImportDialog';
=======
import WalletRestoreDialog from '../components/wallet/WalletRestoreDialog';
>>>>>>> 198822ba
import WalletBackupPage from './wallet/WalletBackupPage';
import WalletAddPage from './wallet/WalletAddPage';
import Wallet from '../domain/Wallet';

@inject('stores', 'actions') @observer
export default class MainLayout extends Component {

  static propTypes = {
    stores: PropTypes.shape({
      wallets: PropTypes.shape({
        active: PropTypes.instanceOf(Wallet),
        isAddWalletDialogOpen: PropTypes.bool.isRequired,
        isCreateWalletDialogOpen: PropTypes.bool.isRequired,
<<<<<<< HEAD
        isWalletImportDialogOpen: PropTypes.bool.isRequired,
=======
        isWalletRestoreDialogOpen: PropTypes.bool.isRequired,
>>>>>>> 198822ba
        walletBackup: PropTypes.shape({
          inProgress: PropTypes.bool.isRequired
        }),
      }).isRequired,
    }).isRequired,
    actions: PropTypes.shape({
      goToRoute: PropTypes.func.isRequired,
      createPersonalWallet: PropTypes.func.isRequired,
      toggleAddWallet: PropTypes.func.isRequired,
<<<<<<< HEAD
      toggleWalletImport: PropTypes.func.isRequired,
=======
      toggleWalletRestore: PropTypes.func.isRequired,
      restoreWallet: PropTypes.func.isRequired,
>>>>>>> 198822ba
    }).isRequired,
    children: oneOrManyChildElements
  };

  handleAddWalletSubmit = (values: Object) => {
    this.props.actions.createPersonalWallet({
      name: values.walletName,
      currency: values.currency,
    });
  };

<<<<<<< HEAD
  handleAddWalletImport = (values: Object) => {
    console.log(values);
=======
  handleRestoreWalletSubmit = (values: Object) => {
    this.props.actions.restoreWallet(values);
>>>>>>> 198822ba
  };

  routeToWallet = (walletId) => {
    const { actions, stores } = this.props;
    actions.goToRoute({ route: stores.wallets.getWalletRoute(walletId) });
  };

  render() {
    const { actions, stores } = this.props;
    const { sidebar, wallets } = stores;
<<<<<<< HEAD
    const { toggleAddWallet, toggleCreateWalletDialog, toggleWalletImport } = actions;
=======
    const { toggleAddWallet, toggleCreateWalletDialog, toggleWalletRestore } = actions;
>>>>>>> 198822ba
    const activeWallet = stores.wallets.active;
    const activeWalletId = activeWallet ? activeWallet.id : null;
    const isWalletBackupInProgress = this.props.stores.walletBackup.inProgress;

    const sidebarMenus = {
      wallets: {
        items: sidebar.wallets,
        actions: {
          onAddWallet: toggleAddWallet,
          onWalletItemClick: this.routeToWallet,
        }
      }
    };
    const sidebarComponent = (
      <Sidebar
        route={sidebar.route}
        menus={sidebarMenus}
        hidden={sidebar.hidden}
        isMaximized={sidebar.isMaximized}
        onCategoryClicked={route => actions.changeSidebarRoute({ route })}
        activeWalletId={activeWalletId}
      />
    );
    const appbar = <AppBar onToggleSidebar={actions.toggleSidebar} />;
<<<<<<< HEAD
    const addWalletImportDialog = wallets.isWalletImportDialogOpen ? (
      <WalletImportDialog
        onSubmit={this.handleAddWalletImport}
        onCancel={toggleWalletImport}
=======
    const addWalletRestoreDialog = wallets.isWalletRestoreDialogOpen ? (
      <WalletRestoreDialog
        onSubmit={this.handleRestoreWalletSubmit}
        onCancel={toggleWalletRestore}
>>>>>>> 198822ba
      />
    ) : null;
    const addWalletDialog = wallets.isAddWalletDialogOpen ? (<WalletAddPage />) : null;
    const createWalletDialog = wallets.isCreateWalletDialogOpen ? (
      <WalletCreateDialog
        onSubmit={this.handleAddWalletSubmit}
        onCancel={toggleCreateWalletDialog}
      />
    ) : null;
    const addWalletBackupDialog = isWalletBackupInProgress ? (<WalletBackupPage />) : null;
    return (
      <SidebarLayout sidebar={sidebarComponent} appbar={appbar}>
        {this.props.children}
        {addWalletDialog}
        {createWalletDialog}
<<<<<<< HEAD
        {addWalletImportDialog}
=======
        {addWalletRestoreDialog}
>>>>>>> 198822ba
        {addWalletBackupDialog}
      </SidebarLayout>
    );
  }
}<|MERGE_RESOLUTION|>--- conflicted
+++ resolved
@@ -6,11 +6,7 @@
 import SidebarLayout from '../components/layout/SidebarLayout';
 import { oneOrManyChildElements } from '../propTypes';
 import WalletCreateDialog from '../components/wallet/WalletCreateDialog';
-<<<<<<< HEAD
-import WalletImportDialog from '../components/wallet/WalletImportDialog';
-=======
 import WalletRestoreDialog from '../components/wallet/WalletRestoreDialog';
->>>>>>> 198822ba
 import WalletBackupPage from './wallet/WalletBackupPage';
 import WalletAddPage from './wallet/WalletAddPage';
 import Wallet from '../domain/Wallet';
@@ -24,11 +20,7 @@
         active: PropTypes.instanceOf(Wallet),
         isAddWalletDialogOpen: PropTypes.bool.isRequired,
         isCreateWalletDialogOpen: PropTypes.bool.isRequired,
-<<<<<<< HEAD
-        isWalletImportDialogOpen: PropTypes.bool.isRequired,
-=======
         isWalletRestoreDialogOpen: PropTypes.bool.isRequired,
->>>>>>> 198822ba
         walletBackup: PropTypes.shape({
           inProgress: PropTypes.bool.isRequired
         }),
@@ -38,12 +30,8 @@
       goToRoute: PropTypes.func.isRequired,
       createPersonalWallet: PropTypes.func.isRequired,
       toggleAddWallet: PropTypes.func.isRequired,
-<<<<<<< HEAD
-      toggleWalletImport: PropTypes.func.isRequired,
-=======
       toggleWalletRestore: PropTypes.func.isRequired,
       restoreWallet: PropTypes.func.isRequired,
->>>>>>> 198822ba
     }).isRequired,
     children: oneOrManyChildElements
   };
@@ -55,13 +43,8 @@
     });
   };
 
-<<<<<<< HEAD
-  handleAddWalletImport = (values: Object) => {
-    console.log(values);
-=======
   handleRestoreWalletSubmit = (values: Object) => {
     this.props.actions.restoreWallet(values);
->>>>>>> 198822ba
   };
 
   routeToWallet = (walletId) => {
@@ -72,11 +55,7 @@
   render() {
     const { actions, stores } = this.props;
     const { sidebar, wallets } = stores;
-<<<<<<< HEAD
-    const { toggleAddWallet, toggleCreateWalletDialog, toggleWalletImport } = actions;
-=======
     const { toggleAddWallet, toggleCreateWalletDialog, toggleWalletRestore } = actions;
->>>>>>> 198822ba
     const activeWallet = stores.wallets.active;
     const activeWalletId = activeWallet ? activeWallet.id : null;
     const isWalletBackupInProgress = this.props.stores.walletBackup.inProgress;
@@ -101,17 +80,10 @@
       />
     );
     const appbar = <AppBar onToggleSidebar={actions.toggleSidebar} />;
-<<<<<<< HEAD
-    const addWalletImportDialog = wallets.isWalletImportDialogOpen ? (
-      <WalletImportDialog
-        onSubmit={this.handleAddWalletImport}
-        onCancel={toggleWalletImport}
-=======
     const addWalletRestoreDialog = wallets.isWalletRestoreDialogOpen ? (
       <WalletRestoreDialog
         onSubmit={this.handleRestoreWalletSubmit}
         onCancel={toggleWalletRestore}
->>>>>>> 198822ba
       />
     ) : null;
     const addWalletDialog = wallets.isAddWalletDialogOpen ? (<WalletAddPage />) : null;
@@ -127,11 +99,7 @@
         {this.props.children}
         {addWalletDialog}
         {createWalletDialog}
-<<<<<<< HEAD
-        {addWalletImportDialog}
-=======
         {addWalletRestoreDialog}
->>>>>>> 198822ba
         {addWalletBackupDialog}
       </SidebarLayout>
     );
