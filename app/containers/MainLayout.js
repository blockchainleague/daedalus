--- conflicted
+++ resolved
@@ -6,11 +6,7 @@
 import SidebarLayout from '../components/layout/SidebarLayout';
 import { oneOrManyChildElements } from '../propTypes';
 import WalletCreateDialog from '../components/wallet/WalletCreateDialog';
-<<<<<<< HEAD
-import NodeUpdatePage from './notifications/NodeUpdatePage';
-=======
 import WalletRestoreDialog from '../components/wallet/WalletRestoreDialog';
->>>>>>> b9989d3e
 import WalletBackupPage from './wallet/WalletBackupPage';
 import WalletAddPage from './wallet/WalletAddPage';
 import Wallet from '../domain/Wallet';
@@ -34,9 +30,6 @@
       }).isRequired,
       walletBackup: PropTypes.shape({
         inProgress: PropTypes.bool.isRequired,
-      }).isRequired,
-      nodeUpdate: PropTypes.shape({
-        isUpdateAvailable: PropTypes.bool.isRequired,
       }).isRequired,
     }).isRequired,
     actions: PropTypes.shape({
@@ -73,7 +66,6 @@
     const activeWallet = stores.wallets.active;
     const activeWalletId = activeWallet ? activeWallet.id : null;
     const isWalletBackupInProgress = this.props.stores.walletBackup.inProgress;
-    const isNodeUpdateAvailable = this.props.stores.nodeUpdate.isUpdateAvailable;
 
     const sidebarMenus = {
       wallets: {
@@ -112,11 +104,9 @@
       />
     ) : null;
     const addWalletBackupDialog = isWalletBackupInProgress ? (<WalletBackupPage />) : null;
-    const addNodeUpdateNotification = isNodeUpdateAvailable ? (<NodeUpdatePage />) : null;
     return (
       <SidebarLayout sidebar={sidebarComponent} appbar={appbar}>
         {this.props.children}
-        {addNodeUpdateNotification}
         {addWalletDialog}
         {createWalletDialog}
         {addWalletRestoreDialog}
