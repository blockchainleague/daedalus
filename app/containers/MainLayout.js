--- conflicted
+++ resolved
@@ -124,18 +124,13 @@
     );
 
     const topbar = (
-<<<<<<< HEAD
       <TopBar onToggleSidebar={actions.sidebar.toggleSubMenus} activeWallet={activeWallet}>
-        <NodeSyncStatusIcon isSynced={isSynced} syncPercentage={syncPercentage} />
-=======
-      <TopBar onToggleSidebar={actions.sidebar.toggleSubMenus}>
         {testEnvironmentLabel}
         <NodeSyncStatusIcon
           isSynced={isSynced}
           syncPercentage={syncPercentage}
           isProduction={isProduction}
         />
->>>>>>> 0b77f8f1
       </TopBar>
     );
 
