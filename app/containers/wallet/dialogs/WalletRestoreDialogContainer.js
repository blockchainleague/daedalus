--- conflicted
+++ resolved
@@ -3,11 +3,8 @@
 import { observer, inject } from 'mobx-react';
 import WalletRestoreDialog from '../../../components/wallet/WalletRestoreDialog';
 import type { InjectedDialogContainerProps } from '../../../types/injectedPropsType';
-<<<<<<< HEAD
 import environment from '../../../environment';
-=======
 import validWords from '../../../../lib/valid-words.en';
->>>>>>> afa80d22
 
 @inject('stores', 'actions') @observer
 export default class WalletRestoreDialogContainer extends Component {
@@ -22,32 +19,19 @@
 
   onCancel = () => {
     this.props.onClose();
-<<<<<<< HEAD
-    this.props.stores[environment.API].wallets.restoreRequest.reset();
+    // Restore request should be reset only in case restore is finished/errored
+    const { restoreRequest } = this._getWalletsStore();
+    if (!restoreRequest.isExecuting) restoreRequest.reset();
   };
 
   render() {
-    const { wallets } = this.props.stores[environment.API];
+    const wallets = this._getWalletsStore();
     const { restoreRequest } = wallets;
 
     return (
       <WalletRestoreDialog
         mnemonicValidator={mnemonic => wallets.isValidMnemonic(mnemonic)}
-=======
-
-    // Restore request should be reset only in case restore is finished/errored
-    const { restoreRequest } = this.props.stores.wallets;
-    if (!restoreRequest.isExecuting) restoreRequest.reset();
-  };
-
-  render() {
-    const { restoreRequest } = this.props.stores.wallets;
-
-    return (
-      <WalletRestoreDialog
-        mnemonicValidator={mnemonic => this.props.stores.wallets.isValidMnemonic(mnemonic)}
         suggestedMnemonics={validWords}
->>>>>>> afa80d22
         isSubmitting={restoreRequest.isExecuting}
         onSubmit={this.onSubmit}
         onCancel={this.onCancel}
@@ -55,4 +39,8 @@
       />
     );
   }
+
+  _getWalletsStore() {
+    return this.props.stores[environment.API].wallets;
+  }
 }