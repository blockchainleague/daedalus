--- conflicted
+++ resolved
@@ -17,14 +17,9 @@
 
   onCancel = () => {
     this.props.onClose();
-<<<<<<< HEAD
-    this.props.stores.ada.wallets.importFromFileRequest.reset();
-=======
-
     // Import request should be reset only in case restore is finished/errored
-    const { importFromFileRequest } = this.props.stores.wallets;
+    const { importFromFileRequest } = this.props.stores.ada.wallets;
     if (!importFromFileRequest.isExecuting) importFromFileRequest.reset();
->>>>>>> afa80d22
   };
 
   render() {
