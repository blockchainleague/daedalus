// @flow
import React, { Component } from 'react';
import { defineMessages, FormattedHTMLMessage } from 'react-intl';
import { observer, inject } from 'mobx-react';
import { ellipsis } from '../../lib/string-helpers';
import config from '../../config';
import WalletReceive from '../../components/wallet/WalletReceive';
import VerticalFlexContainer from '../../components/layout/VerticalFlexContainer';
import NotificationMessage from '../../components/widgets/NotificationMessage';
import successIcon from '../../assets/images/success-small.svg';
import type { InjectedProps } from '../../types/injectedPropsType';

const messages = defineMessages({
  message: {
    id: 'wallet.receive.page.addressCopyNotificationMessage',
    defaultMessage: '!!!You have successfully copied wallet address',
    description: 'Message for the wallet address copy success notification.',
  },
});

// TODO: replace with generated wallet addresses from the API
const walletAddresses = [
  { value: '3ERitrYNwfxs4R6GfdULjtnTXQGCDE4iR7', isUsed: false },
  { value: 'GfdULjtnTXQGCDE4iR73ERitrYNwfxs4R6', isUsed: false },
  { value: 'YNwfxs4R6GfdULjtnTXQGCDE4iR73ERitr', isUsed: true },
  { value: '73ERitrYNwfxs4R6GfdULjtnTXQGCDE4iR', isUsed: false },
  { value: 'DE4iR73ERitrYNwfxs4R6GfdULjtnTXQGC', isUsed: false },
  { value: 'TXQGCDE4iR73ERitrYNwfxs4R6GfdULjtn', isUsed: false },
  { value: 'ULjtnTXQGCDE4iR73ERitrYNwfxs4R6Gfd', isUsed: false },
  { value: 'RitrYNwfxs4R6GfdULjtnTXQGCDE4iR73E', isUsed: true },
  { value: 'GfdULjtnTXQGCDE4iR73ERitrYNwfxs4R6', isUsed: true },
  { value: 'QGCDE4iR73ERitrYNwfxs4R6GfdULjtnTX', isUsed: true },
  { value: 'TXQGCDE4iR73ERitrYNwfxs4R6GfdULjtn', isUsed: false },
  { value: 'ULjtnTXQGCDE4iR73ERitrYNwfxs4R6Gfd', isUsed: false },
  { value: 'RitrYNwfxs4R6GfdULjtnTXQGCDE4iR73E', isUsed: true },
  { value: 'GfdULjtnTXQGCDE4iR73ERitrYNwfxs4R6', isUsed: true },
  { value: 'QGCDE4iR73ERitrYNwfxs4R6GfdULjtnTX', isUsed: true },
  { value: '3ERitrYNwfxs4R6GfdULjtnTXQGCDE4iR7', isUsed: false },
  { value: 'GfdULjtnTXQGCDE4iR73ERitrYNwfxs4R6', isUsed: false },
  { value: 'YNwfxs4R6GfdULjtnTXQGCDE4iR73ERitr', isUsed: false },
  { value: '73ERitrYNwfxs4R6GfdULjtnTXQGCDE4iR', isUsed: false },
  { value: 'DE4iR73ERitrYNwfxs4R6GfdULjtnTXQGC', isUsed: false },
];

@inject('stores', 'actions') @observer
export default class WalletReceivePage extends Component {

  static defaultProps = { actions: null, stores: null };
  props: InjectedProps;

  state = {
    copiedAddress: '',
  };

  componentWillUnmount() {
    this.closeNotification();
  }

  closeNotification = () => {
    const { wallets } = this.props.stores;
    const wallet = wallets.active;
    if (wallet) {
      const notificationId = `${wallet.id}-copyNotification`;
      this.props.actions.notifications.closeActiveNotification.trigger({ id: notificationId });
    }
  };

  render() {
    const { copiedAddress } = this.state;
    const actions = this.props.actions;
<<<<<<< HEAD
    const { wallets, addresses, uiNotifications } = this.props.stores;
=======
    const { wallets, uiNotifications, sidebar } = this.props.stores;
>>>>>>> 88153c96
    const wallet = wallets.active;

    // Guard against potential null values
    if (!wallet) throw new Error('Active wallet required for WalletReceivePage.');

    const walletAddress = addresses.active ? addresses.active.id : '';

    const notification = {
      id: `${wallet.id}-copyNotification`,
      duration: config.wallets.ADDRESS_COPY_NOTIFICATION_DURATION,
      message: (
        <FormattedHTMLMessage
          {...messages.message}
<<<<<<< HEAD
          values={{ walletAddress: ellipsis(walletAddress, 8) }}
=======
          values={{ walletAddress: ellipsis(copiedAddress, 8) }}
>>>>>>> 88153c96
        />
      ),
    };

    return (
      <VerticalFlexContainer>

        <WalletReceive
<<<<<<< HEAD
          walletName={wallet.name}
          walletAddress={walletAddress}
          onCopyAddress={() => {
=======
          walletAddresses={walletAddresses}
          onCopyAddress={(address) => {
            this.setState({ copiedAddress: address });
>>>>>>> 88153c96
            actions.notifications.open.trigger({
              id: notification.id,
              duration: notification.duration,
            });
          }}
          isSidebarExpanded={sidebar.isShowingSubMenus}
        />

        <NotificationMessage
          icon={successIcon}
          show={uiNotifications.isOpen(notification.id)}
        >
          {notification.message}
        </NotificationMessage>

      </VerticalFlexContainer>
    );
  }
}<|MERGE_RESOLUTION|>--- conflicted
+++ resolved
@@ -18,30 +18,6 @@
   },
 });
 
-// TODO: replace with generated wallet addresses from the API
-const walletAddresses = [
-  { value: '3ERitrYNwfxs4R6GfdULjtnTXQGCDE4iR7', isUsed: false },
-  { value: 'GfdULjtnTXQGCDE4iR73ERitrYNwfxs4R6', isUsed: false },
-  { value: 'YNwfxs4R6GfdULjtnTXQGCDE4iR73ERitr', isUsed: true },
-  { value: '73ERitrYNwfxs4R6GfdULjtnTXQGCDE4iR', isUsed: false },
-  { value: 'DE4iR73ERitrYNwfxs4R6GfdULjtnTXQGC', isUsed: false },
-  { value: 'TXQGCDE4iR73ERitrYNwfxs4R6GfdULjtn', isUsed: false },
-  { value: 'ULjtnTXQGCDE4iR73ERitrYNwfxs4R6Gfd', isUsed: false },
-  { value: 'RitrYNwfxs4R6GfdULjtnTXQGCDE4iR73E', isUsed: true },
-  { value: 'GfdULjtnTXQGCDE4iR73ERitrYNwfxs4R6', isUsed: true },
-  { value: 'QGCDE4iR73ERitrYNwfxs4R6GfdULjtnTX', isUsed: true },
-  { value: 'TXQGCDE4iR73ERitrYNwfxs4R6GfdULjtn', isUsed: false },
-  { value: 'ULjtnTXQGCDE4iR73ERitrYNwfxs4R6Gfd', isUsed: false },
-  { value: 'RitrYNwfxs4R6GfdULjtnTXQGCDE4iR73E', isUsed: true },
-  { value: 'GfdULjtnTXQGCDE4iR73ERitrYNwfxs4R6', isUsed: true },
-  { value: 'QGCDE4iR73ERitrYNwfxs4R6GfdULjtnTX', isUsed: true },
-  { value: '3ERitrYNwfxs4R6GfdULjtnTXQGCDE4iR7', isUsed: false },
-  { value: 'GfdULjtnTXQGCDE4iR73ERitrYNwfxs4R6', isUsed: false },
-  { value: 'YNwfxs4R6GfdULjtnTXQGCDE4iR73ERitr', isUsed: false },
-  { value: '73ERitrYNwfxs4R6GfdULjtnTXQGCDE4iR', isUsed: false },
-  { value: 'DE4iR73ERitrYNwfxs4R6GfdULjtnTXQGC', isUsed: false },
-];
-
 @inject('stores', 'actions') @observer
 export default class WalletReceivePage extends Component {
 
@@ -56,6 +32,17 @@
     this.closeNotification();
   }
 
+  handleGenerateAddress = () => {
+    const { wallets } = this.props.stores;
+    const wallet = wallets.active;
+    if (wallet) {
+      this.props.actions.addresses.createAddress.trigger({
+        walletId: wallet.id,
+        password: null, // TODO: there is no password input in the UI
+      });
+    }
+  }
+
   closeNotification = () => {
     const { wallets } = this.props.stores;
     const wallet = wallets.active;
@@ -68,17 +55,14 @@
   render() {
     const { copiedAddress } = this.state;
     const actions = this.props.actions;
-<<<<<<< HEAD
-    const { wallets, addresses, uiNotifications } = this.props.stores;
-=======
-    const { wallets, uiNotifications, sidebar } = this.props.stores;
->>>>>>> 88153c96
+    const { wallets, addresses, sidebar, uiNotifications } = this.props.stores;
     const wallet = wallets.active;
 
     // Guard against potential null values
     if (!wallet) throw new Error('Active wallet required for WalletReceivePage.');
 
     const walletAddress = addresses.active ? addresses.active.id : '';
+    const walletAddresses = addresses.all.reverse();
 
     const notification = {
       id: `${wallet.id}-copyNotification`,
@@ -86,11 +70,7 @@
       message: (
         <FormattedHTMLMessage
           {...messages.message}
-<<<<<<< HEAD
-          values={{ walletAddress: ellipsis(walletAddress, 8) }}
-=======
           values={{ walletAddress: ellipsis(copiedAddress, 8) }}
->>>>>>> 88153c96
         />
       ),
     };
@@ -99,15 +79,11 @@
       <VerticalFlexContainer>
 
         <WalletReceive
-<<<<<<< HEAD
-          walletName={wallet.name}
           walletAddress={walletAddress}
-          onCopyAddress={() => {
-=======
           walletAddresses={walletAddresses}
+          onGenerateAddress={this.handleGenerateAddress}
           onCopyAddress={(address) => {
             this.setState({ copiedAddress: address });
->>>>>>> 88153c96
             actions.notifications.open.trigger({
               id: notification.id,
               duration: notification.duration,
