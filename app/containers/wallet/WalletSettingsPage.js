--- conflicted
+++ resolved
@@ -1,25 +1,16 @@
 // @flow
 import React, { Component, PropTypes } from 'react';
-<<<<<<< HEAD
 import { observer, inject } from 'mobx-react';
 import Request from '../../stores/lib/Request';
 import Wallet from '../../domain/Wallet';
-=======
-import { inject, observer } from 'mobx-react';
->>>>>>> c125e50a
 import WalletSettings from '../../components/wallet/WalletSettings';
 import UiDialogsStore from '../../stores/UiDialogsStore';
 
-<<<<<<< HEAD
 @inject('stores', 'actions') @observer
-=======
-@inject('actions', 'stores') @observer
->>>>>>> c125e50a
 export default class WalletSettingsPage extends Component {
 
   static propTypes = {
     stores: PropTypes.shape({
-<<<<<<< HEAD
       wallets: PropTypes.shape({
         active: PropTypes.instanceOf(Wallet),
       }),
@@ -28,13 +19,17 @@
         WALLET_ASSURANCE_LEVEL_OPTIONS: PropTypes.array.isRequired,
         WALLET_UNIT_OPTIONS: PropTypes.array.isRequired,
       }),
+      uiDialogs: PropTypes.instanceOf(UiDialogsStore).isRequired,
     }),
     actions: PropTypes.shape({
       walletSettings: PropTypes.shape({
         updateWalletAssuranceLevel: PropTypes.func.isRequired,
         updateWalletUnit: PropTypes.func.isRequired,
-      }),
-    }),
+      }).isRequired,
+      dialogs: PropTypes.shape({
+        open: PropTypes.func.isRequired,
+      }).isRequired,
+    }).isRequired,
   };
 
   handleWalletAssuranceLevelUpdate = (values: { assurance: string }) => {
@@ -46,7 +41,8 @@
   };
 
   render() {
-    const { wallets, walletSettings } = this.props.stores;
+    const { wallets, walletSettings, uiDialogs } = this.props.stores;
+    const { actions } = this.props;
     const wallet = wallets.active;
     const {
       updateWalletRequest,
@@ -62,24 +58,8 @@
         onWalletUnitUpdate={this.handleWalletUnitUpdate}
         units={WALLET_UNIT_OPTIONS}
         error={updateWalletRequest.error}
-=======
-      uiDialogs: PropTypes.instanceOf(UiDialogsStore).isRequired,
-    }).isRequired,
-    actions: PropTypes.shape({
-      dialogs: PropTypes.shape({
-        open: PropTypes.func.isRequired,
-      }).isRequired,
-    }).isRequired,
-  };
-
-  render() {
-    const { actions } = this.props;
-    const { uiDialogs } = this.props.stores;
-    return (
-      <WalletSettings
         openDialogAction={actions.dialogs.open}
         isDialogOpen={uiDialogs.isOpen}
->>>>>>> c125e50a
       />
     );
   }
