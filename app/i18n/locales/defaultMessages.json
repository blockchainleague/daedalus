--- conflicted
+++ resolved
@@ -317,25 +317,6 @@
   {
     "descriptors": [
       {
-        "defaultMessage": "!!!Add wallet",
-        "description": "Label for the \"Add wallet\" button in wallet sidebar menu.",
-        "end": {
-          "column": 3,
-          "line": 16
-        },
-        "file": "app/components/sidebar/wallets/SidebarWalletsMenu.js",
-        "id": "sidebar.wallets.addWallet",
-        "start": {
-          "column": 16,
-          "line": 12
-        }
-      }
-    ],
-    "path": "app/components/sidebar/wallets/SidebarWalletsMenu.json"
-  },
-  {
-    "descriptors": [
-      {
         "defaultMessage": "!!!Regular",
         "description": "Tab title \"Regular\" on Ada redemption page.",
         "end": {
@@ -770,8 +751,6 @@
           "line": 11
         }
       },
-<<<<<<< HEAD
-=======
       {
         "defaultMessage": "!!!Great",
         "description": "Confirm button text",
@@ -791,38 +770,32 @@
   },
   {
     "descriptors": [
->>>>>>> 3be28667
-      {
-        "defaultMessage": "!!!Great",
-        "description": "Confirm button text",
-        "end": {
-          "column": 3,
-          "line": 20
-        },
-        "file": "app/components/wallet/ada-redemption/AdaRedemptionSuccessOverlay.js",
-        "id": "wallet.redeem.success.overlay.confirmButton",
-        "start": {
-          "column": 17,
-          "line": 16
-        }
-      }
-    ],
-    "path": "app/components/wallet/ada-redemption/AdaRedemptionSuccessOverlay.json"
-  },
-  {
-    "descriptors": [
+      {
+        "defaultMessage": "!!!Recovery phrase",
+        "description": "Title for the \"Recovery Phrase\" dialog.",
+        "end": {
+          "column": 3,
+          "line": 17
+        },
+        "file": "app/components/wallet/backup-recovery/WalletBackupPrivacyWarningDialog.js",
+        "id": "wallet.backup.recovery.phrase.dialog.title",
+        "start": {
+          "column": 18,
+          "line": 13
+        }
+      },
       {
         "defaultMessage": "!!!On the following screen, you will see a set of X random words. This is\n    your wallet backup phrase. It can be entered in any version of Daedalus application in order\n    to back up or restore your wallet’s funds and private key.",
         "description": "Instructions for backing up wallet recovery phrase on dialog that displays wallet recovery phrase.",
         "end": {
           "column": 3,
-          "line": 20
+          "line": 24
         },
         "file": "app/components/wallet/backup-recovery/WalletBackupPrivacyWarningDialog.js",
         "id": "wallet.backup.privacy.warning.dialog.recoveryPhraseInstructions",
         "start": {
           "column": 30,
-          "line": 14
+          "line": 18
         }
       },
       {
@@ -830,13 +803,13 @@
         "description": "Label for button \"Continue\" on wallet backup dialog",
         "end": {
           "column": 3,
-          "line": 25
+          "line": 29
         },
         "file": "app/components/wallet/backup-recovery/WalletBackupPrivacyWarningDialog.js",
         "id": "wallet.backup.privacy.warning.dialog..button.labelContinue",
         "start": {
           "column": 23,
-          "line": 21
+          "line": 25
         }
       },
       {
@@ -844,13 +817,13 @@
         "description": "Label for the checkbox on wallet backup dialog describing that nobody should be watching when recovery phrase is shown",
         "end": {
           "column": 3,
-          "line": 30
+          "line": 34
         },
         "file": "app/components/wallet/backup-recovery/WalletBackupPrivacyWarningDialog.js",
         "id": "wallet.backup.privacy.warning.dialog.checkbox.label.nobodyWatching",
         "start": {
           "column": 22,
-          "line": 26
+          "line": 30
         }
       }
     ],
@@ -858,18 +831,32 @@
   },
   {
     "descriptors": [
+      {
+        "defaultMessage": "!!!Recovery phrase",
+        "description": "Title for the \"Recovery Phrase\" dialog.",
+        "end": {
+          "column": 3,
+          "line": 17
+        },
+        "file": "app/components/wallet/backup-recovery/WalletRecoveryPhraseDisplayDialog.js",
+        "id": "wallet.backup.recovery.phrase.dialog.title",
+        "start": {
+          "column": 18,
+          "line": 13
+        }
+      },
       {
         "defaultMessage": "!!!Please, make sure you have carefully written down your recovery phrase somewhere safe.\n    You will need this phrase later for next use and recover. Phrase is case sensitive.",
         "description": "Instructions for backing up wallet recovery phrase on dialog that displays wallet recovery phrase.",
         "end": {
           "column": 3,
-          "line": 19
+          "line": 23
         },
         "file": "app/components/wallet/backup-recovery/WalletRecoveryPhraseDisplayDialog.js",
         "id": "wallet.backup.recovery.phrase.display.dialog.backup.instructions",
         "start": {
           "column": 22,
-          "line": 14
+          "line": 18
         }
       },
       {
@@ -877,32 +864,46 @@
         "description": "Label for button \"Yes, I’ve written it down\" on wallet backup dialog",
         "end": {
           "column": 3,
-          "line": 24
+          "line": 28
         },
         "file": "app/components/wallet/backup-recovery/WalletRecoveryPhraseDisplayDialog.js",
         "id": "wallet.backup.recovery.phrase.display.dialog.button.label.iHaveWrittenItDown",
         "start": {
           "column": 33,
+          "line": 24
+        }
+      }
+    ],
+    "path": "app/components/wallet/backup-recovery/WalletRecoveryPhraseDisplayDialog.json"
+  },
+  {
+    "descriptors": [
+      {
+        "defaultMessage": "!!!Recovery phrase",
+        "description": "Title for the \"Recovery Phrase\" dialog.",
+        "end": {
+          "column": 3,
           "line": 20
-        }
-      }
-    ],
-    "path": "app/components/wallet/backup-recovery/WalletRecoveryPhraseDisplayDialog.json"
-  },
-  {
-    "descriptors": [
+        },
+        "file": "app/components/wallet/backup-recovery/WalletRecoveryPhraseEntryDialog.js",
+        "id": "wallet.backup.recovery.phrase.dialog.title",
+        "start": {
+          "column": 18,
+          "line": 16
+        }
+      },
       {
         "defaultMessage": "!!!Tap each word in the correct order to verify your recovery phrase",
         "description": "Instructions for verifying wallet recovery phrase on dialog for entering wallet recovery phrase.",
         "end": {
           "column": 3,
-          "line": 21
+          "line": 25
         },
         "file": "app/components/wallet/backup-recovery/WalletRecoveryPhraseEntryDialog.js",
         "id": "wallet.backup.recovery.phrase.entry.dialog.verification.instructions",
         "start": {
           "column": 28,
-          "line": 17
+          "line": 21
         }
       },
       {
@@ -910,13 +911,13 @@
         "description": "Label for button \"Confirm\" on wallet backup dialog",
         "end": {
           "column": 3,
-          "line": 26
+          "line": 30
         },
         "file": "app/components/wallet/backup-recovery/WalletRecoveryPhraseEntryDialog.js",
         "id": "wallet.recovery.phrase.show.entry.dialog.button.labelConfirm",
         "start": {
           "column": 22,
-          "line": 22
+          "line": 26
         }
       },
       {
@@ -924,13 +925,13 @@
         "description": "Label for button \"Clear\" on wallet backup dialog",
         "end": {
           "column": 3,
-          "line": 31
+          "line": 35
         },
         "file": "app/components/wallet/backup-recovery/WalletRecoveryPhraseEntryDialog.js",
         "id": "wallet.recovery.phrase.show.entry.dialog.button.labelClear",
         "start": {
           "column": 20,
-          "line": 27
+          "line": 31
         }
       },
       {
@@ -938,13 +939,13 @@
         "description": "Term and condition on wallet backup dialog describing that wallet is on a users device, not on company servers",
         "end": {
           "column": 3,
-          "line": 36
+          "line": 40
         },
         "file": "app/components/wallet/backup-recovery/WalletRecoveryPhraseEntryDialog.js",
         "id": "wallet.backup.recovery.phrase.entry.dialog.terms.and.condition.device",
         "start": {
           "column": 14,
-          "line": 32
+          "line": 36
         }
       },
       {
@@ -952,13 +953,13 @@
         "description": "Term and condition on wallet backup dialog describing that wallet can only be recovered with a security phrase",
         "end": {
           "column": 3,
-          "line": 42
+          "line": 46
         },
         "file": "app/components/wallet/backup-recovery/WalletRecoveryPhraseEntryDialog.js",
         "id": "wallet.backup.recovery.phrase.entry.dialog.terms.and.condition.recovery",
         "start": {
           "column": 16,
-          "line": 37
+          "line": 41
         }
       }
     ],
@@ -1292,8 +1293,6 @@
         "start": {
           "column": 30,
           "line": 24
-<<<<<<< HEAD
-=======
         }
       },
       {
@@ -1576,7 +1575,6 @@
         "start": {
           "column": 16,
           "line": 8
->>>>>>> 3be28667
         }
       },
       {
@@ -1584,22 +1582,13 @@
         "description": "Tab title \"Read-only\" on wallet export dialog.",
         "end": {
           "column": 3,
-<<<<<<< HEAD
-          "line": 33
-=======
           "line": 17
->>>>>>> 3be28667
         },
         "file": "app/components/wallet/settings/WalletExportDialogChoices.js",
         "id": "wallet.export.choices.tab.title.readOnly",
         "start": {
-<<<<<<< HEAD
-          "column": 23,
-          "line": 29
-=======
           "column": 20,
           "line": 13
->>>>>>> 3be28667
         }
       },
       {
@@ -1607,22 +1596,13 @@
         "description": "Tab title \"Paper Wallet\" on wallet export dialog.",
         "end": {
           "column": 3,
-<<<<<<< HEAD
-          "line": 38
-=======
           "line": 22
->>>>>>> 3be28667
         },
         "file": "app/components/wallet/settings/WalletExportDialogChoices.js",
         "id": "wallet.export.choices.tab.title.paperWallet",
         "start": {
-<<<<<<< HEAD
-          "column": 26,
-          "line": 34
-=======
           "column": 23,
           "line": 18
->>>>>>> 3be28667
         }
       }
     ],
@@ -1813,21 +1793,13 @@
         "description": "Title \"Create a new wallet\" in the wallet create form.",
         "end": {
           "column": 3,
-<<<<<<< HEAD
-          "line": 20
-=======
           "line": 22
->>>>>>> 3be28667
         },
         "file": "app/components/wallet/WalletCreateDialog.js",
         "id": "wallet.create.dialog.title",
         "start": {
           "column": 15,
-<<<<<<< HEAD
-          "line": 16
-=======
           "line": 18
->>>>>>> 3be28667
         }
       },
       {
@@ -1835,21 +1807,13 @@
         "description": "Label for the \"Wallet Name\" text input in the wallet create form.",
         "end": {
           "column": 3,
-<<<<<<< HEAD
-          "line": 25
-=======
           "line": 27
->>>>>>> 3be28667
         },
         "file": "app/components/wallet/WalletCreateDialog.js",
         "id": "wallet.create.dialog.name.label",
         "start": {
           "column": 14,
-<<<<<<< HEAD
-          "line": 21
-=======
           "line": 23
->>>>>>> 3be28667
         }
       },
       {
@@ -1857,19 +1821,12 @@
         "description": "Hint for the \"Wallet Name\" text input in the wallet create form.",
         "end": {
           "column": 3,
-<<<<<<< HEAD
-          "line": 30
-=======
           "line": 32
->>>>>>> 3be28667
         },
         "file": "app/components/wallet/WalletCreateDialog.js",
         "id": "wallet.create.dialog.walletNameHint",
         "start": {
           "column": 18,
-<<<<<<< HEAD
-          "line": 26
-=======
           "line": 28
         }
       },
@@ -1899,7 +1856,6 @@
         "start": {
           "column": 19,
           "line": 38
->>>>>>> 3be28667
         }
       },
       {
@@ -1907,21 +1863,13 @@
         "description": "Label for the \"Create personal wallet\" button on create wallet dialog.",
         "end": {
           "column": 3,
-<<<<<<< HEAD
-          "line": 35
-=======
           "line": 47
->>>>>>> 3be28667
         },
         "file": "app/components/wallet/WalletCreateDialog.js",
         "id": "wallet.create.dialog.create.personal.wallet.button.label",
         "start": {
           "column": 24,
-<<<<<<< HEAD
-          "line": 31
-=======
           "line": 43
->>>>>>> 3be28667
         }
       },
       {
@@ -1929,21 +1877,13 @@
         "description": "Label for the \"Activate to create password\" switch in the create wallet dialog.",
         "end": {
           "column": 3,
-<<<<<<< HEAD
-          "line": 40
-=======
           "line": 52
->>>>>>> 3be28667
         },
         "file": "app/components/wallet/WalletCreateDialog.js",
         "id": "wallet.create.dialog.passwordSwitchLabel",
         "start": {
           "column": 23,
-<<<<<<< HEAD
-          "line": 36
-=======
           "line": 48
->>>>>>> 3be28667
         }
       },
       {
@@ -1951,21 +1891,13 @@
         "description": "Text for the \"Activate to create password\" switch in the create wallet dialog.",
         "end": {
           "column": 3,
-<<<<<<< HEAD
-          "line": 45
-=======
           "line": 57
->>>>>>> 3be28667
         },
         "file": "app/components/wallet/WalletCreateDialog.js",
         "id": "wallet.create.dialog.passwordSwitchPlaceholder",
         "start": {
           "column": 29,
-<<<<<<< HEAD
-          "line": 41
-=======
           "line": 53
->>>>>>> 3be28667
         }
       },
       {
@@ -1973,21 +1905,13 @@
         "description": "Label for the \"Wallet password\" input in the create wallet dialog.",
         "end": {
           "column": 3,
-<<<<<<< HEAD
-          "line": 50
-=======
           "line": 62
->>>>>>> 3be28667
         },
         "file": "app/components/wallet/WalletCreateDialog.js",
         "id": "wallet.create.dialog.walletPasswordLabel",
         "start": {
           "column": 23,
-<<<<<<< HEAD
-          "line": 46
-=======
           "line": 58
->>>>>>> 3be28667
         }
       },
       {
@@ -1995,21 +1919,13 @@
         "description": "Label for the \"Repeat password\" input in the create wallet dialog.",
         "end": {
           "column": 3,
-<<<<<<< HEAD
-          "line": 55
-=======
           "line": 67
->>>>>>> 3be28667
         },
         "file": "app/components/wallet/WalletCreateDialog.js",
         "id": "wallet.create.dialog.repeatPasswordLabel",
         "start": {
           "column": 23,
-<<<<<<< HEAD
-          "line": 51
-=======
           "line": 63
->>>>>>> 3be28667
         }
       },
       {
@@ -2017,19 +1933,12 @@
         "description": "Placeholder for the \"Password\" inputs in the create wallet dialog.",
         "end": {
           "column": 3,
-<<<<<<< HEAD
-          "line": 60
-=======
           "line": 72
->>>>>>> 3be28667
         },
         "file": "app/components/wallet/WalletCreateDialog.js",
         "id": "wallet.create.dialog.passwordFieldPlaceholder",
         "start": {
           "column": 28,
-<<<<<<< HEAD
-          "line": 56
-=======
           "line": 68
         }
       },
@@ -2045,7 +1954,6 @@
         "start": {
           "column": 27,
           "line": 73
->>>>>>> 3be28667
         }
       }
     ],
@@ -2054,101 +1962,31 @@
   {
     "descriptors": [
       {
-        "defaultMessage": "!!!Your wallet address",
-        "description": "Label for wallet address on the wallet \"Receive page\"",
-        "end": {
-          "column": 3,
-          "line": 24
+        "defaultMessage": "!!!Title - Your shopping wallet address",
+        "description": "Title for the wallet \"Receive page\"",
+        "end": {
+          "column": 3,
+          "line": 15
         },
         "file": "app/components/wallet/WalletReceive.js",
-        "id": "wallet.receive.page.walletAddressLabel",
-        "start": {
-          "column": 22,
+        "id": "wallet.receive.page.title",
+        "start": {
+          "column": 26,
+          "line": 11
+        }
+      },
+      {
+        "defaultMessage": "!!!Wallet receive instructions",
+        "description": "Instructions for sharing wallet address to receive payments on the wallet \"Receive Page\"",
+        "end": {
+          "column": 3,
           "line": 20
-        }
-      },
-      {
-        "defaultMessage": "!!!Share this wallet address to receive payments. To protect your privacy, new addresses are generated automatically once you use them.",
-        "description": "Wallet receive payments instructions on the wallet \"Receive page\"",
-        "end": {
-          "column": 3,
-          "line": 29
         },
         "file": "app/components/wallet/WalletReceive.js",
-        "id": "wallet.receive.page.walletReceiveInstructions",
+        "id": "wallet.receive.page.instructions",
         "start": {
           "column": 29,
-          "line": 25
-        }
-      },
-      {
-        "defaultMessage": "!!!Generate new address",
-        "description": "Label for \"Generate new address\" button on the wallet \"Receive page\"",
-        "end": {
-          "column": 3,
-          "line": 34
-        },
-        "file": "app/components/wallet/WalletReceive.js",
-        "id": "wallet.receive.page.generateNewAddressButtonLabel",
-        "start": {
-          "column": 33,
-          "line": 30
-        }
-      },
-      {
-        "defaultMessage": "!!!Generated addresses",
-        "description": "\"Generated addresses\" section title on the wallet \"Receive page\"",
-        "end": {
-          "column": 3,
-          "line": 39
-        },
-        "file": "app/components/wallet/WalletReceive.js",
-        "id": "wallet.receive.page.generatedAddressesSectionTitle",
-        "start": {
-          "column": 34,
-          "line": 35
-        }
-      },
-      {
-        "defaultMessage": "!!!hide used",
-        "description": "Label for \"hide used\" wallet addresses link on the wallet \"Receive page\"",
-        "end": {
-          "column": 3,
-          "line": 44
-        },
-        "file": "app/components/wallet/WalletReceive.js",
-        "id": "wallet.receive.page.hideUsedLabel",
-        "start": {
-          "column": 17,
-          "line": 40
-        }
-      },
-      {
-        "defaultMessage": "!!!show used",
-        "description": "Label for \"show used\" wallet addresses link on the wallet \"Receive page\"",
-        "end": {
-          "column": 3,
-          "line": 49
-        },
-        "file": "app/components/wallet/WalletReceive.js",
-        "id": "wallet.receive.page.showUsedLabel",
-        "start": {
-          "column": 17,
-          "line": 45
-        }
-      },
-      {
-        "defaultMessage": "!!!Password",
-        "description": "Placeholder for \"spending password\" on the wallet \"Receive page\"",
-        "end": {
-          "column": 3,
-          "line": 54
-        },
-        "file": "app/components/wallet/WalletReceive.js",
-        "id": "wallet.receive.page.spendingPasswordPlaceholder",
-        "start": {
-          "column": 31,
-          "line": 50
+          "line": 16
         }
       }
     ],
@@ -2549,21 +2387,13 @@
         "description": "Label for the \"Name\" text input on the wallet settings page.",
         "end": {
           "column": 3,
-<<<<<<< HEAD
-          "line": 26
-=======
           "line": 36
->>>>>>> 3be28667
         },
         "file": "app/components/wallet/WalletSettings.js",
         "id": "wallet.settings.name.label",
         "start": {
           "column": 8,
-<<<<<<< HEAD
-          "line": 22
-=======
           "line": 32
->>>>>>> 3be28667
         }
       },
       {
@@ -2571,21 +2401,13 @@
         "description": "Label for the \"Transaction assurance security level\" dropdown.",
         "end": {
           "column": 3,
-<<<<<<< HEAD
-          "line": 31
-=======
           "line": 41
->>>>>>> 3be28667
         },
         "file": "app/components/wallet/WalletSettings.js",
         "id": "wallet.settings.assurance",
         "start": {
           "column": 23,
-<<<<<<< HEAD
-          "line": 27
-=======
           "line": 37
->>>>>>> 3be28667
         }
       },
       {
@@ -2593,21 +2415,13 @@
         "description": "Label for the \"Password\" field.",
         "end": {
           "column": 3,
-<<<<<<< HEAD
-          "line": 36
-=======
           "line": 46
->>>>>>> 3be28667
         },
         "file": "app/components/wallet/WalletSettings.js",
         "id": "wallet.settings.password",
         "start": {
           "column": 17,
-<<<<<<< HEAD
-          "line": 32
-=======
           "line": 42
->>>>>>> 3be28667
         }
       },
       {
@@ -2615,21 +2429,13 @@
         "description": "Last updated X time ago message.",
         "end": {
           "column": 3,
-<<<<<<< HEAD
-          "line": 41
-=======
           "line": 51
->>>>>>> 3be28667
         },
         "file": "app/components/wallet/WalletSettings.js",
         "id": "wallet.settings.passwordLastUpdated",
         "start": {
           "column": 23,
-<<<<<<< HEAD
-          "line": 37
-=======
           "line": 47
->>>>>>> 3be28667
         }
       },
       {
@@ -2637,21 +2443,13 @@
         "description": "You still don't have password set message.",
         "end": {
           "column": 3,
-<<<<<<< HEAD
-          "line": 46
-=======
           "line": 56
->>>>>>> 3be28667
         },
         "file": "app/components/wallet/WalletSettings.js",
         "id": "wallet.settings.passwordNotSet",
         "start": {
           "column": 18,
-<<<<<<< HEAD
-          "line": 42
-=======
           "line": 52
->>>>>>> 3be28667
         }
       }
     ],
@@ -2917,21 +2715,13 @@
         "description": "Transaction assurance level \"low\".",
         "end": {
           "column": 3,
-<<<<<<< HEAD
-          "line": 74
-=======
           "line": 75
->>>>>>> 3be28667
         },
         "file": "app/components/widgets/Transaction.js",
         "id": "wallet.transaction.assuranceLevel.low",
         "start": {
           "column": 25,
-<<<<<<< HEAD
-          "line": 70
-=======
           "line": 71
->>>>>>> 3be28667
         }
       },
       {
@@ -2939,21 +2729,13 @@
         "description": "Transaction assurance level \"medium\".",
         "end": {
           "column": 3,
-<<<<<<< HEAD
-          "line": 79
-=======
           "line": 80
->>>>>>> 3be28667
         },
         "file": "app/components/widgets/Transaction.js",
         "id": "wallet.transaction.assuranceLevel.medium",
         "start": {
           "column": 28,
-<<<<<<< HEAD
-          "line": 75
-=======
           "line": 76
->>>>>>> 3be28667
         }
       },
       {
@@ -2961,21 +2743,13 @@
         "description": "Transaction assurance level \"high\".",
         "end": {
           "column": 3,
-<<<<<<< HEAD
-          "line": 84
-=======
           "line": 85
->>>>>>> 3be28667
         },
         "file": "app/components/widgets/Transaction.js",
         "id": "wallet.transaction.assuranceLevel.high",
         "start": {
           "column": 26,
-<<<<<<< HEAD
-          "line": 80
-=======
           "line": 81
->>>>>>> 3be28667
         }
       }
     ],
@@ -3363,17 +3137,45 @@
         }
       },
       {
-        "defaultMessage": "!!!Recovery phrase",
-        "description": "Title for the \"Recovery Phrase\" dialog.",
+        "defaultMessage": "!!!low",
+        "description": "Transaction assurance level \"low\".",
         "end": {
           "column": 3,
           "line": 118
         },
         "file": "app/i18n/global-messages.js",
-        "id": "wallet.backup.recovery.phrase.dialog.title",
-        "start": {
-          "column": 29,
+        "id": "wallet.transaction.assuranceLevel.low",
+        "start": {
+          "column": 32,
           "line": 114
+        }
+      },
+      {
+        "defaultMessage": "!!!medium",
+        "description": "Transaction assurance level \"medium\".",
+        "end": {
+          "column": 3,
+          "line": 123
+        },
+        "file": "app/i18n/global-messages.js",
+        "id": "wallet.transaction.assuranceLevel.medium",
+        "start": {
+          "column": 35,
+          "line": 119
+        }
+      },
+      {
+        "defaultMessage": "!!!high",
+        "description": "Transaction assurance level \"high\".",
+        "end": {
+          "column": 3,
+          "line": 128
+        },
+        "file": "app/i18n/global-messages.js",
+        "id": "wallet.transaction.assuranceLevel.high",
+        "start": {
+          "column": 33,
+          "line": 124
         }
       }
     ],
