[
  {
    "descriptors": [
      {
        "defaultMessage": "!!!An error occurred, please try again later.",
        "description": "Generic error message.",
        "end": {
          "column": 3,
          "line": 9
        },
        "file": "app/api/errors.js",
        "id": "api.errors.GenericApiError",
        "start": {
          "column": 19,
          "line": 5
        }
      },
      {
        "defaultMessage": "!!!This API method is not yet implemented.",
        "description": "\"This API method is not yet implemented.\" error message.",
        "end": {
          "column": 3,
          "line": 14
        },
        "file": "app/api/errors.js",
        "id": "api.errors.ApiMethodNotYetImplementedError",
        "start": {
          "column": 35,
          "line": 10
        }
      },
      {
        "defaultMessage": "!!!Wallet you are trying to import already exists.",
        "description": "\"Wallet you are trying to import already exists.\" error message.",
        "end": {
          "column": 3,
          "line": 19
        },
        "file": "app/api/errors.js",
        "id": "api.errors.WalletAlreadyImportedError",
        "start": {
          "column": 30,
          "line": 15
        }
      },
      {
        "defaultMessage": "!!!Wallet you are trying to restore already exists.",
        "description": "\"Wallet you are trying to restore already exists.\" error message.",
        "end": {
          "column": 3,
          "line": 24
        },
        "file": "app/api/errors.js",
        "id": "api.errors.WalletAlreadyRestoredError",
        "start": {
          "column": 30,
          "line": 20
        }
      },
      {
        "defaultMessage": "!!!Your ADA could not be redeemed correctly.",
        "description": "\"Your ADA could not be redeemed correctly.\" error message.",
        "end": {
          "column": 3,
          "line": 29
        },
        "file": "app/api/errors.js",
        "id": "api.errors.RedeemAdaError",
        "start": {
          "column": 18,
          "line": 25
        }
      },
      {
        "defaultMessage": "!!!Wallet could not be imported, please make sure you are providing a correct file.",
        "description": "\"Wallet could not be imported, please make sure you are providing a correct file.\" error message.",
        "end": {
          "column": 3,
          "line": 34
        },
        "file": "app/api/errors.js",
        "id": "api.errors.WalletFileImportError",
        "start": {
          "column": 25,
          "line": 30
        }
      },
      {
        "defaultMessage": "!!!Not enough money to make this transaction.",
        "description": "\"Not enough money to make this transaction.\" error message.",
        "end": {
          "column": 3,
          "line": 39
        },
        "file": "app/api/errors.js",
        "id": "api.errors.NotEnoughMoneyToSendError",
        "start": {
          "column": 29,
          "line": 35
        }
      },
      {
        "defaultMessage": "!!!It's not allowed to send money to the same address you are sending from. Make sure you have enough addresses with money in this account or send to a different address.",
        "description": "\"It's not allowed to send money to the same address you are sending from.\" error message.",
        "end": {
          "column": 3,
          "line": 44
        },
        "file": "app/api/errors.js",
        "id": "api.errors.NotAllowedToSendMoneyToSameAddressError",
        "start": {
          "column": 43,
          "line": 40
        }
      },
      {
        "defaultMessage": "!!!It is not allowed to send money to Ada redemption address.",
        "description": "\"It is not allowed to send money to Ada redemption address.\" error message.",
        "end": {
          "column": 3,
          "line": 49
        },
        "file": "app/api/errors.js",
        "id": "api.errors.NotAllowedToSendMoneyToRedeemAddressError",
        "start": {
          "column": 45,
          "line": 45
        }
      },
      {
        "defaultMessage": "!!!All your funds are already at the address you are trying send money to.",
        "description": "\"All your funds are already at the address you are trying send money to.\" error message.",
        "end": {
          "column": 3,
          "line": 54
        },
        "file": "app/api/errors.js",
        "id": "api.errors.AllFundsAlreadyAtReceiverAddressError",
        "start": {
          "column": 41,
          "line": 50
        }
      },
      {
        "defaultMessage": "!!!Not enough Ada for fees. Try sending a smaller amount.",
        "description": "\"Not enough Ada for fees. Try sending a smaller amount.\" error message",
        "end": {
          "column": 3,
          "line": 59
        },
        "file": "app/api/errors.js",
        "id": "api.errors.NotEnoughFundsForTransactionFeesError",
        "start": {
          "column": 41,
          "line": 55
        }
      },
      {
        "defaultMessage": "!!!Incorrect wallet password.",
        "description": "\"Incorrect wallet password.\" error message.",
        "end": {
          "column": 3,
          "line": 64
        },
        "file": "app/api/errors.js",
        "id": "api.errors.IncorrectPasswordError",
        "start": {
          "column": 32,
          "line": 60
        }
      }
    ],
    "path": "app/api/errors.json"
  },
  {
    "descriptors": [
      {
        "defaultMessage": "!!!Connecting to network",
        "description": "Message \"Connecting to network\" on the loading screen.",
        "end": {
          "column": 3,
          "line": 19
        },
        "file": "app/components/loading/Loading.js",
        "id": "loading.screen.connectingToNetworkMessage",
        "start": {
          "column": 14,
          "line": 15
        }
      },
      {
        "defaultMessage": "!!!Connected - waiting for block syncing to start",
        "description": "Message \"Connected - waiting for block syncing to start\" on the loading screen.",
        "end": {
          "column": 3,
          "line": 24
        },
        "file": "app/components/loading/Loading.js",
        "id": "loading.screen.waitingForSyncToStart",
        "start": {
          "column": 25,
          "line": 20
        }
      },
      {
        "defaultMessage": "!!!Network connection lost - reconnecting",
        "description": "Message \"Network connection lost - reconnecting\" on the loading screen.",
        "end": {
          "column": 3,
          "line": 29
        },
        "file": "app/components/loading/Loading.js",
        "id": "loading.screen.reconnectingToNetworkMessage",
        "start": {
          "column": 16,
          "line": 25
        }
      },
      {
        "defaultMessage": "!!!Syncing blocks",
        "description": "Message \"Syncing blocks\" on the loading screen.",
        "end": {
          "column": 3,
          "line": 34
        },
        "file": "app/components/loading/Loading.js",
        "id": "loading.screen.syncingBlocksMessage",
        "start": {
          "column": 11,
          "line": 30
        }
      },
      {
        "defaultMessage": "!!!Loading wallet data",
        "description": "Message \"Loading wallet data\" on the loading screen.",
        "end": {
          "column": 3,
          "line": 39
        },
        "file": "app/components/loading/Loading.js",
        "id": "loading.screen.loadingWalletData",
        "start": {
          "column": 21,
          "line": 35
        }
      }
    ],
    "path": "app/components/loading/Loading.json"
  },
  {
    "descriptors": [
      {
        "defaultMessage": "!!!Update and restart",
        "description": "Label \"Update and restart\" on the Cardano node update notification.",
        "end": {
          "column": 3,
          "line": 17
        },
        "file": "app/components/notifications/NodeUpdateNotification.js",
        "id": "cardano.node.update.notification.accept.button.label",
        "start": {
          "column": 15,
          "line": 13
        }
      },
      {
        "defaultMessage": "!!!Postpone until restart",
        "description": "Label \"Postpone until restart\" on the Cardano node update notification.",
        "end": {
          "column": 3,
          "line": 22
        },
        "file": "app/components/notifications/NodeUpdateNotification.js",
        "id": "cardano.node.update.notification.postpone.button.label",
        "start": {
          "column": 13,
          "line": 18
        }
      },
      {
        "defaultMessage": "!!!Cardano-Core update v{version} is available",
        "description": "Cardano-Core update notification with version.",
        "end": {
          "column": 3,
          "line": 27
        },
        "file": "app/components/notifications/NodeUpdateNotification.js",
        "id": "cardano.node.update.notification.titleWithVersion",
        "start": {
          "column": 20,
          "line": 23
        }
      },
      {
        "defaultMessage": "!!!Cardano-Core update is available",
        "description": "Cardano-Core update notification without version.",
        "end": {
          "column": 3,
          "line": 32
        },
        "file": "app/components/notifications/NodeUpdateNotification.js",
        "id": "cardano.node.update.notification.titleWithoutVersion",
        "start": {
          "column": 23,
          "line": 28
        }
      },
      {
        "defaultMessage": "!!!Daedalus and Cardano node update is available. Would you like to install the update?",
        "description": "Message shown when there is a Daedalus and Cardano node update available.",
        "end": {
          "column": 3,
          "line": 37
        },
        "file": "app/components/notifications/NodeUpdateNotification.js",
        "id": "cardano.node.update.notification.message",
        "start": {
          "column": 17,
          "line": 33
        }
      }
    ],
    "path": "app/components/notifications/NodeUpdateNotification.json"
  },
  {
    "descriptors": [
      {
        "defaultMessage": "!!!Select your language",
        "description": "Label for the language select.",
        "end": {
          "column": 3,
          "line": 20
        },
        "file": "app/components/profile/language-selection/LanguageSelectionForm.js",
        "id": "profile.languageSelect.form.languageSelectLabel",
        "start": {
          "column": 23,
          "line": 16
        }
      },
      {
        "defaultMessage": "!!!Continue",
        "description": "Label for the \"Language select\" form submit button.",
        "end": {
          "column": 3,
          "line": 25
        },
        "file": "app/components/profile/language-selection/LanguageSelectionForm.js",
        "id": "profile.languageSelect.form.submitLabel",
        "start": {
          "column": 15,
          "line": 21
        }
      }
    ],
    "path": "app/components/profile/language-selection/LanguageSelectionForm.json"
  },
  {
    "descriptors": [
      {
        "defaultMessage": "!!!Continue",
        "description": "Label for the \"Send logs\" accept button",
        "end": {
          "column": 3,
          "line": 16
        },
        "file": "app/components/profile/send-logs-choice-form/SendLogsChoiceForm.js",
        "id": "profile.sendLogsChoice.form.continueButtonLabel",
        "start": {
          "column": 23,
          "line": 12
        }
      },
      {
        "defaultMessage": "!!!Dont't send",
        "description": "Label for the \"Send logs\" decline button",
        "end": {
          "column": 3,
          "line": 21
        },
        "file": "app/components/profile/send-logs-choice-form/SendLogsChoiceForm.js",
        "id": "profile.sendLogsChoice.form.declineButtonLabel",
        "start": {
          "column": 22,
          "line": 17
        }
      },
      {
        "defaultMessage": "!!!Send logs to the central server",
        "description": "Label for the \"Send logs\" content",
        "end": {
          "column": 3,
          "line": 26
        },
        "file": "app/components/profile/send-logs-choice-form/SendLogsChoiceForm.js",
        "id": "profile.sendLogsChoice.form.contentLabel",
        "start": {
          "column": 16,
          "line": 22
        }
      },
      {
        "defaultMessage": "!!!Do you want to help diagnose issues by opting in to send logs to our central logging server? Logs will not include any sensitive data.",
        "description": "Send logs content",
        "end": {
          "column": 3,
          "line": 31
        },
        "file": "app/components/profile/send-logs-choice-form/SendLogsChoiceForm.js",
        "id": "profile.sendLogsChoice.form.contentText",
        "start": {
          "column": 15,
          "line": 27
        }
      }
    ],
    "path": "app/components/profile/send-logs-choice-form/SendLogsChoiceForm.json"
  },
  {
    "descriptors": [
      {
        "defaultMessage": "!!!I agree with terms of use",
        "description": "Label for the \"I agree with terms of use\" checkbox.",
        "end": {
          "column": 3,
          "line": 19
        },
        "file": "app/components/profile/terms-of-use/TermsOfUseForm.js",
        "id": "profile.termsOfUse.checkboxLabel",
        "start": {
          "column": 17,
          "line": 15
        }
      },
      {
        "defaultMessage": "!!!Continue",
        "description": "Label for the \"Terms of use\" form submit button.",
        "end": {
          "column": 3,
          "line": 24
        },
        "file": "app/components/profile/terms-of-use/TermsOfUseForm.js",
        "id": "profile.termsOfUse.submitLabel",
        "start": {
          "column": 15,
          "line": 20
        }
      }
    ],
    "path": "app/components/profile/terms-of-use/TermsOfUseForm.json"
  },
  {
    "descriptors": [
      {
        "defaultMessage": "!!!Theme",
        "description": "Label for the \"Theme\" selection on the display settings page.",
        "end": {
          "column": 3,
          "line": 17
        },
        "file": "app/components/settings/categories/DisplaySettings.js",
        "id": "settings.display.themeLabel",
        "start": {
          "column": 14,
          "line": 13
        }
      },
      {
        "defaultMessage": "!!!Light blue",
        "description": "Name of the \"Light blue\" theme on the display settings page.",
        "end": {
          "column": 3,
          "line": 22
        },
        "file": "app/components/settings/categories/DisplaySettings.js",
        "id": "settings.display.themeNames.lightBlue",
        "start": {
          "column": 18,
          "line": 18
        }
      },
      {
        "defaultMessage": "!!!Cardano",
        "description": "Name of the \"Cardano\" theme on the display settings page.",
        "end": {
          "column": 3,
          "line": 27
        },
        "file": "app/components/settings/categories/DisplaySettings.js",
        "id": "settings.display.themeNames.cardano",
        "start": {
          "column": 16,
          "line": 23
        }
      },
      {
        "defaultMessage": "!!!Dark blue",
        "description": "Name of the \"Dark blue\" theme on the display settings page.",
        "end": {
          "column": 3,
          "line": 32
        },
        "file": "app/components/settings/categories/DisplaySettings.js",
        "id": "settings.display.themeNames.darkBlue",
        "start": {
          "column": 17,
          "line": 28
        }
      }
    ],
    "path": "app/components/settings/categories/DisplaySettings.json"
  },
  {
    "descriptors": [
      {
        "defaultMessage": "!!!Language",
        "description": "Label for the language select.",
        "end": {
          "column": 3,
          "line": 18
        },
        "file": "app/components/settings/categories/GeneralSettings.js",
        "id": "settings.general.languageSelect.label",
        "start": {
          "column": 23,
          "line": 14
        }
      }
    ],
    "path": "app/components/settings/categories/GeneralSettings.json"
  },
  {
    "descriptors": [
      {
        "defaultMessage": "!!!Send logs to the central server",
        "description": "Label for the \"Send logs\" switch on the support settings page.",
        "end": {
          "column": 3,
          "line": 15
        },
        "file": "app/components/settings/categories/SupportSettings.js",
        "id": "settings.support.sendLogs.switchLabel",
        "start": {
          "column": 19,
          "line": 11
        }
      },
      {
        "defaultMessage": "!!!Do you want to help diagnose issues by opting in to send logs to our central logging server? Logs will not include any sensitive data.",
        "description": "Text for the \"Send logs\" switch on the support settings page.",
        "end": {
          "column": 3,
          "line": 20
        },
        "file": "app/components/settings/categories/SupportSettings.js",
        "id": "settings.support.sendLogs.switchPlaceholder",
        "start": {
          "column": 25,
          "line": 16
        }
      }
    ],
    "path": "app/components/settings/categories/SupportSettings.json"
  },
  {
    "descriptors": [
      {
        "defaultMessage": "!!!General",
        "description": "Label for the \"General\" link in the settings menu.",
        "end": {
          "column": 3,
          "line": 14
        },
        "file": "app/components/settings/menu/SettingsMenu.js",
        "id": "settings.menu.general.link.label",
        "start": {
          "column": 11,
          "line": 10
        }
      },
      {
        "defaultMessage": "!!!Support",
        "description": "Label for the \"Support\" link in the settings menu.",
        "end": {
          "column": 3,
          "line": 19
        },
        "file": "app/components/settings/menu/SettingsMenu.js",
        "id": "settings.menu.support.link.label",
        "start": {
          "column": 11,
          "line": 15
        }
      },
      {
        "defaultMessage": "!!!Terms of use",
        "description": "Label for the \"Terms of use\" link in the settings menu.",
        "end": {
          "column": 3,
          "line": 24
        },
        "file": "app/components/settings/menu/SettingsMenu.js",
        "id": "settings.menu.termsOfUse.link.label",
        "start": {
          "column": 14,
          "line": 20
        }
      },
      {
        "defaultMessage": "!!!Themes",
        "description": "Label for the \"Themes\" link in the settings menu.",
        "end": {
          "column": 3,
          "line": 29
        },
        "file": "app/components/settings/menu/SettingsMenu.js",
        "id": "settings.menu.display.link.label",
        "start": {
          "column": 11,
          "line": 25
        }
      }
    ],
    "path": "app/components/settings/menu/SettingsMenu.json"
  },
  {
    "descriptors": [
      {
        "defaultMessage": "!!!Add wallet",
        "description": "Label for the \"Add wallet\" button in wallet sidebar menu.",
        "end": {
          "column": 3,
          "line": 17
        },
        "file": "app/components/sidebar/wallets/SidebarWalletsMenu.js",
        "id": "sidebar.wallets.addWallet",
        "start": {
          "column": 16,
          "line": 13
        }
      }
    ],
    "path": "app/components/sidebar/wallets/SidebarWalletsMenu.json"
  },
  {
    "descriptors": [
      {
        "defaultMessage": "!!!About Daedalus",
        "description": "About Window \"title\"",
        "end": {
          "column": 3,
          "line": 15
        },
        "file": "app/components/static/About.js",
        "id": "window.about.title",
        "start": {
          "column": 20,
          "line": 11
        }
      },
      {
        "defaultMessage": "!!!Daedalus",
        "description": "About \"title\"",
        "end": {
          "column": 3,
          "line": 20
        },
        "file": "app/components/static/About.js",
        "id": "static.about.title",
        "start": {
          "column": 14,
          "line": 16
        }
      },
      {
        "defaultMessage": "!!!0.7.1",
        "description": "Label for \"App Release Version\"",
        "end": {
          "column": 3,
          "line": 25
        },
        "file": "app/components/static/About.js",
        "id": "static.about.release.version",
        "start": {
          "column": 23,
          "line": 21
        }
      },
      {
        "defaultMessage": "!!!Daedalus Team:",
        "description": "About page daedalus team headline",
        "end": {
          "column": 3,
          "line": 30
        },
        "file": "app/components/static/About.js",
        "id": "static.about.content.daedalus.headline",
        "start": {
          "column": 32,
          "line": 26
        }
      },
      {
        "defaultMessage": "!!!Cardano Team:",
        "description": "About page cardano team headline",
        "end": {
          "column": 3,
          "line": 35
        },
        "file": "app/components/static/About.js",
        "id": "static.about.content.cardano.headline",
        "start": {
          "column": 31,
          "line": 31
        }
      },
      {
        "defaultMessage": "!!!Alexander Rukin, Charles Hoskinson, Darko Mijić, Dominik Guzei, Jeremy Wood, Nikola Glumac, Richard Wild, Tomislav Horaček",
        "description": "About page daedalus team members",
        "end": {
          "column": 3,
          "line": 40
        },
        "file": "app/components/static/About.js",
        "id": "static.about.content.daedalus.members",
        "start": {
          "column": 31,
          "line": 36
        }
      },
      {
        "defaultMessage": "!!!Alexander Sukhoverkhov, Alexander Vieth, Alexandre Rodrigues Baldé, Alfredo Di Napoli, Anastasiya Besman, Andrzej Rybczak, Ante Kegalj, Anton Belyy, Anupam Jain, Arseniy Seroka, Artyom Kazak, Carlos D'Agostino, Charles Hoskinson, Denis Shevchenko, Dmitry Kovanikov, Dmitry Mukhutdinov, Dmitry Nikulin, Domen Kožar, Duncan Coutts, Edsko de Vries, George Agapov, Hiroto Shioi, Ilia Liubimov, Ilya Peresadin, Ivan Gromakovskii, Jens Krause, Jeremy Wood, Joel Mislov Kunst, Jonn Mostovoy, Konstantin Ivanov, Kristijan Šarić, Lars Brünjes, Lionel Miller, Michael Bishop, Mikhail Volkhov, Niklas Hambüchen, Philipp Kant, Vincent Hanquez",
        "description": "About page cardano team members",
        "end": {
          "column": 3,
          "line": 45
        },
        "file": "app/components/static/About.js",
        "id": "static.about.content.cardano.members",
        "start": {
          "column": 30,
          "line": 41
        }
      },
      {
        "defaultMessage": "!!!Input Output HK Limited. Licensed under",
        "description": "About \"copyright\"",
        "end": {
          "column": 3,
          "line": 50
        },
        "file": "app/components/static/About.js",
        "id": "static.about.copyright",
        "start": {
          "column": 18,
          "line": 46
        }
      },
      {
        "defaultMessage": "!!!MIT licence",
        "description": "About page license name",
        "end": {
          "column": 3,
          "line": 55
        },
        "file": "app/components/static/About.js",
        "id": "static.about.license",
        "start": {
          "column": 15,
          "line": 51
        }
      }
    ],
    "path": "app/components/static/About.json"
  },
  {
    "descriptors": [
      {
        "defaultMessage": "!!!Regular",
        "description": "Tab title \"Regular\" on Ada redemption page.",
        "end": {
          "column": 3,
          "line": 12
        },
        "file": "app/components/wallet/ada-redemption/AdaRedemptionChoices.js",
        "id": "wallet.redeem.choices.tab.title.regularVended",
        "start": {
          "column": 19,
          "line": 8
        }
      },
      {
        "defaultMessage": "!!!Force vended",
        "description": "Tab title \"Force vended\" on Ada redemption page.",
        "end": {
          "column": 3,
          "line": 17
        },
        "file": "app/components/wallet/ada-redemption/AdaRedemptionChoices.js",
        "id": "wallet.redeem.choices.tab.title.forceVended",
        "start": {
          "column": 23,
          "line": 13
        }
      },
      {
        "defaultMessage": "!!!Paper vended",
        "description": "Tab title \"Paper vended\" on Ada redemption page.",
        "end": {
          "column": 3,
          "line": 22
        },
        "file": "app/components/wallet/ada-redemption/AdaRedemptionChoices.js",
        "id": "wallet.redeem.choices.tab.title.paperVended",
        "start": {
          "column": 23,
          "line": 18
        }
      }
    ],
    "path": "app/components/wallet/ada-redemption/AdaRedemptionChoices.json"
  },
  {
    "descriptors": [
      {
        "defaultMessage": "!!!Daedalus Redemption Disclamer",
        "description": "Title of \"Redemption disclaimer\" on Ada redemption page.",
        "end": {
          "column": 3,
          "line": 19
        },
        "file": "app/components/wallet/ada-redemption/AdaRedemptionDisclaimer.js",
        "id": "wallet.redeem.disclaimerOverlay.title",
        "start": {
          "column": 19,
          "line": 15
        }
      },
      {
        "defaultMessage": "!!!ATTENTION: Redeeming on the Cardano Test-net will validate that your certificate or redemption key is correct and will allow you to redeem TEST-ADA for testing purposes only. KEEP your certificate or redemption key safe and secure. You will need to redeem again when Cardano SL launches the mainnet. TEST-ADA holds no value and cannot be exchanged.",
        "description": "Disclaimer text for \"Redemption disclaimer\" on Ada redemption page.",
        "end": {
          "column": 3,
          "line": 24
        },
        "file": "app/components/wallet/ada-redemption/AdaRedemptionDisclaimer.js",
        "id": "wallet.redeem.disclaimerOverlay.disclaimerText",
        "start": {
          "column": 18,
          "line": 20
        }
      },
      {
        "defaultMessage": "!!!I’ve understood the information above",
        "description": "Label for \"I’ve understood the information above\" checkbox on Ada redemption page \"Redemption disclaimer\".",
        "end": {
          "column": 3,
          "line": 29
        },
        "file": "app/components/wallet/ada-redemption/AdaRedemptionDisclaimer.js",
        "id": "wallet.redeem.disclaimerOverlay.checkboxLabel",
        "start": {
          "column": 17,
          "line": 25
        }
      },
      {
        "defaultMessage": "!!!Continue",
        "description": "Label for \"Continue\" button on Ada redemption page \"Redemption disclaimer\".",
        "end": {
          "column": 3,
          "line": 34
        },
        "file": "app/components/wallet/ada-redemption/AdaRedemptionDisclaimer.js",
        "id": "wallet.redeem.disclaimerOverlay.submitLabel",
        "start": {
          "column": 15,
          "line": 30
        }
      }
    ],
    "path": "app/components/wallet/ada-redemption/AdaRedemptionDisclaimer.json"
  },
  {
    "descriptors": [
      {
        "defaultMessage": "!!!Ada Redemption",
        "description": "Headline \"Ada redemption\" dialog.",
        "end": {
          "column": 3,
          "line": 28
        },
        "file": "app/components/wallet/ada-redemption/AdaRedemptionForm.js",
        "id": "wallet.redeem.dialog.headline",
        "start": {
          "column": 12,
          "line": 24
        }
      },
      {
        "defaultMessage": "!!!<p>To redeem your Ada, upload your certificate or copy and paste your redemption code from the certificate.\nBelow is an example of a redemption key. Your key will look similar:</p>\n<p><strong>B_GQOAffMBeRIn6vh1hJmeOT3ViS_TmaT4XAHAfDVH0=</strong></p>\n<p>If you upload a PDF file with your certificate, a redemption code will be automatically extracted.</p>\n<p>If you upload an <strong>encrypted certificate</strong>, you will need to provide a <strong>9 word mnemonic\npassphrase</strong> to decrypt your certificate and your redemption code will be automatically extracted.</p>",
        "description": "Detailed instructions for redeeming Ada from the regular vending",
        "end": {
          "column": 3,
          "line": 38
        },
        "file": "app/components/wallet/ada-redemption/AdaRedemptionForm.js",
        "id": "wallet.redeem.dialog.instructions.regular",
        "start": {
          "column": 23,
          "line": 29
        }
      },
      {
        "defaultMessage": "!!!<p>To redeem your Ada, upload your certificate or copy and paste your redemption code from the certificate.\nBelow is an example of a redemption key. Your key will look similar:</p><p><strong>B_GQOAffMBeRIn6vh1hJmeOT3ViS_TmaT4XAHAfDVH0=</strong></p>\n<p>If you upload a PDF file with your certificate, the redemption code will be automatically extracted.</p>\n<p>If you upload an <strong>encrypted certificate</strong>, you will need to provide <strong>your email address, Ada passcode and Ada amount</strong>\nto decrypt your certificate and your redemption code will be automatically extracted.</p>",
        "description": "Detailed instructions for redeeming Ada from the force vending",
        "end": {
          "column": 3,
          "line": 47
        },
        "file": "app/components/wallet/ada-redemption/AdaRedemptionForm.js",
        "id": "wallet.redeem.dialog.instructions.forceVended",
        "start": {
          "column": 27,
          "line": 39
        }
      },
      {
        "defaultMessage": "!!!<p>To redeem your Ada, enter your shielded vending key from the certificate, choose a wallet\nwhere Ada should be redeemed and enter 9 word mnemonic passphrase.</p>",
        "description": "Detailed instructions for redeeming Ada from the paper vending",
        "end": {
          "column": 3,
          "line": 53
        },
        "file": "app/components/wallet/ada-redemption/AdaRedemptionForm.js",
        "id": "wallet.redeem.dialog.instructions.paperVended",
        "start": {
          "column": 27,
          "line": 48
        }
      },
      {
        "defaultMessage": "!!!Certificate",
        "description": "Label for the certificate file upload",
        "end": {
          "column": 3,
          "line": 58
        },
        "file": "app/components/wallet/ada-redemption/AdaRedemptionForm.js",
        "id": "wallet.redeem.dialog.certificateLabel",
        "start": {
          "column": 20,
          "line": 54
        }
      },
      {
        "defaultMessage": "!!!Drop the file with your certificate here or click to find on your computer",
        "description": "Hint for the certificate file upload",
        "end": {
          "column": 3,
          "line": 63
        },
        "file": "app/components/wallet/ada-redemption/AdaRedemptionForm.js",
        "id": "wallet.redeem.dialog.certificateHint",
        "start": {
          "column": 19,
          "line": 59
        }
      },
      {
        "defaultMessage": "!!!Choose Wallet",
        "description": "Label for the wallet select field on Ada redemption form",
        "end": {
          "column": 3,
          "line": 68
        },
        "file": "app/components/wallet/ada-redemption/AdaRedemptionForm.js",
        "id": "wallet.redeem.dialog.walletSelectLabel",
        "start": {
          "column": 21,
          "line": 64
        }
      },
      {
        "defaultMessage": "!!!Passphrase to Decrypt the Ada Voucher Certificate",
        "description": "Label for the passphrase to decrypt Ada voucher certificate input",
        "end": {
          "column": 3,
          "line": 73
        },
        "file": "app/components/wallet/ada-redemption/AdaRedemptionForm.js",
        "id": "wallet.redeem.dialog.passphraseLabel",
        "start": {
          "column": 19,
          "line": 69
        }
      },
      {
        "defaultMessage": "!!!Enter your 9 word mnemonic here",
        "description": "Hint for the mnemonic passphrase input",
        "end": {
          "column": 3,
          "line": 78
        },
        "file": "app/components/wallet/ada-redemption/AdaRedemptionForm.js",
        "id": "wallet.redeem.dialog.passphraseHint",
        "start": {
          "column": 18,
          "line": 74
        }
      },
      {
        "defaultMessage": "!!!Redemption key",
        "description": "Label for ada redemption key input",
        "end": {
          "column": 3,
          "line": 83
        },
        "file": "app/components/wallet/ada-redemption/AdaRedemptionForm.js",
        "id": "wallet.redeem.dialog.redemptionKeyLabel",
        "start": {
          "column": 22,
          "line": 79
        }
      },
      {
        "defaultMessage": "!!!Shielded redemption key",
        "description": "Label for shielded redemption key input",
        "end": {
          "column": 3,
          "line": 88
        },
        "file": "app/components/wallet/ada-redemption/AdaRedemptionForm.js",
        "id": "wallet.redeem.dialog.shieldedRedemptionKeyLabel",
        "start": {
          "column": 30,
          "line": 84
        }
      },
      {
        "defaultMessage": "!!!Invalid redemption key",
        "description": "Error \"Invalid redemption key\" for ada redemption code input",
        "end": {
          "column": 3,
          "line": 93
        },
        "file": "app/components/wallet/ada-redemption/AdaRedemptionForm.js",
        "id": "wallet.redeem.dialog.redemptionCodeError",
        "start": {
          "column": 22,
          "line": 89
        }
      },
      {
        "defaultMessage": "!!!Invalid shielded vending key",
        "description": "Error \"Invalid shielded vending key\" for ada redemption code input",
        "end": {
          "column": 3,
          "line": 98
        },
        "file": "app/components/wallet/ada-redemption/AdaRedemptionForm.js",
        "id": "wallet.redeem.dialog.shieldedRedemptionCodeError",
        "start": {
          "column": 30,
          "line": 94
        }
      },
      {
        "defaultMessage": "!!!Enter your redemption key or upload a certificate",
        "description": "Hint for ada redemption key input",
        "end": {
          "column": 3,
          "line": 103
        },
        "file": "app/components/wallet/ada-redemption/AdaRedemptionForm.js",
        "id": "wallet.redeem.dialog.redemptionCodeHint",
        "start": {
          "column": 21,
          "line": 99
        }
      },
      {
        "defaultMessage": "!!!Enter your shielded vending key",
        "description": "Hint for shielded vending key input",
        "end": {
          "column": 3,
          "line": 108
        },
        "file": "app/components/wallet/ada-redemption/AdaRedemptionForm.js",
        "id": "wallet.redeem.dialog.shieldedRedemptionKeyHint",
        "start": {
          "column": 29,
          "line": 104
        }
      },
      {
        "defaultMessage": "!!!Redeem your money",
        "description": "Label for the \"Ada redemption\" dialog submit button.",
        "end": {
          "column": 3,
          "line": 113
        },
        "file": "app/components/wallet/ada-redemption/AdaRedemptionForm.js",
        "id": "wallet.redeem.dialog.submitLabel",
        "start": {
          "column": 15,
          "line": 109
        }
      },
      {
        "defaultMessage": "!!!Email",
        "description": "Label for the email input field.",
        "end": {
          "column": 3,
          "line": 118
        },
        "file": "app/components/wallet/ada-redemption/AdaRedemptionForm.js",
        "id": "wallet.redeem.dialog.emailLabel",
        "start": {
          "column": 14,
          "line": 114
        }
      },
      {
        "defaultMessage": "!!!Enter your email address",
        "description": "Hint for the email input field.",
        "end": {
          "column": 3,
          "line": 123
        },
        "file": "app/components/wallet/ada-redemption/AdaRedemptionForm.js",
        "id": "wallet.redeem.dialog.emailHint",
        "start": {
          "column": 13,
          "line": 119
        }
      },
      {
        "defaultMessage": "!!!Ada passcode",
        "description": "Label for the ada passcode input field.",
        "end": {
          "column": 3,
          "line": 128
        },
        "file": "app/components/wallet/ada-redemption/AdaRedemptionForm.js",
        "id": "wallet.redeem.dialog.adaPasscodeLabel",
        "start": {
          "column": 20,
          "line": 124
        }
      },
      {
        "defaultMessage": "!!!Enter your Ada passcode",
        "description": "Hint for the Ada passcode input field.",
        "end": {
          "column": 3,
          "line": 133
        },
        "file": "app/components/wallet/ada-redemption/AdaRedemptionForm.js",
        "id": "wallet.redeem.dialog.adaPasscodeHint",
        "start": {
          "column": 19,
          "line": 129
        }
      },
      {
        "defaultMessage": "!!!Ada amount",
        "description": "Label for the ada amount input field.",
        "end": {
          "column": 3,
          "line": 138
        },
        "file": "app/components/wallet/ada-redemption/AdaRedemptionForm.js",
        "id": "wallet.redeem.dialog.adaAmountLabel",
        "start": {
          "column": 18,
          "line": 134
        }
      },
      {
        "defaultMessage": "!!!Enter your Ada amount",
        "description": "Hint for the Ada amount input field.",
        "end": {
          "column": 3,
          "line": 143
        },
        "file": "app/components/wallet/ada-redemption/AdaRedemptionForm.js",
        "id": "wallet.redeem.dialog.adaAmountHint",
        "start": {
          "column": 17,
          "line": 139
        }
      },
      {
        "defaultMessage": "!!!Password",
        "description": "Placeholder for \"spending password\"",
        "end": {
          "column": 3,
          "line": 148
        },
        "file": "app/components/wallet/ada-redemption/AdaRedemptionForm.js",
        "id": "wallet.redeem.dialog.walletPasswordPlaceholder",
        "start": {
          "column": 29,
          "line": 144
        }
      },
      {
        "defaultMessage": "!!!Password",
        "description": "Label for \"spending password\"",
        "end": {
          "column": 3,
          "line": 153
        },
        "file": "app/components/wallet/ada-redemption/AdaRedemptionForm.js",
        "id": "wallet.redeem.dialog.walletPasswordLabel",
        "start": {
          "column": 23,
          "line": 149
        }
      }
    ],
    "path": "app/components/wallet/ada-redemption/AdaRedemptionForm.json"
  },
  {
    "descriptors": [
      {
        "defaultMessage": "!!!You have successfully redeemed",
        "description": "Headline for the ada redemption success overlay.",
        "end": {
          "column": 3,
          "line": 18
        },
        "file": "app/components/wallet/ada-redemption/AdaRedemptionSuccessOverlay.js",
        "id": "wallet.redeem.success.overlay.headline",
        "start": {
          "column": 12,
          "line": 14
        }
      },
      {
        "defaultMessage": "!!!Great",
        "description": "Confirm button text",
        "end": {
          "column": 3,
          "line": 23
        },
        "file": "app/components/wallet/ada-redemption/AdaRedemptionSuccessOverlay.js",
        "id": "wallet.redeem.success.overlay.confirmButton",
        "start": {
          "column": 17,
          "line": 19
        }
      }
    ],
    "path": "app/components/wallet/ada-redemption/AdaRedemptionSuccessOverlay.json"
  },
  {
    "descriptors": [
      {
        "defaultMessage": "!!!On the following screen, you will see a set of X random words. This is\n    your wallet backup phrase. It can be entered in any version of Daedalus application in order\n    to back up or restore your wallet’s funds and private key.",
        "description": "Instructions for backing up wallet recovery phrase on dialog that displays wallet recovery phrase.",
        "end": {
          "column": 3,
          "line": 21
        },
        "file": "app/components/wallet/backup-recovery/WalletBackupPrivacyWarningDialog.js",
        "id": "wallet.backup.privacy.warning.dialog.recoveryPhraseInstructions",
        "start": {
          "column": 30,
          "line": 15
        }
      },
      {
        "defaultMessage": "!!!Continue",
        "description": "Label for button \"Continue\" on wallet backup dialog",
        "end": {
          "column": 3,
          "line": 26
        },
        "file": "app/components/wallet/backup-recovery/WalletBackupPrivacyWarningDialog.js",
        "id": "wallet.backup.privacy.warning.dialog..button.labelContinue",
        "start": {
          "column": 23,
          "line": 22
        }
      },
      {
        "defaultMessage": "!!!Make sure nobody looks into your screen unless you want them to have access to your funds.",
        "description": "Label for the checkbox on wallet backup dialog describing that nobody should be watching when recovery phrase is shown",
        "end": {
          "column": 3,
          "line": 31
        },
        "file": "app/components/wallet/backup-recovery/WalletBackupPrivacyWarningDialog.js",
        "id": "wallet.backup.privacy.warning.dialog.checkbox.label.nobodyWatching",
        "start": {
          "column": 22,
          "line": 27
        }
      }
    ],
    "path": "app/components/wallet/backup-recovery/WalletBackupPrivacyWarningDialog.json"
  },
  {
    "descriptors": [
      {
        "defaultMessage": "!!!Please, make sure you have carefully written down your recovery phrase somewhere safe.\n    You will need this phrase later for next use and recover. Phrase is case sensitive.",
        "description": "Instructions for backing up wallet recovery phrase on dialog that displays wallet recovery phrase.",
        "end": {
          "column": 3,
          "line": 19
        },
        "file": "app/components/wallet/backup-recovery/WalletRecoveryPhraseDisplayDialog.js",
        "id": "wallet.backup.recovery.phrase.display.dialog.backup.instructions",
        "start": {
          "column": 22,
          "line": 14
        }
      },
      {
        "defaultMessage": "!!!Yes, I’ve written it down",
        "description": "Label for button \"Yes, I’ve written it down\" on wallet backup dialog",
        "end": {
          "column": 3,
          "line": 24
        },
        "file": "app/components/wallet/backup-recovery/WalletRecoveryPhraseDisplayDialog.js",
        "id": "wallet.backup.recovery.phrase.display.dialog.button.label.iHaveWrittenItDown",
        "start": {
          "column": 33,
          "line": 20
        }
      }
    ],
    "path": "app/components/wallet/backup-recovery/WalletRecoveryPhraseDisplayDialog.json"
  },
  {
    "descriptors": [
      {
        "defaultMessage": "!!!Tap each word in the correct order to verify your recovery phrase",
        "description": "Instructions for verifying wallet recovery phrase on dialog for entering wallet recovery phrase.",
        "end": {
          "column": 3,
          "line": 22
        },
        "file": "app/components/wallet/backup-recovery/WalletRecoveryPhraseEntryDialog.js",
        "id": "wallet.backup.recovery.phrase.entry.dialog.verification.instructions",
        "start": {
          "column": 28,
          "line": 18
        }
      },
      {
        "defaultMessage": "!!!Confirm",
        "description": "Label for button \"Confirm\" on wallet backup dialog",
        "end": {
          "column": 3,
          "line": 27
        },
        "file": "app/components/wallet/backup-recovery/WalletRecoveryPhraseEntryDialog.js",
        "id": "wallet.recovery.phrase.show.entry.dialog.button.labelConfirm",
        "start": {
          "column": 22,
          "line": 23
        }
      },
      {
        "defaultMessage": "!!!Clear",
        "description": "Label for button \"Clear\" on wallet backup dialog",
        "end": {
          "column": 3,
          "line": 32
        },
        "file": "app/components/wallet/backup-recovery/WalletRecoveryPhraseEntryDialog.js",
        "id": "wallet.recovery.phrase.show.entry.dialog.button.labelClear",
        "start": {
          "column": 20,
          "line": 28
        }
      },
      {
        "defaultMessage": "!!!I understand that my money are held securely on this device only, not on the company servers",
        "description": "Term and condition on wallet backup dialog describing that wallet is on a users device, not on company servers",
        "end": {
          "column": 3,
          "line": 37
        },
        "file": "app/components/wallet/backup-recovery/WalletRecoveryPhraseEntryDialog.js",
        "id": "wallet.backup.recovery.phrase.entry.dialog.terms.and.condition.device",
        "start": {
          "column": 14,
          "line": 33
        }
      },
      {
        "defaultMessage": "!!!I understand that if this application is moved to another device or deleted, my money can\n    be only recovered with the backup phrase which were written down in a secure place",
        "description": "Term and condition on wallet backup dialog describing that wallet can only be recovered with a security phrase",
        "end": {
          "column": 3,
          "line": 43
        },
        "file": "app/components/wallet/backup-recovery/WalletRecoveryPhraseEntryDialog.js",
        "id": "wallet.backup.recovery.phrase.entry.dialog.terms.and.condition.recovery",
        "start": {
          "column": 16,
          "line": 38
        }
      }
    ],
    "path": "app/components/wallet/backup-recovery/WalletRecoveryPhraseEntryDialog.json"
  },
  {
    "descriptors": [
      {
        "defaultMessage": "!!!Import Wallet",
        "description": "headline for \"Import wallet from file\" dialog.",
        "end": {
          "column": 3,
          "line": 24
        },
        "file": "app/components/wallet/file-import/WalletFileImportDialog.js",
        "id": "wallet.file.import.dialog.headline",
        "start": {
          "column": 12,
          "line": 20
        }
      },
      {
        "defaultMessage": "!!!Import file",
        "description": "Label \"Import file\" on the dialog for importing a wallet from a file.",
        "end": {
          "column": 3,
          "line": 29
        },
        "file": "app/components/wallet/file-import/WalletFileImportDialog.js",
        "id": "wallet.file.import.dialog.walletFileLabel",
        "start": {
          "column": 19,
          "line": 25
        }
      },
      {
        "defaultMessage": "!!!Drop file here or click to choose",
        "description": "Hint for the file upload field on the dialog for importing a wallet from a file.",
        "end": {
          "column": 3,
          "line": 34
        },
        "file": "app/components/wallet/file-import/WalletFileImportDialog.js",
        "id": "wallet.file.import.dialog.walletFileHint",
        "start": {
          "column": 18,
          "line": 30
        }
      },
      {
        "defaultMessage": "!!!Wallet name",
        "description": "Label for the \"wallet name\" input in the wallet file import dialog.",
        "end": {
          "column": 3,
          "line": 39
        },
        "file": "app/components/wallet/file-import/WalletFileImportDialog.js",
        "id": "wallet.file.import.dialog.wallet.name.input.label",
        "start": {
          "column": 24,
          "line": 35
        }
      },
      {
        "defaultMessage": "!!!e.g: Shopping Wallet",
        "description": "Hint for the \"Wallet name\" in the wallet file import dialog.",
        "end": {
          "column": 3,
          "line": 44
        },
        "file": "app/components/wallet/file-import/WalletFileImportDialog.js",
        "id": "wallet.file.import.dialog.wallet.name.input.hint",
        "start": {
          "column": 23,
          "line": 40
        }
      },
      {
        "defaultMessage": "!!!Import wallet",
        "description": "Label \"Import wallet\" submit button on the dialog for importing a wallet from a file.",
        "end": {
          "column": 3,
          "line": 49
        },
        "file": "app/components/wallet/file-import/WalletFileImportDialog.js",
        "id": "wallet.file.import.dialog.submitLabel",
        "start": {
          "column": 15,
          "line": 45
        }
      },
      {
        "defaultMessage": "!!!Activate to create password",
        "description": "Text for the \"Activate to create password\" switch in the wallet file import dialog.",
        "end": {
          "column": 3,
          "line": 54
        },
        "file": "app/components/wallet/file-import/WalletFileImportDialog.js",
        "id": "wallet.file.import.dialog.passwordSwitchPlaceholder",
        "start": {
          "column": 29,
          "line": 50
        }
      },
      {
        "defaultMessage": "!!!Password",
        "description": "Label for the \"Activate to create password\" switch in the wallet file import dialog.",
        "end": {
          "column": 3,
          "line": 59
        },
        "file": "app/components/wallet/file-import/WalletFileImportDialog.js",
        "id": "wallet.file.import.dialog.passwordSwitchLabel",
        "start": {
          "column": 23,
          "line": 55
        }
      },
      {
        "defaultMessage": "!!!Wallet password",
        "description": "Label for the \"Wallet password\" input in the wallet file import dialog.",
        "end": {
          "column": 3,
          "line": 64
        },
        "file": "app/components/wallet/file-import/WalletFileImportDialog.js",
        "id": "wallet.file.import.dialog.walletPasswordLabel",
        "start": {
          "column": 23,
          "line": 60
        }
      },
      {
        "defaultMessage": "!!!Repeat password",
        "description": "Label for the \"Repeat password\" input in the wallet file import dialog.",
        "end": {
          "column": 3,
          "line": 69
        },
        "file": "app/components/wallet/file-import/WalletFileImportDialog.js",
        "id": "wallet.file.import.dialog.repeatPasswordLabel",
        "start": {
          "column": 23,
          "line": 65
        }
      },
      {
        "defaultMessage": "!!!Password",
        "description": "Placeholder for the \"Password\" inputs in the wallet file import dialog.",
        "end": {
          "column": 3,
          "line": 74
        },
        "file": "app/components/wallet/file-import/WalletFileImportDialog.js",
        "id": "wallet.file.import.dialog.passwordFieldPlaceholder",
        "start": {
          "column": 28,
          "line": 70
        }
      }
    ],
    "path": "app/components/wallet/file-import/WalletFileImportDialog.json"
  },
  {
    "descriptors": [
      {
        "defaultMessage": "!!!Summary",
        "description": "Label for the \"Summary\" nav button in the wallet navigation.",
        "end": {
          "column": 3,
          "line": 18
        },
        "file": "app/components/wallet/navigation/WalletNavigation.js",
        "id": "wallet.navigation.summary",
        "start": {
          "column": 11,
          "line": 14
        }
      },
      {
        "defaultMessage": "!!!Send",
        "description": "Label for the \"Send\" nav button in the wallet navigation.",
        "end": {
          "column": 3,
          "line": 23
        },
        "file": "app/components/wallet/navigation/WalletNavigation.js",
        "id": "wallet.navigation.send",
        "start": {
          "column": 8,
          "line": 19
        }
      },
      {
        "defaultMessage": "!!!Receive",
        "description": "Label for the \"Receive\" nav button in the wallet navigation.",
        "end": {
          "column": 3,
          "line": 28
        },
        "file": "app/components/wallet/navigation/WalletNavigation.js",
        "id": "wallet.navigation.receive",
        "start": {
          "column": 11,
          "line": 24
        }
      },
      {
        "defaultMessage": "!!!Transactions",
        "description": "Label for the \"Transactions\" nav button in the wallet navigation.",
        "end": {
          "column": 3,
          "line": 33
        },
        "file": "app/components/wallet/navigation/WalletNavigation.js",
        "id": "wallet.navigation.transactions",
        "start": {
          "column": 16,
          "line": 29
        }
      },
      {
        "defaultMessage": "!!!Settings",
        "description": "Label for the \"Settings\" nav button in the wallet navigation.",
        "end": {
          "column": 3,
          "line": 38
        },
        "file": "app/components/wallet/navigation/WalletNavigation.js",
        "id": "wallet.navigation.settings",
        "start": {
          "column": 12,
          "line": 34
        }
      }
    ],
    "path": "app/components/wallet/navigation/WalletNavigation.json"
  },
  {
    "descriptors": [
      {
        "defaultMessage": "!!!Password",
        "description": "Title for the \"Change wallet password\" dialog when there is no password set.",
        "end": {
          "column": 3,
          "line": 23
        },
        "file": "app/components/wallet/settings/ChangeWalletPasswordDialog.js",
        "id": "wallet.settings.changePassword.dialog.title.setPassword",
        "start": {
          "column": 26,
          "line": 19
        }
      },
      {
        "defaultMessage": "!!!Change password",
        "description": "Title for the \"Change wallet password\" dialog when there is already password set.",
        "end": {
          "column": 3,
          "line": 28
        },
        "file": "app/components/wallet/settings/ChangeWalletPasswordDialog.js",
        "id": "wallet.settings.changePassword.dialog.title.changePassword",
        "start": {
          "column": 29,
          "line": 24
        }
      },
      {
        "defaultMessage": "!!!Wallet password",
        "description": "Label for the \"Wallet password\" input in the change wallet password dialog.",
        "end": {
          "column": 3,
          "line": 33
        },
        "file": "app/components/wallet/settings/ChangeWalletPasswordDialog.js",
        "id": "wallet.settings.changePassword.dialog.walletPasswordLabel",
        "start": {
          "column": 23,
          "line": 29
        }
      },
      {
        "defaultMessage": "!!!Current password",
        "description": "Label for the \"Current password\" input in the change wallet password dialog.",
        "end": {
          "column": 3,
          "line": 38
        },
        "file": "app/components/wallet/settings/ChangeWalletPasswordDialog.js",
        "id": "wallet.settings.changePassword.dialog.currentPasswordLabel",
        "start": {
          "column": 24,
          "line": 34
        }
      },
      {
        "defaultMessage": "!!!New password",
        "description": "Label for the \"New password\" input in the change wallet password dialog.",
        "end": {
          "column": 3,
          "line": 43
        },
        "file": "app/components/wallet/settings/ChangeWalletPasswordDialog.js",
        "id": "wallet.settings.changePassword.dialog.newPasswordLabel",
        "start": {
          "column": 20,
          "line": 39
        }
      },
      {
        "defaultMessage": "!!!Repeat password",
        "description": "Label for the \"Repeat password\" input in the change wallet password dialog.",
        "end": {
          "column": 3,
          "line": 48
        },
        "file": "app/components/wallet/settings/ChangeWalletPasswordDialog.js",
        "id": "wallet.settings.changePassword.dialog.repeatPasswordLabel",
        "start": {
          "column": 23,
          "line": 44
        }
      },
      {
        "defaultMessage": "!!!Type current password",
        "description": "Placeholder for the \"Current password\" inputs in the change wallet password dialog.",
        "end": {
          "column": 3,
          "line": 53
        },
        "file": "app/components/wallet/settings/ChangeWalletPasswordDialog.js",
        "id": "wallet.settings.changePassword.dialog.currentPasswordFieldPlaceholder",
        "start": {
          "column": 35,
          "line": 49
        }
      },
      {
        "defaultMessage": "!!!Type new password",
        "description": "Placeholder for the \"New password\" inputs in the change wallet password dialog.",
        "end": {
          "column": 3,
          "line": 58
        },
        "file": "app/components/wallet/settings/ChangeWalletPasswordDialog.js",
        "id": "wallet.settings.changePassword.dialog.newPasswordFieldPlaceholder",
        "start": {
          "column": 31,
          "line": 54
        }
      },
      {
        "defaultMessage": "!!!Repeat new password",
        "description": "Placeholder for the \"Repeat password\" inputs in the change wallet password dialog.",
        "end": {
          "column": 3,
          "line": 63
        },
        "file": "app/components/wallet/settings/ChangeWalletPasswordDialog.js",
        "id": "wallet.settings.changePassword.dialog.repeatPasswordFieldPlaceholder",
        "start": {
          "column": 34,
          "line": 59
        }
      },
      {
        "defaultMessage": "!!!Remove password",
        "description": "Label for the \"Check to deactivate password\" switch in the change wallet password dialog.",
        "end": {
          "column": 3,
          "line": 68
        },
        "file": "app/components/wallet/settings/ChangeWalletPasswordDialog.js",
        "id": "wallet.settings.changePassword.dialog.passwordSwitchLabel",
        "start": {
          "column": 23,
          "line": 64
        }
      },
      {
        "defaultMessage": "!!!Check to deactivate password",
        "description": "Text for the \"Check to deactivate password\" switch in the change wallet password dialog.",
        "end": {
          "column": 3,
          "line": 73
        },
        "file": "app/components/wallet/settings/ChangeWalletPasswordDialog.js",
        "id": "wallet.settings.changePassword.dialog.passwordSwitchPlaceholder",
        "start": {
          "column": 29,
          "line": 69
        }
      }
    ],
    "path": "app/components/wallet/settings/ChangeWalletPasswordDialog.json"
  },
  {
    "descriptors": [
      {
        "defaultMessage": "!!!Delete wallet",
        "description": "Label for the delete button on wallet settings",
        "end": {
          "column": 3,
          "line": 10
        },
        "file": "app/components/wallet/settings/DeleteWalletButton.js",
        "id": "wallet.settings.deleteWalletButtonLabel",
        "start": {
          "column": 9,
          "line": 6
        }
      }
    ],
    "path": "app/components/wallet/settings/DeleteWalletButton.json"
  },
  {
    "descriptors": [
      {
        "defaultMessage": "!!!Delete Wallet",
        "description": "Title for the \"Delete wallet\" dialog.",
        "end": {
          "column": 3,
          "line": 22
        },
        "file": "app/components/wallet/settings/DeleteWalletConfirmationDialog.js",
        "id": "wallet.settings.delete.dialog.title",
        "start": {
          "column": 15,
          "line": 18
        }
      },
      {
        "defaultMessage": "!!!Delete",
        "description": "Label for the \"Delete (x)\" button in the delete wallet dialog.",
        "end": {
          "column": 3,
          "line": 27
        },
        "file": "app/components/wallet/settings/DeleteWalletConfirmationDialog.js",
        "id": "wallet.settings.delete.dialog.confirmButtonLabel",
        "start": {
          "column": 22,
          "line": 23
        }
      },
      {
        "defaultMessage": "!!!Do you really want to delete <strong>{walletName}</strong> wallet?",
        "description": "Question if the user really wants to delete the wallet.",
        "end": {
          "column": 3,
          "line": 32
        },
        "file": "app/components/wallet/settings/DeleteWalletConfirmationDialog.js",
        "id": "wallet.settings.delete.dialog.wantToDeleteWalletQuestion",
        "start": {
          "column": 30,
          "line": 28
        }
      },
      {
        "defaultMessage": "!!!Make sure you have access to backup before continuing. Otherwise, you will lose all your funds connected to this wallet.",
        "description": "Notice to confirm if the user has made a backup of his wallet",
        "end": {
          "column": 3,
          "line": 37
        },
        "file": "app/components/wallet/settings/DeleteWalletConfirmationDialog.js",
        "id": "wallet.settings.delete.dialog.confirmBackupNotice",
        "start": {
          "column": 23,
          "line": 33
        }
      },
      {
        "defaultMessage": "!!!Enter the name of the wallet to confirm deletion:",
        "description": "Instruction for recovery word on delete wallet dialog",
        "end": {
          "column": 3,
          "line": 42
        },
        "file": "app/components/wallet/settings/DeleteWalletConfirmationDialog.js",
        "id": "wallet.settings.delete.dialog.enterRecoveryWordLabel",
        "start": {
          "column": 26,
          "line": 38
        }
      }
    ],
    "path": "app/components/wallet/settings/DeleteWalletConfirmationDialog.json"
  },
  {
    "descriptors": [
      {
        "defaultMessage": "!!!Export Wallet",
        "description": "headline for \"export wallet to file\" dialog.",
        "end": {
          "column": 3,
          "line": 20
        },
        "file": "app/components/wallet/settings/export-to-file/WalletExportToFileDialog.js",
        "id": "wallet.exportToFile.dialog.headline",
        "start": {
          "column": 12,
          "line": 16
        }
      },
      {
        "defaultMessage": "!!!You are exporting <strong>{walletName}</strong> to a file.",
        "description": "headline for \"export wallet to file\" dialog.",
        "end": {
          "column": 3,
          "line": 25
        },
        "file": "app/components/wallet/settings/export-to-file/WalletExportToFileDialog.js",
        "id": "wallet.exportToFile.dialog.introduction",
        "start": {
          "column": 16,
          "line": 21
        }
      },
      {
        "defaultMessage": "!!!Export",
        "description": "Label for export wallet to file submit button.",
        "end": {
          "column": 3,
          "line": 30
        },
        "file": "app/components/wallet/settings/export-to-file/WalletExportToFileDialog.js",
        "id": "wallet.exportToFile.dialog.submit.label",
        "start": {
          "column": 21,
          "line": 26
        }
      }
    ],
    "path": "app/components/wallet/settings/export-to-file/WalletExportToFileDialog.json"
  },
  {
    "descriptors": [
      {
        "defaultMessage": "!!!Paper certificate",
        "description": "headline for \" for paper wallet mnemonic certificate dialog.",
        "end": {
          "column": 3,
          "line": 16
        },
        "file": "app/components/wallet/settings/paper-wallet-export-dialogs/ExportPaperWalletCertificateDialog.js",
        "id": "paper.wallet.export.dialog.certificate.dialog.headline",
        "start": {
          "column": 12,
          "line": 12
        }
      },
      {
        "defaultMessage": "!!!Finish",
        "description": "Label \"Finish\" for paper wallet mnemonic certificate dialog.",
        "end": {
          "column": 3,
          "line": 21
        },
        "file": "app/components/wallet/settings/paper-wallet-export-dialogs/ExportPaperWalletCertificateDialog.js",
        "id": "paper.wallet.export.dialog.certificate.button.finishLabel",
        "start": {
          "column": 15,
          "line": 17
        }
      }
    ],
    "path": "app/components/wallet/settings/paper-wallet-export-dialogs/ExportPaperWalletCertificateDialog.json"
  },
  {
    "descriptors": [
      {
        "defaultMessage": "!!!Mnemonic",
        "description": "headline\" for paper wallet mnemonic dialog.",
        "end": {
          "column": 3,
          "line": 19
        },
        "file": "app/components/wallet/settings/paper-wallet-export-dialogs/ExportPaperWalletMnemonicDialog.js",
        "id": "paper.wallet.export.dialog.mnemonic.headline",
        "start": {
          "column": 12,
          "line": 15
        }
      },
      {
        "defaultMessage": "!!!Continue",
        "description": "Label \"Continue\" for paper wallet mnemonic dialog.",
        "end": {
          "column": 3,
          "line": 24
        },
        "file": "app/components/wallet/settings/paper-wallet-export-dialogs/ExportPaperWalletMnemonicDialog.js",
        "id": "paper.wallet.export.dialog.mnemonic.button.continueLabel",
        "start": {
          "column": 17,
          "line": 20
        }
      },
      {
        "defaultMessage": "!!!I understand all the importance of this phrase and wrote it my paper certificate.",
        "description": "Notice to confirm that paper wallet recovery phrase is written to paper on paper wallet mnemonic dialog.",
        "end": {
          "column": 3,
          "line": 29
        },
        "file": "app/components/wallet/settings/paper-wallet-export-dialogs/ExportPaperWalletMnemonicDialog.js",
        "id": "paper.wallet.export.dialog.mnemonic.confirmPhraseWrittenNotice",
        "start": {
          "column": 30,
          "line": 25
        }
      }
    ],
    "path": "app/components/wallet/settings/paper-wallet-export-dialogs/ExportPaperWalletMnemonicDialog.json"
  },
  {
    "descriptors": [
      {
        "defaultMessage": "!!!Verify mnemonic",
        "description": "headline for mnemonic certificate verification dialog.",
        "end": {
          "column": 3,
          "line": 21
        },
        "file": "app/components/wallet/settings/paper-wallet-export-dialogs/ExportPaperWalletMnemonicVerificationDialog.js",
        "id": "paper.wallet.export.dialog.mnemonic.verification.headline",
        "start": {
          "column": 12,
          "line": 17
        }
      },
      {
        "defaultMessage": "!!!Continue",
        "description": "Label \"Continue\" on mnemonic certificate verification dialog",
        "end": {
          "column": 3,
          "line": 26
        },
        "file": "app/components/wallet/settings/paper-wallet-export-dialogs/ExportPaperWalletMnemonicVerificationDialog.js",
        "id": "paper.wallet.export.dialog.mnemonic.verification.button.continueLabel",
        "start": {
          "column": 17,
          "line": 22
        }
      },
      {
        "defaultMessage": "!!!Recovery phrase",
        "description": "Label for the recovery phrase input on mnemonic certificate verification dialog.",
        "end": {
          "column": 3,
          "line": 31
        },
        "file": "app/components/wallet/settings/paper-wallet-export-dialogs/ExportPaperWalletMnemonicVerificationDialog.js",
        "id": "paper.wallet.export.dialog.mnemonic.verification.recovery.phrase.input.label",
        "start": {
          "column": 34,
          "line": 27
        }
      },
      {
        "defaultMessage": "!!!Enter recovery phrase",
        "description": "Hint \"Enter recovery phrase\" for the recovery phrase input on the mnemonic certificate verification dialog.",
        "end": {
          "column": 3,
          "line": 36
        },
        "file": "app/components/wallet/settings/paper-wallet-export-dialogs/ExportPaperWalletMnemonicVerificationDialog.js",
        "id": "paper.wallet.export.dialog.mnemonic.verification.recovery.phrase.input.hint",
        "start": {
          "column": 33,
          "line": 32
        }
      },
      {
        "defaultMessage": "!!!Invalid recovery phrase",
        "description": "Error message shown when invalid recovery phrase was entered on mnemonic certificate verification dialog.",
        "end": {
          "column": 3,
          "line": 41
        },
        "file": "app/components/wallet/settings/paper-wallet-export-dialogs/ExportPaperWalletMnemonicVerificationDialog.js",
        "id": "paper.wallet.export.dialog.mnemonic.verification.form.errors.invalidRecoveryPhrase",
        "start": {
          "column": 19,
          "line": 37
        }
      }
    ],
    "path": "app/components/wallet/settings/paper-wallet-export-dialogs/ExportPaperWalletMnemonicVerificationDialog.json"
  },
  {
    "descriptors": [
      {
        "defaultMessage": "!!!Check printer copy",
        "description": "headline for \"Check printer copy\" in wallet check printer copy dialog.",
        "end": {
          "column": 3,
          "line": 18
        },
        "file": "app/components/wallet/settings/paper-wallet-export-dialogs/ExportPaperWalletPrinterCopyDialog.js",
        "id": "paper.wallet.export.dialog.printerCheck.headline",
        "start": {
          "column": 12,
          "line": 14
        }
      },
      {
        "defaultMessage": "!!!Continue",
        "description": "Label \"Continue\" on the dialog button for check printer copy in wallet check printer copy dialog.",
        "end": {
          "column": 3,
          "line": 23
        },
        "file": "app/components/wallet/settings/paper-wallet-export-dialogs/ExportPaperWalletPrinterCopyDialog.js",
        "id": "paper.wallet.export.dialog.button.continueLabel",
        "start": {
          "column": 17,
          "line": 19
        }
      },
      {
        "defaultMessage": "!!!Yes, paper wallet is successfully printed and everything is readable and scannable.",
        "description": "Notice to confirm if the paper wallet is correctly printed in wallet check printer copy dialog",
        "end": {
          "column": 3,
          "line": 28
        },
        "file": "app/components/wallet/settings/paper-wallet-export-dialogs/ExportPaperWalletPrinterCopyDialog.js",
        "id": "paper.wallet.export.dialog.printerCheck.confirmPrinterCopyNotice",
        "start": {
          "column": 28,
          "line": 24
        }
      }
    ],
    "path": "app/components/wallet/settings/paper-wallet-export-dialogs/ExportPaperWalletPrinterCopyDialog.json"
  },
  {
    "descriptors": [
      {
        "defaultMessage": "!!!+ {amount} of fees",
        "description": "Label for the \"+ 12.042481 of fees\" message above amount input field.",
        "end": {
          "column": 3,
          "line": 12
        },
        "file": "app/components/wallet/skins/AmountInputSkin.js",
        "id": "wallet.amountInput.feesLabel",
        "start": {
          "column": 13,
          "line": 8
        }
      }
    ],
    "path": "app/components/wallet/skins/AmountInputSkin.json"
  },
  {
    "descriptors": [
      {
        "defaultMessage": "!!!Outgoing pending confirmation",
        "description": "\"Outgoing pending confirmation\" label on Wallet summary page",
        "end": {
          "column": 3,
          "line": 18
        },
        "file": "app/components/wallet/summary/WalletSummary.js",
        "id": "wallet.summary.page.pendingOutgoingConfirmationLabel",
        "start": {
          "column": 36,
          "line": 14
        }
      },
      {
        "defaultMessage": "!!!Incoming pending confirmation",
        "description": "\"Incoming pending confirmation\" label on Wallet summary page",
        "end": {
          "column": 3,
          "line": 23
        },
        "file": "app/components/wallet/summary/WalletSummary.js",
        "id": "wallet.summary.page.pendingIncomingConfirmationLabel",
        "start": {
          "column": 36,
          "line": 19
        }
      },
      {
        "defaultMessage": "!!!Number of transactions",
        "description": "\"Number of transactions\" label on Wallet summary page",
        "end": {
          "column": 3,
          "line": 28
        },
        "file": "app/components/wallet/summary/WalletSummary.js",
        "id": "wallet.summary.page.transactionsLabel",
        "start": {
          "column": 21,
          "line": 24
        }
      }
    ],
    "path": "app/components/wallet/summary/WalletSummary.json"
  },
  {
    "descriptors": [
      {
        "defaultMessage": "!!!Today",
        "description": "Label for the \"Today\" label on the wallet summary page.",
        "end": {
          "column": 3,
          "line": 17
        },
        "file": "app/components/wallet/transactions/WalletTransactionsList.js",
        "id": "wallet.summary.page.todayLabel",
        "start": {
          "column": 9,
          "line": 13
        }
      },
      {
        "defaultMessage": "!!!Yesterday",
        "description": "Label for the \"Yesterday\" label on the wallet summary page.",
        "end": {
          "column": 3,
          "line": 22
        },
        "file": "app/components/wallet/transactions/WalletTransactionsList.js",
        "id": "wallet.summary.page.yesterdayLabel",
        "start": {
          "column": 13,
          "line": 18
        }
      }
    ],
    "path": "app/components/wallet/transactions/WalletTransactionsList.json"
  },
  {
    "descriptors": [
      {
        "defaultMessage": "!!!Add wallet",
        "description": "Label for the \"Add wallet\" title on the wallet add dialog.",
        "end": {
          "column": 3,
          "line": 20
        },
        "file": "app/components/wallet/WalletAddDialog.js",
        "id": "wallet.add.dialog.title.label",
        "start": {
          "column": 9,
          "line": 16
        }
      },
      {
        "defaultMessage": "!!!Create",
        "description": "Label for the \"Create\" button on the wallet add dialog.",
        "end": {
          "column": 3,
          "line": 25
        },
        "file": "app/components/wallet/WalletAddDialog.js",
        "id": "wallet.add.dialog.create.label",
        "start": {
          "column": 15,
          "line": 21
        }
      },
      {
        "defaultMessage": "!!!Create a new wallet",
        "description": "Description for the \"Create\" button on the wallet add dialog.",
        "end": {
          "column": 3,
          "line": 30
        },
        "file": "app/components/wallet/WalletAddDialog.js",
        "id": "wallet.add.dialog.create.description",
        "start": {
          "column": 21,
          "line": 26
        }
      },
      {
        "defaultMessage": "!!!Join",
        "description": "Label for the \"Join\" button on the wallet add dialog.",
        "end": {
          "column": 3,
          "line": 35
        },
        "file": "app/components/wallet/WalletAddDialog.js",
        "id": "wallet.add.dialog.join.label",
        "start": {
          "column": 13,
          "line": 31
        }
      },
      {
        "defaultMessage": "!!!Join a shared wallet with up to 5 people",
        "description": "Description for the \"Join\" button on the wallet add dialog.",
        "end": {
          "column": 3,
          "line": 40
        },
        "file": "app/components/wallet/WalletAddDialog.js",
        "id": "wallet.add.dialog.join.description",
        "start": {
          "column": 19,
          "line": 36
        }
      },
      {
        "defaultMessage": "!!!Restore",
        "description": "Label for the \"Restore\" button on the wallet add dialog.",
        "end": {
          "column": 3,
          "line": 45
        },
        "file": "app/components/wallet/WalletAddDialog.js",
        "id": "wallet.add.dialog.restore.label",
        "start": {
          "column": 16,
          "line": 41
        }
      },
      {
        "defaultMessage": "!!!Restore wallet from backup",
        "description": "Description for the \"Restore\" button on the wallet add dialog.",
        "end": {
          "column": 3,
          "line": 50
        },
        "file": "app/components/wallet/WalletAddDialog.js",
        "id": "wallet.add.dialog.restore.description",
        "start": {
          "column": 22,
          "line": 46
        }
      },
      {
        "defaultMessage": "!!!Import",
        "description": "Label for the \"Import\" button on the wallet add dialog.",
        "end": {
          "column": 3,
          "line": 55
        },
        "file": "app/components/wallet/WalletAddDialog.js",
        "id": "wallet.add.dialog.import.label",
        "start": {
          "column": 15,
          "line": 51
        }
      },
      {
        "defaultMessage": "!!!Import wallet from a file",
        "description": "Description for the \"Import\" button on the wallet add dialog.",
        "end": {
          "column": 3,
          "line": 60
        },
        "file": "app/components/wallet/WalletAddDialog.js",
        "id": "wallet.add.dialog.import.description",
        "start": {
          "column": 21,
          "line": 56
        }
      }
    ],
    "path": "app/components/wallet/WalletAddDialog.json"
  },
  {
    "descriptors": [
      {
        "defaultMessage": "!!!Create a new wallet",
        "description": "Title \"Create a new wallet\" in the wallet create form.",
        "end": {
          "column": 3,
          "line": 22
        },
        "file": "app/components/wallet/WalletCreateDialog.js",
        "id": "wallet.create.dialog.title",
        "start": {
          "column": 15,
          "line": 18
        }
      },
      {
        "defaultMessage": "!!!Wallet Name",
        "description": "Label for the \"Wallet Name\" text input in the wallet create form.",
        "end": {
          "column": 3,
          "line": 27
        },
        "file": "app/components/wallet/WalletCreateDialog.js",
        "id": "wallet.create.dialog.name.label",
        "start": {
          "column": 14,
          "line": 23
        }
      },
      {
        "defaultMessage": "!!!e.g: Shopping Wallet",
        "description": "Hint for the \"Wallet Name\" text input in the wallet create form.",
        "end": {
          "column": 3,
          "line": 32
        },
        "file": "app/components/wallet/WalletCreateDialog.js",
        "id": "wallet.create.dialog.walletNameHint",
        "start": {
          "column": 18,
          "line": 28
        }
      },
      {
        "defaultMessage": "!!!Create personal wallet",
        "description": "Label for the \"Create personal wallet\" button on create wallet dialog.",
        "end": {
          "column": 3,
          "line": 37
        },
        "file": "app/components/wallet/WalletCreateDialog.js",
        "id": "wallet.create.dialog.create.personal.wallet.button.label",
        "start": {
          "column": 24,
          "line": 33
        }
      },
      {
        "defaultMessage": "!!!Activate to create password",
        "description": "Text for the \"Activate to create password\" switch in the create wallet dialog.",
        "end": {
          "column": 3,
          "line": 42
        },
        "file": "app/components/wallet/WalletCreateDialog.js",
        "id": "wallet.create.dialog.passwordSwitchPlaceholder",
        "start": {
          "column": 29,
          "line": 38
        }
      },
      {
        "defaultMessage": "!!!Password",
        "description": "Label for the \"Activate to create password\" switch in the create wallet dialog.",
        "end": {
          "column": 3,
          "line": 47
        },
        "file": "app/components/wallet/WalletCreateDialog.js",
        "id": "wallet.create.dialog.passwordSwitchLabel",
        "start": {
          "column": 23,
          "line": 43
        }
      },
      {
        "defaultMessage": "!!!Wallet password",
        "description": "Label for the \"Wallet password\" input in the create wallet dialog.",
        "end": {
          "column": 3,
          "line": 52
        },
        "file": "app/components/wallet/WalletCreateDialog.js",
        "id": "wallet.create.dialog.walletPasswordLabel",
        "start": {
          "column": 23,
          "line": 48
        }
      },
      {
        "defaultMessage": "!!!Repeat password",
        "description": "Label for the \"Repeat password\" input in the create wallet dialog.",
        "end": {
          "column": 3,
          "line": 57
        },
        "file": "app/components/wallet/WalletCreateDialog.js",
        "id": "wallet.create.dialog.repeatPasswordLabel",
        "start": {
          "column": 23,
          "line": 53
        }
      },
      {
        "defaultMessage": "!!!Password",
        "description": "Placeholder for the \"Password\" inputs in the create wallet dialog.",
        "end": {
          "column": 3,
          "line": 62
        },
        "file": "app/components/wallet/WalletCreateDialog.js",
        "id": "wallet.create.dialog.passwordFieldPlaceholder",
        "start": {
          "column": 28,
          "line": 58
        }
      }
    ],
    "path": "app/components/wallet/WalletCreateDialog.json"
  },
  {
    "descriptors": [
      {
        "defaultMessage": "!!!Your wallet address",
        "description": "Label for wallet address on the wallet \"Receive page\"",
        "end": {
          "column": 3,
          "line": 26
        },
        "file": "app/components/wallet/WalletReceive.js",
        "id": "wallet.receive.page.walletAddressLabel",
        "start": {
          "column": 22,
          "line": 22
        }
      },
      {
        "defaultMessage": "!!!Share this wallet address to receive payments. To protect your privacy, new addresses are generated automatically once you use them.",
        "description": "Wallet receive payments instructions on the wallet \"Receive page\"",
        "end": {
          "column": 3,
          "line": 31
        },
        "file": "app/components/wallet/WalletReceive.js",
        "id": "wallet.receive.page.walletReceiveInstructions",
        "start": {
          "column": 29,
          "line": 27
        }
      },
      {
        "defaultMessage": "!!!Generate new address",
        "description": "Label for \"Generate new address\" button on the wallet \"Receive page\"",
        "end": {
          "column": 3,
          "line": 36
        },
        "file": "app/components/wallet/WalletReceive.js",
        "id": "wallet.receive.page.generateNewAddressButtonLabel",
        "start": {
          "column": 33,
          "line": 32
        }
      },
      {
        "defaultMessage": "!!!Generated addresses",
        "description": "\"Generated addresses\" section title on the wallet \"Receive page\"",
        "end": {
          "column": 3,
          "line": 41
        },
        "file": "app/components/wallet/WalletReceive.js",
        "id": "wallet.receive.page.generatedAddressesSectionTitle",
        "start": {
          "column": 34,
          "line": 37
        }
      },
      {
        "defaultMessage": "!!!hide used",
        "description": "Label for \"hide used\" wallet addresses link on the wallet \"Receive page\"",
        "end": {
          "column": 3,
          "line": 46
        },
        "file": "app/components/wallet/WalletReceive.js",
        "id": "wallet.receive.page.hideUsedLabel",
        "start": {
          "column": 17,
          "line": 42
        }
      },
      {
        "defaultMessage": "!!!show used",
        "description": "Label for \"show used\" wallet addresses link on the wallet \"Receive page\"",
        "end": {
          "column": 3,
          "line": 51
        },
        "file": "app/components/wallet/WalletReceive.js",
        "id": "wallet.receive.page.showUsedLabel",
        "start": {
          "column": 17,
          "line": 47
        }
      },
      {
        "defaultMessage": "!!!Password",
        "description": "Placeholder for \"spending password\" on the wallet \"Receive page\"",
        "end": {
          "column": 3,
          "line": 56
        },
        "file": "app/components/wallet/WalletReceive.js",
        "id": "wallet.receive.page.spendingPasswordPlaceholder",
        "start": {
          "column": 31,
          "line": 52
        }
      },
      {
        "defaultMessage": "!!!Copy address",
        "description": "Label for \"Copy address\" link on the wallet \"Receive page\"",
        "end": {
          "column": 3,
          "line": 61
        },
        "file": "app/components/wallet/WalletReceive.js",
        "id": "wallet.receive.page.copyAddressLabel",
        "start": {
          "column": 20,
          "line": 57
        }
      }
    ],
    "path": "app/components/wallet/WalletReceive.json"
  },
  {
    "descriptors": [
      {
        "defaultMessage": "!!!Restore wallet",
        "description": "Label \"Restore wallet\" on the wallet restore dialog.",
        "end": {
          "column": 3,
          "line": 25
        },
        "file": "app/components/wallet/WalletRestoreDialog.js",
        "id": "wallet.restore.dialog.title.label",
        "start": {
          "column": 9,
          "line": 21
        }
      },
      {
        "defaultMessage": "!!!Wallet name",
        "description": "Label for the wallet name input on the wallet restore dialog.",
        "end": {
          "column": 3,
          "line": 30
        },
        "file": "app/components/wallet/WalletRestoreDialog.js",
        "id": "wallet.restore.dialog.wallet.name.input.label",
        "start": {
          "column": 24,
          "line": 26
        }
      },
      {
        "defaultMessage": "!!!Enter wallet name",
        "description": "Hint \"Enter wallet name\" for the wallet name input on the wallet restore dialog.",
        "end": {
          "column": 3,
          "line": 35
        },
        "file": "app/components/wallet/WalletRestoreDialog.js",
        "id": "wallet.restore.dialog.wallet.name.input.hint",
        "start": {
          "column": 23,
          "line": 31
        }
      },
      {
        "defaultMessage": "!!!Recovery phrase",
        "description": "Label for the recovery phrase input on the wallet restore dialog.",
        "end": {
          "column": 3,
          "line": 40
        },
        "file": "app/components/wallet/WalletRestoreDialog.js",
        "id": "wallet.restore.dialog.recovery.phrase.input.label",
        "start": {
          "column": 28,
          "line": 36
        }
      },
      {
        "defaultMessage": "!!!Enter recovery phrase",
        "description": "Hint \"Enter recovery phrase\" for the recovery phrase input on the wallet restore dialog.",
        "end": {
          "column": 3,
          "line": 45
        },
        "file": "app/components/wallet/WalletRestoreDialog.js",
        "id": "wallet.restore.dialog.recovery.phrase.input.hint",
        "start": {
          "column": 27,
          "line": 41
        }
      },
      {
        "defaultMessage": "!!!Restore wallet",
        "description": "Label for the \"Restore wallet\" button on the wallet restore dialog.",
        "end": {
          "column": 3,
          "line": 50
        },
        "file": "app/components/wallet/WalletRestoreDialog.js",
        "id": "wallet.restore.dialog.restore.wallet.button.label",
        "start": {
          "column": 21,
          "line": 46
        }
      },
      {
        "defaultMessage": "!!!Invalid recovery phrase",
        "description": "Error message shown when invalid recovery phrase was entered.",
        "end": {
          "column": 3,
          "line": 55
        },
        "file": "app/components/wallet/WalletRestoreDialog.js",
        "id": "wallet.restore.dialog.form.errors.invalidRecoveryPhrase",
        "start": {
          "column": 25,
          "line": 51
        }
      },
      {
        "defaultMessage": "!!!Activate to create password",
        "description": "Text for the \"Activate to create password\" switch in the wallet restore dialog.",
        "end": {
          "column": 3,
          "line": 60
        },
        "file": "app/components/wallet/WalletRestoreDialog.js",
        "id": "wallet.restore.dialog.passwordSwitchPlaceholder",
        "start": {
          "column": 29,
          "line": 56
        }
      },
      {
        "defaultMessage": "!!!Password",
        "description": "Label for the \"Activate to create password\" switch in the wallet restore dialog.",
        "end": {
          "column": 3,
          "line": 65
        },
        "file": "app/components/wallet/WalletRestoreDialog.js",
        "id": "wallet.restore.dialog.passwordSwitchLabel",
        "start": {
          "column": 23,
          "line": 61
        }
      },
      {
        "defaultMessage": "!!!Wallet password",
        "description": "Label for the \"Wallet password\" input in the wallet restore dialog.",
        "end": {
          "column": 3,
          "line": 70
        },
        "file": "app/components/wallet/WalletRestoreDialog.js",
        "id": "wallet.restore.dialog.walletPasswordLabel",
        "start": {
          "column": 23,
          "line": 66
        }
      },
      {
        "defaultMessage": "!!!Repeat password",
        "description": "Label for the \"Repeat password\" input in the wallet restore dialog.",
        "end": {
          "column": 3,
          "line": 75
        },
        "file": "app/components/wallet/WalletRestoreDialog.js",
        "id": "wallet.restore.dialog.repeatPasswordLabel",
        "start": {
          "column": 23,
          "line": 71
        }
      },
      {
        "defaultMessage": "!!!Password",
        "description": "Placeholder for the \"Password\" inputs in the wallet restore dialog.",
        "end": {
          "column": 3,
          "line": 80
        },
        "file": "app/components/wallet/WalletRestoreDialog.js",
        "id": "wallet.restore.dialog.passwordFieldPlaceholder",
        "start": {
          "column": 28,
          "line": 76
        }
      }
    ],
    "path": "app/components/wallet/WalletRestoreDialog.json"
  },
  {
    "descriptors": [
      {
        "defaultMessage": "!!!Confirm transaction",
        "description": "Title for the \"Confirm transaction\" dialog.",
        "end": {
          "column": 3,
          "line": 20
        },
        "file": "app/components/wallet/WalletSendConfirmationDialog.js",
        "id": "wallet.send.confirmationDialog.title",
        "start": {
          "column": 15,
          "line": 16
        }
      },
      {
        "defaultMessage": "!!!Spending password",
        "description": "Label for the \"Spending password\" input in the wallet send confirmation dialog.",
        "end": {
          "column": 3,
          "line": 25
        },
        "file": "app/components/wallet/WalletSendConfirmationDialog.js",
        "id": "wallet.send.confirmationDialog.walletPasswordLabel",
        "start": {
          "column": 23,
          "line": 21
        }
      },
      {
        "defaultMessage": "!!!To",
        "description": "Label for the \"To\" in the wallet send confirmation dialog.",
        "end": {
          "column": 3,
          "line": 30
        },
        "file": "app/components/wallet/WalletSendConfirmationDialog.js",
        "id": "wallet.send.confirmationDialog.addressToLabel",
        "start": {
          "column": 18,
          "line": 26
        }
      },
      {
        "defaultMessage": "!!!Amount",
        "description": "Label for the \"Amount\" in the wallet send confirmation dialog.",
        "end": {
          "column": 3,
          "line": 35
        },
        "file": "app/components/wallet/WalletSendConfirmationDialog.js",
        "id": "wallet.send.confirmationDialog.amountLabel",
        "start": {
          "column": 15,
          "line": 31
        }
      },
      {
        "defaultMessage": "!!!Fees",
        "description": "Label for the \"Fees\" in the wallet send confirmation dialog.",
        "end": {
          "column": 3,
          "line": 40
        },
        "file": "app/components/wallet/WalletSendConfirmationDialog.js",
        "id": "wallet.send.confirmationDialog.feesLabel",
        "start": {
          "column": 13,
          "line": 36
        }
      },
      {
        "defaultMessage": "!!!Total",
        "description": "Label for the \"Total\" in the wallet send confirmation dialog.",
        "end": {
          "column": 3,
          "line": 45
        },
        "file": "app/components/wallet/WalletSendConfirmationDialog.js",
        "id": "wallet.send.confirmationDialog.totalLabel",
        "start": {
          "column": 14,
          "line": 41
        }
      },
      {
        "defaultMessage": "!!!Type your spending password",
        "description": "Placeholder for the \"Spending password\" inputs in the wallet send confirmation dialog.",
        "end": {
          "column": 3,
          "line": 50
        },
        "file": "app/components/wallet/WalletSendConfirmationDialog.js",
        "id": "wallet.send.confirmationDialog.walletPasswordFieldPlaceholder",
        "start": {
          "column": 34,
          "line": 46
        }
      },
      {
        "defaultMessage": "!!!Send",
        "description": "Label for the send button in the wallet send confirmation dialog.",
        "end": {
          "column": 3,
          "line": 55
        },
        "file": "app/components/wallet/WalletSendConfirmationDialog.js",
        "id": "wallet.send.confirmationDialog.submit",
        "start": {
          "column": 19,
          "line": 51
        }
      },
      {
        "defaultMessage": "!!!Back",
        "description": "Label for the back button in the wallet send confirmation dialog.",
        "end": {
          "column": 3,
          "line": 60
        },
        "file": "app/components/wallet/WalletSendConfirmationDialog.js",
        "id": "wallet.send.confirmationDialog.back",
        "start": {
          "column": 19,
          "line": 56
        }
      }
    ],
    "path": "app/components/wallet/WalletSendConfirmationDialog.json"
  },
  {
    "descriptors": [
      {
        "defaultMessage": "!!!Title",
        "description": "Label for the \"Title\" text input in the wallet send form.",
        "end": {
          "column": 3,
          "line": 27
        },
        "file": "app/components/wallet/WalletSendForm.js",
        "id": "wallet.send.form.title.label",
        "start": {
          "column": 14,
          "line": 23
        }
      },
      {
        "defaultMessage": "!!!E.g: Money for Frank",
        "description": "Hint inside the \"Receiver\" text input in the wallet send form.",
        "end": {
          "column": 3,
          "line": 32
        },
        "file": "app/components/wallet/WalletSendForm.js",
        "id": "wallet.send.form.title.hint",
        "start": {
          "column": 13,
          "line": 28
        }
      },
      {
        "defaultMessage": "!!!Receiver",
        "description": "Label for the \"Receiver\" text input in the wallet send form.",
        "end": {
          "column": 3,
          "line": 37
        },
        "file": "app/components/wallet/WalletSendForm.js",
        "id": "wallet.send.form.receiver.label",
        "start": {
          "column": 17,
          "line": 33
        }
      },
      {
        "defaultMessage": "!!!Wallet Address",
        "description": "Hint inside the \"Receiver\" text input in the wallet send form.",
        "end": {
          "column": 3,
          "line": 42
        },
        "file": "app/components/wallet/WalletSendForm.js",
        "id": "wallet.send.form.receiver.hint",
        "start": {
          "column": 16,
          "line": 38
        }
      },
      {
        "defaultMessage": "!!!Amount",
        "description": "Label for the \"Amount\" number input in the wallet send form.",
        "end": {
          "column": 3,
          "line": 47
        },
        "file": "app/components/wallet/WalletSendForm.js",
        "id": "wallet.send.form.amount.label",
        "start": {
          "column": 15,
          "line": 43
        }
      },
      {
        "defaultMessage": "!!!equals {amount} ADA",
        "description": "Convertion hint for the \"Amount\" number input in the wallet send form.",
        "end": {
          "column": 3,
          "line": 52
        },
        "file": "app/components/wallet/WalletSendForm.js",
        "id": "wallet.send.form.amount.equalsAda",
        "start": {
          "column": 17,
          "line": 48
        }
      },
      {
        "defaultMessage": "!!!Description",
        "description": "Label for the \"description\" text area in the wallet send form.",
        "end": {
          "column": 3,
          "line": 57
        },
        "file": "app/components/wallet/WalletSendForm.js",
        "id": "wallet.send.form.description.label",
        "start": {
          "column": 20,
          "line": 53
        }
      },
      {
        "defaultMessage": "!!!You can add a message if you want",
        "description": "Hint in the \"description\" text area in the wallet send form.",
        "end": {
          "column": 3,
          "line": 62
        },
        "file": "app/components/wallet/WalletSendForm.js",
        "id": "wallet.send.form.description.hint",
        "start": {
          "column": 19,
          "line": 58
        }
      },
      {
        "defaultMessage": "!!!Next",
        "description": "Label for the next button on the wallet send form.",
        "end": {
          "column": 3,
          "line": 67
        },
        "file": "app/components/wallet/WalletSendForm.js",
        "id": "wallet.send.form.next",
        "start": {
          "column": 19,
          "line": 63
        }
      },
      {
        "defaultMessage": "!!!Please enter a valid address.",
        "description": "Error message shown when invalid address was entered.",
        "end": {
          "column": 3,
          "line": 72
        },
        "file": "app/components/wallet/WalletSendForm.js",
        "id": "wallet.send.form.errors.invalidAddress",
        "start": {
          "column": 18,
          "line": 68
        }
      },
      {
        "defaultMessage": "!!!Please enter a valid amount.",
        "description": "Error message shown when invalid amount was entered.",
        "end": {
          "column": 3,
          "line": 77
        },
        "file": "app/components/wallet/WalletSendForm.js",
        "id": "wallet.send.form.errors.invalidAmount",
        "start": {
          "column": 17,
          "line": 73
        }
      },
      {
        "defaultMessage": "!!!Please enter a title with at least 3 characters.",
        "description": "Error message shown when invalid transaction title was entered.",
        "end": {
          "column": 3,
          "line": 82
        },
        "file": "app/components/wallet/WalletSendForm.js",
        "id": "wallet.send.form.errors.invalidTitle",
        "start": {
          "column": 16,
          "line": 78
        }
<<<<<<< HEAD
      },
      {
        "defaultMessage": "!!!Not enough Ada for fees. Try sending a smaller amount.",
        "description": "\"Not enough Ada for fees. Try sending a smaller amount.\" error message",
        "end": {
          "column": 3,
          "line": 87
        },
        "file": "app/components/wallet/WalletSendForm.js",
        "id": "wallet.send.form.transactionFeeError",
        "start": {
          "column": 23,
          "line": 83
        }
=======
>>>>>>> 43cf848e
      }
    ],
    "path": "app/components/wallet/WalletSendForm.json"
  },
  {
    "descriptors": [
      {
        "defaultMessage": "!!!Name",
        "description": "Label for the \"Name\" text input on the wallet settings page.",
        "end": {
          "column": 3,
          "line": 35
        },
        "file": "app/components/wallet/WalletSettings.js",
        "id": "wallet.settings.name.label",
        "start": {
          "column": 8,
          "line": 31
        }
      },
      {
        "defaultMessage": "!!!Transaction assurance security level",
        "description": "Label for the \"Transaction assurance security level\" dropdown.",
        "end": {
          "column": 3,
          "line": 40
        },
        "file": "app/components/wallet/WalletSettings.js",
        "id": "wallet.settings.assurance",
        "start": {
          "column": 23,
          "line": 36
        }
      },
      {
        "defaultMessage": "!!!Password",
        "description": "Label for the \"Password\" field.",
        "end": {
          "column": 3,
          "line": 45
        },
        "file": "app/components/wallet/WalletSettings.js",
        "id": "wallet.settings.password",
        "start": {
          "column": 17,
          "line": 41
        }
      },
      {
        "defaultMessage": "!!!Last updated",
        "description": "Last updated X time ago message.",
        "end": {
          "column": 3,
          "line": 50
        },
        "file": "app/components/wallet/WalletSettings.js",
        "id": "wallet.settings.passwordLastUpdated",
        "start": {
          "column": 23,
          "line": 46
        }
      },
      {
        "defaultMessage": "!!!You still don't have password",
        "description": "You still don't have password set message.",
        "end": {
          "column": 3,
          "line": 55
        },
        "file": "app/components/wallet/WalletSettings.js",
        "id": "wallet.settings.passwordNotSet",
        "start": {
          "column": 18,
          "line": 51
        }
      },
      {
        "defaultMessage": "!!!Export wallet",
        "description": "Label for the export button on wallet settings.",
        "end": {
          "column": 3,
          "line": 60
        },
        "file": "app/components/wallet/WalletSettings.js",
        "id": "wallet.settings.exportWalletButtonLabel",
        "start": {
          "column": 21,
          "line": 56
        }
      }
    ],
    "path": "app/components/wallet/WalletSettings.json"
  },
  {
    "descriptors": [
      {
        "defaultMessage": "!!!Drop file here",
        "description": "Label \"Drop file here\" on the file upload widget.",
        "end": {
          "column": 3,
          "line": 18
        },
        "file": "app/components/widgets/forms/AdaCertificateUploadWidget.js",
        "id": "ImageUploadWidget.dropFileHint",
        "start": {
          "column": 16,
          "line": 14
        }
      },
      {
        "defaultMessage": "!!!or click to upload",
        "description": "Label \"or click to upload\" on the file upload widget.",
        "end": {
          "column": 3,
          "line": 23
        },
        "file": "app/components/widgets/forms/AdaCertificateUploadWidget.js",
        "id": "ImageUploadWidget.clickToUploadLabel",
        "start": {
          "column": 19,
          "line": 19
        }
      }
    ],
    "path": "app/components/widgets/forms/AdaCertificateUploadWidget.json"
  },
  {
    "descriptors": [
      {
        "defaultMessage": "!!!Your changes have been saved",
        "description": "Message \"Your changes have been saved\" for inline editing (eg. on Wallet Settings page).",
        "end": {
          "column": 3,
          "line": 15
        },
        "file": "app/components/widgets/forms/InlineEditingDropdown.js",
        "id": "inline.editing.dropdown.changesSaved",
        "start": {
          "column": 16,
          "line": 11
        }
      }
    ],
    "path": "app/components/widgets/forms/InlineEditingDropdown.json"
  },
  {
    "descriptors": [
      {
        "defaultMessage": "!!!change",
        "description": "Label \"change\" on inline editing inputs in inactive state.",
        "end": {
          "column": 3,
          "line": 16
        },
        "file": "app/components/widgets/forms/InlineEditingInput.js",
        "id": "inline.editing.input.change.label",
        "start": {
          "column": 10,
          "line": 12
        }
      },
      {
        "defaultMessage": "!!!cancel",
        "description": "Label \"cancel\" on inline editing inputs in inactive state.",
        "end": {
          "column": 3,
          "line": 21
        },
        "file": "app/components/widgets/forms/InlineEditingInput.js",
        "id": "inline.editing.input.cancel.label",
        "start": {
          "column": 10,
          "line": 17
        }
      },
      {
        "defaultMessage": "!!!Your changes have been saved",
        "description": "Message \"Your changes have been saved\" for inline editing (eg. on Profile Settings page).",
        "end": {
          "column": 3,
          "line": 26
        },
        "file": "app/components/widgets/forms/InlineEditingInput.js",
        "id": "inline.editing.input.changesSaved",
        "start": {
          "column": 16,
          "line": 22
        }
      }
    ],
    "path": "app/components/widgets/forms/InlineEditingInput.json"
  },
  {
    "descriptors": [
      {
        "defaultMessage": "!!!Blocks synced {percentage}%",
        "description": "Label for the blocks synced info overlay on node sync status icon.",
        "end": {
          "column": 3,
          "line": 13
        },
        "file": "app/components/widgets/NodeSyncStatusIcon.js",
        "id": "cardano.node.sync.status.blocksSynced",
        "start": {
          "column": 16,
          "line": 9
        }
      }
    ],
    "path": "app/components/widgets/NodeSyncStatusIcon.json"
  },
  {
    "descriptors": [
      {
        "defaultMessage": "!!!Card payment",
        "description": "Transaction type shown for credit card payments.",
        "end": {
          "column": 3,
          "line": 18
        },
        "file": "app/components/widgets/Transaction.js",
        "id": "wallet.transaction.type.card",
        "start": {
          "column": 8,
          "line": 14
        }
      },
      {
        "defaultMessage": "!!!ADA transaction",
        "description": "Transaction type shown for ada payments.",
        "end": {
          "column": 3,
          "line": 23
        },
        "file": "app/components/widgets/Transaction.js",
        "id": "wallet.transaction.type.ada",
        "start": {
          "column": 7,
          "line": 19
        }
      },
      {
        "defaultMessage": "!!!Exchange",
        "description": "Transaction type shown for money exchanges between currencies.",
        "end": {
          "column": 3,
          "line": 28
        },
        "file": "app/components/widgets/Transaction.js",
        "id": "wallet.transaction.type.exchange",
        "start": {
          "column": 12,
          "line": 24
        }
      },
      {
        "defaultMessage": "!!!Transaction assurance level",
        "description": "Transaction assurance level.",
        "end": {
          "column": 3,
          "line": 33
        },
        "file": "app/components/widgets/Transaction.js",
        "id": "wallet.transaction.assuranceLevel",
        "start": {
          "column": 18,
          "line": 29
        }
      },
      {
        "defaultMessage": "!!!confirmations",
        "description": "Transaction confirmations.",
        "end": {
          "column": 3,
          "line": 38
        },
        "file": "app/components/widgets/Transaction.js",
        "id": "wallet.transaction.confirmations",
        "start": {
          "column": 17,
          "line": 34
        }
      },
      {
        "defaultMessage": "!!!Transaction ID",
        "description": "Transaction ID.",
        "end": {
          "column": 3,
          "line": 43
        },
        "file": "app/components/widgets/Transaction.js",
        "id": "wallet.transaction.transactionId",
        "start": {
          "column": 17,
          "line": 39
        }
      },
      {
        "defaultMessage": "!!!Conversion rate",
        "description": "Conversion rate.",
        "end": {
          "column": 3,
          "line": 48
        },
        "file": "app/components/widgets/Transaction.js",
        "id": "wallet.transaction.conversion.rate",
        "start": {
          "column": 18,
          "line": 44
        }
      },
      {
        "defaultMessage": "!!!Ada sent",
        "description": "Label \"Ada sent\" for the transaction.",
        "end": {
          "column": 3,
          "line": 53
        },
        "file": "app/components/widgets/Transaction.js",
        "id": "wallet.transaction.adaSent",
        "start": {
          "column": 11,
          "line": 49
        }
      },
      {
        "defaultMessage": "!!!Ada received",
        "description": "Label \"Ada received\" for the transaction.",
        "end": {
          "column": 3,
          "line": 58
        },
        "file": "app/components/widgets/Transaction.js",
        "id": "wallet.transaction.adaReceived",
        "start": {
          "column": 15,
          "line": 54
        }
      },
      {
        "defaultMessage": "!!!From addresses",
        "description": "From addresses",
        "end": {
          "column": 3,
          "line": 63
        },
        "file": "app/components/widgets/Transaction.js",
        "id": "wallet.transaction.addresses.from",
        "start": {
          "column": 17,
          "line": 59
        }
      },
      {
        "defaultMessage": "!!!To addresses",
        "description": "To addresses",
        "end": {
          "column": 3,
          "line": 68
        },
        "file": "app/components/widgets/Transaction.js",
        "id": "wallet.transaction.addresses.to",
        "start": {
          "column": 15,
          "line": 64
        }
      },
      {
        "defaultMessage": "!!!low",
        "description": "Transaction assurance level \"low\".",
        "end": {
          "column": 3,
          "line": 76
        },
        "file": "app/components/widgets/Transaction.js",
        "id": "wallet.transaction.assuranceLevel.low",
        "start": {
          "column": 25,
          "line": 72
        }
      },
      {
        "defaultMessage": "!!!medium",
        "description": "Transaction assurance level \"medium\".",
        "end": {
          "column": 3,
          "line": 81
        },
        "file": "app/components/widgets/Transaction.js",
        "id": "wallet.transaction.assuranceLevel.medium",
        "start": {
          "column": 28,
          "line": 77
        }
      },
      {
        "defaultMessage": "!!!high",
        "description": "Transaction assurance level \"high\".",
        "end": {
          "column": 3,
          "line": 86
        },
        "file": "app/components/widgets/Transaction.js",
        "id": "wallet.transaction.assuranceLevel.high",
        "start": {
          "column": 26,
          "line": 82
        }
      }
    ],
    "path": "app/components/widgets/Transaction.json"
  },
  {
    "descriptors": [
      {
        "defaultMessage": "!!!Testnet vx",
        "description": "Label for testnet with version.",
        "end": {
          "column": 3,
          "line": 10
        },
        "file": "app/components/widgets/WalletTestEnvironmentLabel.js",
        "id": "test.environment.testnetLabel",
        "start": {
          "column": 16,
          "line": 6
        }
      }
    ],
    "path": "app/components/widgets/WalletTestEnvironmentLabel.json"
  },
  {
    "descriptors": [
      {
        "defaultMessage": "!!!You have successfully copied wallet address",
        "description": "Message for the wallet address copy success notification.",
        "end": {
          "column": 3,
          "line": 18
        },
        "file": "app/containers/wallet/WalletReceivePage.js",
        "id": "wallet.receive.page.addressCopyNotificationMessage",
        "start": {
          "column": 11,
          "line": 14
        }
      }
    ],
    "path": "app/containers/wallet/WalletReceivePage.json"
  },
  {
    "descriptors": [
      {
        "defaultMessage": "!!!No recent transactions",
        "description": "Message shown when wallet has no transactions on wallet summary page.",
        "end": {
          "column": 3,
          "line": 17
        },
        "file": "app/containers/wallet/WalletSummaryPage.js",
        "id": "wallet.summary.no.transactions",
        "start": {
          "column": 18,
          "line": 13
        }
      }
    ],
    "path": "app/containers/wallet/WalletSummaryPage.json"
  },
  {
    "descriptors": [
      {
        "defaultMessage": "!!!No transactions",
        "description": "Message shown when wallet has no transactions yet.",
        "end": {
          "column": 3,
          "line": 16
        },
        "file": "app/containers/wallet/WalletTransactionsPage.js",
        "id": "wallet.transactions.no.transactions",
        "start": {
          "column": 18,
          "line": 12
        }
      },
      {
        "defaultMessage": "!!!No transactions found",
        "description": "Message shown when wallet transaction search returns zero results.",
        "end": {
          "column": 3,
          "line": 21
        },
        "file": "app/containers/wallet/WalletTransactionsPage.js",
        "id": "wallet.transactions.no.transactions.found",
        "start": {
          "column": 23,
          "line": 17
        }
      }
    ],
    "path": "app/containers/wallet/WalletTransactionsPage.json"
  },
  {
    "descriptors": [
      {
        "defaultMessage": "!!!This field is required.",
        "description": "Error message when required fields are left empty.",
        "end": {
          "column": 3,
          "line": 8
        },
        "file": "app/i18n/global-messages.js",
        "id": "global.errors.fieldIsRequired",
        "start": {
          "column": 19,
          "line": 4
        }
      },
      {
        "defaultMessage": "!!!Invalid phrase entered, please check.",
        "description": "Error message shown when invalid bip39 mnemonic was entered.",
        "end": {
          "column": 3,
          "line": 13
        },
        "file": "app/i18n/global-messages.js",
        "id": "global.errors.invalidMnemonic",
        "start": {
          "column": 19,
          "line": 9
        }
      },
      {
        "defaultMessage": "!!!Invalid email entered, please check.",
        "description": "Error message shown when invalid email was entered.",
        "end": {
          "column": 3,
          "line": 18
        },
        "file": "app/i18n/global-messages.js",
        "id": "global.errors.invalidEmail",
        "start": {
          "column": 16,
          "line": 14
        }
      },
      {
        "defaultMessage": "!!!The ADA redemption code could not be parsed from the given document.",
        "description": "Error message shown when invalid Ada redemption certificate was uploaded.",
        "end": {
          "column": 3,
          "line": 23
        },
        "file": "app/i18n/global-messages.js",
        "id": "global.errors.AdaRedemptionCertificateParseError",
        "start": {
          "column": 35,
          "line": 19
        }
      },
      {
        "defaultMessage": "!!!The ADA redemption code could not be parsed, please check your passphrase.",
        "description": "Error message shown when invalid Ada redemption encrypted certificate was uploaded.",
        "end": {
          "column": 3,
          "line": 28
        },
        "file": "app/i18n/global-messages.js",
        "id": "global.errors.AdaRedemptionEncryptedCertificateParseError",
        "start": {
          "column": 44,
          "line": 24
        }
      },
      {
        "defaultMessage": "!!!Wallet name requires at least 3 and at most 40 letters.",
        "description": "Error message shown when invalid wallet name was entered in create wallet dialog.",
        "end": {
          "column": 3,
          "line": 33
        },
        "file": "app/i18n/global-messages.js",
        "id": "global.errors.invalidWalletName",
        "start": {
          "column": 21,
          "line": 29
        }
      },
      {
        "defaultMessage": "!!!Invalid password",
        "description": "Error message shown when invalid wallet password was entered in create wallet dialog.",
        "end": {
          "column": 3,
          "line": 38
        },
        "file": "app/i18n/global-messages.js",
        "id": "global.errors.invalidWalletPassword",
        "start": {
          "column": 25,
          "line": 34
        }
      },
      {
        "defaultMessage": "!!!Doesn't match.",
        "description": "Error message shown when wallet password and repeat passwords don't match in create wallet dialog.",
        "end": {
          "column": 3,
          "line": 43
        },
        "file": "app/i18n/global-messages.js",
        "id": "global.errors.invalidRepeatPassword",
        "start": {
          "column": 25,
          "line": 39
        }
      },
      {
        "defaultMessage": "!!!Note that password needs to be at least 7 characters long, and have at least 1 uppercase, 1 lowercase letter and 1 number.",
        "description": "Password instructions note.",
        "end": {
          "column": 3,
          "line": 48
        },
        "file": "app/i18n/global-messages.js",
        "id": "global.passwordInstructions",
        "start": {
          "column": 24,
          "line": 44
        }
      },
      {
        "defaultMessage": "!!!Cancel",
        "description": "The word \"cancel\" reused at several places (like cancel buttons)",
        "end": {
          "column": 3,
          "line": 53
        },
        "file": "app/i18n/global-messages.js",
        "id": "global.labels.cancel",
        "start": {
          "column": 10,
          "line": 49
        }
      },
      {
        "defaultMessage": "!!!Change",
        "description": "The word \"change\" reused at several places (like change buttons)",
        "end": {
          "column": 3,
          "line": 58
        },
        "file": "app/i18n/global-messages.js",
        "id": "global.labels.change",
        "start": {
          "column": 10,
          "line": 54
        }
      },
      {
        "defaultMessage": "!!!Create",
        "description": "The word \"create\" reused at several places (like create buttons)",
        "end": {
          "column": 3,
          "line": 63
        },
        "file": "app/i18n/global-messages.js",
        "id": "global.labels.create",
        "start": {
          "column": 10,
          "line": 59
        }
      },
      {
        "defaultMessage": "!!!Remove",
        "description": "The word \"remove\" reused at several places (like remove buttons)",
        "end": {
          "column": 3,
          "line": 68
        },
        "file": "app/i18n/global-messages.js",
        "id": "global.labels.remove",
        "start": {
          "column": 10,
          "line": 64
        }
      },
      {
        "defaultMessage": "!!!Save",
        "description": "The word \"save\" reused at several places (like save buttons)",
        "end": {
          "column": 3,
          "line": 73
        },
        "file": "app/i18n/global-messages.js",
        "id": "global.labels.save",
        "start": {
          "column": 8,
          "line": 69
        }
      },
      {
        "defaultMessage": "!!!English",
        "description": "Language name for \"English\" language.",
        "end": {
          "column": 3,
          "line": 78
        },
        "file": "app/i18n/global-messages.js",
        "id": "global.language.english",
        "start": {
          "column": 19,
          "line": 74
        }
      },
      {
        "defaultMessage": "!!!Japanese",
        "description": "Language name for \"Japanese\" language.",
        "end": {
          "column": 3,
          "line": 83
        },
        "file": "app/i18n/global-messages.js",
        "id": "global.language.japanese",
        "start": {
          "column": 20,
          "line": 79
        }
      },
      {
        "defaultMessage": "!!!Chinese",
        "description": "Language name for \"Chinese\" language.",
        "end": {
          "column": 3,
          "line": 88
        },
        "file": "app/i18n/global-messages.js",
        "id": "global.language.chinese",
        "start": {
          "column": 19,
          "line": 84
        }
      },
      {
        "defaultMessage": "!!!Korean",
        "description": "Language name for \"Korean\" language.",
        "end": {
          "column": 3,
          "line": 93
        },
        "file": "app/i18n/global-messages.js",
        "id": "global.language.korean",
        "start": {
          "column": 18,
          "line": 89
        }
      },
      {
        "defaultMessage": "!!!German",
        "description": "Language name for \"German\" language.",
        "end": {
          "column": 3,
          "line": 98
        },
        "file": "app/i18n/global-messages.js",
        "id": "global.language.german",
        "start": {
          "column": 18,
          "line": 94
        }
      },
      {
        "defaultMessage": "!!!Croatian",
        "description": "Language name for \"Croatian\" language.",
        "end": {
          "column": 3,
          "line": 103
        },
        "file": "app/i18n/global-messages.js",
        "id": "global.language.croatian",
        "start": {
          "column": 20,
          "line": 99
        }
      },
      {
        "defaultMessage": "!!!Normal",
        "description": "Name for \"Normal\" transaction assurance security level.",
        "end": {
          "column": 3,
          "line": 108
        },
        "file": "app/i18n/global-messages.js",
        "id": "global.assuranceLevel.normal",
        "start": {
          "column": 24,
          "line": 104
        }
      },
      {
        "defaultMessage": "!!!Strict",
        "description": "Name for \"Strict\" transaction assurance security level.",
        "end": {
          "column": 3,
          "line": 113
        },
        "file": "app/i18n/global-messages.js",
        "id": "global.assuranceLevel.strict",
        "start": {
          "column": 24,
          "line": 109
        }
      },
      {
        "defaultMessage": "!!!Ada",
        "description": "Name for \"Ada\" unit.",
        "end": {
          "column": 3,
          "line": 118
        },
        "file": "app/i18n/global-messages.js",
        "id": "global.unit.ada",
        "start": {
          "column": 11,
          "line": 114
        }
      },
      {
        "defaultMessage": "!!!Recovery phrase",
        "description": "Title for the \"Recovery Phrase\" dialog.",
        "end": {
          "column": 3,
          "line": 123
        },
        "file": "app/i18n/global-messages.js",
        "id": "wallet.backup.recovery.phrase.dialog.title",
        "start": {
          "column": 29,
          "line": 119
        }
      },
      {
        "defaultMessage": "!!!Spending Password",
        "description": "Label for the \"Wallet password\" input in the create wallet dialog.",
        "end": {
          "column": 3,
          "line": 128
        },
        "file": "app/i18n/global-messages.js",
        "id": "global.spendingPasswordLabel",
        "start": {
          "column": 25,
          "line": 124
        }
      },
      {
        "defaultMessage": "!!!Password",
        "description": "Placeholder for the \"Password\" inputs in the create wallet dialog.",
        "end": {
          "column": 3,
          "line": 133
        },
        "file": "app/i18n/global-messages.js",
        "id": "global.spendingPasswordPlaceholder",
        "start": {
          "column": 31,
          "line": 129
        }
      }
    ],
    "path": "app/i18n/global-messages.json"
  }
]<|MERGE_RESOLUTION|>--- conflicted
+++ resolved
@@ -3097,7 +3097,6 @@
           "column": 16,
           "line": 78
         }
-<<<<<<< HEAD
       },
       {
         "defaultMessage": "!!!Not enough Ada for fees. Try sending a smaller amount.",
@@ -3112,8 +3111,6 @@
           "column": 23,
           "line": 83
         }
-=======
->>>>>>> 43cf848e
       }
     ],
     "path": "app/components/wallet/WalletSendForm.json"
