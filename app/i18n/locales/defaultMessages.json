[
  {
    "descriptors": [
      {
        "defaultMessage": "!!!An error occurred, please try again later.",
        "description": "Generic error message.",
        "end": {
          "column": 3,
          "line": 9
        },
        "file": "app/api/errors.js",
        "id": "api.errors.GenericApiError",
        "start": {
          "column": 19,
          "line": 5
        }
      },
      {
        "defaultMessage": "!!!This API method is not yet implemented.",
        "description": "\"This API method is not yet implemented.\" error message.",
        "end": {
          "column": 3,
          "line": 14
        },
        "file": "app/api/errors.js",
        "id": "api.errors.ApiMethodNotYetImplementedError",
        "start": {
          "column": 35,
          "line": 10
        }
      },
      {
        "defaultMessage": "!!!You already restored a wallet with this phrase.",
        "description": "\"You already restored a wallet with this phrase.\" error message.",
        "end": {
          "column": 3,
          "line": 19
        },
        "file": "app/api/errors.js",
        "id": "api.errors.WalletAlreadyRestoredError",
        "start": {
          "column": 30,
          "line": 15
        }
      },
      {
        "defaultMessage": "!!!Your ADA could not be redeemed correctly.",
        "description": "\"Your ADA could not be redeemed correctly.\" error message.",
        "end": {
          "column": 3,
          "line": 24
        },
        "file": "app/api/errors.js",
        "id": "api.errors.RedeemAdaError",
        "start": {
          "column": 18,
          "line": 20
        }
      },
      {
        "defaultMessage": "!!!Key could not be imported, please make sure you are providing a correct key file.",
        "description": "\"Key could not be imported, please make sure you are providing a correct key file.\" error message.",
        "end": {
          "column": 3,
          "line": 29
        },
        "file": "app/api/errors.js",
        "id": "api.errors.WalletKeyImportError",
        "start": {
          "column": 24,
          "line": 25
        }
      },
      {
        "defaultMessage": "!!!Not enough money to make this transaction.",
        "description": "\"Not enough money to make this transaction.\" error message.",
        "end": {
          "column": 3,
          "line": 34
        },
        "file": "app/api/errors.js",
        "id": "api.errors.NotEnoughMoneyToSendError",
        "start": {
          "column": 29,
          "line": 30
        }
      }
    ],
    "path": "app/api/errors.json"
  },
  {
    "descriptors": [
      {
        "defaultMessage": "!!!Connecting to network",
        "description": "Message \"Connecting to network\" on the loading screen.",
        "end": {
          "column": 3,
          "line": 16
        },
        "file": "app/components/loading/Loading.js",
        "id": "loading.screen.connectingToNetworkMessage",
        "start": {
          "column": 14,
          "line": 12
        }
      },
      {
        "defaultMessage": "!!!Connected - waiting for block syncing to start",
        "description": "Message \"Connected - waiting for block syncing to start\" on the loading screen.",
        "end": {
          "column": 3,
          "line": 21
        },
        "file": "app/components/loading/Loading.js",
        "id": "loading.screen.waitingForSyncToStart",
        "start": {
          "column": 25,
          "line": 17
        }
      },
      {
        "defaultMessage": "!!!Network connection lost - reconnecting",
        "description": "Message \"Network connection lost - reconnecting\" on the loading screen.",
        "end": {
          "column": 3,
          "line": 26
        },
        "file": "app/components/loading/Loading.js",
        "id": "loading.screen.reconnectingToNetworkMessage",
        "start": {
          "column": 16,
          "line": 22
        }
      },
      {
        "defaultMessage": "!!!Syncing blocks",
        "description": "Message \"Syncing blocks\" on the loading screen.",
        "end": {
          "column": 3,
          "line": 31
        },
        "file": "app/components/loading/Loading.js",
        "id": "loading.screen.syncingBlocksMessage",
        "start": {
          "column": 11,
          "line": 27
        }
      },
      {
        "defaultMessage": "!!!Loading wallet data",
        "description": "Message \"Loading wallet data\" on the loading screen.",
        "end": {
          "column": 3,
          "line": 36
        },
        "file": "app/components/loading/Loading.js",
        "id": "loading.screen.loadingWalletData",
        "start": {
          "column": 21,
          "line": 32
        }
      }
    ],
    "path": "app/components/loading/Loading.json"
  },
  {
    "descriptors": [
      {
        "defaultMessage": "!!!Accept",
        "description": "Label \"Accept\" on the Cardano node update notification.",
        "end": {
          "column": 3,
          "line": 14
        },
        "file": "app/components/notifications/NodeUpdateNotification.js",
        "id": "cardano.node.update.notification.accept.button.label",
        "start": {
          "column": 15,
          "line": 10
        }
      },
      {
        "defaultMessage": "!!!Postpone until restart",
        "description": "Label \"Ask me later\" on the Cardano node update notification.",
        "end": {
          "column": 3,
          "line": 19
        },
        "file": "app/components/notifications/NodeUpdateNotification.js",
        "id": "cardano.node.update.notification.postpone.button.label",
        "start": {
          "column": 13,
          "line": 15
        }
      }
    ],
    "path": "app/components/notifications/NodeUpdateNotification.json"
  },
  {
    "descriptors": [
      {
        "defaultMessage": "!!!Select your language",
        "description": "Label for the language select.",
        "end": {
          "column": 3,
          "line": 17
        },
        "file": "app/components/profile/language-selection/LanguageSelectionForm.js",
        "id": "profile.languageSelect.form.languageSelectLabel",
        "start": {
          "column": 23,
          "line": 13
        }
      },
      {
        "defaultMessage": "!!!Continue",
        "description": "Label for the \"Language select\" form submit button.",
        "end": {
          "column": 3,
          "line": 22
        },
        "file": "app/components/profile/language-selection/LanguageSelectionForm.js",
        "id": "profile.languageSelect.form.submitLabel",
        "start": {
          "column": 15,
          "line": 18
        }
      }
    ],
    "path": "app/components/profile/language-selection/LanguageSelectionForm.json"
  },
  {
    "descriptors": [
      {
        "defaultMessage": "!!!I agree with terms of use",
        "description": "Label for the \"I agree with terms of use\" checkbox.",
        "end": {
          "column": 3,
          "line": 15
        },
        "file": "app/components/profile/terms-of-use/TermsOfUseForm.js",
        "id": "profile.termsOfUse.checkboxLabel",
        "start": {
          "column": 17,
          "line": 11
        }
      },
      {
        "defaultMessage": "!!!Continue",
        "description": "Label for the \"Terms of use\" form submit button.",
        "end": {
          "column": 3,
          "line": 20
        },
        "file": "app/components/profile/terms-of-use/TermsOfUseForm.js",
        "id": "profile.termsOfUse.submitLabel",
        "start": {
          "column": 15,
          "line": 16
        }
      }
    ],
    "path": "app/components/profile/terms-of-use/TermsOfUseForm.json"
  },
  {
    "descriptors": [
      {
        "defaultMessage": "!!!Language",
        "description": "Label for the language select.",
        "end": {
          "column": 3,
          "line": 17
        },
        "file": "app/components/settings/categories/GeneralSettings.js",
        "id": "settings.general.languageSelect.label",
        "start": {
          "column": 23,
          "line": 13
        }
      }
    ],
    "path": "app/components/settings/categories/GeneralSettings.json"
  },
  {
    "descriptors": [
      {
        "defaultMessage": "!!!General",
        "description": "Label for the \"General\" link in the settings menu.",
        "end": {
          "column": 3,
          "line": 14
        },
        "file": "app/components/settings/menu/SettingsMenu.js",
        "id": "settings.menu.general.link.label",
        "start": {
          "column": 11,
          "line": 10
        }
      }
    ],
    "path": "app/components/settings/menu/SettingsMenu.json"
  },
  {
    "descriptors": [
      {
        "defaultMessage": "!!!Regular",
        "description": "Tab title \"Regular\" on Ada redemption page.",
        "end": {
          "column": 3,
          "line": 12
        },
        "file": "app/components/wallet/ada-redemption/AdaRedemptionChoices.js",
        "id": "wallet.redeem.choices.tab.title.regularVended",
        "start": {
          "column": 19,
          "line": 8
        }
      },
      {
        "defaultMessage": "!!!Force vended",
        "description": "Tab title \"Force vended\" on Ada redemption page.",
        "end": {
          "column": 3,
          "line": 17
        },
        "file": "app/components/wallet/ada-redemption/AdaRedemptionChoices.js",
        "id": "wallet.redeem.choices.tab.title.forceVended",
        "start": {
          "column": 23,
          "line": 13
        }
      },
      {
        "defaultMessage": "!!!Paper vended",
        "description": "Tab title \"Paper vended\" on Ada redemption page.",
        "end": {
          "column": 3,
          "line": 22
        },
        "file": "app/components/wallet/ada-redemption/AdaRedemptionChoices.js",
        "id": "wallet.redeem.choices.tab.title.paperVended",
        "start": {
          "column": 23,
          "line": 18
        }
      }
    ],
    "path": "app/components/wallet/ada-redemption/AdaRedemptionChoices.json"
  },
  {
    "descriptors": [
      {
        "defaultMessage": "!!!Daedalus Redemption Disclamer",
        "description": "Title of \"Redemption disclaimer\" on Ada redemption page.",
        "end": {
          "column": 3,
          "line": 15
        },
        "file": "app/components/wallet/ada-redemption/AdaRedemptionDisclaimer.js",
        "id": "wallet.redeem.disclaimerOverlay.title",
        "start": {
          "column": 19,
          "line": 11
        }
      },
      {
        "defaultMessage": "!!!ATTENTION: Redeeming on the Cardano Test-net will validate that your certificate or redemption key is correct and will allow you to redeem TEST-ADA for testing purposes only. KEEP your certificate or redemption key safe and secure. You will need to redeem again when Cardano SL launches the mainnet. TEST-ADA holds no value and cannot be exchanged.",
        "description": "Disclaimer text for \"Redemption disclaimer\" on Ada redemption page.",
        "end": {
          "column": 3,
          "line": 20
        },
        "file": "app/components/wallet/ada-redemption/AdaRedemptionDisclaimer.js",
        "id": "wallet.redeem.disclaimerOverlay.disclaimerText",
        "start": {
          "column": 18,
          "line": 16
        }
      },
      {
        "defaultMessage": "!!!I’ve understood the information above",
        "description": "Label for \"I’ve understood the information above\" checkbox on Ada redemption page \"Redemption disclaimer\".",
        "end": {
          "column": 3,
          "line": 25
        },
        "file": "app/components/wallet/ada-redemption/AdaRedemptionDisclaimer.js",
        "id": "wallet.redeem.disclaimerOverlay.checkboxLabel",
        "start": {
          "column": 17,
          "line": 21
        }
      },
      {
        "defaultMessage": "!!!Continue",
        "description": "Label for \"Continue\" button on Ada redemption page \"Redemption disclaimer\".",
        "end": {
          "column": 3,
          "line": 30
        },
        "file": "app/components/wallet/ada-redemption/AdaRedemptionDisclaimer.js",
        "id": "wallet.redeem.disclaimerOverlay.submitLabel",
        "start": {
          "column": 15,
          "line": 26
        }
      }
    ],
    "path": "app/components/wallet/ada-redemption/AdaRedemptionDisclaimer.json"
  },
  {
    "descriptors": [
      {
        "defaultMessage": "!!!Ada Redemption",
        "description": "headline \"Ada redemption\" dialog.",
        "end": {
          "column": 3,
          "line": 25
        },
        "file": "app/components/wallet/ada-redemption/AdaRedemptionForm.js",
        "id": "wallet.redeem.dialog.headline",
        "start": {
          "column": 12,
          "line": 21
        }
      },
      {
        "defaultMessage": "<p>To redeem your Ada upload your certificate or copy and paste your redemption\ncode from the certificate. Here is an example redemption key, yours will look similar:</p>\n<p><strong>B_GQOAffMBeRIn6vh1hJmeOT3ViS_TmaT4XAHAfDVH0=</strong></p>\n<p>If you upload a PDF file with your certificate redemption code will be automatically extracted.</p>\n<p>If you upload <strong>encrypted certificate</strong> you will need to provide a <strong>9 word mnemonic\npassphrase</strong> to decrypt your certificate and your redemption code will be automatically extracted.</p>",
        "description": "!!!Detailed instructions for redeeming Ada from the regular vending",
        "end": {
          "column": 3,
          "line": 35
        },
        "file": "app/components/wallet/ada-redemption/AdaRedemptionForm.js",
        "id": "wallet.redeem.dialog.instructions.regular",
        "start": {
          "column": 23,
          "line": 26
        }
      },
      {
        "defaultMessage": "<p>To redeem your Ada upload your certificate or copy and paste your redemption code from the certificate.\nHere is an example redemption key, yours will look similar:</p><p><strong>B_GQOAffMBeRIn6vh1hJmeOT3ViS_TmaT4XAHAfDVH0=</strong></p>\n<p>If you upload a PDF file with your certificate redemption code will be automatically extracted.</p>\n<p>If you upload <strong>encrypted certificate</strong> you will need to provide a <strong>your email address, Ada passcode and Ada amount</strong>\nto decrypt your certificate and your redemption code will be automatically extracted.</p>",
        "description": "!!!Detailed instructions.regular",
        "end": {
          "column": 3,
          "line": 44
        },
        "file": "app/components/wallet/ada-redemption/AdaRedemptionForm.js",
        "id": "wallet.redeem.dialog.instructions.forceVended",
        "start": {
          "column": 27,
          "line": 36
        }
      },
      {
        "defaultMessage": "<p>To redeem your Ada enter your Shielded vending key from the certificate, choose a wallet\nwhere Ada should be redeemed and enter 9 word mnemonic passphrase.</p>",
        "description": "!!!Detailed instructions.regular",
        "end": {
          "column": 3,
          "line": 50
        },
        "file": "app/components/wallet/ada-redemption/AdaRedemptionForm.js",
        "id": "wallet.redeem.dialog.instructions.paperVended",
        "start": {
          "column": 27,
          "line": 45
        }
      },
      {
        "defaultMessage": "!!!Certificate",
        "description": "Label for the certificate file upload",
        "end": {
          "column": 3,
          "line": 55
        },
        "file": "app/components/wallet/ada-redemption/AdaRedemptionForm.js",
        "id": "wallet.redeem.dialog.certificateLabel",
        "start": {
          "column": 20,
          "line": 51
        }
      },
      {
        "defaultMessage": "!!!Drop the file with your certificate here or click to find on your computer",
        "description": "Hint for the certificate file upload",
        "end": {
          "column": 3,
          "line": 60
        },
        "file": "app/components/wallet/ada-redemption/AdaRedemptionForm.js",
        "id": "wallet.redeem.dialog.certificateHint",
        "start": {
          "column": 19,
          "line": 56
        }
      },
      {
        "defaultMessage": "!!!Choose Wallet",
        "description": "Label for the wallet select field on Ada redemption form",
        "end": {
          "column": 3,
          "line": 65
        },
        "file": "app/components/wallet/ada-redemption/AdaRedemptionForm.js",
        "id": "wallet.redeem.dialog.walletSelectLabel",
        "start": {
          "column": 21,
          "line": 61
        }
      },
      {
        "defaultMessage": "!!!Passphrase to Decrypt the Ada Voucher Certificate",
        "description": "Label for the passphrase to decrypt Ada voucher certificate input",
        "end": {
          "column": 3,
          "line": 70
        },
        "file": "app/components/wallet/ada-redemption/AdaRedemptionForm.js",
        "id": "wallet.redeem.dialog.passphraseLabel",
        "start": {
          "column": 19,
          "line": 66
        }
      },
      {
        "defaultMessage": "!!!Enter your 9 word mnemonic here",
        "description": "Hint for the mnemonic passphrase input",
        "end": {
          "column": 3,
          "line": 75
        },
        "file": "app/components/wallet/ada-redemption/AdaRedemptionForm.js",
        "id": "wallet.redeem.dialog.passphraseHint",
        "start": {
          "column": 18,
          "line": 71
        }
      },
      {
        "defaultMessage": "!!!Redemption key",
        "description": "Label for ada redemption key input",
        "end": {
          "column": 3,
          "line": 80
        },
        "file": "app/components/wallet/ada-redemption/AdaRedemptionForm.js",
        "id": "wallet.redeem.dialog.redemptionKeyLabel",
        "start": {
          "column": 22,
          "line": 76
        }
      },
      {
        "defaultMessage": "!!!Shielded redemption key",
        "description": "Label for shielded redemption key input",
        "end": {
          "column": 3,
          "line": 85
        },
        "file": "app/components/wallet/ada-redemption/AdaRedemptionForm.js",
        "id": "wallet.redeem.dialog.shieldedRedemptionKeyLabel",
        "start": {
          "column": 30,
          "line": 81
        }
      },
      {
        "defaultMessage": "!!!Invalid redemption key",
        "description": "Error \"Invalid redemption key\" for ada redemption code input",
        "end": {
          "column": 3,
          "line": 90
        },
        "file": "app/components/wallet/ada-redemption/AdaRedemptionForm.js",
        "id": "wallet.redeem.dialog.redemptionCodeError",
        "start": {
          "column": 22,
          "line": 86
        }
      },
      {
        "defaultMessage": "!!!Invalid Shielded Redemption Key",
        "description": "Error \"Invalid Redemption Code\" for ada redemption code input",
        "end": {
          "column": 3,
          "line": 95
        },
        "file": "app/components/wallet/ada-redemption/AdaRedemptionForm.js",
        "id": "wallet.redeem.dialog.shieldedRedemptionCodeError",
        "start": {
          "column": 30,
          "line": 91
        }
      },
      {
        "defaultMessage": "!!!Enter your redemption key or upload a certificate",
        "description": "Hint for ada redemption key input",
        "end": {
          "column": 3,
          "line": 100
        },
        "file": "app/components/wallet/ada-redemption/AdaRedemptionForm.js",
        "id": "wallet.redeem.dialog.redemptionCodeHint",
        "start": {
          "column": 21,
          "line": 96
        }
      },
      {
        "defaultMessage": "!!!Enter your shielded redemption key",
        "description": "Hint for shielded redemption key input",
        "end": {
          "column": 3,
          "line": 105
        },
        "file": "app/components/wallet/ada-redemption/AdaRedemptionForm.js",
        "id": "wallet.redeem.dialog.shieldedRedemptionKeyHint",
        "start": {
          "column": 29,
          "line": 101
        }
      },
      {
        "defaultMessage": "!!!Redeem your money",
        "description": "Label for the \"Ada redemption\" dialog submit button.",
        "end": {
          "column": 3,
          "line": 110
        },
        "file": "app/components/wallet/ada-redemption/AdaRedemptionForm.js",
        "id": "wallet.redeem.dialog.submitLabel",
        "start": {
          "column": 15,
          "line": 106
        }
      },
      {
        "defaultMessage": "!!!Email",
        "description": "Label for the email input field.",
        "end": {
          "column": 3,
          "line": 115
        },
        "file": "app/components/wallet/ada-redemption/AdaRedemptionForm.js",
        "id": "wallet.redeem.dialog.emailLabel",
        "start": {
          "column": 14,
          "line": 111
        }
      },
      {
        "defaultMessage": "!!!Enter your email address",
        "description": "Hint for the email input field.",
        "end": {
          "column": 3,
          "line": 120
        },
        "file": "app/components/wallet/ada-redemption/AdaRedemptionForm.js",
        "id": "wallet.redeem.dialog.emailHint",
        "start": {
          "column": 13,
          "line": 116
        }
      },
      {
        "defaultMessage": "!!!Ada passcode",
        "description": "Label for the ada passcode input field.",
        "end": {
          "column": 3,
          "line": 125
        },
        "file": "app/components/wallet/ada-redemption/AdaRedemptionForm.js",
        "id": "wallet.redeem.dialog.adaPasscodeLabel",
        "start": {
          "column": 20,
          "line": 121
        }
      },
      {
        "defaultMessage": "!!!Enter your Ada passcode",
        "description": "Hint for the Ada passcode input field.",
        "end": {
          "column": 3,
          "line": 130
        },
        "file": "app/components/wallet/ada-redemption/AdaRedemptionForm.js",
        "id": "wallet.redeem.dialog.adaPasscodeHint",
        "start": {
          "column": 19,
          "line": 126
        }
      },
      {
        "defaultMessage": "!!!Ada amount",
        "description": "Label for the ada amount input field.",
        "end": {
          "column": 3,
          "line": 135
        },
        "file": "app/components/wallet/ada-redemption/AdaRedemptionForm.js",
        "id": "wallet.redeem.dialog.adaAmountLabel",
        "start": {
          "column": 18,
          "line": 131
        }
      },
      {
        "defaultMessage": "!!!Enter your Ada passcode",
        "description": "Hint for the Ada amount input field.",
        "end": {
          "column": 3,
          "line": 140
        },
        "file": "app/components/wallet/ada-redemption/AdaRedemptionForm.js",
        "id": "wallet.redeem.dialog.adaAmountHint",
        "start": {
          "column": 17,
          "line": 136
        }
      }
    ],
    "path": "app/components/wallet/ada-redemption/AdaRedemptionForm.json"
  },
  {
    "descriptors": [
      {
        "defaultMessage": "!!!You have successfully redeemed",
        "description": "Headline for the ada redemption success overlay.",
        "end": {
          "column": 3,
          "line": 15
        },
        "file": "app/components/wallet/ada-redemption/AdaRedemptionSuccessOverlay.js",
        "id": "wallet.redeem.success.overlay.headline",
        "start": {
          "column": 12,
          "line": 11
        }
      }
    ],
    "path": "app/components/wallet/ada-redemption/AdaRedemptionSuccessOverlay.json"
  },
  {
    "descriptors": [
      {
        "defaultMessage": "!!!Recovery phrase",
        "description": "Title for the \"Recovery Phrase\" dialog.",
        "end": {
          "column": 3,
          "line": 17
        },
        "file": "app/components/wallet/backup-recovery/WalletBackupPrivacyWarningDialog.js",
        "id": "wallet.backup.recovery.phrase.dialog.title",
        "start": {
          "column": 18,
          "line": 13
        }
      },
      {
        "defaultMessage": "!!!On the following screen, you will see a set of X random words. This is\n    your wallet backup phrase. It can be entered in any version of Daedalus application in order\n    to back up or restore your wallet’s funds and private key.",
        "description": "Instructions for backing up wallet recovery phrase on dialog that displays wallet recovery phrase.",
        "end": {
          "column": 3,
          "line": 24
        },
        "file": "app/components/wallet/backup-recovery/WalletBackupPrivacyWarningDialog.js",
        "id": "wallet.backup.privacy.warning.dialog.recoveryPhraseInstructions",
        "start": {
          "column": 30,
          "line": 18
        }
      },
      {
        "defaultMessage": "!!!Continue",
        "description": "Label for button \"Continue\" on wallet backup dialog",
        "end": {
          "column": 3,
          "line": 29
        },
        "file": "app/components/wallet/backup-recovery/WalletBackupPrivacyWarningDialog.js",
        "id": "wallet.backup.privacy.warning.dialog..button.labelContinue",
        "start": {
          "column": 23,
          "line": 25
        }
      },
      {
        "defaultMessage": "!!!Make sure nobody looks into your screen unless you want them to have access to your funds.",
        "description": "Label for the checkbox on wallet backup dialog describing that nobody should be watching when recovery phrase is shown",
        "end": {
          "column": 3,
          "line": 34
        },
        "file": "app/components/wallet/backup-recovery/WalletBackupPrivacyWarningDialog.js",
        "id": "wallet.backup.privacy.warning.dialog.checkbox.label.nobodyWatching",
        "start": {
          "column": 22,
          "line": 30
        }
      }
    ],
    "path": "app/components/wallet/backup-recovery/WalletBackupPrivacyWarningDialog.json"
  },
  {
    "descriptors": [
      {
        "defaultMessage": "!!!Recovery phrase",
        "description": "Title for the \"Recovery Phrase\" dialog.",
        "end": {
          "column": 3,
          "line": 17
        },
        "file": "app/components/wallet/backup-recovery/WalletRecoveryPhraseDisplayDialog.js",
        "id": "wallet.backup.recovery.phrase.dialog.title",
        "start": {
          "column": 18,
          "line": 13
        }
      },
      {
        "defaultMessage": "!!!Please, make sure you have carefully written down your recovery phrase somewhere safe.\n    You will need this phrase later for next use and recover. Phrase is case sensitive.",
        "description": "Instructions for backing up wallet recovery phrase on dialog that displays wallet recovery phrase.",
        "end": {
          "column": 3,
          "line": 23
        },
        "file": "app/components/wallet/backup-recovery/WalletRecoveryPhraseDisplayDialog.js",
        "id": "wallet.backup.recovery.phrase.display.dialog.backup.instructions",
        "start": {
          "column": 22,
          "line": 18
        }
      },
      {
        "defaultMessage": "!!!Yes, I’ve written it down",
        "description": "Label for button \"Yes, I’ve written it down\" on wallet backup dialog",
        "end": {
          "column": 3,
          "line": 28
        },
        "file": "app/components/wallet/backup-recovery/WalletRecoveryPhraseDisplayDialog.js",
        "id": "wallet.backup.recovery.phrase.display.dialog.button.label.iHaveWrittenItDown",
        "start": {
          "column": 33,
          "line": 24
        }
      }
    ],
    "path": "app/components/wallet/backup-recovery/WalletRecoveryPhraseDisplayDialog.json"
  },
  {
    "descriptors": [
      {
        "defaultMessage": "!!!Recovery phrase",
        "description": "Title for the \"Recovery Phrase\" dialog.",
        "end": {
          "column": 3,
          "line": 20
        },
        "file": "app/components/wallet/backup-recovery/WalletRecoveryPhraseEntryDialog.js",
        "id": "wallet.backup.recovery.phrase.dialog.title",
        "start": {
          "column": 18,
          "line": 16
        }
      },
      {
        "defaultMessage": "!!!Tap each word in the correct order to verify your recovery phrase",
        "description": "Instructions for verifying wallet recovery phrase on dialog for entering wallet recovery phrase.",
        "end": {
          "column": 3,
          "line": 25
        },
        "file": "app/components/wallet/backup-recovery/WalletRecoveryPhraseEntryDialog.js",
        "id": "wallet.backup.recovery.phrase.entry.dialog.verification.instructions",
        "start": {
          "column": 28,
          "line": 21
        }
      },
      {
        "defaultMessage": "!!!Confirm",
        "description": "Label for button \"Confirm\" on wallet backup dialog",
        "end": {
          "column": 3,
          "line": 30
        },
        "file": "app/components/wallet/backup-recovery/WalletRecoveryPhraseEntryDialog.js",
        "id": "wallet.recovery.phrase.show.entry.dialog.button.labelConfirm",
        "start": {
          "column": 22,
          "line": 26
        }
      },
      {
        "defaultMessage": "!!!Clear",
        "description": "Label for button \"Clear\" on wallet backup dialog",
        "end": {
          "column": 3,
          "line": 35
        },
        "file": "app/components/wallet/backup-recovery/WalletRecoveryPhraseEntryDialog.js",
        "id": "wallet.recovery.phrase.show.entry.dialog.button.labelClear",
        "start": {
          "column": 20,
          "line": 31
        }
      },
      {
        "defaultMessage": "!!!I understand that my money are held securely on this device only, not on the company servers",
        "description": "Term and condition on wallet backup dialog describing that wallet is on a users device, not on company servers",
        "end": {
          "column": 3,
          "line": 40
        },
        "file": "app/components/wallet/backup-recovery/WalletRecoveryPhraseEntryDialog.js",
        "id": "wallet.backup.recovery.phrase.entry.dialog.terms.and.condition.device",
        "start": {
          "column": 14,
          "line": 36
        }
      },
      {
        "defaultMessage": "!!!I understand that if this application is moved to another device or deleted, my money can\n    be only recovered with the backup phrase which were written down in a secure place",
        "description": "Term and condition on wallet backup dialog describing that wallet can only be recovered with a security phrase",
        "end": {
          "column": 3,
          "line": 46
        },
        "file": "app/components/wallet/backup-recovery/WalletRecoveryPhraseEntryDialog.js",
        "id": "wallet.backup.recovery.phrase.entry.dialog.terms.and.condition.recovery",
        "start": {
          "column": 16,
          "line": 41
        }
      }
    ],
    "path": "app/components/wallet/backup-recovery/WalletRecoveryPhraseEntryDialog.json"
  },
  {
    "descriptors": [
      {
        "defaultMessage": "!!!Import Wallet",
        "description": "headline for \"Import wallet from file with the key\" dialog.",
        "end": {
          "column": 3,
          "line": 18
        },
        "file": "app/components/wallet/key-import/WalletKeyImportDialog.js",
        "id": "wallet.key.import.dialog.headline",
        "start": {
          "column": 12,
          "line": 14
        }
      },
      {
        "defaultMessage": "!!!Upload your key",
        "description": "Label \"Upload your key\" on the dialog for importing a wallet from the key.",
        "end": {
          "column": 3,
          "line": 23
        },
        "file": "app/components/wallet/key-import/WalletKeyImportDialog.js",
        "id": "wallet.key.import.dialog.keyFileLabel",
        "start": {
          "column": 16,
          "line": 19
        }
      },
      {
        "defaultMessage": "!!!Drop file here or click to choose",
        "description": "Hint for the key file upload on the dialog for importing a wallet from the key.",
        "end": {
          "column": 3,
          "line": 28
        },
        "file": "app/components/wallet/key-import/WalletKeyImportDialog.js",
        "id": "wallet.key.import.dialog.keyFileHint",
        "start": {
          "column": 15,
          "line": 24
        }
      },
      {
        "defaultMessage": "!!!Import wallet",
        "description": "Label \"Import you key\" submit button on the dialog for importing a wallet from the key.",
        "end": {
          "column": 3,
          "line": 33
        },
        "file": "app/components/wallet/key-import/WalletKeyImportDialog.js",
        "id": "wallet.key.import.dialog.submitLabel",
        "start": {
          "column": 15,
          "line": 29
        }
      }
    ],
    "path": "app/components/wallet/key-import/WalletKeyImportDialog.json"
  },
  {
    "descriptors": [
      {
        "defaultMessage": "!!!Summary",
        "description": "Label for the \"Summary\" nav button in the wallet navigation.",
        "end": {
          "column": 3,
          "line": 23
        },
        "file": "app/components/wallet/navigation/WalletNavigation.js",
        "id": "wallet.navigation.summary",
        "start": {
          "column": 11,
          "line": 19
        }
      },
      {
        "defaultMessage": "!!!Send",
        "description": "Label for the \"Send\" nav button in the wallet navigation.",
        "end": {
          "column": 3,
          "line": 28
        },
        "file": "app/components/wallet/navigation/WalletNavigation.js",
        "id": "wallet.navigation.send",
        "start": {
          "column": 8,
          "line": 24
        }
      },
      {
        "defaultMessage": "!!!Receive",
        "description": "Label for the \"Receive\" nav button in the wallet navigation.",
        "end": {
          "column": 3,
          "line": 33
        },
        "file": "app/components/wallet/navigation/WalletNavigation.js",
        "id": "wallet.navigation.receive",
        "start": {
          "column": 11,
          "line": 29
        }
      },
      {
        "defaultMessage": "!!!Transactions",
        "description": "Label for the \"Transactions\" nav button in the wallet navigation.",
        "end": {
          "column": 3,
          "line": 38
        },
        "file": "app/components/wallet/navigation/WalletNavigation.js",
        "id": "wallet.navigation.transactions",
        "start": {
          "column": 16,
          "line": 34
        }
      },
      {
        "defaultMessage": "!!!Settings",
        "description": "Label for the \"Settings\" nav button in the wallet navigation.",
        "end": {
          "column": 3,
          "line": 43
        },
        "file": "app/components/wallet/navigation/WalletNavigation.js",
        "id": "wallet.navigation.settings",
        "start": {
          "column": 12,
          "line": 39
        }
      }
    ],
    "path": "app/components/wallet/navigation/WalletNavigation.json"
  },
  {
    "descriptors": [
      {
        "defaultMessage": "!!!Password",
        "description": "Title for the \"Change wallet password\" dialog when there is no password set.",
        "end": {
          "column": 3,
          "line": 21
        },
        "file": "app/components/wallet/settings/ChangeWalletPasswordDialog.js",
        "id": "wallet.settings.changePassword.dialog.title.setPassword",
        "start": {
          "column": 26,
          "line": 17
        }
      },
      {
        "defaultMessage": "!!!Change password",
        "description": "Title for the \"Change wallet password\" dialog when there is already password set.",
        "end": {
          "column": 3,
          "line": 26
        },
        "file": "app/components/wallet/settings/ChangeWalletPasswordDialog.js",
        "id": "wallet.settings.changePassword.dialog.title.changePassword",
        "start": {
          "column": 29,
          "line": 22
        }
      },
      {
        "defaultMessage": "!!!Wallet password",
        "description": "Label for the \"Wallet password\" input in the change wallet password dialog.",
        "end": {
          "column": 3,
          "line": 31
        },
        "file": "app/components/wallet/settings/ChangeWalletPasswordDialog.js",
        "id": "wallet.settings.changePassword.dialog.walletPasswordLabel",
        "start": {
          "column": 23,
          "line": 27
        }
      },
      {
        "defaultMessage": "!!!Current password",
        "description": "Label for the \"Current password\" input in the change wallet password dialog.",
        "end": {
          "column": 3,
          "line": 36
        },
        "file": "app/components/wallet/settings/ChangeWalletPasswordDialog.js",
        "id": "wallet.settings.changePassword.dialog.currentPasswordLabel",
        "start": {
          "column": 24,
          "line": 32
        }
      },
      {
        "defaultMessage": "!!!New password",
        "description": "Label for the \"New password\" input in the change wallet password dialog.",
        "end": {
          "column": 3,
          "line": 41
        },
        "file": "app/components/wallet/settings/ChangeWalletPasswordDialog.js",
        "id": "wallet.settings.changePassword.dialog.newPasswordLabel",
        "start": {
          "column": 20,
          "line": 37
        }
      },
      {
        "defaultMessage": "!!!Repeat password",
        "description": "Label for the \"Repeat password\" input in the change wallet password dialog.",
        "end": {
          "column": 3,
          "line": 46
        },
        "file": "app/components/wallet/settings/ChangeWalletPasswordDialog.js",
        "id": "wallet.settings.changePassword.dialog.repeatPasswordLabel",
        "start": {
          "column": 23,
          "line": 42
        }
      },
      {
        "defaultMessage": "!!!Password",
        "description": "Placeholder for the \"Password\" inputs in the change wallet password dialog.",
        "end": {
          "column": 3,
          "line": 51
        },
        "file": "app/components/wallet/settings/ChangeWalletPasswordDialog.js",
        "id": "wallet.settings.changePassword.dialog.passwordFieldPlaceholder",
        "start": {
          "column": 28,
          "line": 47
        }
      },
      {
        "defaultMessage": "!!!Remove password",
        "description": "Label for the \"Check to deactivate password\" switch in the change wallet password dialog.",
        "end": {
          "column": 3,
          "line": 56
        },
        "file": "app/components/wallet/settings/ChangeWalletPasswordDialog.js",
        "id": "wallet.settings.changePassword.dialog.passwordSwitchLabel",
        "start": {
          "column": 23,
          "line": 52
        }
      },
      {
        "defaultMessage": "!!!Check to deactivate password",
        "description": "Text for the \"Check to deactivate password\" switch in the change wallet password dialog.",
        "end": {
          "column": 3,
          "line": 61
        },
        "file": "app/components/wallet/settings/ChangeWalletPasswordDialog.js",
        "id": "wallet.settings.changePassword.dialog.passwordSwitchPlaceholder",
        "start": {
          "column": 29,
          "line": 57
        }
      }
    ],
    "path": "app/components/wallet/settings/ChangeWalletPasswordDialog.json"
  },
  {
    "descriptors": [
      {
        "defaultMessage": "!!!Delete wallet",
        "description": "Label for the delete button on wallet settings",
        "end": {
          "column": 3,
          "line": 10
        },
        "file": "app/components/wallet/settings/DeleteWalletButton.js",
        "id": "wallet.settings.deleteWalletButtonLabel",
        "start": {
          "column": 9,
          "line": 6
        }
      }
    ],
    "path": "app/components/wallet/settings/DeleteWalletButton.json"
  },
  {
    "descriptors": [
      {
        "defaultMessage": "!!!Delete Wallet",
        "description": "Title for the \"Delete wallet\" dialog.",
        "end": {
          "column": 3,
          "line": 17
        },
        "file": "app/components/wallet/settings/DeleteWalletConfirmationDialog.js",
        "id": "wallet.settings.delete.dialog.title",
        "start": {
          "column": 15,
          "line": 13
        }
      },
      {
        "defaultMessage": "!!!Delete",
        "description": "Label for the \"Delete (x)\" button in the delete wallet dialog.",
        "end": {
          "column": 3,
          "line": 22
        },
        "file": "app/components/wallet/settings/DeleteWalletConfirmationDialog.js",
        "id": "wallet.settings.delete.dialog.confirmButtonLabel",
        "start": {
          "column": 22,
          "line": 18
        }
      },
      {
        "defaultMessage": "!!!Do you really want to delete <strong>{walletName}</strong> wallet?",
        "description": "Question if the user really wants to delete the wallet.",
        "end": {
          "column": 3,
          "line": 27
        },
        "file": "app/components/wallet/settings/DeleteWalletConfirmationDialog.js",
        "id": "wallet.settings.delete.dialog.wantToDeleteWalletQuestion",
        "start": {
          "column": 30,
          "line": 23
        }
      },
      {
        "defaultMessage": "!!!Make sure you have access to backup before continuing. Otherwise, you will lose all your funds connected to this wallet.",
        "description": "Notice to confirm if the user has made a backup of his wallet",
        "end": {
          "column": 3,
          "line": 32
        },
        "file": "app/components/wallet/settings/DeleteWalletConfirmationDialog.js",
        "id": "wallet.settings.delete.dialog.confirmBackupNotice",
        "start": {
          "column": 23,
          "line": 28
        }
      },
      {
        "defaultMessage": "!!!Enter the name of the wallet to confirm deletion:",
        "description": "Instruction for recovery word on delete wallet dialog",
        "end": {
          "column": 3,
          "line": 37
        },
        "file": "app/components/wallet/settings/DeleteWalletConfirmationDialog.js",
        "id": "wallet.settings.delete.dialog.enterRecoveryWordLabel",
        "start": {
          "column": 26,
          "line": 33
        }
      }
    ],
    "path": "app/components/wallet/settings/DeleteWalletConfirmationDialog.json"
  },
  {
    "descriptors": [
      {
        "defaultMessage": "!!!Outgoing pending confirmation",
        "description": "\"Outgoing pending confirmation\" label on Wallet summary page",
        "end": {
          "column": 3,
          "line": 17
        },
        "file": "app/components/wallet/summary/WalletSummary.js",
        "id": "wallet.summary.page.pendingOutgoingConfirmationLabel",
        "start": {
          "column": 36,
          "line": 13
        }
      },
      {
        "defaultMessage": "!!!Incoming pending confirmation",
        "description": "\"Incoming pending confirmation\" label on Wallet summary page",
        "end": {
          "column": 3,
          "line": 22
        },
        "file": "app/components/wallet/summary/WalletSummary.js",
        "id": "wallet.summary.page.pendingIncomingConfirmationLabel",
        "start": {
          "column": 36,
          "line": 18
        }
      },
      {
        "defaultMessage": "!!!Number of transactions",
        "description": "\"Number of transactions\" label on Wallet summary page",
        "end": {
          "column": 3,
          "line": 27
        },
        "file": "app/components/wallet/summary/WalletSummary.js",
        "id": "wallet.summary.page.transactionsLabel",
        "start": {
          "column": 21,
          "line": 23
        }
      }
    ],
    "path": "app/components/wallet/summary/WalletSummary.json"
  },
  {
    "descriptors": [
      {
        "defaultMessage": "!!!Add wallet",
        "description": "Label for the \"Add wallet\" title on the wallet add dialog.",
        "end": {
          "column": 3,
          "line": 20
        },
        "file": "app/components/wallet/WalletAddDialog.js",
        "id": "wallet.add.dialog.title.label",
        "start": {
          "column": 9,
          "line": 16
        }
      },
      {
        "defaultMessage": "!!!Create",
        "description": "Label for the \"Create\" button on the wallet add dialog.",
        "end": {
          "column": 3,
          "line": 25
        },
        "file": "app/components/wallet/WalletAddDialog.js",
        "id": "wallet.add.dialog.create.label",
        "start": {
          "column": 15,
          "line": 21
        }
      },
      {
        "defaultMessage": "!!!Create a new wallet",
        "description": "Description for the \"Create\" button on the wallet add dialog.",
        "end": {
          "column": 3,
          "line": 30
        },
        "file": "app/components/wallet/WalletAddDialog.js",
        "id": "wallet.add.dialog.create.description",
        "start": {
          "column": 21,
          "line": 26
        }
      },
      {
        "defaultMessage": "!!!Join",
        "description": "Label for the \"Join\" button on the wallet add dialog.",
        "end": {
          "column": 3,
          "line": 35
        },
        "file": "app/components/wallet/WalletAddDialog.js",
        "id": "wallet.add.dialog.join.label",
        "start": {
          "column": 13,
          "line": 31
        }
      },
      {
        "defaultMessage": "!!!Join a shared wallet with up to 5 people",
        "description": "Description for the \"Join\" button on the wallet add dialog.",
        "end": {
          "column": 3,
          "line": 40
        },
        "file": "app/components/wallet/WalletAddDialog.js",
        "id": "wallet.add.dialog.join.description",
        "start": {
          "column": 19,
          "line": 36
        }
      },
      {
        "defaultMessage": "!!!Restore",
        "description": "Label for the \"Restore\" button on the wallet add dialog.",
        "end": {
          "column": 3,
          "line": 45
        },
        "file": "app/components/wallet/WalletAddDialog.js",
        "id": "wallet.add.dialog.restore.label",
        "start": {
          "column": 16,
          "line": 41
        }
      },
      {
        "defaultMessage": "!!!Restore wallet from backup",
        "description": "Description for the \"Restore\" button on the wallet add dialog.",
        "end": {
          "column": 3,
          "line": 50
        },
        "file": "app/components/wallet/WalletAddDialog.js",
        "id": "wallet.add.dialog.restore.description",
        "start": {
          "column": 22,
          "line": 46
        }
      },
      {
        "defaultMessage": "!!!Import",
        "description": "Label for the \"Import\" button on the wallet add dialog.",
        "end": {
          "column": 3,
          "line": 55
        },
        "file": "app/components/wallet/WalletAddDialog.js",
        "id": "wallet.add.dialog.import.label",
        "start": {
          "column": 15,
          "line": 51
        }
      },
      {
        "defaultMessage": "!!!Import wallet from a key",
        "description": "Description for the \"Import\" button on the wallet add dialog.",
        "end": {
          "column": 3,
          "line": 60
        },
        "file": "app/components/wallet/WalletAddDialog.js",
        "id": "wallet.add.dialog.import.description",
        "start": {
          "column": 21,
          "line": 56
        }
      }
    ],
    "path": "app/components/wallet/WalletAddDialog.json"
  },
  {
    "descriptors": [
      {
        "defaultMessage": "!!!Create a new wallet",
        "description": "Title \"Create a new wallet\" in the wallet create form.",
        "end": {
          "column": 3,
          "line": 21
        },
        "file": "app/components/wallet/WalletCreateDialog.js",
        "id": "wallet.create.dialog.title",
        "start": {
          "column": 15,
          "line": 17
        }
      },
      {
        "defaultMessage": "!!!Wallet Name",
        "description": "Label for the \"Wallet Name\" text input in the wallet create form.",
        "end": {
          "column": 3,
          "line": 26
        },
        "file": "app/components/wallet/WalletCreateDialog.js",
        "id": "wallet.create.dialog.name.label",
        "start": {
          "column": 14,
          "line": 22
        }
      },
      {
        "defaultMessage": "!!!e.g: Shopping Wallet",
        "description": "Hint for the \"Wallet Name\" text input in the wallet create form.",
        "end": {
          "column": 3,
          "line": 31
        },
        "file": "app/components/wallet/WalletCreateDialog.js",
        "id": "wallet.create.dialog.walletNameHint",
        "start": {
          "column": 18,
          "line": 27
        }
      },
      {
        "defaultMessage": "!!!Currency",
        "description": "Label for the \"Currency\" dropdown in the wallet create form.",
        "end": {
          "column": 3,
          "line": 36
        },
        "file": "app/components/wallet/WalletCreateDialog.js",
        "id": "wallet.create.dialog.currency.label",
        "start": {
          "column": 17,
          "line": 32
        }
      },
      {
        "defaultMessage": "!!!This currency is not yet supported.",
        "description": "Error message shown when invalid currency was selected in create wallet dialog.",
        "end": {
          "column": 3,
          "line": 41
        },
        "file": "app/components/wallet/WalletCreateDialog.js",
        "id": "wallet.create.dialog.errors.invalidCurrency",
        "start": {
          "column": 19,
          "line": 37
        }
      },
      {
        "defaultMessage": "!!!Create personal wallet",
        "description": "Label for the \"Create personal wallet\" button on create wallet dialog.",
        "end": {
          "column": 3,
          "line": 46
        },
        "file": "app/components/wallet/WalletCreateDialog.js",
        "id": "wallet.create.dialog.create.personal.wallet.button.label",
        "start": {
          "column": 24,
          "line": 42
        }
      },
      {
        "defaultMessage": "!!!Password",
        "description": "Label for the \"Activate to create password\" switch in the create wallet dialog.",
        "end": {
          "column": 3,
          "line": 51
        },
        "file": "app/components/wallet/WalletCreateDialog.js",
        "id": "wallet.create.dialog.passwordSwitchLabel",
        "start": {
          "column": 23,
          "line": 47
        }
      },
      {
        "defaultMessage": "!!!Activate to create password",
        "description": "Text for the \"Activate to create password\" switch in the create wallet dialog.",
        "end": {
          "column": 3,
          "line": 56
        },
        "file": "app/components/wallet/WalletCreateDialog.js",
        "id": "wallet.create.dialog.passwordSwitchPlaceholder",
        "start": {
          "column": 29,
          "line": 52
        }
      },
      {
        "defaultMessage": "!!!Wallet password",
        "description": "Label for the \"Wallet password\" input in the create wallet dialog.",
        "end": {
          "column": 3,
          "line": 61
        },
        "file": "app/components/wallet/WalletCreateDialog.js",
        "id": "wallet.create.dialog.walletPasswordLabel",
        "start": {
          "column": 23,
          "line": 57
        }
      },
      {
        "defaultMessage": "!!!Repeat password",
        "description": "Label for the \"Repeat password\" input in the create wallet dialog.",
        "end": {
          "column": 3,
          "line": 66
        },
        "file": "app/components/wallet/WalletCreateDialog.js",
        "id": "wallet.create.dialog.repeatPasswordLabel",
        "start": {
          "column": 23,
          "line": 62
        }
      },
      {
        "defaultMessage": "!!!Password",
        "description": "Placeholder for the \"Password\" inputs in the create wallet dialog.",
        "end": {
          "column": 3,
          "line": 71
        },
        "file": "app/components/wallet/WalletCreateDialog.js",
        "id": "wallet.create.dialog.passwordFieldPlaceholder",
        "start": {
          "column": 28,
          "line": 67
        }
      }
    ],
    "path": "app/components/wallet/WalletCreateDialog.json"
  },
  {
    "descriptors": [
      {
        "defaultMessage": "!!!Title - Your shopping wallet address",
        "description": "Title for the wallet \"Receive page\"",
        "end": {
          "column": 3,
          "line": 15
        },
        "file": "app/components/wallet/WalletReceive.js",
        "id": "wallet.receive.page.title",
        "start": {
          "column": 26,
          "line": 11
        }
      },
      {
        "defaultMessage": "!!!Wallet receive instructions",
        "description": "Instructions for sharing wallet address to receive payments on the wallet \"Receive Page\"",
        "end": {
          "column": 3,
          "line": 20
        },
        "file": "app/components/wallet/WalletReceive.js",
        "id": "wallet.receive.page.instructions",
        "start": {
          "column": 29,
          "line": 16
        }
      }
    ],
    "path": "app/components/wallet/WalletReceive.json"
  },
  {
    "descriptors": [
      {
        "defaultMessage": "!!!Restore wallet",
        "description": "Label \"Restore wallet\" on the wallet restore dialog.",
        "end": {
          "column": 3,
          "line": 21
        },
        "file": "app/components/wallet/WalletRestoreDialog.js",
        "id": "wallet.restore.dialog.title.label",
        "start": {
          "column": 9,
          "line": 17
        }
      },
      {
        "defaultMessage": "!!!Wallet name",
        "description": "Label for the wallet name input on the wallet restore dialog.",
        "end": {
          "column": 3,
          "line": 26
        },
        "file": "app/components/wallet/WalletRestoreDialog.js",
        "id": "wallet.restore.dialog.wallet.name.input.label",
        "start": {
          "column": 24,
          "line": 22
        }
      },
      {
        "defaultMessage": "!!!Enter wallet name",
        "description": "Hint \"Enter wallet name\" for the wallet name input on the wallet restore dialog.",
        "end": {
          "column": 3,
          "line": 31
        },
        "file": "app/components/wallet/WalletRestoreDialog.js",
        "id": "wallet.restore.dialog.wallet.name.input.hint",
        "start": {
          "column": 23,
          "line": 27
        }
      },
      {
        "defaultMessage": "!!!Recovery phrase",
        "description": "Label for the recovery phrase input on the wallet restore dialog.",
        "end": {
          "column": 3,
          "line": 36
        },
        "file": "app/components/wallet/WalletRestoreDialog.js",
        "id": "wallet.restore.dialog.recovery.phrase.input.label",
        "start": {
          "column": 28,
          "line": 32
        }
      },
      {
        "defaultMessage": "!!!Enter recovery phrase",
        "description": "Hint \"Enter recovery phrase\" for the recovery phrase input on the wallet restore dialog.",
        "end": {
          "column": 3,
          "line": 41
        },
        "file": "app/components/wallet/WalletRestoreDialog.js",
        "id": "wallet.restore.dialog.recovery.phrase.input.hint",
        "start": {
          "column": 27,
          "line": 37
        }
      },
      {
        "defaultMessage": "!!!Restore wallet",
        "description": "Label for the \"Restore wallet\" button on the wallet restore dialog.",
        "end": {
          "column": 3,
          "line": 46
        },
        "file": "app/components/wallet/WalletRestoreDialog.js",
        "id": "wallet.restore.dialog.restore.wallet.button.label",
        "start": {
          "column": 21,
          "line": 42
        }
      },
      {
        "defaultMessage": "!!!Invalid recovery phrase",
        "description": "Error message shown when invalid recovery phrase was entered.",
        "end": {
          "column": 3,
          "line": 51
        },
        "file": "app/components/wallet/WalletRestoreDialog.js",
        "id": "wallet.restore.dialog.form.errors.invalidRecoveryPhrase",
        "start": {
          "column": 25,
          "line": 47
        }
      },
      {
        "defaultMessage": "!!!Password",
        "description": "Label for the \"Activate to create password\" switch in the wallet restore dialog.",
        "end": {
          "column": 3,
          "line": 56
        },
        "file": "app/components/wallet/WalletRestoreDialog.js",
        "id": "wallet.restore.dialog.passwordSwitchLabel",
        "start": {
          "column": 23,
          "line": 52
        }
      },
      {
        "defaultMessage": "!!!Activate to create password",
        "description": "Text for the \"Activate to create password\" switch in the wallet restore dialog.",
        "end": {
          "column": 3,
          "line": 61
        },
        "file": "app/components/wallet/WalletRestoreDialog.js",
        "id": "wallet.restore.dialog.passwordSwitchPlaceholder",
        "start": {
          "column": 29,
          "line": 57
        }
      },
      {
        "defaultMessage": "!!!Wallet password",
        "description": "Label for the \"Wallet password\" input in the wallet restore dialog.",
        "end": {
          "column": 3,
          "line": 66
        },
        "file": "app/components/wallet/WalletRestoreDialog.js",
        "id": "wallet.restore.dialog.walletPasswordLabel",
        "start": {
          "column": 23,
          "line": 62
        }
      },
      {
        "defaultMessage": "!!!Repeat password",
        "description": "Label for the \"Repeat password\" input in the wallet restore dialog.",
        "end": {
          "column": 3,
          "line": 71
        },
        "file": "app/components/wallet/WalletRestoreDialog.js",
        "id": "wallet.restore.dialog.repeatPasswordLabel",
        "start": {
          "column": 23,
          "line": 67
        }
      },
      {
        "defaultMessage": "!!!Password",
        "description": "Placeholder for the \"Password\" inputs in the wallet restore dialog.",
        "end": {
          "column": 3,
          "line": 76
        },
        "file": "app/components/wallet/WalletRestoreDialog.js",
        "id": "wallet.restore.dialog.passwordFieldPlaceholder",
        "start": {
          "column": 28,
          "line": 72
        }
      }
    ],
    "path": "app/components/wallet/WalletRestoreDialog.json"
  },
  {
    "descriptors": [
      {
        "defaultMessage": "!!!Title",
        "description": "Label for the \"Title\" text input in the wallet send form.",
        "end": {
          "column": 3,
          "line": 22
        },
        "file": "app/components/wallet/WalletSendForm.js",
        "id": "wallet.send.form.title.label",
        "start": {
          "column": 14,
          "line": 18
        }
      },
      {
        "defaultMessage": "!!!E.g: Money for Frank",
        "description": "Hint inside the \"Receiver\" text input in the wallet send form.",
        "end": {
          "column": 3,
          "line": 27
        },
        "file": "app/components/wallet/WalletSendForm.js",
        "id": "wallet.send.form.title.hint",
        "start": {
          "column": 13,
          "line": 23
        }
      },
      {
        "defaultMessage": "!!!Receiver",
        "description": "Label for the \"Receiver\" text input in the wallet send form.",
        "end": {
          "column": 3,
          "line": 32
        },
        "file": "app/components/wallet/WalletSendForm.js",
        "id": "wallet.send.form.receiver.label",
        "start": {
          "column": 17,
          "line": 28
        }
      },
      {
        "defaultMessage": "!!!Wallet Address",
        "description": "Hint inside the \"Receiver\" text input in the wallet send form.",
        "end": {
          "column": 3,
          "line": 37
        },
        "file": "app/components/wallet/WalletSendForm.js",
        "id": "wallet.send.form.receiver.hint",
        "start": {
          "column": 16,
          "line": 33
        }
      },
      {
        "defaultMessage": "!!!Amount",
        "description": "Label for the \"Amount\" number input in the wallet send form.",
        "end": {
          "column": 3,
          "line": 42
        },
        "file": "app/components/wallet/WalletSendForm.js",
        "id": "wallet.send.form.amount.label",
        "start": {
          "column": 15,
          "line": 38
        }
      },
      {
        "defaultMessage": "!!!equals {amount} ADA",
        "description": "Convertion hint for the \"Amount\" number input in the wallet send form.",
        "end": {
          "column": 3,
          "line": 47
        },
        "file": "app/components/wallet/WalletSendForm.js",
        "id": "wallet.send.form.amount.equalsAda",
        "start": {
          "column": 17,
          "line": 43
        }
      },
      {
        "defaultMessage": "!!!Amount in Lovelaces",
        "description": "Hint inside the \"Amount\" number input in the wallet send form.",
        "end": {
          "column": 3,
          "line": 52
        },
        "file": "app/components/wallet/WalletSendForm.js",
        "id": "wallet.send.form.amount.hint",
        "start": {
          "column": 14,
          "line": 48
        }
      },
      {
        "defaultMessage": "!!!Description",
        "description": "Label for the \"description\" text area in the wallet send form.",
        "end": {
          "column": 3,
          "line": 57
        },
        "file": "app/components/wallet/WalletSendForm.js",
        "id": "wallet.send.form.description.label",
        "start": {
          "column": 20,
          "line": 53
        }
      },
      {
        "defaultMessage": "!!!You can add a message if you want",
        "description": "Hint in the \"description\" text area in the wallet send form.",
        "end": {
          "column": 3,
          "line": 62
        },
        "file": "app/components/wallet/WalletSendForm.js",
        "id": "wallet.send.form.description.hint",
        "start": {
          "column": 19,
          "line": 58
        }
      },
      {
        "defaultMessage": "!!!Send",
        "description": "Label for the send button on the wallet send form.",
        "end": {
          "column": 3,
          "line": 67
        },
        "file": "app/components/wallet/WalletSendForm.js",
        "id": "wallet.send.form.submit",
        "start": {
          "column": 19,
          "line": 63
        }
      },
      {
        "defaultMessage": "!!!Please enter a valid address.",
        "description": "Error message shown when invalid address was entered.",
        "end": {
          "column": 3,
          "line": 72
        },
        "file": "app/components/wallet/WalletSendForm.js",
        "id": "wallet.send.form.errors.invalidAddress",
        "start": {
          "column": 18,
          "line": 68
        }
      },
      {
        "defaultMessage": "!!!Please enter a valid amount.",
        "description": "Error message shown when invalid amount was entered.",
        "end": {
          "column": 3,
          "line": 77
        },
        "file": "app/components/wallet/WalletSendForm.js",
        "id": "wallet.send.form.errors.invalidAmount",
        "start": {
          "column": 17,
          "line": 73
        }
      },
      {
        "defaultMessage": "!!!Please enter a title with at least 3 characters.",
        "description": "Error message shown when invalid transaction title was entered.",
        "end": {
          "column": 3,
          "line": 82
        },
        "file": "app/components/wallet/WalletSendForm.js",
        "id": "wallet.send.form.errors.invalidTitle",
        "start": {
          "column": 16,
          "line": 78
        }
      },
      {
        "defaultMessage": "!!!Wallet password",
        "description": "Label for the \"Wallet password\" input in the wallet send form.",
        "end": {
          "column": 3,
          "line": 87
        },
        "file": "app/components/wallet/WalletSendForm.js",
        "id": "wallet.send.form.walletPasswordLabel",
        "start": {
          "column": 23,
          "line": 83
        }
      },
      {
        "defaultMessage": "!!!Password",
        "description": "Placeholder for the \"Password\" inputs in the wallet send form.",
        "end": {
          "column": 3,
          "line": 92
        },
        "file": "app/components/wallet/WalletSendForm.js",
        "id": "wallet.send.form.passwordFieldPlaceholder",
        "start": {
          "column": 28,
          "line": 88
        }
      }
    ],
    "path": "app/components/wallet/WalletSendForm.json"
  },
  {
    "descriptors": [
      {
        "defaultMessage": "!!!Transaction assurance security level",
        "description": "Label for the \"Transaction assurance security level\" dropdown.",
        "end": {
          "column": 3,
          "line": 23
        },
        "file": "app/components/wallet/WalletSettings.js",
        "id": "wallet.settings.assurance",
        "start": {
          "column": 23,
          "line": 19
        }
      },
      {
        "defaultMessage": "!!!Password",
        "description": "Label for the \"Password\" field.",
        "end": {
          "column": 3,
          "line": 28
        },
        "file": "app/components/wallet/WalletSettings.js",
        "id": "wallet.settings.password",
        "start": {
          "column": 17,
          "line": 24
        }
      },
      {
        "defaultMessage": "!!!Last updated",
        "description": "Last updated X time ago message.",
        "end": {
          "column": 3,
          "line": 33
        },
        "file": "app/components/wallet/WalletSettings.js",
        "id": "wallet.settings.passwordLastUpdated",
        "start": {
          "column": 23,
          "line": 29
        }
      },
      {
        "defaultMessage": "!!!You still don't have password",
        "description": "You still don't have password set message.",
        "end": {
          "column": 3,
          "line": 38
        },
        "file": "app/components/wallet/WalletSettings.js",
        "id": "wallet.settings.passwordNotSet",
        "start": {
          "column": 18,
          "line": 34
        }
      }
    ],
    "path": "app/components/wallet/WalletSettings.json"
  },
  {
    "descriptors": [
      {
        "defaultMessage": "!!!Drop file here",
        "description": "Label \"Drop file here\" on the file upload widget.",
        "end": {
          "column": 3,
          "line": 17
        },
        "file": "app/components/widgets/forms/AdaCertificateUploadWidget.js",
        "id": "ImageUploadWidget.dropFileHint",
        "start": {
          "column": 16,
          "line": 13
        }
      },
      {
        "defaultMessage": "!!!or click to upload",
        "description": "Label \"or click to upload\" on the file upload widget.",
        "end": {
          "column": 3,
          "line": 22
        },
        "file": "app/components/widgets/forms/AdaCertificateUploadWidget.js",
        "id": "ImageUploadWidget.clickToUploadLabel",
        "start": {
          "column": 19,
          "line": 18
        }
      }
    ],
    "path": "app/components/widgets/forms/AdaCertificateUploadWidget.json"
  },
  {
    "descriptors": [
      {
        "defaultMessage": "!!!Blocks synced {percentage}%",
        "description": "Label for the blocks synced info overlay on node sync status icon.",
        "end": {
          "column": 3,
          "line": 13
        },
        "file": "app/components/widgets/NodeSyncStatusIcon.js",
        "id": "cardano.node.sync.status.blocksSynced",
        "start": {
          "column": 16,
          "line": 9
        }
      }
    ],
    "path": "app/components/widgets/NodeSyncStatusIcon.json"
  },
  {
    "descriptors": [
      {
        "defaultMessage": "!!!Card payment",
        "description": "Transaction type shown for credit card payments.",
        "end": {
          "column": 3,
          "line": 16
        },
        "file": "app/components/widgets/Transaction.js",
        "id": "wallet.transaction.type.card",
        "start": {
          "column": 8,
          "line": 12
        }
      },
      {
        "defaultMessage": "!!!ADA transaction",
        "description": "Transaction type shown for ada payments.",
        "end": {
          "column": 3,
          "line": 21
        },
        "file": "app/components/widgets/Transaction.js",
        "id": "wallet.transaction.type.ada",
        "start": {
          "column": 7,
          "line": 17
        }
      },
      {
        "defaultMessage": "!!!Exchange",
        "description": "Transaction type shown for money exchanges between currencies.",
        "end": {
          "column": 3,
          "line": 26
        },
        "file": "app/components/widgets/Transaction.js",
        "id": "wallet.transaction.type.exchange",
        "start": {
          "column": 12,
          "line": 22
        }
      },
      {
        "defaultMessage": "!!!Transaction assurance level",
        "description": "Transaction assurance level.",
        "end": {
          "column": 3,
          "line": 31
        },
        "file": "app/components/widgets/Transaction.js",
        "id": "wallet.transaction.assuranceLevel",
        "start": {
          "column": 18,
          "line": 27
        }
      },
      {
        "defaultMessage": "!!!confirmations",
        "description": "Transaction confirmations.",
        "end": {
          "column": 3,
          "line": 36
        },
        "file": "app/components/widgets/Transaction.js",
        "id": "wallet.transaction.confirmations",
        "start": {
          "column": 17,
          "line": 32
        }
      },
      {
        "defaultMessage": "!!!Transaction ID",
        "description": "Transaction ID.",
        "end": {
          "column": 3,
          "line": 41
        },
        "file": "app/components/widgets/Transaction.js",
        "id": "wallet.transaction.transactionId",
        "start": {
          "column": 17,
          "line": 37
        }
      },
      {
        "defaultMessage": "!!!Conversion rate",
        "description": "Conversion rate.",
        "end": {
          "column": 3,
          "line": 46
        },
        "file": "app/components/widgets/Transaction.js",
        "id": "wallet.transaction.conversion.rate",
        "start": {
          "column": 18,
          "line": 42
        }
      },
      {
        "defaultMessage": "!!!Ada sent",
        "description": "Label \"Ada sent\" for the transaction.",
        "end": {
          "column": 3,
          "line": 51
        },
        "file": "app/components/widgets/Transaction.js",
        "id": "wallet.transaction.adaSent",
        "start": {
          "column": 11,
          "line": 47
        }
      },
      {
        "defaultMessage": "!!!Ada received",
        "description": "Label \"Ada received\" for the transaction.",
        "end": {
          "column": 3,
          "line": 56
        },
        "file": "app/components/widgets/Transaction.js",
        "id": "wallet.transaction.adaReceived",
        "start": {
          "column": 15,
          "line": 52
        }
      },
      {
        "defaultMessage": "!!!low",
        "description": "Transaction assurance level \"low\".",
        "end": {
          "column": 3,
          "line": 65
        },
        "file": "app/components/widgets/Transaction.js",
        "id": "wallet.transaction.assuranceLevel.low",
        "start": {
          "column": 25,
          "line": 61
        }
      },
      {
        "defaultMessage": "!!!medium",
        "description": "Transaction assurance level \"medium\".",
        "end": {
          "column": 3,
          "line": 70
        },
        "file": "app/components/widgets/Transaction.js",
        "id": "wallet.transaction.assuranceLevel.medium",
        "start": {
          "column": 28,
          "line": 66
        }
      },
      {
        "defaultMessage": "!!!high",
        "description": "Transaction assurance level \"high\".",
        "end": {
          "column": 3,
          "line": 75
        },
        "file": "app/components/widgets/Transaction.js",
        "id": "wallet.transaction.assuranceLevel.high",
        "start": {
          "column": 26,
          "line": 71
        }
      }
    ],
    "path": "app/components/widgets/Transaction.json"
  },
  {
    "descriptors": [
      {
        "defaultMessage": "!!!You have successfully copied wallet address",
        "description": "Message for the wallet address copy success notification.",
        "end": {
          "column": 3,
          "line": 17
        },
        "file": "app/containers/wallet/WalletReceivePage.js",
        "id": "wallet.receive.page.addressCopyNotificationMessage",
        "start": {
          "column": 11,
          "line": 13
        }
      }
    ],
    "path": "app/containers/wallet/WalletReceivePage.json"
  },
  {
    "descriptors": [
      {
        "defaultMessage": "!!!No recent transactions",
        "description": "Message shown when wallet has no transactions on wallet summary page.",
        "end": {
          "column": 3,
          "line": 17
        },
        "file": "app/containers/wallet/WalletSummaryPage.js",
        "id": "wallet.summary.no.transactions",
        "start": {
          "column": 18,
          "line": 13
        }
      }
    ],
    "path": "app/containers/wallet/WalletSummaryPage.json"
  },
  {
    "descriptors": [
      {
        "defaultMessage": "!!!No transactions",
        "description": "Message shown when wallet has no transactions yet.",
        "end": {
          "column": 3,
          "line": 16
        },
        "file": "app/containers/wallet/WalletTransactionsPage.js",
        "id": "wallet.transactions.no.transactions",
        "start": {
          "column": 18,
          "line": 12
        }
      },
      {
        "defaultMessage": "!!!No transactions found",
        "description": "Message shown when wallet transaction search returns zero results.",
        "end": {
          "column": 3,
          "line": 21
        },
        "file": "app/containers/wallet/WalletTransactionsPage.js",
        "id": "wallet.transactions.no.transactions.found",
        "start": {
          "column": 23,
          "line": 17
        }
      }
    ],
    "path": "app/containers/wallet/WalletTransactionsPage.json"
  },
  {
    "descriptors": [
      {
        "defaultMessage": "!!!This field is required.",
        "description": "Error message when required fields are left empty.",
        "end": {
          "column": 3,
          "line": 9
        },
        "file": "app/i18n/errors.js",
        "id": "global.errors.fieldIsRequired",
        "start": {
          "column": 19,
          "line": 5
        }
      },
      {
        "defaultMessage": "!!!Invalid phrase entered, please check.",
        "description": "Error message shown when invalid bip39 mnemonic was entered.",
        "end": {
          "column": 3,
          "line": 14
        },
        "file": "app/i18n/errors.js",
        "id": "global.errors.invalidMnemonic",
        "start": {
          "column": 19,
          "line": 10
        }
      },
      {
        "defaultMessage": "!!!Invalid email entered, please check.",
        "description": "Error message shown when invalid email was entered.",
        "end": {
          "column": 3,
          "line": 19
        },
        "file": "app/i18n/errors.js",
        "id": "global.errors.invalidEmail",
        "start": {
          "column": 16,
          "line": 15
        }
      },
      {
        "defaultMessage": "!!!The ADA redemption code could not be parsed from the given document.",
        "description": "Error message shown when invalid Ada redemption certificate was uploaded.",
        "end": {
          "column": 3,
          "line": 24
        },
        "file": "app/i18n/errors.js",
        "id": "global.errors.AdaRedemptionCertificateParseError",
        "start": {
          "column": 35,
          "line": 20
        }
      },
      {
        "defaultMessage": "!!!The ADA redemption code could not be parsed, please check your passphrase.",
        "description": "Error message shown when invalid Ada redemption certificate was uploaded.",
        "end": {
          "column": 3,
          "line": 29
        },
        "file": "app/i18n/errors.js",
        "id": "global.errors.AdaRedemptionEncryptedCertificateParseError",
        "start": {
          "column": 44,
          "line": 25
        }
      }
    ],
    "path": "app/i18n/errors.json"
  },
  {
    "descriptors": [
      {
        "defaultMessage": "!!!The wallet name must have at least 3 letters.",
        "description": "Error message shown when invalid wallet name was entered in create wallet dialog.",
        "end": {
          "column": 3,
          "line": 8
        },
        "file": "app/i18n/global-messages.js",
        "id": "global.errors.invalidWalletName",
        "start": {
          "column": 21,
          "line": 4
        }
      },
      {
        "defaultMessage": "!!!Minimum 6 letters.",
        "description": "Error message shown when invalid wallet password was entered in create wallet dialog.",
        "end": {
          "column": 3,
          "line": 13
        },
        "file": "app/i18n/global-messages.js",
        "id": "global.errors.invalidWalletPassword",
        "start": {
          "column": 25,
          "line": 9
        }
      },
      {
        "defaultMessage": "!!!Doesn't match.",
        "description": "Error message shown when wallet password and repeat passwords don't match in create wallet dialog.",
        "end": {
          "column": 3,
          "line": 18
        },
        "file": "app/i18n/global-messages.js",
        "id": "global.errors.invalidRepeatPassword",
        "start": {
          "column": 25,
          "line": 14
        }
      },
      {
        "defaultMessage": "!!!Cancel",
        "description": "The word \"cancel\" reused at several places (like cancel buttons)",
        "end": {
          "column": 3,
          "line": 23
        },
        "file": "app/i18n/global-messages.js",
        "id": "global.labels.cancel",
        "start": {
          "column": 10,
          "line": 19
        }
      },
      {
        "defaultMessage": "!!!Change",
        "description": "The word \"change\" reused at several places (like change buttons)",
        "end": {
          "column": 3,
          "line": 28
        },
        "file": "app/i18n/global-messages.js",
        "id": "global.labels.change",
        "start": {
          "column": 10,
          "line": 24
        }
      },
      {
        "defaultMessage": "!!!Create",
        "description": "The word \"create\" reused at several places (like create buttons)",
        "end": {
          "column": 3,
          "line": 38
        },
        "file": "app/i18n/global-messages.js",
        "id": "global.labels.create",
        "start": {
          "column": 10,
          "line": 34
        }
      },
      {
        "defaultMessage": "!!!Remove",
        "description": "The word \"remove\" reused at several places (like remove buttons)",
        "end": {
          "column": 3,
          "line": 43
        },
        "file": "app/i18n/global-messages.js",
        "id": "global.labels.remove",
        "start": {
          "column": 10,
          "line": 39
        }
      },
      {
        "defaultMessage": "!!!Save",
        "description": "The word \"save\" reused at several places (like save buttons)",
        "end": {
          "column": 3,
<<<<<<< HEAD
          "line": 48
=======
          "line": 33
>>>>>>> f378e438
        },
        "file": "app/i18n/global-messages.js",
        "id": "global.labels.save",
        "start": {
          "column": 8,
<<<<<<< HEAD
          "line": 44
        }
      },
      {
        "defaultMessage": "!!!Invalid phrase entered, please check.",
        "description": "Error message shown when invalid bip39 mnemonic was entered.",
        "end": {
          "column": 3,
          "line": 53
        },
        "file": "app/i18n/global-messages.js",
        "id": "global.errors.invalidMnemonic",
        "start": {
          "column": 19,
          "line": 49
        }
      },
      {
        "defaultMessage": "!!!The ADA redemption code could not be parsed from the given document.",
        "description": "Error message shown when invalid Ada redemption certificate was uploaded.",
        "end": {
          "column": 3,
          "line": 58
        },
        "file": "app/i18n/global-messages.js",
        "id": "global.errors.AdaRedemptionCertificateParseError",
        "start": {
          "column": 35,
          "line": 54
        }
      },
      {
        "defaultMessage": "!!!Invalid email entered, please check.",
        "description": "Error message shown when invalid email was entered.",
        "end": {
          "column": 3,
          "line": 63
        },
        "file": "app/i18n/global-messages.js",
        "id": "global.errors.invalidEmail",
        "start": {
          "column": 16,
          "line": 59
=======
          "line": 29
>>>>>>> f378e438
        }
      },
      {
        "defaultMessage": "!!!English",
        "description": "Language name for \"English\" language.",
        "end": {
          "column": 3,
<<<<<<< HEAD
          "line": 68
=======
          "line": 38
>>>>>>> f378e438
        },
        "file": "app/i18n/global-messages.js",
        "id": "global.language.english",
        "start": {
          "column": 19,
<<<<<<< HEAD
          "line": 64
=======
          "line": 34
>>>>>>> f378e438
        }
      },
      {
        "defaultMessage": "!!!Japanese",
        "description": "Language name for \"Japanese\" language.",
        "end": {
          "column": 3,
<<<<<<< HEAD
          "line": 73
=======
          "line": 43
>>>>>>> f378e438
        },
        "file": "app/i18n/global-messages.js",
        "id": "global.language.japanese",
        "start": {
          "column": 20,
<<<<<<< HEAD
          "line": 69
=======
          "line": 39
>>>>>>> f378e438
        }
      },
      {
        "defaultMessage": "!!!Chinese",
        "description": "Language name for \"Chinese\" language.",
        "end": {
          "column": 3,
<<<<<<< HEAD
          "line": 78
=======
          "line": 48
>>>>>>> f378e438
        },
        "file": "app/i18n/global-messages.js",
        "id": "global.language.chinese",
        "start": {
          "column": 19,
<<<<<<< HEAD
          "line": 74
=======
          "line": 44
>>>>>>> f378e438
        }
      },
      {
        "defaultMessage": "!!!Korean",
        "description": "Language name for \"Korean\" language.",
        "end": {
          "column": 3,
<<<<<<< HEAD
          "line": 83
=======
          "line": 53
>>>>>>> f378e438
        },
        "file": "app/i18n/global-messages.js",
        "id": "global.language.korean",
        "start": {
          "column": 18,
<<<<<<< HEAD
          "line": 79
=======
          "line": 49
>>>>>>> f378e438
        }
      },
      {
        "defaultMessage": "!!!German",
        "description": "Language name for \"German\" language.",
        "end": {
          "column": 3,
<<<<<<< HEAD
          "line": 88
=======
          "line": 58
>>>>>>> f378e438
        },
        "file": "app/i18n/global-messages.js",
        "id": "global.language.german",
        "start": {
          "column": 18,
<<<<<<< HEAD
          "line": 84
=======
          "line": 54
>>>>>>> f378e438
        }
      },
      {
        "defaultMessage": "!!!Croatian",
        "description": "Language name for \"Croatian\" language.",
        "end": {
          "column": 3,
<<<<<<< HEAD
          "line": 93
=======
          "line": 63
>>>>>>> f378e438
        },
        "file": "app/i18n/global-messages.js",
        "id": "global.language.croatian",
        "start": {
          "column": 20,
<<<<<<< HEAD
          "line": 89
=======
          "line": 59
>>>>>>> f378e438
        }
      },
      {
        "defaultMessage": "!!!Normal",
        "description": "Name for \"Normal\" transaction assurance security level.",
        "end": {
          "column": 3,
<<<<<<< HEAD
          "line": 98
=======
          "line": 68
>>>>>>> f378e438
        },
        "file": "app/i18n/global-messages.js",
        "id": "global.assuranceLevel.normal",
        "start": {
          "column": 24,
<<<<<<< HEAD
          "line": 94
=======
          "line": 64
>>>>>>> f378e438
        }
      },
      {
        "defaultMessage": "!!!Strict",
        "description": "Name for \"Strict\" transaction assurance security level.",
        "end": {
          "column": 3,
<<<<<<< HEAD
          "line": 103
=======
          "line": 73
>>>>>>> f378e438
        },
        "file": "app/i18n/global-messages.js",
        "id": "global.assuranceLevel.strict",
        "start": {
          "column": 24,
<<<<<<< HEAD
          "line": 99
=======
          "line": 69
>>>>>>> f378e438
        }
      },
      {
        "defaultMessage": "!!!Ada",
        "description": "Name for \"Ada\" unit.",
        "end": {
          "column": 3,
<<<<<<< HEAD
          "line": 108
=======
          "line": 78
>>>>>>> f378e438
        },
        "file": "app/i18n/global-messages.js",
        "id": "global.unit.ada",
        "start": {
          "column": 11,
<<<<<<< HEAD
          "line": 104
=======
          "line": 74
>>>>>>> f378e438
        }
      },
      {
        "defaultMessage": "!!!low",
        "description": "Transaction assurance level \"low\".",
        "end": {
          "column": 3,
<<<<<<< HEAD
          "line": 113
=======
          "line": 83
>>>>>>> f378e438
        },
        "file": "app/i18n/global-messages.js",
        "id": "wallet.transaction.assuranceLevel.low",
        "start": {
          "column": 32,
<<<<<<< HEAD
          "line": 109
=======
          "line": 79
>>>>>>> f378e438
        }
      },
      {
        "defaultMessage": "!!!medium",
        "description": "Transaction assurance level \"medium\".",
        "end": {
          "column": 3,
<<<<<<< HEAD
          "line": 118
=======
          "line": 88
>>>>>>> f378e438
        },
        "file": "app/i18n/global-messages.js",
        "id": "wallet.transaction.assuranceLevel.medium",
        "start": {
          "column": 35,
<<<<<<< HEAD
          "line": 114
=======
          "line": 84
>>>>>>> f378e438
        }
      },
      {
        "defaultMessage": "!!!high",
        "description": "Transaction assurance level \"high\".",
        "end": {
          "column": 3,
<<<<<<< HEAD
          "line": 123
=======
          "line": 93
>>>>>>> f378e438
        },
        "file": "app/i18n/global-messages.js",
        "id": "wallet.transaction.assuranceLevel.high",
        "start": {
          "column": 33,
<<<<<<< HEAD
          "line": 119
=======
          "line": 89
>>>>>>> f378e438
        }
      }
    ],
    "path": "app/i18n/global-messages.json"
  }
]<|MERGE_RESOLUTION|>--- conflicted
+++ resolved
@@ -2420,13 +2420,13 @@
         "description": "Error message when required fields are left empty.",
         "end": {
           "column": 3,
-          "line": 9
-        },
-        "file": "app/i18n/errors.js",
+          "line": 8
+        },
+        "file": "app/i18n/global-messages.js",
         "id": "global.errors.fieldIsRequired",
         "start": {
           "column": 19,
-          "line": 5
+          "line": 4
         }
       },
       {
@@ -2434,13 +2434,13 @@
         "description": "Error message shown when invalid bip39 mnemonic was entered.",
         "end": {
           "column": 3,
-          "line": 14
-        },
-        "file": "app/i18n/errors.js",
+          "line": 13
+        },
+        "file": "app/i18n/global-messages.js",
         "id": "global.errors.invalidMnemonic",
         "start": {
           "column": 19,
-          "line": 10
+          "line": 9
         }
       },
       {
@@ -2448,13 +2448,13 @@
         "description": "Error message shown when invalid email was entered.",
         "end": {
           "column": 3,
-          "line": 19
-        },
-        "file": "app/i18n/errors.js",
+          "line": 18
+        },
+        "file": "app/i18n/global-messages.js",
         "id": "global.errors.invalidEmail",
         "start": {
           "column": 16,
-          "line": 15
+          "line": 14
         }
       },
       {
@@ -2462,46 +2462,41 @@
         "description": "Error message shown when invalid Ada redemption certificate was uploaded.",
         "end": {
           "column": 3,
+          "line": 23
+        },
+        "file": "app/i18n/global-messages.js",
+        "id": "global.errors.AdaRedemptionCertificateParseError",
+        "start": {
+          "column": 35,
+          "line": 19
+        }
+      },
+      {
+        "defaultMessage": "!!!The ADA redemption code could not be parsed, please check your passphrase.",
+        "description": "Error message shown when invalid Ada redemption encrypted certificate was uploaded.",
+        "end": {
+          "column": 3,
+          "line": 28
+        },
+        "file": "app/i18n/global-messages.js",
+        "id": "global.errors.AdaRedemptionEncryptedCertificateParseError",
+        "start": {
+          "column": 44,
           "line": 24
-        },
-        "file": "app/i18n/errors.js",
-        "id": "global.errors.AdaRedemptionCertificateParseError",
-        "start": {
-          "column": 35,
-          "line": 20
-        }
-      },
-      {
-        "defaultMessage": "!!!The ADA redemption code could not be parsed, please check your passphrase.",
-        "description": "Error message shown when invalid Ada redemption certificate was uploaded.",
-        "end": {
-          "column": 3,
-          "line": 29
-        },
-        "file": "app/i18n/errors.js",
-        "id": "global.errors.AdaRedemptionEncryptedCertificateParseError",
-        "start": {
-          "column": 44,
-          "line": 25
-        }
-      }
-    ],
-    "path": "app/i18n/errors.json"
-  },
-  {
-    "descriptors": [
+        }
+      },
       {
         "defaultMessage": "!!!The wallet name must have at least 3 letters.",
         "description": "Error message shown when invalid wallet name was entered in create wallet dialog.",
         "end": {
           "column": 3,
-          "line": 8
+          "line": 33
         },
         "file": "app/i18n/global-messages.js",
         "id": "global.errors.invalidWalletName",
         "start": {
           "column": 21,
-          "line": 4
+          "line": 29
         }
       },
       {
@@ -2509,13 +2504,13 @@
         "description": "Error message shown when invalid wallet password was entered in create wallet dialog.",
         "end": {
           "column": 3,
-          "line": 13
+          "line": 38
         },
         "file": "app/i18n/global-messages.js",
         "id": "global.errors.invalidWalletPassword",
         "start": {
           "column": 25,
-          "line": 9
+          "line": 34
         }
       },
       {
@@ -2523,13 +2518,13 @@
         "description": "Error message shown when wallet password and repeat passwords don't match in create wallet dialog.",
         "end": {
           "column": 3,
-          "line": 18
+          "line": 43
         },
         "file": "app/i18n/global-messages.js",
         "id": "global.errors.invalidRepeatPassword",
         "start": {
           "column": 25,
-          "line": 14
+          "line": 39
         }
       },
       {
@@ -2537,13 +2532,13 @@
         "description": "The word \"cancel\" reused at several places (like cancel buttons)",
         "end": {
           "column": 3,
-          "line": 23
+          "line": 48
         },
         "file": "app/i18n/global-messages.js",
         "id": "global.labels.cancel",
         "start": {
           "column": 10,
-          "line": 19
+          "line": 44
         }
       },
       {
@@ -2551,13 +2546,13 @@
         "description": "The word \"change\" reused at several places (like change buttons)",
         "end": {
           "column": 3,
-          "line": 28
+          "line": 53
         },
         "file": "app/i18n/global-messages.js",
         "id": "global.labels.change",
         "start": {
           "column": 10,
-          "line": 24
+          "line": 49
         }
       },
       {
@@ -2565,13 +2560,13 @@
         "description": "The word \"create\" reused at several places (like create buttons)",
         "end": {
           "column": 3,
-          "line": 38
+          "line": 58
         },
         "file": "app/i18n/global-messages.js",
         "id": "global.labels.create",
         "start": {
           "column": 10,
-          "line": 34
+          "line": 54
         }
       },
       {
@@ -2579,13 +2574,13 @@
         "description": "The word \"remove\" reused at several places (like remove buttons)",
         "end": {
           "column": 3,
-          "line": 43
+          "line": 63
         },
         "file": "app/i18n/global-messages.js",
         "id": "global.labels.remove",
         "start": {
           "column": 10,
-          "line": 39
+          "line": 59
         }
       },
       {
@@ -2593,63 +2588,13 @@
         "description": "The word \"save\" reused at several places (like save buttons)",
         "end": {
           "column": 3,
-<<<<<<< HEAD
-          "line": 48
-=======
-          "line": 33
->>>>>>> f378e438
+          "line": 68
         },
         "file": "app/i18n/global-messages.js",
         "id": "global.labels.save",
         "start": {
           "column": 8,
-<<<<<<< HEAD
-          "line": 44
-        }
-      },
-      {
-        "defaultMessage": "!!!Invalid phrase entered, please check.",
-        "description": "Error message shown when invalid bip39 mnemonic was entered.",
-        "end": {
-          "column": 3,
-          "line": 53
-        },
-        "file": "app/i18n/global-messages.js",
-        "id": "global.errors.invalidMnemonic",
-        "start": {
-          "column": 19,
-          "line": 49
-        }
-      },
-      {
-        "defaultMessage": "!!!The ADA redemption code could not be parsed from the given document.",
-        "description": "Error message shown when invalid Ada redemption certificate was uploaded.",
-        "end": {
-          "column": 3,
-          "line": 58
-        },
-        "file": "app/i18n/global-messages.js",
-        "id": "global.errors.AdaRedemptionCertificateParseError",
-        "start": {
-          "column": 35,
-          "line": 54
-        }
-      },
-      {
-        "defaultMessage": "!!!Invalid email entered, please check.",
-        "description": "Error message shown when invalid email was entered.",
-        "end": {
-          "column": 3,
-          "line": 63
-        },
-        "file": "app/i18n/global-messages.js",
-        "id": "global.errors.invalidEmail",
-        "start": {
-          "column": 16,
-          "line": 59
-=======
-          "line": 29
->>>>>>> f378e438
+          "line": 64
         }
       },
       {
@@ -2657,21 +2602,13 @@
         "description": "Language name for \"English\" language.",
         "end": {
           "column": 3,
-<<<<<<< HEAD
-          "line": 68
-=======
-          "line": 38
->>>>>>> f378e438
+          "line": 73
         },
         "file": "app/i18n/global-messages.js",
         "id": "global.language.english",
         "start": {
           "column": 19,
-<<<<<<< HEAD
-          "line": 64
-=======
-          "line": 34
->>>>>>> f378e438
+          "line": 69
         }
       },
       {
@@ -2679,21 +2616,13 @@
         "description": "Language name for \"Japanese\" language.",
         "end": {
           "column": 3,
-<<<<<<< HEAD
-          "line": 73
-=======
-          "line": 43
->>>>>>> f378e438
+          "line": 78
         },
         "file": "app/i18n/global-messages.js",
         "id": "global.language.japanese",
         "start": {
           "column": 20,
-<<<<<<< HEAD
-          "line": 69
-=======
-          "line": 39
->>>>>>> f378e438
+          "line": 74
         }
       },
       {
@@ -2701,21 +2630,13 @@
         "description": "Language name for \"Chinese\" language.",
         "end": {
           "column": 3,
-<<<<<<< HEAD
-          "line": 78
-=======
-          "line": 48
->>>>>>> f378e438
+          "line": 83
         },
         "file": "app/i18n/global-messages.js",
         "id": "global.language.chinese",
         "start": {
           "column": 19,
-<<<<<<< HEAD
-          "line": 74
-=======
-          "line": 44
->>>>>>> f378e438
+          "line": 79
         }
       },
       {
@@ -2723,21 +2644,13 @@
         "description": "Language name for \"Korean\" language.",
         "end": {
           "column": 3,
-<<<<<<< HEAD
-          "line": 83
-=======
-          "line": 53
->>>>>>> f378e438
+          "line": 88
         },
         "file": "app/i18n/global-messages.js",
         "id": "global.language.korean",
         "start": {
           "column": 18,
-<<<<<<< HEAD
-          "line": 79
-=======
-          "line": 49
->>>>>>> f378e438
+          "line": 84
         }
       },
       {
@@ -2745,21 +2658,13 @@
         "description": "Language name for \"German\" language.",
         "end": {
           "column": 3,
-<<<<<<< HEAD
-          "line": 88
-=======
-          "line": 58
->>>>>>> f378e438
+          "line": 93
         },
         "file": "app/i18n/global-messages.js",
         "id": "global.language.german",
         "start": {
           "column": 18,
-<<<<<<< HEAD
-          "line": 84
-=======
-          "line": 54
->>>>>>> f378e438
+          "line": 89
         }
       },
       {
@@ -2767,21 +2672,13 @@
         "description": "Language name for \"Croatian\" language.",
         "end": {
           "column": 3,
-<<<<<<< HEAD
-          "line": 93
-=======
-          "line": 63
->>>>>>> f378e438
+          "line": 98
         },
         "file": "app/i18n/global-messages.js",
         "id": "global.language.croatian",
         "start": {
           "column": 20,
-<<<<<<< HEAD
-          "line": 89
-=======
-          "line": 59
->>>>>>> f378e438
+          "line": 94
         }
       },
       {
@@ -2789,21 +2686,13 @@
         "description": "Name for \"Normal\" transaction assurance security level.",
         "end": {
           "column": 3,
-<<<<<<< HEAD
-          "line": 98
-=======
-          "line": 68
->>>>>>> f378e438
+          "line": 103
         },
         "file": "app/i18n/global-messages.js",
         "id": "global.assuranceLevel.normal",
         "start": {
           "column": 24,
-<<<<<<< HEAD
-          "line": 94
-=======
-          "line": 64
->>>>>>> f378e438
+          "line": 99
         }
       },
       {
@@ -2811,21 +2700,13 @@
         "description": "Name for \"Strict\" transaction assurance security level.",
         "end": {
           "column": 3,
-<<<<<<< HEAD
-          "line": 103
-=======
-          "line": 73
->>>>>>> f378e438
+          "line": 108
         },
         "file": "app/i18n/global-messages.js",
         "id": "global.assuranceLevel.strict",
         "start": {
           "column": 24,
-<<<<<<< HEAD
-          "line": 99
-=======
-          "line": 69
->>>>>>> f378e438
+          "line": 104
         }
       },
       {
@@ -2833,21 +2714,13 @@
         "description": "Name for \"Ada\" unit.",
         "end": {
           "column": 3,
-<<<<<<< HEAD
-          "line": 108
-=======
-          "line": 78
->>>>>>> f378e438
+          "line": 113
         },
         "file": "app/i18n/global-messages.js",
         "id": "global.unit.ada",
         "start": {
           "column": 11,
-<<<<<<< HEAD
-          "line": 104
-=======
-          "line": 74
->>>>>>> f378e438
+          "line": 109
         }
       },
       {
@@ -2855,21 +2728,13 @@
         "description": "Transaction assurance level \"low\".",
         "end": {
           "column": 3,
-<<<<<<< HEAD
-          "line": 113
-=======
-          "line": 83
->>>>>>> f378e438
+          "line": 118
         },
         "file": "app/i18n/global-messages.js",
         "id": "wallet.transaction.assuranceLevel.low",
         "start": {
           "column": 32,
-<<<<<<< HEAD
-          "line": 109
-=======
-          "line": 79
->>>>>>> f378e438
+          "line": 114
         }
       },
       {
@@ -2877,21 +2742,13 @@
         "description": "Transaction assurance level \"medium\".",
         "end": {
           "column": 3,
-<<<<<<< HEAD
-          "line": 118
-=======
-          "line": 88
->>>>>>> f378e438
+          "line": 123
         },
         "file": "app/i18n/global-messages.js",
         "id": "wallet.transaction.assuranceLevel.medium",
         "start": {
           "column": 35,
-<<<<<<< HEAD
-          "line": 114
-=======
-          "line": 84
->>>>>>> f378e438
+          "line": 119
         }
       },
       {
@@ -2899,21 +2756,13 @@
         "description": "Transaction assurance level \"high\".",
         "end": {
           "column": 3,
-<<<<<<< HEAD
-          "line": 123
-=======
-          "line": 93
->>>>>>> f378e438
+          "line": 128
         },
         "file": "app/i18n/global-messages.js",
         "id": "wallet.transaction.assuranceLevel.high",
         "start": {
           "column": 33,
-<<<<<<< HEAD
-          "line": 119
-=======
-          "line": 89
->>>>>>> f378e438
+          "line": 124
         }
       }
     ],
