// @flow
import { observable, action, computed } from 'mobx';
import Store from './lib/Store';

export default class SidebarStore extends Store {

  CATEGORIES = {
    WALLETS: '/wallets',
    ADA_REDEMPTION: '/ada-redemption',
  };

  INITIAL_HIDE_SUB_MENU_DELAY = 4000;
  ACTION_HIDE_SUB_MENU_DELAY = 1000;

  @observable activeSidebarCategory: string = this.CATEGORIES.WALLETS;
  @observable isShowingSubMenus: bool = true;

  _hideSubMenuTimeout = null;

  setup() {
    const actions = this.actions.sidebar;
    actions.toggleSubMenus.listen(this._toggleSubMenus);
    actions.activateSidebarCategory.listen(this._onActivateSidebarCategory);
    actions.walletSelected.listen(this._onWalletSelected);
    this.actions.networkStatus.isSyncedAndReady.listen(() => {
      this._hideSubMenusAfterDelay(this.INITIAL_HIDE_SUB_MENU_DELAY);
    });
    this.registerReactions([
      this._syncSidebarRouteWithRouter,
    ]);
  }

  @computed get wallets(): Array<SidebarWalletType> {
    const { wallets, networkStatus } = this.stores;
    return wallets.all.map(w => ({
      id: w.id,
      title: w.name,
      info: `${w.amount} ${w.currency}`,
      isConnected: networkStatus.isConnected,
    }));
  }

  @action _toggleSubMenus = () => {
    this.isShowingSubMenus = !this.isShowingSubMenus;
    this._clearExistingHideSubMenuTimeout();
  };

  @action _hideSubMenus = () => {
    this.isShowingSubMenus = false;
    this._clearExistingHideSubMenuTimeout();
  };

  @action _onActivateSidebarCategory = (
      { category, showSubMenus }: { category: string, showSubMenus: boolean }
    ) => {
    this._clearExistingHideSubMenuTimeout();
    if (category !== this.activeSidebarCategory) {
      this.activeSidebarCategory = category;
      if (showSubMenus != null) this.isShowingSubMenus = showSubMenus;
      this.actions.router.goToRoute({ route: category });
    } else {
      // If no explicit preferred state is given -> toggle sub menus
      if (showSubMenus == null || this.isShowingSubMenus != showSubMenus) {
        this._toggleSubMenus();
      } else if (showSubMenus != null) {
        this.isShowingSubMenus = showSubMenus;
      }
    }
  };

  @action _hideSubMenusAfterDelay = (delay: number) => {
    this._clearExistingHideSubMenuTimeout();
    this._hideSubMenuTimeout = setTimeout(this._hideSubMenus, delay);
  };

  @action _onWalletSelected = ({ walletId }) => {
    this.stores.wallets.goToWalletRoute(walletId);
    this._hideSubMenusAfterDelay(this.ACTION_HIDE_SUB_MENU_DELAY);
  };

  @action _setCurrentCategory = (category: string) => {
    this.currentCategory = category;
  };

  _syncSidebarRouteWithRouter = () => {
    const route = this.stores.app.currentRoute;
    Object.keys(this.CATEGORIES).forEach((key) => {
      const category = this.CATEGORIES[key];
<<<<<<< HEAD
      if (route.indexOf(category) !== -1) this._setCurrentCategory(category);
=======
      if (route.indexOf(category) !== -1) this.activeSidebarCategory = category;
>>>>>>> 6fddc45e
    });
  };

  _clearExistingHideSubMenuTimeout() {
    if (this._hideSubMenuTimeout) clearTimeout(this._hideSubMenuTimeout);
  }

}

export type SidebarWalletType = {
  id: string,
  title: string,
  info: string,
  isConnected: bool,
};<|MERGE_RESOLUTION|>--- conflicted
+++ resolved
@@ -86,11 +86,7 @@
     const route = this.stores.app.currentRoute;
     Object.keys(this.CATEGORIES).forEach((key) => {
       const category = this.CATEGORIES[key];
-<<<<<<< HEAD
       if (route.indexOf(category) !== -1) this._setCurrentCategory(category);
-=======
-      if (route.indexOf(category) !== -1) this.activeSidebarCategory = category;
->>>>>>> 6fddc45e
     });
   };
 
