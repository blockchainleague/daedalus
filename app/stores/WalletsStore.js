// @flow
import { observable, computed, action } from 'mobx';
import Store from './lib/Store';
import { matchRoute } from '../lib/routing-helpers';
import CachedRequest from './lib/CachedRequest';
import Request from './lib/Request';
import environment from '../environment';

export default class WalletsStore extends Store {

  BASE_ROUTE = '/wallets';
  WALLET_REFRESH_INTERVAL = 5000;

  @observable walletsRequest = new CachedRequest(this.api, 'getWallets');
  @observable createWalletRequest = new Request(this.api, 'createWallet');
  @observable sendMoneyRequest = new Request(this.api, 'createTransaction');
  @observable getWalletRecoveryPhraseRequest = new Request(this.api, 'getWalletRecoveryPhrase');
<<<<<<< HEAD
  // DIALOGUES
  @observable isAddWalletDialogOpen = false;
  @observable isCreateWalletDialogOpen = false;
  @observable isWalletImportDialogOpen = false;
=======
  @observable restoreRequest = new Request(this.api, 'restoreWallet');
  // DIALOGUES
  @observable isAddWalletDialogOpen = false;
  @observable isCreateWalletDialogOpen = false;
  @observable isWalletRestoreDialogOpen = false;
>>>>>>> 198822ba

  _newWalletDetails = null;

  constructor(...args) {
    super(...args);
    this.actions.createPersonalWallet.listen(this._createPersonalWallet);
    this.actions.sendMoney.listen(this._sendMoney);
    this.actions.toggleAddWallet.listen(this._toggleAddWallet);
    this.actions.toggleCreateWalletDialog.listen(this._toggleCreateWalletDialog);
<<<<<<< HEAD
    this.actions.toggleWalletImport.listen(this._toggleWalletImport);
    this.actions.finishWalletBackup.listen(this._finishWalletCreation);
=======
    this.actions.toggleWalletRestore.listen(this._toggleWalletRestore);
    this.actions.finishWalletBackup.listen(this._finishWalletCreation);
    this.actions.restoreWallet.listen(this._restoreWallet);
>>>>>>> 198822ba
    if (environment.CARDANO_API) {
      setInterval(this._refreshWalletsData, this.WALLET_REFRESH_INTERVAL);
    }
  }

  _createPersonalWallet = async (params) => {
    this._newWalletDetails = params;
    try {
      const recoveryPhrase = await this.getWalletRecoveryPhraseRequest.execute();
      this.actions.initiateWalletBackup({ recoveryPhrase });
    } catch(error) {
      throw error;
    }
  };

  _finishWalletCreation = async () => {
    this._newWalletDetails.mnemonic = this.stores.walletBackup.recoveryPhrase.join(' ');
    const wallet = await this.createWalletRequest.execute(this._newWalletDetails);
    await this.walletsRequest.patch(result => { result.push(wallet); });
  };

  _sendMoney = async (transactionDetails) => {
    const wallet = this.active;
    await this.sendMoneyRequest.execute({
      ...transactionDetails,
      walletId: wallet.id,
      amount: parseFloat(transactionDetails.amount),
      sender: wallet.address,
      currency: wallet.currency,
    });
    this._refreshWalletsData();
    this.actions.goToRoute({ route: this.getWalletRoute(wallet.id) });
  };

  @computed get all() {
    return this.walletsRequest.execute(this.stores.user.active.id).result || [];
  }

  @computed get active() {
    const currentRoute = this.stores.router.location.pathname;
    const match = matchRoute(`${this.BASE_ROUTE}/:id(*page)`, currentRoute);
    if (match) return this.all.find(w => w.id === match.id) || null;
    return null;
  }

  getWalletRoute(walletId: ?string, screen = 'home') {
    return `${this.BASE_ROUTE}/${walletId}/${screen}`;
  }

  isValidAddress(address: string) {
    return this.api.isValidAddress('ADA', address);
  }

  _refreshWalletsData = () => {
    if (this.stores.networkStatus.isCardanoConnected) {
      this.walletsRequest.invalidate({ immediately: true });
      this.stores.transactions.searchRequest.invalidate({ immediately: true });
    }
  };

  @action _toggleAddWallet = () => {
    this.isAddWalletDialogOpen = !this.isAddWalletDialogOpen;
  };

  @action _toggleCreateWalletDialog = () => {
    if (!this.isCreateWalletDialogOpen) {
      this.isAddWalletDialogOpen = false;
      this.isCreateWalletDialogOpen = true;
    } else {
      this.isCreateWalletDialogOpen = false;
    }
  };

<<<<<<< HEAD
  @action _toggleWalletImport = () => {
    if (!this.isWalletImportDialogOpen) {
      this.isAddWalletDialogOpen = false;
      this.isWalletImportDialogOpen = true;
    } else {
      this.isWalletImportDialogOpen = false;
=======
  @action _toggleWalletRestore = () => {
    if (!this.isWalletRestoreDialogOpen) {
      this.isAddWalletDialogOpen = false;
      this.isWalletRestoreDialogOpen = true;
    } else {
      this.isWalletRestoreDialogOpen = false;
    }
  };

  @action _restoreWallet = async (params) => {
    try {
      const walletRestoreResponse = await this.restoreRequest.execute(params);
      walletRestoreResponse && this._toggleWalletRestore();
      this._refreshWalletsData();
    } catch(error) {
      throw error;
>>>>>>> 198822ba
    }
  };

}<|MERGE_RESOLUTION|>--- conflicted
+++ resolved
@@ -15,18 +15,11 @@
   @observable createWalletRequest = new Request(this.api, 'createWallet');
   @observable sendMoneyRequest = new Request(this.api, 'createTransaction');
   @observable getWalletRecoveryPhraseRequest = new Request(this.api, 'getWalletRecoveryPhrase');
-<<<<<<< HEAD
-  // DIALOGUES
-  @observable isAddWalletDialogOpen = false;
-  @observable isCreateWalletDialogOpen = false;
-  @observable isWalletImportDialogOpen = false;
-=======
   @observable restoreRequest = new Request(this.api, 'restoreWallet');
   // DIALOGUES
   @observable isAddWalletDialogOpen = false;
   @observable isCreateWalletDialogOpen = false;
   @observable isWalletRestoreDialogOpen = false;
->>>>>>> 198822ba
 
   _newWalletDetails = null;
 
@@ -36,14 +29,9 @@
     this.actions.sendMoney.listen(this._sendMoney);
     this.actions.toggleAddWallet.listen(this._toggleAddWallet);
     this.actions.toggleCreateWalletDialog.listen(this._toggleCreateWalletDialog);
-<<<<<<< HEAD
-    this.actions.toggleWalletImport.listen(this._toggleWalletImport);
-    this.actions.finishWalletBackup.listen(this._finishWalletCreation);
-=======
     this.actions.toggleWalletRestore.listen(this._toggleWalletRestore);
     this.actions.finishWalletBackup.listen(this._finishWalletCreation);
     this.actions.restoreWallet.listen(this._restoreWallet);
->>>>>>> 198822ba
     if (environment.CARDANO_API) {
       setInterval(this._refreshWalletsData, this.WALLET_REFRESH_INTERVAL);
     }
@@ -117,14 +105,6 @@
     }
   };
 
-<<<<<<< HEAD
-  @action _toggleWalletImport = () => {
-    if (!this.isWalletImportDialogOpen) {
-      this.isAddWalletDialogOpen = false;
-      this.isWalletImportDialogOpen = true;
-    } else {
-      this.isWalletImportDialogOpen = false;
-=======
   @action _toggleWalletRestore = () => {
     if (!this.isWalletRestoreDialogOpen) {
       this.isAddWalletDialogOpen = false;
@@ -141,7 +121,6 @@
       this._refreshWalletsData();
     } catch(error) {
       throw error;
->>>>>>> 198822ba
     }
   };
 
