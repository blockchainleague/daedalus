--- conflicted
+++ resolved
@@ -76,10 +76,6 @@
     return this.walletsCache;
   }
 
-  @computed get first() {
-    return this.all[0];
-  }
-
   @computed get activeWalletRoute() {
     if (!this.active) return null;
     return this.getWalletRoute(this.active);
@@ -97,17 +93,12 @@
     return this.api.isValidAddress('ADA', address);
   }
 
-<<<<<<< HEAD
-  refreshWalletsData = () => {
-    if (this.stores.networkStatus.isConnected) {
-=======
   isValidMnemonic(mnemonic: string) {
     return this.api.isValidMnemonic(mnemonic);
   }
 
   @action refreshWalletsData = () => {
     if (this.stores.networkStatus.isCardanoConnected) {
->>>>>>> a19f59a6
       this.walletsRequest.invalidate({ immediately: true });
       this.walletsCache.replace(this.walletsRequest.execute().result || []);
       const walletIds = this.walletsCache.map((wallet: Wallet) => wallet.id);
