--- conflicted
+++ resolved
@@ -36,20 +36,7 @@
   @observable restoreRequest: Request<RestoreWalletResponse> = new Request(this.api.restoreWallet);
   /* eslint-enable max-len */
 
-<<<<<<< HEAD
-  _newWalletDetails: { name: string, currency: string, mnemonic: string, } = {
-=======
-  // DIALOGUES
-  @observable isAddWalletDialogOpen = false;
-  @observable isCreateWalletDialogOpen = false;
-  @observable isWalletRestoreDialogOpen = false;
-  @observable isWalletKeyImportDialogOpen = false;
-  @observable isWalletAddressCopyNotificationVisible = false;
-
-  _hideWalletAddressCopyNotificationTimeout = false;
-
   _newWalletDetails: { name: string, currency: string, mnemonic: string, password: ?string, } = {
->>>>>>> f378e438
     name: '',
     currency: '',
     mnemonic: '',
