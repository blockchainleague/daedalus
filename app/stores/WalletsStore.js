--- conflicted
+++ resolved
@@ -12,12 +12,9 @@
   BASE_ROUTE = '/wallets';
   WALLET_REFRESH_INTERVAL = 5000;
 
-<<<<<<< HEAD
   @observable walletsCache : Array<Wallet> = [];
 
-=======
   @observable active = null;
->>>>>>> b9989d3e
   @observable walletsRequest = new CachedRequest(this.api, 'getWallets');
   @observable createWalletRequest = new Request(this.api, 'createWallet');
   @observable sendMoneyRequest = new Request(this.api, 'createTransaction');
@@ -79,13 +76,6 @@
     return this.walletsCache;
   }
 
-<<<<<<< HEAD
-  @computed get active() {
-    const currentRoute = this.stores.router.location.pathname;
-    const match = matchRoute(`${this.BASE_ROUTE}/:id(*page)`, currentRoute);
-    if (match) return this.walletsCache.find(w => w.id === match.id) || null;
-    return null;
-=======
   @computed get activeWalletRoute() {
     if (!this.active) return null;
     return this.getWalletRoute(this.active);
@@ -93,7 +83,6 @@
 
   @computed get hasAnyLoaded() {
     return this.all.length > 0;
->>>>>>> b9989d3e
   }
 
   getWalletRoute(walletId: ?string, screen = 'home') {
@@ -104,15 +93,11 @@
     return this.api.isValidAddress('ADA', address);
   }
 
-<<<<<<< HEAD
-  @action _refreshWalletsData = () => {
-=======
   isValidMnemonic(mnemonic: string) {
     return this.api.isValidMnemonic(mnemonic);
   }
 
-  refreshWalletsData = () => {
->>>>>>> b9989d3e
+  @action refreshWalletsData = () => {
     if (this.stores.networkStatus.isCardanoConnected) {
       this.walletsRequest.invalidate({ immediately: true });
       this.walletsCache.replace(this.walletsRequest.execute().result || []);
