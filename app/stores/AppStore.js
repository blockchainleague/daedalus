// @flow
import { observable, computed } from 'mobx';
<<<<<<< HEAD
import { ipcRenderer } from 'electron';
=======
import moment from 'moment';
>>>>>>> 576c21bc
import Store from './lib/Store';
import Request from './lib/LocalizedRequest';
import globalMessages from '../i18n/global-messages';
import LocalizableError from '../i18n/LocalizableError';
import { ROUTES } from '../Routes';
import { buildRoute } from '../lib/routing-helpers';

export default class AppStore extends Store {

  LANGUAGE_OPTIONS = [
    { value: 'en-US', label: globalMessages.languageEnglish },
    { value: 'ja-JP', label: globalMessages.languageJapanese },
    // { value: 'zh-CN', label: globalMessages.languageChinese },
    // { value: 'ko-KR', label: globalMessages.languageKorean },
    // { value: 'de-DE', label: globalMessages.languageGerman },
    // { value: 'hr-HR', label: globalMessages.languageCroatian },
  ];

  /* eslint-disable max-len */
  @observable getProfileLocaleRequest: Request<string> = new Request(this.api.getUserLocale);
  @observable setProfileLocaleRequest: Request<string> = new Request(this.api.setUserLocale);
  @observable getTermsOfUseAcceptanceRequest: Request<string> = new Request(this.api.getTermsOfUseAcceptance);
  @observable setTermsOfUseAcceptanceRequest: Request<string> = new Request(this.api.setTermsOfUseAcceptance);
  @observable getSendLogsChoiceRequest: Request<boolean> = new Request(this.api.getSendLogsChoice);
  @observable setSendLogsChoiceRequest: Request = new Request(this.api.setSendLogsChoice);
  @observable error: ?LocalizableError = null;
  /* eslint-enable max-len */

  setup() {
    this.actions.router.goToRoute.listen(this._updateRouteLocation);
    this.actions.profile.updateLocale.listen(this._updateLocale);
    this.actions.profile.setSendLogsChoice.listen(this._setSendLogsChoice);
    this.actions.profile.acceptTermsOfUse.listen(this._acceptTermsOfUse);
    this.registerReactions([
<<<<<<< HEAD
=======
      this._updateMomentJsLocaleAfterLocaleChange,
      this._redirectToMainUiAfterLocaleIsSet,
>>>>>>> 576c21bc
      this._redirectToLanguageSelectionIfNoLocaleSet,
      this._redirectToTermsOfUseScreenIfTermsNotAccepted,
      this._redirectToSendLogsChoiceScreenIfSendLogsChoiceNotSet,
      this._redirectToMainUiAfterSetSendLogsChoice,
      this._redirectToLoadingScreenWhenDisconnected,
    ]);
    this._getTermsOfUseAcceptance();
    this._sendLogsChoiceToMainProcess();
  }

  @computed get currentRoute(): string {
    return this.stores.router.location.pathname;
  }

  @computed get currentLocale(): string {
    const { result } = this.getProfileLocaleRequest.execute();
    if (this.isCurrentLocaleSet) return result;
    return 'en-US'; // default
  }

  @computed get hasLoadedCurrentLocale(): boolean {
    return (
      this.getProfileLocaleRequest.wasExecuted && this.getProfileLocaleRequest.result !== null
    );
  }

  @computed get isCurrentLocaleSet(): boolean {
    return (this.getProfileLocaleRequest.result != null && this.getProfileLocaleRequest.result !== '');
  }

  @computed get termsOfUse(): string {
    const localizedTermsOfUse = require(`../i18n/locales/terms-of-use/${this.currentLocale}.md`); // eslint-disable-line
    return localizedTermsOfUse;
  }

  @computed get hasLoadedTermsOfUseAcceptance(): boolean {
    return (
      this.getTermsOfUseAcceptanceRequest.wasExecuted &&
      this.getTermsOfUseAcceptanceRequest.result !== null
    );
  }

  @computed get areTermsOfUseAccepted(): boolean {
    return this.getTermsOfUseAcceptanceRequest.result === true;
  }

  @computed get isSendLogsChoiceSet(): boolean {
    return this.getSendLogsChoiceRequest.result !== null;
  }

  @computed get hasLoadedSendLogsChoice(): boolean {
    return this.getSendLogsChoiceRequest.wasExecuted;
  }

  _updateRouteLocation = (options: { route: string, params: ?Object }) => {
    const routePath = buildRoute(options.route, options.params);
    const currentRoute = this.stores.router.location.pathname;
    if (currentRoute !== routePath) this.stores.router.push(routePath);
  };

  _updateLocale = async ({ locale }: { locale: string }) => {
    await this.setProfileLocaleRequest.execute(locale);
    await this.getProfileLocaleRequest.execute();
  };

  _acceptTermsOfUse = async () => {
    await this.setTermsOfUseAcceptanceRequest.execute();
    await this.getTermsOfUseAcceptanceRequest.execute();
  };

  _getTermsOfUseAcceptance = () => {
    this.getTermsOfUseAcceptanceRequest.execute();
  };

<<<<<<< HEAD
  _getSendLogsChoice = async () => await this.getSendLogsChoiceRequest.execute().promise;

  _setSendLogsChoice = async ({ sendLogs }: { sendLogs: boolean }) => {
    await this.setSendLogsChoiceRequest.execute(sendLogs).promise;
    await this._sendLogsChoiceToMainProcess();
  };

  _sendLogsChoiceToMainProcess = async () => {
    const choice = await this._getSendLogsChoice();
    ipcRenderer.send('send-logs-choice', choice);
=======
  _updateMomentJsLocaleAfterLocaleChange = () => {
    moment.locale(this.currentLocale);
>>>>>>> 576c21bc
  };

  _redirectToLanguageSelectionIfNoLocaleSet = () => {
    const { isConnected } = this.stores.networkStatus;
    if (isConnected && this.hasLoadedCurrentLocale && !this.isCurrentLocaleSet) {
      this.actions.router.goToRoute.trigger({ route: ROUTES.PROFILE.LANGUAGE_SELECTION });
    }
  };

  _redirectToTermsOfUseScreenIfTermsNotAccepted = () => {
    const { isConnected } = this.stores.networkStatus;
    if (isConnected && this.isCurrentLocaleSet &&
      this.hasLoadedTermsOfUseAcceptance && !this.areTermsOfUseAccepted) {
      this.actions.router.goToRoute.trigger({ route: ROUTES.PROFILE.TERMS_OF_USE });
    }
  };

  _redirectToSendLogsChoiceScreenIfSendLogsChoiceNotSet = () => {
    const { isConnected } = this.stores.networkStatus;
    if (isConnected && this.isCurrentLocaleSet && this.areTermsOfUseAccepted &&
      this.hasLoadedSendLogsChoice && !this.isSendLogsChoiceSet) {
      this.actions.router.goToRoute.trigger({ route: ROUTES.PROFILE.SEND_LOGS });
    }
  };

  _isOnSendLogsChoicePage = () => this.currentRoute === ROUTES.PROFILE.SEND_LOGS;

  _redirectToMainUiAfterSetSendLogsChoice = () => {
    if (this.isSendLogsChoiceSet && this._isOnSendLogsChoicePage()) {
      this._redirectToRoot();
    }
  };

  _redirectToLoadingScreenWhenDisconnected = () => {
    if (!this.stores.networkStatus.isConnected) {
      this._redirectToRoot();
    }
  };

  _redirectToRoot = () => {
    this.actions.router.goToRoute.trigger({ route: ROUTES.ROOT });
  };

}<|MERGE_RESOLUTION|>--- conflicted
+++ resolved
@@ -1,10 +1,7 @@
 // @flow
 import { observable, computed } from 'mobx';
-<<<<<<< HEAD
 import { ipcRenderer } from 'electron';
-=======
 import moment from 'moment';
->>>>>>> 576c21bc
 import Store from './lib/Store';
 import Request from './lib/LocalizedRequest';
 import globalMessages from '../i18n/global-messages';
@@ -39,11 +36,7 @@
     this.actions.profile.setSendLogsChoice.listen(this._setSendLogsChoice);
     this.actions.profile.acceptTermsOfUse.listen(this._acceptTermsOfUse);
     this.registerReactions([
-<<<<<<< HEAD
-=======
       this._updateMomentJsLocaleAfterLocaleChange,
-      this._redirectToMainUiAfterLocaleIsSet,
->>>>>>> 576c21bc
       this._redirectToLanguageSelectionIfNoLocaleSet,
       this._redirectToTermsOfUseScreenIfTermsNotAccepted,
       this._redirectToSendLogsChoiceScreenIfSendLogsChoiceNotSet,
@@ -109,6 +102,10 @@
     await this.getProfileLocaleRequest.execute();
   };
 
+  _updateMomentJsLocaleAfterLocaleChange = () => {
+    moment.locale(this.currentLocale);
+  };
+
   _acceptTermsOfUse = async () => {
     await this.setTermsOfUseAcceptanceRequest.execute();
     await this.getTermsOfUseAcceptanceRequest.execute();
@@ -118,7 +115,6 @@
     this.getTermsOfUseAcceptanceRequest.execute();
   };
 
-<<<<<<< HEAD
   _getSendLogsChoice = async () => await this.getSendLogsChoiceRequest.execute().promise;
 
   _setSendLogsChoice = async ({ sendLogs }: { sendLogs: boolean }) => {
@@ -129,10 +125,6 @@
   _sendLogsChoiceToMainProcess = async () => {
     const choice = await this._getSendLogsChoice();
     ipcRenderer.send('send-logs-choice', choice);
-=======
-  _updateMomentJsLocaleAfterLocaleChange = () => {
-    moment.locale(this.currentLocale);
->>>>>>> 576c21bc
   };
 
   _redirectToLanguageSelectionIfNoLocaleSet = () => {
