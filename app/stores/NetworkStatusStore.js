// @flow
import { observable, action, computed } from 'mobx';
import Store from './lib/Store';
import Request from './lib/Request';

export default class NetworkStatusStore extends Store {

  @observable isConnected = false;
  @observable hasBeenConnected = false;
  @observable localDifficulty = 0;
  @observable networkDifficulty = 0;
  @observable isLoadingWallets = true;
  @observable networkDifficultyRequest = new Request(this.api, 'getSyncProgress');
  @observable _localDifficultyStartedWith = null;

  setup() {
    this.registerReactions([
      this._redirectToWalletAfterSync,
      this._redirectToLoadingWhenDisconnected,
    ]);
    this._listenToServerStatusNotifications();
  }

  @computed get isConnecting(): bool {
    return !this.isConnected;
  }

  @computed get syncPercentage(): number {
    if (this.networkDifficulty > 0 && this._localDifficultyStartedWith !== null) {
      const relativeLocal = this.localDifficulty - this._localDifficultyStartedWith;
      const relativeNetwork = this.networkDifficulty - this._localDifficultyStartedWith;
      // In case node is in sync after first local difficulty messages
      // local and network difficulty will be the same (0)
      console.log('networkDifficulty', this.networkDifficulty);
      console.log('localDifficulty', this.localDifficulty);
      console.log('relativeLocal', relativeLocal);
      console.log('relativeNetwork', relativeNetwork);

      if (relativeLocal === relativeNetwork) return 100;
      return relativeLocal / relativeNetwork * 100;
    }
    return 0;
  }

  @computed get isSyncing(): bool {
    return !this.isConnecting && this.networkDifficulty > 0 && !this.isSynced;
  }

  @computed get isSynced(): bool {
    return !this.isConnecting && this.syncPercentage >= 100;
  }

  @action _setInitialDifficulty = async () => {
    const initialDifficulty = await this.networkDifficultyRequest.execute();
    this._localDifficultyStartedWith = initialDifficulty.localDifficulty;
    this.localDifficulty = initialDifficulty.localDifficulty;
    this.networkDifficulty = initialDifficulty.networkDifficulty;
    console.log('INITIAL', initialDifficulty);
  };

  @action _listenToServerStatusNotifications() {
    this.api.notify((message) => {
      if (message === 'ConnectionClosed') {
        this.isConnected = false;
        return;
      }
      switch (message.tag) {
        case 'ConnectionOpened':
          this._setInitialDifficulty();
          this.isConnected = true;
          break;
        case 'NetworkDifficultyChanged':
          this.networkDifficulty = message.contents.getChainDifficulty;
          this.isConnected = true;
          this.hasBeenConnected = true;
          break;
        case 'LocalDifficultyChanged':
          const difficulty = message.contents.getChainDifficulty;
          this.localDifficulty = difficulty;
          // if (this._localDifficultyStartedWith === null) {
          //   this._localDifficultyStartedWith = difficulty;
          // }
          break;
        case 'ConnectionClosedReconnecting':
          this.isConnected = false;
          break;
        default:
          console.log('Unknown server notification received:', message);
      }
    });
  }

  _redirectToWalletAfterSync = () => {
    const { app, wallets } = this.stores;
    if (this.isConnected && this.isSynced && wallets.hasLoadedWallets && app.currentRoute === '/') {
      this.isLoadingWallets = false;
      if (wallets.first) {
        this.actions.router.goToRoute({ route: wallets.getWalletRoute(wallets.first.id) });
      } else {
        this.actions.router.goToRoute({ route: '/no-wallets' });
      }
    }
  };

  _redirectToLoadingWhenDisconnected = () => {
    if (!this.isConnected) {
<<<<<<< HEAD
      this.actions.router.goToRoute({ route: '/' });
=======
      this._localDifficultyStartedWith = null;
      this._setInitialDifficulty();
      this.actions.goToRoute({ route: '/' });
>>>>>>> 5a37fe9d
    }
  };

}<|MERGE_RESOLUTION|>--- conflicted
+++ resolved
@@ -95,22 +95,18 @@
     if (this.isConnected && this.isSynced && wallets.hasLoadedWallets && app.currentRoute === '/') {
       this.isLoadingWallets = false;
       if (wallets.first) {
-        this.actions.router.goToRoute({ route: wallets.getWalletRoute(wallets.first.id) });
+        this.actions.goToRoute({ route: wallets.getWalletRoute(wallets.first.id) });
       } else {
-        this.actions.router.goToRoute({ route: '/no-wallets' });
+        this.actions.goToRoute({ route: '/no-wallets' });
       }
     }
   };
 
   _redirectToLoadingWhenDisconnected = () => {
     if (!this.isConnected) {
-<<<<<<< HEAD
-      this.actions.router.goToRoute({ route: '/' });
-=======
       this._localDifficultyStartedWith = null;
       this._setInitialDifficulty();
       this.actions.goToRoute({ route: '/' });
->>>>>>> 5a37fe9d
     }
   };
 
