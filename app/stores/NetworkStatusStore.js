// @flow
import { observable, action, computed, runInAction } from 'mobx';
import Store from './lib/Store';
import Request from './lib/Request';

// To avoid slow reconnecting on store reset, we cache the most important props
let cachedDifficulties = null;

export default class NetworkStatusStore extends Store {

  @observable isConnected = false;
  @observable hasBeenConnected = false;
  @observable localDifficulty = 0;
  @observable networkDifficulty = 0;
  @observable isLoadingWallets = true;
  @observable networkDifficultyRequest = new Request(this.api, 'getSyncProgress');
  @observable _localDifficultyStartedWith = null;

  @action initialize() {
    super.initialize();
    if (cachedDifficulties !== null) Object.assign(this, cachedDifficulties);
  }

  setup() {
    this.registerReactions([
      this._redirectToWalletAfterSync,
      this._redirectToLoadingWhenDisconnected,
    ]);
    this._listenToServerStatusNotifications();
  }

  teardown() {
    super.teardown();
    cachedDifficulties = {
      isConnected: this.isConnected,
      hasBeenConnected: this.hasBeenConnected,
      localDifficulty: this.localDifficulty,
      networkDifficulty: this.networkDifficulty,
      isLoadingWallets: true,
    };
  }

  @computed get isConnecting(): bool {
    return !this.isConnected;
  }

  @computed get relativeSyncPercentage(): number {
    if (this.networkDifficulty > 0 && this._localDifficultyStartedWith !== null) {
      const relativeLocal = this.localDifficulty - this._localDifficultyStartedWith;
      const relativeNetwork = this.networkDifficulty - this._localDifficultyStartedWith;
      // In case node is in sync after first local difficulty messages
      // local and network difficulty will be the same (0)
      console.debug('Network difficulty: ', this.networkDifficulty);
      console.debug('Local difficulty: ', this.localDifficulty);
      console.debug('Relative local difficulty: ', relativeLocal);
      console.debug('Relative network difficulty: ', relativeNetwork);

      if (relativeLocal >= relativeNetwork) return 100;
      return relativeLocal / relativeNetwork * 100;
    }
    return 0;
  }

  @computed get syncPercentage(): number {
    if (this.networkDifficulty > 0) {
      if (this.localDifficulty >= this.networkDifficulty) return 100;
      return this.localDifficulty / this.networkDifficulty * 100;
    }
    return 0;
  }

  @computed get isSyncing(): bool {
    return !this.isConnecting && this.networkDifficulty > 0 && !this.isSynced;
  }

  @computed get isSynced(): bool {
    return !this.isConnecting && this.syncPercentage >= 100;
  }

  @action _setInitialDifficulty = async () => {
    this._localDifficultyStartedWith = null;
    const initialDifficulty = await this.networkDifficultyRequest.execute().promise;
    if (initialDifficulty) {
      runInAction('set initial difficulty', () => {
        this._localDifficultyStartedWith = initialDifficulty.localDifficulty;
        this.localDifficulty = initialDifficulty.localDifficulty;
        this.networkDifficulty = initialDifficulty.networkDifficulty;
        console.debug('Initial difficulty: ', initialDifficulty);
      });
    }
  };

  _listenToServerStatusNotifications() {
    this.api.notify(action((message) => {
      if (message === 'ConnectionClosed') {
        this.isConnected = false;
        return;
      }
      switch (message.tag) {
        case 'ConnectionOpened':
          this._setInitialDifficulty();
          this.isConnected = true;
          break;
        case 'NetworkDifficultyChanged':
          this.networkDifficulty = message.contents.getChainDifficulty;
          this.isConnected = true;
          this.hasBeenConnected = true;
          break;
        case 'LocalDifficultyChanged':
          this.localDifficulty = message.contents.getChainDifficulty;
          break;
        case 'ConnectionClosedReconnecting':
          this.isConnected = false;
          break;
        default:
          console.log('Unknown server notification received:', message);
      }
    }));
  }

  _redirectToWalletAfterSync = () => {
    const { app, wallets } = this.stores;
<<<<<<< HEAD
    // TODO: introduce smarter way to bootsrap initial screens
    if (this.isConnected && this.isSynced && wallets.hasLoadedWallets && app.isCurrentLocaleSet && app.currentRoute === '/') {
      this.isLoadingWallets = false;
=======
    if (this.isConnected && this.isSynced && wallets.hasLoadedWallets && app.currentRoute === '/') {
      runInAction(() => { this.isLoadingWallets = false; });
>>>>>>> 414ad29e
      if (wallets.first) {
        this.actions.router.goToRoute({ route: wallets.getWalletRoute(wallets.first.id) });
      } else {
        this.actions.router.goToRoute({ route: '/no-wallets' });
      }
      this.actions.networkStatus.isSyncedAndReady();
    }
  };

  _redirectToLoadingWhenDisconnected = () => {
    if (!this.isConnected) {
      this._setInitialDifficulty();
      if (this.stores.app.isCurrentLocaleSet) {
        this.actions.router.goToRoute({ route: '/' });
      }
    }
  };

}<|MERGE_RESOLUTION|>--- conflicted
+++ resolved
@@ -120,14 +120,9 @@
 
   _redirectToWalletAfterSync = () => {
     const { app, wallets } = this.stores;
-<<<<<<< HEAD
     // TODO: introduce smarter way to bootsrap initial screens
     if (this.isConnected && this.isSynced && wallets.hasLoadedWallets && app.isCurrentLocaleSet && app.currentRoute === '/') {
-      this.isLoadingWallets = false;
-=======
-    if (this.isConnected && this.isSynced && wallets.hasLoadedWallets && app.currentRoute === '/') {
       runInAction(() => { this.isLoadingWallets = false; });
->>>>>>> 414ad29e
       if (wallets.first) {
         this.actions.router.goToRoute({ route: wallets.getWalletRoute(wallets.first.id) });
       } else {
