// @flow
import { observable, action } from 'mobx';
import AppStore from './AppStore';
import SettingsStore from './SettingsStore';
import WalletsStore from './WalletsStore';
import TransactionsStore from './TransactionsStore';
import SidebarStore from './SidebarStore';
import WindowStore from './WindowStore';
import WalletBackupStore from './WalletBackupStore';
import NetworkStatusStore from './NetworkStatusStore';
import AdaRedemptionStore from './AdaRedemptionStore';
import NodeUpdateStore from './NodeUpdateStore';
<<<<<<< HEAD
import WalletSettingsStore from './WalletSettingsStore';
=======
import UiDialogsStore from './UiDialogsStore';
>>>>>>> c125e50a

const storeClasses = {
  app: AppStore,
  settings: SettingsStore,
  wallets: WalletsStore,
  transactions: TransactionsStore,
  sidebar: SidebarStore,
  window: WindowStore,
  walletBackup: WalletBackupStore,
  networkStatus: NetworkStatusStore,
  adaRedemption: AdaRedemptionStore,
  nodeUpdate: NodeUpdateStore,
<<<<<<< HEAD
  walletSettings: WalletSettingsStore,
=======
  uiDialogs: UiDialogsStore,
>>>>>>> c125e50a
};

// Constant that does never change during lifetime
const stores = observable({
  router: null,
  app: null,
  settings: null,
  wallets: null,
  transactions: null,
  sidebar: null,
  window: null,
  walletBackup: null,
  networkStatus: null,
  adaRedemption: null,
  nodeUpdate: null,
<<<<<<< HEAD
  walletSettings: null,
=======
  uiDialogs: null,
>>>>>>> c125e50a
});

// Set up and return the stores for this app -> also used to reset all stores to defaults
export default action((api, actions, router): storesType => {
  // Assign mobx-react-router only once
  if (stores.router == null) stores.router = router;
  // All other stores have our lifecycle
  const storeNames = Object.keys(storeClasses);
  storeNames.forEach(name => { if (stores[name]) stores[name].teardown(); });
  storeNames.forEach(name => { stores[name] = new storeClasses[name](stores, api, actions); });
  storeNames.forEach(name => { if (stores[name]) stores[name].initialize(); });
  return stores;
});

export type storesType = {
  app: AppStore,
  settings: SettingsStore,
  wallets: WalletsStore,
  transactions: TransactionsStore,
  sidebar: SidebarStore,
  window: WindowStore,
  walletBackup: WalletBackupStore,
  networkStatus: NetworkStatusStore,
  adaRedemption: AdaRedemptionStore,
  nodeUpdate: NodeUpdateStore,
<<<<<<< HEAD
  walletSettings: WalletSettingsStore,
=======
  uiDialogs: UiDialogsStore,
>>>>>>> c125e50a
};<|MERGE_RESOLUTION|>--- conflicted
+++ resolved
@@ -10,11 +10,8 @@
 import NetworkStatusStore from './NetworkStatusStore';
 import AdaRedemptionStore from './AdaRedemptionStore';
 import NodeUpdateStore from './NodeUpdateStore';
-<<<<<<< HEAD
 import WalletSettingsStore from './WalletSettingsStore';
-=======
 import UiDialogsStore from './UiDialogsStore';
->>>>>>> c125e50a
 
 const storeClasses = {
   app: AppStore,
@@ -27,11 +24,8 @@
   networkStatus: NetworkStatusStore,
   adaRedemption: AdaRedemptionStore,
   nodeUpdate: NodeUpdateStore,
-<<<<<<< HEAD
   walletSettings: WalletSettingsStore,
-=======
   uiDialogs: UiDialogsStore,
->>>>>>> c125e50a
 };
 
 // Constant that does never change during lifetime
@@ -47,11 +41,8 @@
   networkStatus: null,
   adaRedemption: null,
   nodeUpdate: null,
-<<<<<<< HEAD
   walletSettings: null,
-=======
   uiDialogs: null,
->>>>>>> c125e50a
 });
 
 // Set up and return the stores for this app -> also used to reset all stores to defaults
@@ -77,9 +68,6 @@
   networkStatus: NetworkStatusStore,
   adaRedemption: AdaRedemptionStore,
   nodeUpdate: NodeUpdateStore,
-<<<<<<< HEAD
   walletSettings: WalletSettingsStore,
-=======
   uiDialogs: UiDialogsStore,
->>>>>>> c125e50a
 };