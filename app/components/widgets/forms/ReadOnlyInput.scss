.component {
  margin-bottom: 32px;
  position: relative;

  :global {
<<<<<<< HEAD
    .SimpleFormField_root {
      & > label {
        color: var(--theme-input-label-color);
      }
=======
    .SimpleFormField_label {
      color: $theme-label-color !important;
>>>>>>> c8f2caec
    }

    .SimpleInput_disabled {
      & .SimpleInput_input {
        background-color: var(--theme-input-background-color);
        border-color: var(--theme-input-border-color);
        color: var(--theme-input-text-color) !important;
      }
    }
  }

  .button {
    bottom: 13px;
    color: var(--theme-label-button-color);
    cursor: pointer;
    font-family: var(--font-light);
    font-size: 16px;
    line-height: 1.38;
    opacity: 0.5;
    position: absolute;
    right: 22px;
    text-transform: lowercase;
    &:hover {
      opacity: 1;
    }
  }
}<|MERGE_RESOLUTION|>--- conflicted
+++ resolved
@@ -3,15 +3,10 @@
   position: relative;
 
   :global {
-<<<<<<< HEAD
     .SimpleFormField_root {
-      & > label {
+      .SimpleFormField_label {
         color: var(--theme-input-label-color);
       }
-=======
-    .SimpleFormField_label {
-      color: $theme-label-color !important;
->>>>>>> c8f2caec
     }
 
     .SimpleInput_disabled {
