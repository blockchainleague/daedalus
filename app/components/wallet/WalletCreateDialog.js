// @flow
import React, { Component } from 'react';
import { observer } from 'mobx-react';
import classnames from 'classnames';
import Dialog from 'react-toolbox/lib/dialog/Dialog';
import Input from 'react-toolbox/lib/input/Input';
import { defineMessages, intlShape } from 'react-intl';
import ReactToolboxMobxForm from '../../lib/ReactToolboxMobxForm';
import Dropup from '../widgets/forms/Dropup';
import DialogCloseButton from '../widgets/DialogCloseButton';
import Switch from '../widgets/Switch';
import { isValidWalletName, isValidCurrency, isValidWalletPassword, isValidRepeatPassword } from '../../lib/validations';
import globalMessages from '../../i18n/global-messages';
import styles from './WalletCreateDialog.scss';

const messages = defineMessages({
  dialogTitle: {
    id: 'wallet.create.dialog.title',
    defaultMessage: '!!!Create a new wallet',
    description: 'Title "Create a new wallet" in the wallet create form.'
  },
  walletName: {
    id: 'wallet.create.dialog.name.label',
    defaultMessage: '!!!Wallet Name',
    description: 'Label for the "Wallet Name" text input in the wallet create form.'
  },
  walletNameHint: {
    id: 'wallet.create.dialog.walletNameHint',
    defaultMessage: '!!!e.g: Shopping Wallet',
    description: 'Hint for the "Wallet Name" text input in the wallet create form.'
  },
  currencyLabel: {
    id: 'wallet.create.dialog.currency.label',
    defaultMessage: '!!!Currency',
    description: 'Label for the "Currency" dropdown in the wallet create form.'
  },
  invalidCurrency: {
    id: 'wallet.create.dialog.errors.invalidCurrency',
    defaultMessage: '!!!This currency is not yet supported.',
    description: 'Error message shown when invalid currency was selected in create wallet dialog.'
  },
  createPersonalWallet: {
    id: 'wallet.create.dialog.create.personal.wallet.button.label',
    defaultMessage: '!!!Create personal wallet',
    description: 'Label for the "Create personal wallet" button on create wallet dialog.'
  },
  passwordSwitchLabel: {
    id: 'wallet.create.dialog.passwordSwitchLabel',
    defaultMessage: '!!!Password',
    description: 'Label for the "Activate to create password" switch in the create wallet dialog.',
  },
  passwordSwitchPlaceholder: {
    id: 'wallet.create.dialog.passwordSwitchPlaceholder',
    defaultMessage: '!!!Activate to create password',
    description: 'Text for the "Activate to create password" switch in the create wallet dialog.',
  },
  walletPasswordLabel: {
    id: 'wallet.create.dialog.walletPasswordLabel',
    defaultMessage: '!!!Wallet password',
    description: 'Label for the "Wallet password" input in the create wallet dialog.',
  },
  repeatPasswordLabel: {
    id: 'wallet.create.dialog.repeatPasswordLabel',
    defaultMessage: '!!!Repeat password',
    description: 'Label for the "Repeat password" input in the create wallet dialog.',
  },
  passwordFieldPlaceholder: {
    id: 'wallet.create.dialog.passwordFieldPlaceholder',
    defaultMessage: '!!!Password',
    description: 'Placeholder for the "Password" inputs in the create wallet dialog.',
  },
});

const currencies = [
  { value: 'ada', label: 'ADA' },
];

@observer
export default class WalletCreateDialog extends Component {

  props: {
    onSubmit: Function,
    onCancel: Function,
  };

  static contextTypes = {
    intl: intlShape.isRequired,
  };

  state = {
    isSubmitting: false,
<<<<<<< HEAD
=======
    createPassword: false,
>>>>>>> 68ae5bd4
  };

  componentDidMount() {
    this.walletNameInput.getWrappedInstance().focus();
  }

  walletNameInput: Input;

  form = new ReactToolboxMobxForm({
    fields: {
      walletName: {
        label: this.context.intl.formatMessage(messages.walletName),
        placeholder: this.context.intl.formatMessage(messages.walletNameHint),
        value: '',
        validators: [({ field }) => (
          [
            isValidWalletName(field.value),
            this.context.intl.formatMessage(globalMessages.invalidWalletName)
          ]
        )],
        bindings: 'ReactToolbox',
      },
      currency: {
        label: this.context.intl.formatMessage(messages.currencyLabel),
        value: 'ada',
        validators: [({ field }) => (
          [
            isValidCurrency(field.value),
            this.context.intl.formatMessage(messages.invalidCurrency)
          ]
        )],
        bindings: 'ReactToolbox',
      },
      walletPassword: {
        type: 'password',
        label: this.context.intl.formatMessage(messages.walletPasswordLabel),
        placeholder: this.context.intl.formatMessage(messages.passwordFieldPlaceholder),
        value: '',
        validate: [({ field }) => {
          if (!this.state.createPassword) return [true];
          return [
            isValidWalletPassword(field.value),
            this.context.intl.formatMessage(globalMessages.invalidWalletPassword)
          ];
        }],
        bindings: 'ReactToolbox',
      },
      repeatPassword: {
        type: 'password',
        label: this.context.intl.formatMessage(messages.repeatPasswordLabel),
        placeholder: this.context.intl.formatMessage(messages.passwordFieldPlaceholder),
        value: '',
        validate: [({ field }) => {
          if (!this.state.createPassword) return [true];
          const walletPassword = this.form.$('walletPassword').value;
          if (walletPassword.length === 0) return [true];
          return [
            isValidRepeatPassword(walletPassword, field.value),
            this.context.intl.formatMessage(globalMessages.invalidRepeatPassword)
          ];
        }],
        bindings: 'ReactToolbox',
      },
    }
  }, {
    options: {
<<<<<<< HEAD
      showErrorsOnChange: true,
      validateOnChange: true,
      validationDebounceWait: 250,
=======
      validateOnChange: true,
      validationDebounceWait: 250,
      validationDebounceOptions: { leading: false, },
>>>>>>> 68ae5bd4
    },
  });

  actions = [
    {
      label: this.context.intl.formatMessage(messages.createPersonalWallet),
      primary: true,
      onClick: () => this.submit(),
    },
  ];

  submit = () => {
    this.form.submit({
      onSuccess: (form) => {
        this.setState({ isSubmitting: true });
        const { createPassword } = this.state;
        const { walletName, currency, walletPassword } = form.values();
        const walletData = {
          name: walletName,
          currency,
          password: createPassword ? walletPassword : null,
        };
        this.props.onSubmit(walletData);
      },
      onError: () => {
<<<<<<< HEAD
        this.setState({ isSubmitting: false, });
      }
=======
        this.setState({ isSubmitting: false });
      },
>>>>>>> 68ae5bd4
    });
  };

  checkForEnterKey(event: KeyboardEvent) {
    if (event.key === 'Enter') {
      this.submit();
    }
  }

  handlePasswordSwitchToggle = (value: boolean) => {
    this.setState({ createPassword: value });
  };

  render() {
    const { form } = this;
    const { intl } = this.context;
    const { createPassword } = this.state;
    const dialogClasses = classnames([
      styles.component,
      'WalletCreateDialog',
      this.state.isSubmitting ? styles.isSubmitting : null
    ]);
    const walletPasswordFieldsClasses = classnames([
      styles.walletPasswordFields,
      createPassword ? styles.show : null
    ]);

    return (
      <Dialog
        className={dialogClasses}
        title={intl.formatMessage(messages.dialogTitle)}
        actions={this.actions}
        onOverlayClick={this.props.onCancel}
        active
      >

        <Input
          className="walletName"
          onKeyPress={this.checkForEnterKey.bind(this)}
          ref={(input) => { this.walletNameInput = input; }}
          {...form.$('walletName').bind()}
        />

        <Dropup
          className="currency"
          {...form.$('currency').bind()}
          source={currencies}
        />

        <div className={styles.walletPassword}>
          <div className={styles.walletPasswordSwitch}>
            <Switch
              label={intl.formatMessage(messages.passwordSwitchLabel)}
              placeholder={intl.formatMessage(messages.passwordSwitchPlaceholder)}
              active={createPassword}
              onChange={this.handlePasswordSwitchToggle}
            />
          </div>

          <div className={walletPasswordFieldsClasses}>
            <Input {...form.$('walletPassword').bind()} />
            <Input {...form.$('repeatPassword').bind()} />
          </div>
        </div>

        <DialogCloseButton onClose={this.props.onCancel} />

      </Dialog>
    );
  }

}<|MERGE_RESOLUTION|>--- conflicted
+++ resolved
@@ -89,10 +89,7 @@
 
   state = {
     isSubmitting: false,
-<<<<<<< HEAD
-=======
     createPassword: false,
->>>>>>> 68ae5bd4
   };
 
   componentDidMount() {
@@ -159,15 +156,9 @@
     }
   }, {
     options: {
-<<<<<<< HEAD
       showErrorsOnChange: true,
       validateOnChange: true,
       validationDebounceWait: 250,
-=======
-      validateOnChange: true,
-      validationDebounceWait: 250,
-      validationDebounceOptions: { leading: false, },
->>>>>>> 68ae5bd4
     },
   });
 
@@ -193,13 +184,8 @@
         this.props.onSubmit(walletData);
       },
       onError: () => {
-<<<<<<< HEAD
-        this.setState({ isSubmitting: false, });
-      }
-=======
         this.setState({ isSubmitting: false });
       },
->>>>>>> 68ae5bd4
     });
   };
 
