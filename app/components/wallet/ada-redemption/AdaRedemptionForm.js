// @flow
import React, { Component } from 'react';
import { observer } from 'mobx-react';
import { join } from 'lodash';
import { isEmail, isEmpty } from 'validator';
import classnames from 'classnames';
import Button from 'react-polymorph/lib/components/Button';
import SimpleButtonSkin from 'react-polymorph/lib/skins/simple/ButtonSkin';
import Input from 'react-polymorph/lib/components/Input';
import SimpleInputSkin from 'react-polymorph/lib/skins/simple/InputSkin';
import { defineMessages, intlShape, FormattedHTMLMessage } from 'react-intl';
import Select from 'react-polymorph/lib/components/Select';
import SelectSkin from 'react-polymorph/lib/skins/simple/SelectSkin';
import Autocomplete from 'react-polymorph/lib/components/Autocomplete';
import SimpleAutocompleteSkin from 'react-polymorph/lib/skins/simple/AutocompleteSkin';
import ReactToolboxMobxForm from '../../../utils/ReactToolboxMobxForm';
import AdaCertificateUploadWidget from '../../widgets/forms/AdaCertificateUploadWidget';
import AdaRedemptionChoices from './AdaRedemptionChoices';
import AdaRedemptionDisclaimer from './AdaRedemptionDisclaimer';
import BorderedBox from '../../widgets/BorderedBox';
import LocalizableError from '../../../i18n/LocalizableError';
import { InvalidMnemonicError, InvalidEmailError, FieldRequiredError } from '../../../i18n/errors';
import globalMessages from '../../../i18n/global-messages';
import styles from './AdaRedemptionForm.scss';

const messages = defineMessages({
  headline: {
    id: 'wallet.redeem.dialog.headline',
    defaultMessage: '!!!Ada Redemption',
    description: 'Headline "Ada redemption" dialog.'
  },
  instructionsRegular: {
    id: 'wallet.redeem.dialog.instructions.regular',
    defaultMessage: `!!!<p>To redeem your Ada, upload your certificate or copy and paste your redemption code from the certificate.
Below is an example of a redemption key. Your key will look similar:</p>
<p><strong>B_GQOAffMBeRIn6vh1hJmeOT3ViS_TmaT4XAHAfDVH0=</strong></p>
<p>If you upload a PDF file with your certificate, a redemption code will be automatically extracted.</p>
<p>If you upload an <strong>encrypted certificate</strong>, you will need to provide a <strong>9 word mnemonic
passphrase</strong> to decrypt your certificate and your redemption code will be automatically extracted.</p>`,
    description: 'Detailed instructions for redeeming Ada from the regular vending',
  },
  instructionsForceVended: {
    id: 'wallet.redeem.dialog.instructions.forceVended',
    defaultMessage: `!!!<p>To redeem your Ada, upload your certificate or copy and paste your redemption code from the certificate.
Below is an example of a redemption key. Your key will look similar:</p><p><strong>B_GQOAffMBeRIn6vh1hJmeOT3ViS_TmaT4XAHAfDVH0=</strong></p>
<p>If you upload a PDF file with your certificate, the redemption code will be automatically extracted.</p>
<p>If you upload an <strong>encrypted certificate</strong>, you will need to provide <strong>your email address, Ada passcode and Ada amount</strong>
to decrypt your certificate and your redemption code will be automatically extracted.</p>`,
    description: 'Detailed instructions for redeeming Ada from the force vending',
  },
  instructionsPaperVended: {
    id: 'wallet.redeem.dialog.instructions.paperVended',
    defaultMessage: `!!!<p>To redeem your Ada, enter your shielded vending key from the certificate, choose a wallet
where Ada should be redeemed and enter 9 word mnemonic passphrase.</p>`,
    description: 'Detailed instructions for redeeming Ada from the paper vending',
  },
  certificateLabel: {
    id: 'wallet.redeem.dialog.certificateLabel',
    defaultMessage: '!!!Certificate',
    description: 'Label for the certificate file upload'
  },
  certificateHint: {
    id: 'wallet.redeem.dialog.certificateHint',
    defaultMessage: '!!!Drop the file with your certificate here or click to find on your computer',
    description: 'Hint for the certificate file upload'
  },
  walletSelectLabel: {
    id: 'wallet.redeem.dialog.walletSelectLabel',
    defaultMessage: '!!!Choose Wallet',
    description: 'Label for the wallet select field on Ada redemption form'
  },
  passphraseLabel: {
    id: 'wallet.redeem.dialog.passphraseLabel',
    defaultMessage: '!!!Passphrase to Decrypt the Ada Voucher Certificate',
    description: 'Label for the passphrase to decrypt Ada voucher certificate input'
  },
  passphraseHint: {
    id: 'wallet.redeem.dialog.passphraseHint',
    defaultMessage: '!!!Enter your 9 word mnemonic here',
    description: 'Hint for the mnemonic passphrase input'
  },
  passphraseNoResults: {
    id: 'wallet.redeem.dialog.passphrase.input.noResults',
    defaultMessage: '!!!No results',
    description: '"No results" message for the passphrase input search results.'
  },
  redemptionKeyLabel: {
    id: 'wallet.redeem.dialog.redemptionKeyLabel',
    defaultMessage: '!!!Redemption key',
    description: 'Label for ada redemption key input',
  },
  shieldedRedemptionKeyLabel: {
    id: 'wallet.redeem.dialog.shieldedRedemptionKeyLabel',
    defaultMessage: '!!!Shielded redemption key',
    description: 'Label for shielded redemption key input',
  },
  redemptionKeyError: {
    id: 'wallet.redeem.dialog.redemptionCodeError',
    defaultMessage: '!!!Invalid redemption key',
    description: 'Error "Invalid redemption key" for ada redemption code input',
  },
  shieldedRedemptionKeyError: {
    id: 'wallet.redeem.dialog.shieldedRedemptionCodeError',
    defaultMessage: '!!!Invalid shielded vending key',
    description: 'Error "Invalid shielded vending key" for ada redemption code input',
  },
  redemptionKeyHint: {
    id: 'wallet.redeem.dialog.redemptionCodeHint',
    defaultMessage: '!!!Enter your redemption key or upload a certificate',
    description: 'Hint for ada redemption key input',
  },
  shieldedRedemptionKeyHint: {
    id: 'wallet.redeem.dialog.shieldedRedemptionKeyHint',
    defaultMessage: '!!!Enter your shielded vending key',
    description: 'Hint for shielded vending key input',
  },
  submitLabel: {
    id: 'wallet.redeem.dialog.submitLabel',
    defaultMessage: '!!!Redeem your money',
    description: 'Label for the "Ada redemption" dialog submit button.'
  },
  emailLabel: {
    id: 'wallet.redeem.dialog.emailLabel',
    defaultMessage: '!!!Email',
    description: 'Label for the email input field.'
  },
  emailHint: {
    id: 'wallet.redeem.dialog.emailHint',
    defaultMessage: '!!!Enter your email address',
    description: 'Hint for the email input field.'
  },
  adaPasscodeLabel: {
    id: 'wallet.redeem.dialog.adaPasscodeLabel',
    defaultMessage: '!!!Ada passcode',
    description: 'Label for the ada passcode input field.'
  },
  adaPasscodeHint: {
    id: 'wallet.redeem.dialog.adaPasscodeHint',
    defaultMessage: '!!!Enter your Ada passcode',
    description: 'Hint for the Ada passcode input field.'
  },
  adaAmountLabel: {
    id: 'wallet.redeem.dialog.adaAmountLabel',
    defaultMessage: '!!!Ada amount',
    description: 'Label for the ada amount input field.'
  },
  adaAmountHint: {
    id: 'wallet.redeem.dialog.adaAmountHint',
    defaultMessage: '!!!Enter your Ada amount',
    description: 'Hint for the Ada amount input field.'
  },
  walletPasswordPlaceholder: {
    id: 'wallet.redeem.dialog.walletPasswordPlaceholder',
    defaultMessage: '!!!Password',
    description: 'Placeholder for "spending password"',
  },
  walletPasswordLabel: {
    id: 'wallet.redeem.dialog.walletPasswordLabel',
    defaultMessage: '!!!Password',
    description: 'Label for "spending password"',
  },
});

messages.fieldIsRequired = globalMessages.fieldIsRequired;

type Props = {
  wallets: Array<{ value: string, label: string }>,
  onAcceptRedemptionDisclaimer: Function,
  onChooseRedemptionType: Function,
  onCertificateSelected: Function,
  onRemoveCertificate: Function,
  onPassPhraseChanged: Function,
  onEmailChanged: Function,
  onAdaPasscodeChanged: Function,
  onAdaAmountChanged: Function,
  onRedemptionCodeChanged: Function,
  onSubmit: Function,
  redemptionType: string,
  postVendRedemptionCodeValidator: Function,
  redemptionCodeValidator: Function,
  mnemonicValidator: Function,
  getSelectedWallet: Function,
  isRedemptionDisclaimerAccepted: boolean,
  isSubmitting: boolean,
  isCertificateSelected: boolean,
  isCertificateEncrypted: boolean,
  showInputsForDecryptingForceVendedCertificate: boolean,
  showPassPhraseWidget: boolean,
  isCertificateInvalid: boolean,
  redemptionCode: ?string,
  error: ?LocalizableError,
};

@observer
<<<<<<< HEAD
export default class AdaRedemptionForm extends Component {

  props: {
    wallets: Array<{ value: string, label: string }>,
    onAcceptRedemptionDisclaimer: Function,
    onChooseRedemptionType: Function,
    onCertificateSelected: Function,
    onRemoveCertificate: Function,
    onPassPhraseChanged: Function,
    onEmailChanged: Function,
    onAdaPasscodeChanged: Function,
    onAdaAmountChanged: Function,
    onRedemptionCodeChanged: Function,
    onSubmit: Function,
    redemptionType: string,
    postVendRedemptionCodeValidator: Function,
    redemptionCodeValidator: Function,
    mnemonicValidator: Function,
    getSelectedWallet: Function,
    isRedemptionDisclaimerAccepted: boolean,
    isSubmitting: boolean,
    isCertificateSelected: boolean,
    isCertificateEncrypted: boolean,
    showInputsForDecryptingForceVendedCertificate: boolean,
    showPassPhraseWidget: boolean,
    isCertificateInvalid: boolean,
    redemptionCode: ?string,
    error: ?LocalizableError,
    suggestedMnemonics: Array<string>,
  };
=======
export default class AdaRedemptionForm extends Component<Props> {
>>>>>>> 01792fdd

  static contextTypes = {
    intl: intlShape.isRequired,
  };

  form = new ReactToolboxMobxForm({
    fields: {
      certificate: {
        label: this.context.intl.formatMessage(messages.certificateLabel),
        placeholder: this.context.intl.formatMessage(messages.certificateHint),
        type: 'file',
      },
      passPhrase: {
        label: this.context.intl.formatMessage(messages.passphraseLabel),
        placeholder: this.context.intl.formatMessage(messages.passphraseHint),
        value: '',
        validators: [({ field }) => {
          // Don't validate No pass phrase needed when certificate is not encrypted
          if (!this.props.showPassPhraseWidget) return [true];
          // Otherwise check mnemonic
          const passPhrase = join(field.value, ' ');
          if (!isEmpty(passPhrase)) this.props.onPassPhraseChanged(passPhrase);
          return [
            this.props.mnemonicValidator(passPhrase),
            this.context.intl.formatMessage(new InvalidMnemonicError())
          ];
        }]
      },
      redemptionKey: {
        label: this.context.intl.formatMessage(messages.redemptionKeyLabel),
        placeholder: this.context.intl.formatMessage(messages.redemptionKeyHint),
        value: '',
        validators: ({ field }) => {
          if (this.props.redemptionType === 'paperVended') return [true];
          const value = this.props.redemptionCode || field.value;
          if (value === '') return [false, this.context.intl.formatMessage(messages.fieldIsRequired)];
          return [
            this.props.redemptionCodeValidator(value),
            this.context.intl.formatMessage(messages.redemptionKeyError)
          ];
        },
      },
      shieldedRedemptionKey: {
        label: this.context.intl.formatMessage(messages.shieldedRedemptionKeyLabel),
        placeholder: this.context.intl.formatMessage(messages.shieldedRedemptionKeyHint),
        value: '',
        validators: ({ field }) => {
          if (this.props.redemptionType !== 'paperVended') return [true];
          const value = field.value;
          if (value === '') return [false, this.context.intl.formatMessage(messages.fieldIsRequired)];
          return [
            this.props.postVendRedemptionCodeValidator(value),
            this.context.intl.formatMessage(messages.shieldedRedemptionKeyError)
          ];
        },
      },
      walletId: {
        label: this.context.intl.formatMessage(messages.walletSelectLabel),
        value: this.props.wallets[0].value,
      },
      email: {
        label: this.context.intl.formatMessage(messages.emailLabel),
        placeholder: this.context.intl.formatMessage(messages.emailHint),
        value: '',
        validators: [({ field }) => {
          if (!this.props.showInputsForDecryptingForceVendedCertificate) return [true];
          const email = field.value;
          if (isEmail(email)) this.props.onEmailChanged(email);
          return [
            isEmail(email),
            this.context.intl.formatMessage(new InvalidEmailError())
          ];
        }]
      },
      adaPasscode: {
        label: this.context.intl.formatMessage(messages.adaPasscodeLabel),
        placeholder: this.context.intl.formatMessage(messages.adaPasscodeHint),
        value: '',
        validators: [({ field }) => {
          if (!this.props.showInputsForDecryptingForceVendedCertificate) return [true];
          const adaPasscode = field.value;
          if (!isEmpty(adaPasscode)) this.props.onAdaPasscodeChanged(adaPasscode);
          return [
            !isEmpty(adaPasscode),
            this.context.intl.formatMessage(new FieldRequiredError())
          ];
        }],
      },
      adaAmount: {
        label: this.context.intl.formatMessage(messages.adaAmountLabel),
        placeholder: this.context.intl.formatMessage(messages.adaAmountHint),
        value: '',
        validators: [({ field }) => {
          if (!this.props.showInputsForDecryptingForceVendedCertificate) return [true];
          const adaAmount = field.value;
          if (!isEmpty(adaAmount)) this.props.onAdaAmountChanged(adaAmount);
          return [
            !isEmpty(adaAmount),
            this.context.intl.formatMessage(new FieldRequiredError())
          ];
        }],
      },
      walletPassword: {
        type: 'password',
        label: this.context.intl.formatMessage(messages.walletPasswordLabel),
        placeholder: this.context.intl.formatMessage(messages.walletPasswordPlaceholder),
        value: '',
        validators: [({ field, form }) => {
          const password = field.value;
          const walletId = form.$('walletId').value;
          const wallet = this.props.getSelectedWallet(walletId);
          if (wallet && wallet.hasPassword && password === '') {
            return [false, this.context.intl.formatMessage(messages.fieldIsRequired)];
          }
          return [true];
        }],
      },
    }
  }, {
    options: {
      validateOnChange: true,
      validationDebounceWait: 250,
    },
  });

  submit = () => {
    this.form.submit({
      onSuccess: (form) => {
        const { walletId, shieldedRedemptionKey, walletPassword } = form.values();
        this.props.onSubmit({
          walletId,
          shieldedRedemptionKey,
          walletPassword: walletPassword || null,
        });
      },
      onError: () => {},
    });
  };

  resetForm = () => {
    const { form } = this;
    // We need to disable on-change validation before reseting the form in order to
    // avoid debounced validation being called straight after the form is reset
    form.state.options.set({ validateOnChange: false });

    // We can not user form.reset() call here as it would reset selected walletId
    // which is a bad UX since we are calling resetForm on certificate add/remove
    form.$('walletPassword').reset();
    form.$('adaAmount').reset();
    form.$('adaPasscode').reset();
    form.$('certificate').reset();
    form.$('email').reset();
    form.$('passPhrase').reset();
    form.$('redemptionKey').reset();
    form.$('shieldedRedemptionKey').reset();
    form.$('walletPassword').reset();

    form.showErrors(false);
    form.state.options.set({ validateOnChange: true });
  };

  onWalletChange = (walletId: string) => {
    const { form } = this;
    form.$('walletId').value = walletId;
    form.$('walletPassword').value = '';
  }

  render() {
    const { intl } = this.context;
    const { form, resetForm, submit } = this;
    const {
      wallets, isCertificateSelected, isCertificateEncrypted,
      isSubmitting, onCertificateSelected, redemptionCode,
      onRedemptionCodeChanged, onRemoveCertificate, onChooseRedemptionType,
      isCertificateInvalid, redemptionType, showInputsForDecryptingForceVendedCertificate,
      showPassPhraseWidget, isRedemptionDisclaimerAccepted, onAcceptRedemptionDisclaimer, error,
      getSelectedWallet, suggestedMnemonics,
    } = this.props;
    const certificateField = form.$('certificate');
    const passPhraseField = form.$('passPhrase');
    const redemptionKeyField = form.$('redemptionKey');
    const shieldedRedemptionKeyField = form.$('shieldedRedemptionKey');
    const walletId = form.$('walletId');
    const emailField = form.$('email');
    const adaPasscodeField = form.$('adaPasscode');
    const adaAmountField = form.$('adaAmount');
    const walletPasswordField = form.$('walletPassword');
    const componentClasses = classnames([
      styles.component,
      isSubmitting ? styles.isSubmitting : null
    ]);

    const selectedWallet = getSelectedWallet(walletId.value);
    const walletHasPassword = selectedWallet.hasPassword;

    const showUploadWidget = redemptionType !== 'paperVended';

    const passwordSubmittable = !walletHasPassword || walletPasswordField.value !== '';

    let canSubmit = false;
    if (redemptionType === 'regular' && redemptionCode !== '' && passwordSubmittable) canSubmit = true;
    if (redemptionType === 'forceVended' && redemptionCode !== '' && passwordSubmittable) canSubmit = true;
    if (
      redemptionType === 'paperVended' &&
      shieldedRedemptionKeyField.isDirty &&
      passPhraseField.isDirty &&
      passwordSubmittable
    ) canSubmit = true;

    let instructionMessage = '';
    switch (redemptionType) {
      case 'regular':
        instructionMessage = messages.instructionsRegular;
        break;
      case 'forceVended':
        instructionMessage = messages.instructionsForceVended;
        break;
      case 'paperVended':
        instructionMessage = messages.instructionsPaperVended;
        break;
      default:
        instructionMessage = messages.instructionsRegular;
    }

    const submitButtonClasses = classnames([
      'primary',
      isSubmitting ? styles.submitButtonSpinning : styles.submitButton,
    ]);

    return (
      <div className={componentClasses}>

        <div className={styles.scrollableContent}>

          <BorderedBox>

            <h1 className={styles.headline}>{intl.formatMessage(messages.headline)}</h1>

            <AdaRedemptionChoices
              activeChoice={redemptionType}
              onSelectChoice={(choice: string) => {
                const isRedemptionTypeChanged = redemptionType !== choice;
                if (isRedemptionTypeChanged) resetForm();
                onChooseRedemptionType(choice);
              }}
            />

            <div className={styles.instructions}>
              <FormattedHTMLMessage {...instructionMessage} />
            </div>

            <div className={styles.redemption}>
              <div className={styles.inputs}>
                {redemptionType !== 'paperVended' ? (
                  <Input
                    className="redemption-key"
                    {...redemptionKeyField.bind()}
                    value={redemptionCode}
                    onChange={(value) => {
                      onRedemptionCodeChanged(value);
                      redemptionKeyField.onChange(value);
                    }}
                    disabled={isCertificateSelected}
                    error={redemptionKeyField.error}
                    skin={<SimpleInputSkin />}
                  />
                ) : (
                  <Input
                    className="shielded-redemption-key"
                    {...shieldedRedemptionKeyField.bind()}
                    disabled={isCertificateSelected}
                    error={shieldedRedemptionKeyField.error}
                    skin={<SimpleInputSkin />}
                  />
                )}

                <Select
                  className={styles.walletSelect}
                  options={wallets}
                  {...walletId.bind()}
                  onChange={this.onWalletChange}
                  isOpeningUpward
                  skin={<SelectSkin />}
                />
              </div>

              {showUploadWidget ? (
                <div className={styles.certificate}>
                  <AdaCertificateUploadWidget
                    {...certificateField.bind()}
                    selectedFile={certificateField.value}
                    onFileSelected={(file) => {
                      resetForm();
                      onCertificateSelected(file);
                      certificateField.set(file);
                    }}
                    isCertificateEncrypted={isCertificateEncrypted}
                    isCertificateSelected={isCertificateSelected}
                    isCertificateInvalid={isCertificateInvalid}
                    onRemoveCertificate={() => {
                      resetForm();
                      onRemoveCertificate();
                    }}
                  />
                </div>
              ) : null}
            </div>

            {walletHasPassword ? (
              <div className={styles.passwordInput}>
                <Input
                  className="walletPassword"
                  {...walletPasswordField.bind()}
                  error={walletPasswordField.error}
                  skin={<SimpleInputSkin />}
                />
              </div>
            ) : null}

            {showPassPhraseWidget ? (
              <div className={styles.passPhrase}>
                <Autocomplete
                  className="pass-phrase"
                  options={suggestedMnemonics}
                  maxSelections={9}
                  {...passPhraseField.bind()}
                  error={passPhraseField.error}
                  maxVisibleOptions={5}
                  noResultsMessage={intl.formatMessage(messages.passphraseNoResults)}
                  isOpeningUpward
                  skin={<SimpleAutocompleteSkin />}
                />
              </div>
            ) : null}

            {showInputsForDecryptingForceVendedCertificate ? (
              <div className={styles.email}>
                <Input
                  className="email"
                  {...emailField.bind()}
                  error={emailField.error}
                  skin={<SimpleInputSkin />}
                />
              </div>
            ) : null}

            {showInputsForDecryptingForceVendedCertificate ? (
              <div className={styles.adaPasscode}>
                <Input
                  className="ada-passcode"
                  {...adaPasscodeField.bind()}
                  error={adaPasscodeField.error}
                  skin={<SimpleInputSkin />}
                />
              </div>
            ) : null}

            {showInputsForDecryptingForceVendedCertificate ? (
              <div className={styles.adaAmount}>
                <Input
                  className="ada-amount"
                  {...adaAmountField.bind()}
                  error={adaAmountField.error}
                  skin={<SimpleInputSkin />}
                />
              </div>
            ) : null}

            {error ? <p className={styles.error}>{intl.formatMessage(error)}</p> : null}

            <Button
              className={submitButtonClasses}
              label={intl.formatMessage(messages.submitLabel)}
              onMouseUp={submit}
              disabled={!canSubmit}
              skin={<SimpleButtonSkin />}
            />

          </BorderedBox>

        </div>

        {!isRedemptionDisclaimerAccepted ? (
          <AdaRedemptionDisclaimer
            onSubmit={onAcceptRedemptionDisclaimer}
          />
        ) : null}

      </div>
    );
  }

}<|MERGE_RESOLUTION|>--- conflicted
+++ resolved
@@ -189,43 +189,11 @@
   isCertificateInvalid: boolean,
   redemptionCode: ?string,
   error: ?LocalizableError,
+  suggestedMnemonics: Array<string>,
 };
 
 @observer
-<<<<<<< HEAD
-export default class AdaRedemptionForm extends Component {
-
-  props: {
-    wallets: Array<{ value: string, label: string }>,
-    onAcceptRedemptionDisclaimer: Function,
-    onChooseRedemptionType: Function,
-    onCertificateSelected: Function,
-    onRemoveCertificate: Function,
-    onPassPhraseChanged: Function,
-    onEmailChanged: Function,
-    onAdaPasscodeChanged: Function,
-    onAdaAmountChanged: Function,
-    onRedemptionCodeChanged: Function,
-    onSubmit: Function,
-    redemptionType: string,
-    postVendRedemptionCodeValidator: Function,
-    redemptionCodeValidator: Function,
-    mnemonicValidator: Function,
-    getSelectedWallet: Function,
-    isRedemptionDisclaimerAccepted: boolean,
-    isSubmitting: boolean,
-    isCertificateSelected: boolean,
-    isCertificateEncrypted: boolean,
-    showInputsForDecryptingForceVendedCertificate: boolean,
-    showPassPhraseWidget: boolean,
-    isCertificateInvalid: boolean,
-    redemptionCode: ?string,
-    error: ?LocalizableError,
-    suggestedMnemonics: Array<string>,
-  };
-=======
 export default class AdaRedemptionForm extends Component<Props> {
->>>>>>> 01792fdd
 
   static contextTypes = {
     intl: intlShape.isRequired,
