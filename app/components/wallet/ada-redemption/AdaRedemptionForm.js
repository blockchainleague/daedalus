--- conflicted
+++ resolved
@@ -304,10 +304,6 @@
       showErrorsOnChange: true,
       validateOnChange: true,
       validationDebounceWait: 250,
-<<<<<<< HEAD
-=======
-      validationDebounceOptions: { leading: false, },
->>>>>>> 68ae5bd4
     },
   });
 
