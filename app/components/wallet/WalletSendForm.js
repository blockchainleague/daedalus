--- conflicted
+++ resolved
@@ -16,6 +16,7 @@
 import BorderedBox from '../widgets/BorderedBox';
 import styles from './WalletSendForm.scss';
 import globalMessages from '../../i18n/global-messages';
+import LocalizableError from '../../i18n/LocalizableError';
 import WalletSendConfirmationDialog from './WalletSendConfirmationDialog';
 import WalletSendConfirmationDialogContainer from '../../containers/wallet/dialogs/WalletSendConfirmationDialogContainer';
 
@@ -80,24 +81,11 @@
     defaultMessage: '!!!Please enter a title with at least 3 characters.',
     description: 'Error message shown when invalid transaction title was entered.',
   },
-<<<<<<< HEAD
   transactionFeeError: {
     id: 'wallet.send.form.transactionFeeError',
     defaultMessage: '!!!Not enough Ada for fees. Try sending a smaller amount.',
     description: '"Not enough Ada for fees. Try sending a smaller amount." error message',
   }
-=======
-  walletPasswordLabel: {
-    id: 'wallet.send.form.walletPasswordLabel',
-    defaultMessage: '!!!Wallet password',
-    description: 'Label for the "Wallet password" input in the wallet send form.'
-  },
-  passwordFieldPlaceholder: {
-    id: 'wallet.send.form.passwordFieldPlaceholder',
-    defaultMessage: '!!!Password',
-    description: 'Placeholder for the "Password" inputs in the wallet send form.'
-  },
->>>>>>> 43cf848e
 });
 
 messages.fieldIsRequired = globalMessages.fieldIsRequired;
