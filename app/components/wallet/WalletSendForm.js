// @flow
import React, { Component, PropTypes } from 'react';
import { observer } from 'mobx-react';
import classnames from 'classnames';
import Input from 'react-toolbox/lib/input/Input';
import Button from 'react-toolbox/lib/button/Button';
import NumberFormat from 'react-number-format';
import { defineMessages, intlShape } from 'react-intl';
<<<<<<< HEAD
import isInt from 'validator/lib/isInt';
import { DECIMAL_PLACES_IN_ADA } from '../../config/numbersConfig';
=======
import BigNumber from 'bignumber.js';
import { isValidAmountInLovelaces } from '../../lib/validations';
import { LOVELACES_PER_ADA, DECIMAL_PLACES_IN_ADA } from '../../config/numbersConfig';
>>>>>>> 0f4e950c
import ReactToolboxMobxForm from '../../lib/ReactToolboxMobxForm';
import BorderedBox from '../widgets/BorderedBox';
import styles from './WalletSendForm.scss';
import globalMessages from '../../i18n/global-messages';
import LocalizableError from '../../i18n/LocalizableError';

const messages = defineMessages({
  titleLabel: {
    id: 'wallet.send.form.title.label',
    defaultMessage: '!!!Title',
    description: 'Label for the "Title" text input in the wallet send form.'
  },
  titleHint: {
    id: 'wallet.send.form.title.hint',
    defaultMessage: '!!!E.g: Money for Frank',
    description: 'Hint inside the "Receiver" text input in the wallet send form.'
  },
  receiverLabel: {
    id: 'wallet.send.form.receiver.label',
    defaultMessage: '!!!Receiver',
    description: 'Label for the "Receiver" text input in the wallet send form.'
  },
  receiverHint: {
    id: 'wallet.send.form.receiver.hint',
    defaultMessage: '!!!Wallet Address',
    description: 'Hint inside the "Receiver" text input in the wallet send form.'
  },
  amountLabel: {
    id: 'wallet.send.form.amount.label',
    defaultMessage: '!!!Amount',
    description: 'Label for the "Amount" number input in the wallet send form.'
  },
  equalsAdaHint: {
    id: 'wallet.send.form.amount.equalsAda',
    defaultMessage: '!!!equals {amount} ADA',
    description: 'Convertion hint for the "Amount" number input in the wallet send form.'
  },
  amountHint: {
    id: 'wallet.send.form.amount.hint',
    defaultMessage: '!!!Amount in Lovelaces',
    description: 'Hint inside the "Amount" number input in the wallet send form.'
  },
  descriptionLabel: {
    id: 'wallet.send.form.description.label',
    defaultMessage: '!!!Description',
    description: 'Label for the "description" text area in the wallet send form.'
  },
  descriptionHint: {
    id: 'wallet.send.form.description.hint',
    defaultMessage: '!!!You can add a message if you want',
    description: 'Hint in the "description" text area in the wallet send form.'
  },
  sendButtonLabel: {
    id: 'wallet.send.form.submit',
    defaultMessage: '!!!Send',
    description: 'Label for the send button on the wallet send form.'
  },
  invalidAddress: {
    id: 'wallet.send.form.errors.invalidAddress',
    defaultMessage: '!!!Please enter a valid address.',
    description: 'Error message shown when invalid address was entered.'
  },
  invalidAmount: {
    id: 'wallet.send.form.errors.invalidAmount',
    defaultMessage: '!!!Please enter a valid amount (positive integer).',
    description: 'Error message shown when invalid amount was entered.',
  },
  invalidTitle: {
    id: 'wallet.send.form.errors.invalidTitle',
    defaultMessage: '!!!Please enter a title with at least 3 characters.',
    description: 'Error message shown when invalid transaction title was entered.',
  },
});

messages.fieldIsRequired = globalMessages.fieldIsRequired;

@observer
export default class WalletSendForm extends Component {

  static propTypes = {
    onSubmit: PropTypes.func.isRequired,
    isSubmitting: PropTypes.bool.isRequired,
    addressValidator: PropTypes.func.isRequired,
    error: PropTypes.instanceOf(LocalizableError),
  };

  static contextTypes = {
    intl: intlShape.isRequired,
  };

  adaToLovelaces = (adaAmount: string | number) => (
    adaAmount.toString().replace('.', '').replace(/^0+/, '')
  );

  // FORM VALIDATION
  form = new ReactToolboxMobxForm({
    fields: {
      receiver: {
        label: this.context.intl.formatMessage(messages.receiverLabel),
        placeholder: this.context.intl.formatMessage(messages.receiverHint),
        value: '',
        validate: ({ field }) => {
          const value = field.value;
          if (value === '') return [false, this.context.intl.formatMessage(messages.fieldIsRequired)];
          return this.props.addressValidator(field.value)
            .then(isValid => [isValid, this.context.intl.formatMessage(messages.invalidAddress)]);
        },
        bindings: 'ReactToolbox',
      },
      amount: {
        label: this.context.intl.formatMessage(messages.amountLabel),
        placeholder: this.context.intl.formatMessage(messages.amountHint),
        value: '',
        validate: ({ field }) => {
<<<<<<< HEAD
          const amountInLovelaces = this.adaToLovelaces(field.value);
          const isValid = isInt(amountInLovelaces, {
            allow_leading_zeroes: false,
            min: 1,
            max: 45000000000000000,
          });
=======
          const isValid = isValidAmountInLovelaces(field.value);
>>>>>>> 0f4e950c
          return [isValid, this.context.intl.formatMessage(messages.invalidAmount)];
        },
        bindings: 'ReactToolbox',
      },
      currency: {
        value: 'ada' // TODO: Remove hardcoded currency
      },
    },
  }, {
    options: {
      validateOnChange: true,
    },
  });

  submit() {
    this.form.submit({
      onSuccess: (form) => {
        const formValues = form.values();
        formValues.amount = this.adaToLovelaces(formValues.amount);
        this.props.onSubmit(formValues);
        form.reset();
      },
      onError: () => {}
    });
  }

  render() {
    const { form } = this;
    const { intl } = this.context;
    const { isSubmitting, error } = this.props;
<<<<<<< HEAD
    const amountField = form.$('amount');
    const amountFieldClasses = classnames([
      'amount', 'input_input',
      amountField.error ? 'input_errored' : null
    ]);
=======

    let adaAmount = '0';
    const enteredAmount = form.$('amount').value;
    if (enteredAmount !== '' && isValidAmountInLovelaces(enteredAmount)) {
      const lovelaces = new BigNumber(form.$('amount').value);
      adaAmount = lovelaces.dividedBy(LOVELACES_PER_ADA).toFormat(DECIMAL_PLACES_IN_ADA);
    }
>>>>>>> 0f4e950c

    return (
      <div className={styles.component}>

        <BorderedBox>

          <Input className="receiver" {...form.$('receiver').bind()} />

          <div className={styles.amountInput}>
            <div className={amountFieldClasses}>
              <NumberFormat
                id="amount"
                className="input_inputElement"
                thousandSeparator=","
                decimalSeparator="."
                decimalPrecision={DECIMAL_PLACES_IN_ADA}
                placeholder="0.000000"
                value={amountField.value}
                onChange={(e, value) => {
                  amountField.onChange(value);
                }}
              />
              <label className="input_label" htmlFor="amount">
                {intl.formatMessage(messages.amountLabel)}
              </label>
              <span className={styles.adaLabel}>
                {intl.formatMessage(globalMessages.unitAda)}
              </span>
              {amountField.error ? (
                <span className="input_error">
                  {intl.formatMessage(messages.invalidAmount)}
                </span>
              ) : null}
            </div>
          </div>

          {error ? <p className={styles.error}>{intl.formatMessage(error)}</p> : null}

          <Button
            className={isSubmitting ? styles.submitButtonSpinning : styles.submitButton}
            label={intl.formatMessage(messages.sendButtonLabel)}
            onMouseUp={this.submit.bind(this)}
            primary
          />
        </BorderedBox>

      </div>
    );
  }
}
<|MERGE_RESOLUTION|>--- conflicted
+++ resolved
@@ -6,14 +6,8 @@
 import Button from 'react-toolbox/lib/button/Button';
 import NumberFormat from 'react-number-format';
 import { defineMessages, intlShape } from 'react-intl';
-<<<<<<< HEAD
-import isInt from 'validator/lib/isInt';
+import { isValidAmountInLovelaces } from '../../lib/validations';
 import { DECIMAL_PLACES_IN_ADA } from '../../config/numbersConfig';
-=======
-import BigNumber from 'bignumber.js';
-import { isValidAmountInLovelaces } from '../../lib/validations';
-import { LOVELACES_PER_ADA, DECIMAL_PLACES_IN_ADA } from '../../config/numbersConfig';
->>>>>>> 0f4e950c
 import ReactToolboxMobxForm from '../../lib/ReactToolboxMobxForm';
 import BorderedBox from '../widgets/BorderedBox';
 import styles from './WalletSendForm.scss';
@@ -128,16 +122,8 @@
         placeholder: this.context.intl.formatMessage(messages.amountHint),
         value: '',
         validate: ({ field }) => {
-<<<<<<< HEAD
           const amountInLovelaces = this.adaToLovelaces(field.value);
-          const isValid = isInt(amountInLovelaces, {
-            allow_leading_zeroes: false,
-            min: 1,
-            max: 45000000000000000,
-          });
-=======
-          const isValid = isValidAmountInLovelaces(field.value);
->>>>>>> 0f4e950c
+          const isValid = isValidAmountInLovelaces(amountInLovelaces);
           return [isValid, this.context.intl.formatMessage(messages.invalidAmount)];
         },
         bindings: 'ReactToolbox',
@@ -168,21 +154,11 @@
     const { form } = this;
     const { intl } = this.context;
     const { isSubmitting, error } = this.props;
-<<<<<<< HEAD
     const amountField = form.$('amount');
     const amountFieldClasses = classnames([
       'amount', 'input_input',
       amountField.error ? 'input_errored' : null
     ]);
-=======
-
-    let adaAmount = '0';
-    const enteredAmount = form.$('amount').value;
-    if (enteredAmount !== '' && isValidAmountInLovelaces(enteredAmount)) {
-      const lovelaces = new BigNumber(form.$('amount').value);
-      adaAmount = lovelaces.dividedBy(LOVELACES_PER_ADA).toFormat(DECIMAL_PLACES_IN_ADA);
-    }
->>>>>>> 0f4e950c
 
     return (
       <div className={styles.component}>
