@import '../../themes/mixins/loading-spinner';
@import '../../themes/mixins/error-message';

.component {
  flex: 1;
  overflow-x: hidden;
  overflow-y: overlay;
  padding: 20px;
  &::-webkit-scrollbar-button {
    height: 7px;
    display: block;
  }
}

.copyIconBig,
.copyIcon {
  cursor: pointer;
  object-fit: contain;
}

.copyIconBig {
  margin-left: 6px;
  & > svg {
    height: 14.5px;
    width: 11.5px;
    path {
      fill: var(--theme-icon-copy-address-color);
    }
  }
}

.copyIcon {
  margin-left: 4px;
  & > svg {
    height: 12px;
    width: 10px;
<<<<<<< HEAD
    & path {
=======
    path {
>>>>>>> afa80d22
      fill: var(--theme-icon-copy-address-color);
    }
  }
}

.qrCodeAndInstructions {
  display: flex;
  flex-direction: row;
  margin: 10px 0 24px;
  position: relative;

  .qrCode {
    align-items: center;
    display: flex;
    margin-right: 30px;

    canvas {
      border: 4px solid var(--theme-receive-qr-code-background-color);
      box-sizing: content-box;
      margin-bottom: 1.5rem;
    }
  }

  .instructions {
    color: var(--theme-bordered-box-text-color);
    font-family: var(--font-regular);
    font-size: 14px;
    line-height: 19px;

    .hash {
      font-size: 19px;
      font-family: var(--font-medium);
      line-height: 23px;
      margin-bottom: 6px;
      word-break: break-all;
    }

    .usedHash {
      opacity: 0.4;
    }

    .hashLabel {
      margin-bottom: 6px;
      opacity: 0.5;
    }

    .instructionsText {
      font-size: 16px;
      line-height: 22px;
      margin-bottom: 12px;
      word-break: break-word;
    }

    .submitButton {
      display: block !important;
      max-width: 360px;
      width: 100%;
      &.spinning {
        @include loading-spinner("../../assets/images/spinner-light.svg");
      }
    }

    .submitWithPasswordButton {
      max-width: 310px;
      width: calc(50% - 10px);
      &.spinning {
        @include loading-spinner("../../assets/images/spinner-light.svg");
      }
    }

    .spendingPassword {
      display: inline-block !important;
      margin-right: 20px;
      max-width: 310px;
      padding: 0 0 1.5rem;
      width: calc(50% - 10px);

      input {
        border-radius: 2px;
        height: 50px;
        margin: 0 !important;
      }

      :global {
        .SimpleFormField_label {
          display: none;
        }

        .SimpleFormField_error {
          bottom: -8px;
          position: absolute;
          right: 0;
        }
      }
    }

    .error {
      text-align: left;
    }

    .generateAddressWrapper {
      @media (max-width: 950px) {
        &.fullWidthOnSmallScreen {
          .spendingPassword,
          .submitWithPasswordButton {
            max-width: 360px;
            width: 100%;
          }

          .spendingPassword {
            margin: 0 0 2px;
          }
        }
      }
    }
  }
}

.generatedAddresses {
  color: var(--theme-bordered-box-text-color);
  font-family: var(--font-regular);
  font-size: 16px;
  line-height: 22px;
  padding-bottom: 10px;

  h2 {
    font-family: var(--font-medium);

    button {
      color: var(--theme-label-button-color);
      cursor: pointer;
      font-family: var(--font-regular);
      font-size: 16px;
      line-height: 22px;
      margin-left: 12px;
      opacity: 0.55;

      &:hover {
        text-decoration: underline;
      }
    }
  }

  .walletAddress {
    box-sizing: border-box;
    display: flex;
    padding: 10.5px 0;
    word-break: break-all;

    & + .walletAddress {
      border-top: 1px solid var(--theme-separation-border-color);
    }

    .addressId {
      flex-grow: 1;
      margin-right: 32.5px;
    }

    .addressActions {
      .copyAddress {
        cursor: pointer;
        display: inline-block;
        line-height: 20px;
        vertical-align: top;
        white-space: nowrap;

        * {
          vertical-align: middle;
        }

        span {
          color: var(--theme-label-button-color);
          font-size: 14px;
          margin-left: 6px;
          opacity: 0.65;
        }
      }
    }
  }

  .usedWalletAddress {
    .addressId,
    .addressActions .copyAddress img {
      opacity: 0.4;
    }

    .addressActions .copyAddress span {
      opacity: 0.2;
    }
  }
}

.error {
  @include error-message;
  font-size: 16px;
  margin-bottom: 1rem;
  text-align: center;
}<|MERGE_RESOLUTION|>--- conflicted
+++ resolved
@@ -34,11 +34,7 @@
   & > svg {
     height: 12px;
     width: 10px;
-<<<<<<< HEAD
-    & path {
-=======
     path {
->>>>>>> afa80d22
       fill: var(--theme-icon-copy-address-color);
     }
   }
