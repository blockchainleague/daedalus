// @flow
import React, { Component } from 'react';
import { observer } from 'mobx-react';
import classnames from 'classnames';
<<<<<<< HEAD
import Input from 'react-toolbox/lib/input/Input';
=======
>>>>>>> f378e438
import Dialog from 'react-toolbox/lib/dialog/Dialog';
import Input from 'react-toolbox/lib/input/Input';
import { defineMessages, intlShape } from 'react-intl';
import ReactToolboxMobxForm from '../../lib/ReactToolboxMobxForm';
import DialogCloseButton from '../widgets/DialogCloseButton';
import Switch from '../widgets/Switch';
import { isValidWalletName, isValidWalletPassword, isValidRepeatPassword } from '../../lib/validations';
import globalMessages from '../../i18n/global-messages';
import LocalizableError from '../../i18n/LocalizableError';
import styles from './WalletRestoreDialog.scss';

const messages = defineMessages({
  title: {
    id: 'wallet.restore.dialog.title.label',
    defaultMessage: '!!!Restore wallet',
    description: 'Label "Restore wallet" on the wallet restore dialog.'
  },
  walletNameInputLabel: {
    id: 'wallet.restore.dialog.wallet.name.input.label',
    defaultMessage: '!!!Wallet name',
    description: 'Label for the wallet name input on the wallet restore dialog.'
  },
  walletNameInputHint: {
    id: 'wallet.restore.dialog.wallet.name.input.hint',
    defaultMessage: '!!!Enter wallet name',
    description: 'Hint "Enter wallet name" for the wallet name input on the wallet restore dialog.'
  },
  recoveryPhraseInputLabel: {
    id: 'wallet.restore.dialog.recovery.phrase.input.label',
    defaultMessage: '!!!Recovery phrase',
    description: 'Label for the recovery phrase input on the wallet restore dialog.'
  },
  recoveryPhraseInputHint: {
    id: 'wallet.restore.dialog.recovery.phrase.input.hint',
    defaultMessage: '!!!Enter recovery phrase',
    description: 'Hint "Enter recovery phrase" for the recovery phrase input on the wallet restore dialog.'
  },
  importButtonLabel: {
    id: 'wallet.restore.dialog.restore.wallet.button.label',
    defaultMessage: '!!!Restore wallet',
    description: 'Label for the "Restore wallet" button on the wallet restore dialog.'
  },
  invalidRecoveryPhrase: {
    id: 'wallet.restore.dialog.form.errors.invalidRecoveryPhrase',
    defaultMessage: '!!!Invalid recovery phrase',
    description: 'Error message shown when invalid recovery phrase was entered.'
  },
  passwordSwitchLabel: {
    id: 'wallet.restore.dialog.passwordSwitchLabel',
    defaultMessage: '!!!Password',
    description: 'Label for the "Activate to create password" switch in the wallet restore dialog.',
  },
  passwordSwitchPlaceholder: {
    id: 'wallet.restore.dialog.passwordSwitchPlaceholder',
    defaultMessage: '!!!Activate to create password',
    description: 'Text for the "Activate to create password" switch in the wallet restore dialog.',
  },
  walletPasswordLabel: {
    id: 'wallet.restore.dialog.walletPasswordLabel',
    defaultMessage: '!!!Wallet password',
    description: 'Label for the "Wallet password" input in the wallet restore dialog.',
  },
  repeatPasswordLabel: {
    id: 'wallet.restore.dialog.repeatPasswordLabel',
    defaultMessage: '!!!Repeat password',
    description: 'Label for the "Repeat password" input in the wallet restore dialog.',
  },
  passwordFieldPlaceholder: {
    id: 'wallet.restore.dialog.passwordFieldPlaceholder',
    defaultMessage: '!!!Password',
    description: 'Placeholder for the "Password" inputs in the wallet restore dialog.',
  },
});

messages.fieldIsRequired = globalMessages.fieldIsRequired;

@observer
export default class WalletRestoreDialog extends Component {

  static contextTypes = {
    intl: intlShape.isRequired
  };

  props: {
    onSubmit: Function,
    onCancel: Function,
    isSubmitting: boolean,
    mnemonicValidator: Function,
    error?: ?LocalizableError,
  };

<<<<<<< HEAD
=======
  state = {
    isSubmitting: false,
    createPassword: false,
  };

>>>>>>> f378e438
  form = new ReactToolboxMobxForm({
    fields: {
      walletName: {
        label: this.context.intl.formatMessage(messages.walletNameInputLabel),
        placeholder: this.context.intl.formatMessage(messages.walletNameInputHint),
        value: '',
        validators: [({ field }) => (
          [
            isValidWalletName(field.value),
            this.context.intl.formatMessage(globalMessages.invalidWalletName)
          ]
        )],
        bindings: 'ReactToolbox',
      },
      recoveryPhrase: {
        label: this.context.intl.formatMessage(messages.recoveryPhraseInputLabel),
        placeholder: this.context.intl.formatMessage(messages.recoveryPhraseInputHint),
        value: '',
        validators: ({ field }) => {
          const value = field.value;
          if (value === '') return [false, this.context.intl.formatMessage(messages.fieldIsRequired)];
          return [
            this.props.mnemonicValidator(field.value),
            this.context.intl.formatMessage(messages.invalidRecoveryPhrase)
          ];
        },
        bindings: 'ReactToolbox',
      },
      walletPassword: {
        type: 'password',
        label: this.context.intl.formatMessage(messages.walletPasswordLabel),
        placeholder: this.context.intl.formatMessage(messages.passwordFieldPlaceholder),
        value: '',
        validators: [({ field }) => {
          if (!this.state.createPassword) return [true];
          return [
            isValidWalletPassword(field.value),
            this.context.intl.formatMessage(globalMessages.invalidWalletPassword)
          ];
        }],
        bindings: 'ReactToolbox',
      },
      repeatPassword: {
        type: 'password',
        label: this.context.intl.formatMessage(messages.repeatPasswordLabel),
        placeholder: this.context.intl.formatMessage(messages.passwordFieldPlaceholder),
        value: '',
        validators: [({ field }) => {
          if (!this.state.createPassword) return [true];
          const walletPassword = this.form.$('walletPassword').value;
          if (walletPassword.length === 0) return [true];
          return [
            isValidRepeatPassword(walletPassword, field.value),
            this.context.intl.formatMessage(globalMessages.invalidRepeatPassword)
          ];
        }],
        bindings: 'ReactToolbox',
      },
    },
  }, {
    options: {
      validateOnChange: true,
      validationDebounceWait: 250,
    },
  });

  actions = [
    {
      label: this.context.intl.formatMessage(messages.importButtonLabel),
      primary: true,
      onClick: () => this.submit(),
    },
  ];

  handlePasswordSwitchToggle = (value: boolean) => {
    this.setState({ createPassword: value });
  };

  submit = () => {
    this.form.submit({
      onSuccess: (form) => {
<<<<<<< HEAD
        this.props.onSubmit(form.values());
=======
        this.setState({ isSubmitting: true });
        const { createPassword } = this.state;
        const { recoveryPhrase, walletName, walletPassword } = form.values();
        const walletData = {
          recoveryPhrase,
          walletName,
          walletPassword: createPassword ? walletPassword : null,
        };
        this.props.onSubmit(walletData);
>>>>>>> f378e438
      },
      onError: () => {}
    });
  };

  render() {
    const { intl } = this.context;
    const { form } = this;
<<<<<<< HEAD
    const { isSubmitting, error, onCancel } = this.props;
    const dialogClasses = classnames([
      styles.component,
      'WalletRestoreDialog',
      isSubmitting ? styles.isSubmitting : null
=======
    const { error, onCancel } = this.props;
    const { createPassword } = this.state;
    const walletPasswordFieldsClasses = classnames([
      styles.walletPasswordFields,
      createPassword ? styles.show : null
>>>>>>> f378e438
    ]);

    return (
      <Dialog
        className={dialogClasses}
        title={intl.formatMessage(messages.title)}
        actions={this.actions}
        onOverlayClick={onCancel}
        active
      >
        <Input className="walletName" {...form.$('walletName').bind()} />

        <Input
          className="recoveryPhrase"
          multiline
          rows={3}
          {...form.$('recoveryPhrase').bind()}
        />

        <div className={styles.walletPassword}>
          <div className={styles.walletPasswordSwitch}>
            <Switch
              label={intl.formatMessage(messages.passwordSwitchLabel)}
              placeholder={intl.formatMessage(messages.passwordSwitchPlaceholder)}
              active={createPassword}
              onChange={this.handlePasswordSwitchToggle}
            />
          </div>

          <div className={walletPasswordFieldsClasses}>
            <Input {...form.$('walletPassword').bind()} />
            <Input {...form.$('repeatPassword').bind()} />
          </div>
        </div>

        {error && <p className={styles.error}>{intl.formatMessage(error)}</p>}

        <DialogCloseButton onClose={onCancel} />

      </Dialog>
    );
  }

}<|MERGE_RESOLUTION|>--- conflicted
+++ resolved
@@ -2,10 +2,6 @@
 import React, { Component } from 'react';
 import { observer } from 'mobx-react';
 import classnames from 'classnames';
-<<<<<<< HEAD
-import Input from 'react-toolbox/lib/input/Input';
-=======
->>>>>>> f378e438
 import Dialog from 'react-toolbox/lib/dialog/Dialog';
 import Input from 'react-toolbox/lib/input/Input';
 import { defineMessages, intlShape } from 'react-intl';
@@ -97,14 +93,10 @@
     error?: ?LocalizableError,
   };
 
-<<<<<<< HEAD
-=======
   state = {
-    isSubmitting: false,
     createPassword: false,
   };
 
->>>>>>> f378e438
   form = new ReactToolboxMobxForm({
     fields: {
       walletName: {
@@ -186,10 +178,6 @@
   submit = () => {
     this.form.submit({
       onSuccess: (form) => {
-<<<<<<< HEAD
-        this.props.onSubmit(form.values());
-=======
-        this.setState({ isSubmitting: true });
         const { createPassword } = this.state;
         const { recoveryPhrase, walletName, walletPassword } = form.values();
         const walletData = {
@@ -198,7 +186,6 @@
           walletPassword: createPassword ? walletPassword : null,
         };
         this.props.onSubmit(walletData);
->>>>>>> f378e438
       },
       onError: () => {}
     });
@@ -207,19 +194,18 @@
   render() {
     const { intl } = this.context;
     const { form } = this;
-<<<<<<< HEAD
     const { isSubmitting, error, onCancel } = this.props;
+    const { createPassword } = this.state;
+
     const dialogClasses = classnames([
       styles.component,
       'WalletRestoreDialog',
       isSubmitting ? styles.isSubmitting : null
-=======
-    const { error, onCancel } = this.props;
-    const { createPassword } = this.state;
+    ]);
+
     const walletPasswordFieldsClasses = classnames([
       styles.walletPasswordFields,
       createPassword ? styles.show : null
->>>>>>> f378e438
     ]);
 
     return (
