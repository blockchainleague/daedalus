// @flow
import React, { Component } from 'react';
import { join } from 'lodash';
import { observer } from 'mobx-react';
import classnames from 'classnames';
import Input from 'react-polymorph/lib/components/Input';
import SimpleInputSkin from 'react-polymorph/lib/skins/simple/InputSkin';
import Checkbox from 'react-polymorph/lib/components/Checkbox';
import Autocomplete from 'react-polymorph/lib/components/Autocomplete';
import SimpleAutocompleteSkin from 'react-polymorph/lib/skins/simple/AutocompleteSkin';
import SimpleSwitchSkin from 'react-polymorph/lib/skins/simple/SwitchSkin';
import { defineMessages, intlShape } from 'react-intl';
import ReactToolboxMobxForm from '../../utils/ReactToolboxMobxForm';
import DialogCloseButton from '../widgets/DialogCloseButton';
import Dialog from '../widgets/Dialog';
import { isValidWalletName, isValidWalletPassword, isValidRepeatPassword } from '../../utils/validations';
import globalMessages from '../../i18n/global-messages';
import LocalizableError from '../../i18n/LocalizableError';
import styles from './WalletRestoreDialog.scss';

const messages = defineMessages({
  title: {
    id: 'wallet.restore.dialog.title.label',
    defaultMessage: '!!!Restore wallet',
    description: 'Label "Restore wallet" on the wallet restore dialog.'
  },
  walletNameInputLabel: {
    id: 'wallet.restore.dialog.wallet.name.input.label',
    defaultMessage: '!!!Wallet name',
    description: 'Label for the wallet name input on the wallet restore dialog.'
  },
  walletNameInputHint: {
    id: 'wallet.restore.dialog.wallet.name.input.hint',
    defaultMessage: '!!!Enter wallet name',
    description: 'Hint "Enter wallet name" for the wallet name input on the wallet restore dialog.'
  },
  recoveryPhraseInputLabel: {
    id: 'wallet.restore.dialog.recovery.phrase.input.label',
    defaultMessage: '!!!Recovery phrase',
    description: 'Label for the recovery phrase input on the wallet restore dialog.'
  },
  recoveryPhraseInputHint: {
    id: 'wallet.restore.dialog.recovery.phrase.input.hint',
    defaultMessage: '!!!Enter recovery phrase',
    description: 'Hint "Enter recovery phrase" for the recovery phrase input on the wallet restore dialog.'
  },
  recoveryPhraseNoResults: {
    id: 'wallet.restore.dialog.recovery.phrase.input.noResults',
    defaultMessage: '!!!No results',
    description: '"No results" message for the recovery phrase input search results.'
  },
  importButtonLabel: {
    id: 'wallet.restore.dialog.restore.wallet.button.label',
    defaultMessage: '!!!Restore wallet',
    description: 'Label for the "Restore wallet" button on the wallet restore dialog.'
  },
  invalidRecoveryPhrase: {
    id: 'wallet.restore.dialog.form.errors.invalidRecoveryPhrase',
    defaultMessage: '!!!Invalid recovery phrase',
    description: 'Error message shown when invalid recovery phrase was entered.'
  },
  passwordSwitchPlaceholder: {
    id: 'wallet.restore.dialog.passwordSwitchPlaceholder',
    defaultMessage: '!!!Activate to create password',
    description: 'Text for the "Activate to create password" switch in the wallet restore dialog.',
  },
  passwordSwitchLabel: {
    id: 'wallet.restore.dialog.passwordSwitchLabel',
    defaultMessage: '!!!Password',
    description: 'Label for the "Activate to create password" switch in the wallet restore dialog.',
  },
  walletPasswordLabel: {
    id: 'wallet.restore.dialog.walletPasswordLabel',
    defaultMessage: '!!!Wallet password',
    description: 'Label for the "Wallet password" input in the wallet restore dialog.',
  },
  repeatPasswordLabel: {
    id: 'wallet.restore.dialog.repeatPasswordLabel',
    defaultMessage: '!!!Repeat password',
    description: 'Label for the "Repeat password" input in the wallet restore dialog.',
  },
  passwordFieldPlaceholder: {
    id: 'wallet.restore.dialog.passwordFieldPlaceholder',
    defaultMessage: '!!!Password',
    description: 'Placeholder for the "Password" inputs in the wallet restore dialog.',
  },
});

messages.fieldIsRequired = globalMessages.fieldIsRequired;

type Props = {
  onSubmit: Function,
  onCancel: Function,
  isSubmitting: boolean,
  mnemonicValidator: Function,
  error?: ?LocalizableError,
};

type State = {
  createPassword: boolean,
};

@observer
export default class WalletRestoreDialog extends Component<Props, State> {

  static contextTypes = {
    intl: intlShape.isRequired
  };

<<<<<<< HEAD
  props: {
    onSubmit: Function,
    onCancel: Function,
    isSubmitting: boolean,
    mnemonicValidator: Function,
    error?: ?LocalizableError,
    suggestedMnemonics: Array<string>,
  };

=======
>>>>>>> 01792fdd
  state = {
    createPassword: false,
  };

  form = new ReactToolboxMobxForm({
    fields: {
      walletName: {
        label: this.context.intl.formatMessage(messages.walletNameInputLabel),
        placeholder: this.context.intl.formatMessage(messages.walletNameInputHint),
        value: '',
        validators: [({ field }) => (
          [
            isValidWalletName(field.value),
            this.context.intl.formatMessage(globalMessages.invalidWalletName)
          ]
        )],
      },
      recoveryPhrase: {
        label: this.context.intl.formatMessage(messages.recoveryPhraseInputLabel),
        placeholder: this.context.intl.formatMessage(messages.recoveryPhraseInputHint),
        value: '',
        validators: ({ field }) => {
          const value = join(field.value, ' ');
          if (value === '') return [false, this.context.intl.formatMessage(messages.fieldIsRequired)];
          return [
            this.props.mnemonicValidator(value),
            this.context.intl.formatMessage(messages.invalidRecoveryPhrase)
          ];
        },
      },
      walletPassword: {
        type: 'password',
        label: this.context.intl.formatMessage(messages.walletPasswordLabel),
        placeholder: this.context.intl.formatMessage(messages.passwordFieldPlaceholder),
        value: '',
        validators: [({ field, form }) => {
          if (!this.state.createPassword) return [true];
          const repeatPasswordField = form.$('repeatPassword');
          if (repeatPasswordField.value.length > 0) repeatPasswordField.validate(form);
          return [
            isValidWalletPassword(field.value),
            this.context.intl.formatMessage(globalMessages.invalidWalletPassword)
          ];
        }],
      },
      repeatPassword: {
        type: 'password',
        label: this.context.intl.formatMessage(messages.repeatPasswordLabel),
        placeholder: this.context.intl.formatMessage(messages.passwordFieldPlaceholder),
        value: '',
        validators: [({ field, form }) => {
          if (!this.state.createPassword) return [true];
          const walletPassword = form.$('walletPassword').value;
          if (walletPassword.length === 0) return [true];
          return [
            isValidRepeatPassword(walletPassword, field.value),
            this.context.intl.formatMessage(globalMessages.invalidRepeatPassword)
          ];
        }],
      },
    },
  }, {
    options: {
      validateOnChange: true,
      validationDebounceWait: 250,
    },
  });

  handlePasswordSwitchToggle = (value: boolean) => {
    this.setState({ createPassword: value });
  };

  submit = () => {
    this.form.submit({
      onSuccess: (form) => {
        const { createPassword } = this.state;
        const { recoveryPhrase, walletName, walletPassword } = form.values();
        const walletData = {
          recoveryPhrase: join(recoveryPhrase, ' '),
          walletName,
          walletPassword: createPassword ? walletPassword : null,
        };
        this.props.onSubmit(walletData);
      },
      onError: () => {}
    });
  };

  render() {
    const { intl } = this.context;
    const { form } = this;
    const { suggestedMnemonics, isSubmitting, error, onCancel } = this.props;
    const { createPassword } = this.state;

    const dialogClasses = classnames([
      styles.component,
      'WalletRestoreDialog',
    ]);

    const walletNameFieldClasses = classnames([
      'walletName',
      styles.walletName,
    ]);

    const walletPasswordFieldsClasses = classnames([
      styles.walletPasswordFields,
      createPassword ? styles.show : null,
    ]);

    const walletNameField = form.$('walletName');
    const recoveryPhraseField = form.$('recoveryPhrase');
    const walletPasswordField = form.$('walletPassword');
    const repeatedPasswordField = form.$('repeatPassword');

    const actions = [
      {
        className: isSubmitting ? styles.isSubmitting : null,
        label: this.context.intl.formatMessage(messages.importButtonLabel),
        primary: true,
        disabled: isSubmitting,
        onClick: this.submit,
      },
    ];

    return (
      <Dialog
        className={dialogClasses}
        title={intl.formatMessage(messages.title)}
        actions={actions}
        closeOnOverlayClick
        onClose={onCancel}
        closeButton={<DialogCloseButton />}
      >

        <Input
          className={walletNameFieldClasses}
          {...walletNameField.bind()}
          error={walletNameField.error}
          skin={<SimpleInputSkin />}
        />

        <Autocomplete
          options={suggestedMnemonics}
          maxSelections={12}
          {...recoveryPhraseField.bind()}
          error={recoveryPhraseField.error}
          maxVisibleOptions={5}
          noResultsMessage={intl.formatMessage(messages.recoveryPhraseNoResults)}
          skin={<SimpleAutocompleteSkin />}
        />

        <div className={styles.walletPassword}>
          <div className={styles.walletPasswordSwitch}>
            <div className={styles.passwordLabel}>
              {intl.formatMessage(messages.passwordSwitchLabel)}
            </div>
            <Checkbox
              onChange={this.handlePasswordSwitchToggle}
              label={intl.formatMessage(messages.passwordSwitchPlaceholder)}
              checked={createPassword}
              skin={<SimpleSwitchSkin />}
            />
          </div>

          <div className={walletPasswordFieldsClasses}>
            <Input
              className="walletPassword"
              {...walletPasswordField.bind()}
              error={walletPasswordField.error}
              skin={<SimpleInputSkin />}
            />
            <Input
              className="repeatedPassword"
              {...repeatedPasswordField.bind()}
              error={repeatedPasswordField.error}
              skin={<SimpleInputSkin />}
            />
            <p className={styles.passwordInstructions}>
              {intl.formatMessage(globalMessages.passwordInstructions)}
            </p>
          </div>
        </div>

        {error && <p className={styles.error}>{intl.formatMessage(error)}</p>}

      </Dialog>
    );
  }

}<|MERGE_RESOLUTION|>--- conflicted
+++ resolved
@@ -94,6 +94,7 @@
   isSubmitting: boolean,
   mnemonicValidator: Function,
   error?: ?LocalizableError,
+  suggestedMnemonics: Array<string>,
 };
 
 type State = {
@@ -107,18 +108,6 @@
     intl: intlShape.isRequired
   };
 
-<<<<<<< HEAD
-  props: {
-    onSubmit: Function,
-    onCancel: Function,
-    isSubmitting: boolean,
-    mnemonicValidator: Function,
-    error?: ?LocalizableError,
-    suggestedMnemonics: Array<string>,
-  };
-
-=======
->>>>>>> 01792fdd
   state = {
     createPassword: false,
   };
