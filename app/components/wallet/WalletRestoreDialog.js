--- conflicted
+++ resolved
@@ -94,10 +94,7 @@
 
   state = {
     isSubmitting: false,
-<<<<<<< HEAD
-=======
     createPassword: false,
->>>>>>> 68ae5bd4
   };
 
   form = new ReactToolboxMobxForm({
@@ -161,13 +158,9 @@
     },
   }, {
     options: {
-<<<<<<< HEAD
       showErrorsOnChange: true,
       validateOnChange: true,
       validationDebounceWait: 250,
-=======
-      validateOnChange: false,
->>>>>>> 68ae5bd4
     },
   });
 
