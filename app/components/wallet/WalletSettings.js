--- conflicted
+++ resolved
@@ -1,14 +1,10 @@
 // @flow
 import React, { Component, PropTypes } from 'react';
-<<<<<<< HEAD
 import { observer, PropTypes as MobxPropTypes } from 'mobx-react';
 import { defineMessages, intlShape } from 'react-intl';
 import Dropdown from 'react-toolbox/lib/dropdown/Dropdown';
 import LocalizableError from '../../i18n/LocalizableError';
-=======
-import { observer } from 'mobx-react';
 import BorderedBox from '../widgets/BorderedBox';
->>>>>>> c125e50a
 import styles from './WalletSettings.scss';
 import DeleteWalletButton from './settings/DeleteWalletButton';
 import DeleteWalletConfirmationDialog from './settings/DeleteWalletConfirmationDialog';
@@ -31,7 +27,6 @@
 export default class WalletSettings extends Component {
 
   static propTypes = {
-<<<<<<< HEAD
     assuranceLevels: MobxPropTypes.arrayOrObservableArrayOf(PropTypes.shape({
       value: PropTypes.string.isRequired,
       label: PropTypes.object.isRequired,
@@ -45,6 +40,8 @@
     onWalletAssuranceLevelUpdate: PropTypes.func.isRequired,
     onWalletUnitUpdate: PropTypes.func.isRequired,
     error: PropTypes.instanceOf(LocalizableError),
+    openDialogAction: PropTypes.func.isRequired,
+    isDialogOpen: PropTypes.func.isRequired,
   };
 
   static contextTypes = {
@@ -58,6 +55,7 @@
       walletAssurance, walletUnit,
       onWalletAssuranceLevelUpdate,
       onWalletUnitUpdate, error,
+      openDialogAction, isDialogOpen,
     } = this.props;
     const assuranceLevelOptions = assuranceLevels.map(assurance => ({
       value: assurance.value,
@@ -67,28 +65,11 @@
       value: unit.value,
       label: intl.formatMessage(unit.label),
     }));
-=======
-    openDialogAction: PropTypes.func.isRequired,
-    isDialogOpen: PropTypes.func.isRequired,
-  };
-
-  render() {
-    const { openDialogAction, isDialogOpen } = this.props;
->>>>>>> c125e50a
     return (
       <div className={styles.component}>
 
         <BorderedBox>
 
-          <div className={styles.deleteWalletButton}>
-            <DeleteWalletButton
-              onClick={() => openDialogAction({
-                dialog: DeleteWalletConfirmationDialog,
-              })}
-            />
-          </div>
-
-<<<<<<< HEAD
           <Dropdown
             label={intl.formatMessage(messages.unitsLabel)}
             source={unitOptions}
@@ -104,9 +85,16 @@
           />
 
           {error && <p className={styles.error}>{intl.formatMessage(error)}</p>}
-=======
+
+          <div className={styles.deleteWalletButton}>
+            <DeleteWalletButton
+              onClick={() => openDialogAction({
+                dialog: DeleteWalletConfirmationDialog,
+              })}
+            />
+          </div>
+
         </BorderedBox>
->>>>>>> c125e50a
 
         {isDialogOpen(DeleteWalletConfirmationDialog) ? (
           <DeleteWalletDialogContainer />
