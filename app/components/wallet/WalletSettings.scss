--- conflicted
+++ resolved
@@ -1,26 +1,11 @@
 @import '../../themes/mixins/error-message';
 
 .component {
-<<<<<<< HEAD
   background-color: $color-primary-bg;
   display: flex;
   flex-direction: column;
   font-family: $font-regular;
   height: 100%;
-}
-
-.borderedBox {
-  background: $color-lighter-grey;
-  border: solid 1px $color-light-grey;
-  border-radius: 4px;
-  margin: 20px;
-  padding: 20px 30px;
-}
-
-.error {
-  @include error-message;
-  text-align: center;
-=======
   padding: 20px;
 }
 
@@ -28,5 +13,9 @@
   display: flex;
   justify-content: center;
   margin: 30px 0 10px;
->>>>>>> c125e50a
+}
+
+.error {
+  @include error-message;
+  text-align: center;
 }