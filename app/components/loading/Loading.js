// @flow
import React, { Component } from 'react';
import SvgInline from 'react-svg-inline';
import { observer } from 'mobx-react';
import { defineMessages, intlShape } from 'react-intl';
import classNames from 'classnames';
import SystemTimeErrorOverlay from './SystemTimeErrorOverlay';
import LoadingSpinner from '../widgets/LoadingSpinner';
import daedalusLogoWhite from '../../assets/images/daedalus-logo-loading-white.inline.svg';
import daedalusLogo from '../../assets/images/daedalus-logo-loading-grey.inline.svg';
import styles from './Loading.scss';
import type { ReactIntlMessage } from '../../types/i18nTypes';
import environment from '../../environment';

const messages = defineMessages({
  connecting: {
    id: 'loading.screen.connectingToNetworkMessage',
    defaultMessage: '!!!Connecting to network',
    description: 'Message "Connecting to network" on the loading screen.'
  },
  waitingForSyncToStart: {
    id: 'loading.screen.waitingForSyncToStart',
    defaultMessage: '!!!Connected - waiting for block syncing to start',
    description: 'Message "Connected - waiting for block syncing to start" on the loading screen.'
  },
  reconnecting: {
    id: 'loading.screen.reconnectingToNetworkMessage',
    defaultMessage: '!!!Network connection lost - reconnecting',
    description: 'Message "Network connection lost - reconnecting" on the loading screen.'
  },
  syncing: {
    id: 'loading.screen.syncingBlocksMessage',
    defaultMessage: '!!!Syncing blocks',
    description: 'Message "Syncing blocks" on the loading screen.'
  },
});

type Props = {
  currencyIcon: string,
  currencyIconWhite: string,
  isConnecting: boolean,
  hasBeenConnected: boolean,
  hasBlockSyncingStarted: boolean,
  isSyncing: boolean,
  syncPercentage: number,
  isLoadingDataForNextScreen: boolean,
  loadingDataForNextScreenMessage: ReactIntlMessage,
  hasLoadedCurrentLocale: boolean,
  hasLoadedCurrentTheme: boolean,
};

<<<<<<< HEAD
  props: {
    isConnecting: boolean,
    hasBeenConnected: boolean,
    isSyncing: boolean,
    hasBlockSyncingStarted: boolean,
    isLoadingWallets: boolean,
    syncPercentage: number,
    hasLoadedCurrentLocale: boolean,
    hasLoadedCurrentTheme: boolean,
    localTimeDifference: number,
    allowedTimeDifference: number,
    currentLocale: string
  };
=======
@observer
export default class Loading extends Component<Props> {
>>>>>>> 65291437

  static contextTypes = {
    intl: intlShape.isRequired,
  };

  render() {
    const { intl } = this.context;
    const {
<<<<<<< HEAD
      isConnecting, isSyncing, syncPercentage, isLoadingWallets,
      hasBeenConnected, hasBlockSyncingStarted,
      hasLoadedCurrentLocale, hasLoadedCurrentTheme,
      localTimeDifference, allowedTimeDifference, currentLocale,
=======
      currencyIcon, currencyIconWhite, isConnecting, isSyncing, syncPercentage,
      isLoadingDataForNextScreen, loadingDataForNextScreenMessage, hasBeenConnected,
      hasBlockSyncingStarted, hasLoadedCurrentLocale, hasLoadedCurrentTheme,
>>>>>>> 65291437
    } = this.props;
    const componentStyles = classNames([
      styles.component,
      hasLoadedCurrentTheme ? null : styles['is-loading-theme'],
      isConnecting ? styles['is-connecting'] : null,
      isSyncing ? styles['is-syncing'] : null,
    ]);
    const daedalusLogoStyles = classNames([
      styles.daedalusLogo,
      isConnecting ? styles.connectingLogo : styles.syncingLogo,
    ]);
    const currencyLogoStyles = classNames([
      styles[`${environment.API}-logo`],
      isConnecting ? styles.connectingLogo : styles.syncingLogo,
    ]);

    const daedalusLoadingLogo = isConnecting ? daedalusLogoWhite : daedalusLogo;
    const currencyLoadingLogo = isConnecting ? currencyIconWhite : currencyIcon;
    const connectingMessage = hasBeenConnected ? messages.reconnecting : messages.connecting;

    return (
      <div className={componentStyles}>
        <SvgInline svg={currencyLoadingLogo} className={currencyLogoStyles} />
        <SvgInline svg={daedalusLoadingLogo} className={daedalusLogoStyles} />
        {hasLoadedCurrentLocale && (
          <div>
            {isConnecting && !hasBlockSyncingStarted && (
              <div className={styles.connecting}>
                <h1 className={styles.headline}>
                  {intl.formatMessage(connectingMessage)}
                </h1>
              </div>
            )}
            {isConnecting && hasBlockSyncingStarted && (
              <div className={styles.connecting}>
                <h1 className={styles.headline}>
                  {intl.formatMessage(messages.waitingForSyncToStart)}
                </h1>
              </div>
            )}
            {isSyncing && (
              <div className="syncingWrapper">
                <div className={styles.syncing}>
                  <h1 className={styles.headline}>
                    {intl.formatMessage(messages.syncing)} {syncPercentage.toFixed(2)}%
                  </h1>
                </div>
                {(localTimeDifference > allowedTimeDifference) &&
                  <SystemTimeErrorOverlay
                    localTimeDifference={localTimeDifference}
                    currentLocale={currentLocale}
                  />
                }
              </div>
            )}
            {!isSyncing && !isConnecting && isLoadingDataForNextScreen && (
              <div className={styles.syncing}>
                <h1 className={styles.headline}>
                  {intl.formatMessage(loadingDataForNextScreenMessage)}
                </h1>
                <LoadingSpinner />
              </div>
            )}
          </div>
        )}
      </div>
    );
  }

}<|MERGE_RESOLUTION|>--- conflicted
+++ resolved
@@ -47,26 +47,13 @@
   loadingDataForNextScreenMessage: ReactIntlMessage,
   hasLoadedCurrentLocale: boolean,
   hasLoadedCurrentTheme: boolean,
+  localTimeDifference?: number,
+  allowedTimeDifference?: number,
+  currentLocale?: string,
 };
 
-<<<<<<< HEAD
-  props: {
-    isConnecting: boolean,
-    hasBeenConnected: boolean,
-    isSyncing: boolean,
-    hasBlockSyncingStarted: boolean,
-    isLoadingWallets: boolean,
-    syncPercentage: number,
-    hasLoadedCurrentLocale: boolean,
-    hasLoadedCurrentTheme: boolean,
-    localTimeDifference: number,
-    allowedTimeDifference: number,
-    currentLocale: string
-  };
-=======
 @observer
 export default class Loading extends Component<Props> {
->>>>>>> 65291437
 
   static contextTypes = {
     intl: intlShape.isRequired,
@@ -75,17 +62,12 @@
   render() {
     const { intl } = this.context;
     const {
-<<<<<<< HEAD
-      isConnecting, isSyncing, syncPercentage, isLoadingWallets,
-      hasBeenConnected, hasBlockSyncingStarted,
-      hasLoadedCurrentLocale, hasLoadedCurrentTheme,
-      localTimeDifference, allowedTimeDifference, currentLocale,
-=======
       currencyIcon, currencyIconWhite, isConnecting, isSyncing, syncPercentage,
       isLoadingDataForNextScreen, loadingDataForNextScreenMessage, hasBeenConnected,
       hasBlockSyncingStarted, hasLoadedCurrentLocale, hasLoadedCurrentTheme,
->>>>>>> 65291437
+      localTimeDifference, allowedTimeDifference, currentLocale,
     } = this.props;
+
     const componentStyles = classNames([
       styles.component,
       hasLoadedCurrentTheme ? null : styles['is-loading-theme'],
@@ -132,7 +114,9 @@
                     {intl.formatMessage(messages.syncing)} {syncPercentage.toFixed(2)}%
                   </h1>
                 </div>
-                {(localTimeDifference > allowedTimeDifference) &&
+                {(typeof localTimeDifference !== 'undefined' &&
+                  typeof allowedTimeDifference !== 'undefined' &&
+                  localTimeDifference > allowedTimeDifference) &&
                   <SystemTimeErrorOverlay
                     localTimeDifference={localTimeDifference}
                     currentLocale={currentLocale}
