// @flow
import React, { Component } from 'react';
import { observer } from 'mobx-react';
import { defineMessages, intlShape } from 'react-intl';
import classnames from 'classnames';
import Button from 'react-polymorph/lib/components/Button';
import SimpleButtonSkin from 'react-polymorph/lib/skins/simple/ButtonSkin';
import styles from './NodeUpdateNotification.scss';
import arrow from '../../assets/images/arrow.svg';

const messages = defineMessages({
  acceptLabel: {
    id: 'cardano.node.update.notification.accept.button.label',
    defaultMessage: '!!!Update and restart',
    description: 'Label "Update and restart" on the Cardano node update notification.'
  },
  denyLabel: {
    id: 'cardano.node.update.notification.postpone.button.label',
    defaultMessage: '!!!Postpone until restart',
    description: 'Label "Postpone until restart" on the Cardano node update notification.'
  },
  titleWithVersion: {
    id: 'cardano.node.update.notification.titleWithVersion',
    defaultMessage: '!!!Cardano-Core update v{version} is available',
    description: 'Cardano-Core update notification with version.'
  },
  titleWithoutVersion: {
    id: 'cardano.node.update.notification.titleWithoutVersion',
    defaultMessage: '!!!Cardano-Core update is available',
    description: 'Cardano-Core update notification without version.'
  },
  updateMessage: {
    id: 'cardano.node.update.notification.message',
    defaultMessage: '!!!Daedalus and Cardano node update is available. Would you like to install the update?',
    description: 'Message shown when there is a Daedalus and Cardano node update available.'
  },
});

@observer
export default class NodeUpdateNotification extends Component {

  props: {
    version: ?string,
    message?: string, // TODO: make this required after it is implemented on the backend
    onAccept: Function,
    onPostpone: Function,
    onToggleExpanded: Function,
    isExpanded: boolean,
  };

  static contextTypes = {
    intl: intlShape.isRequired,
  };

  render() {
    const { intl } = this.context;
    const { version, message, onAccept, onPostpone, onToggleExpanded, isExpanded } = this.props;
    const arrowClasses = classnames([
      isExpanded ? styles.arrow : styles.arrowCollapsed
    ]);
<<<<<<< HEAD
    const acceptButtonClasses = classnames([
      'primary',
      styles.acceptButton,
    ]);
    const denyButtonClasses = classnames([
      'primary',
      styles.denyButton,
    ]);
=======

    const title = version ?
      intl.formatMessage(messages.titleWithVersion, { version }) :
      intl.formatMessage(messages.titleWithoutVersion);
>>>>>>> 936b8b2e

    return (
      <div className={styles.component}>
        <div className={styles.titleBar}>
          <div className={styles.title}>{title}</div>
          <button
            onClick={onToggleExpanded}
            className={styles.toggleButton}
          >
            <img className={arrowClasses} src={arrow} role="presentation" />
          </button>
        </div>
        {isExpanded && (
          message ? (
            // eslint-disable-next-line react/no-danger
            <div className={styles.message} dangerouslySetInnerHTML={{ __html: message }} />
          ) : (
            <div className={styles.message}>
              {intl.formatMessage(messages.updateMessage)}
            </div>
          )
        )}
        {isExpanded && (
          <div className={styles.actions}>

            <Button
              className={acceptButtonClasses}
              label={intl.formatMessage(messages.acceptLabel)}
              onClick={onAccept}
              skin={<SimpleButtonSkin />}
            />

            <Button
              className={denyButtonClasses}
              label={intl.formatMessage(messages.denyLabel)}
              onClick={onPostpone}
              skin={<SimpleButtonSkin />}
            />

          </div>
        )}

      </div>
    );
  }
}<|MERGE_RESOLUTION|>--- conflicted
+++ resolved
@@ -58,21 +58,9 @@
     const arrowClasses = classnames([
       isExpanded ? styles.arrow : styles.arrowCollapsed
     ]);
-<<<<<<< HEAD
-    const acceptButtonClasses = classnames([
-      'primary',
-      styles.acceptButton,
-    ]);
-    const denyButtonClasses = classnames([
-      'primary',
-      styles.denyButton,
-    ]);
-=======
-
     const title = version ?
       intl.formatMessage(messages.titleWithVersion, { version }) :
       intl.formatMessage(messages.titleWithoutVersion);
->>>>>>> 936b8b2e
 
     return (
       <div className={styles.component}>
@@ -99,14 +87,14 @@
           <div className={styles.actions}>
 
             <Button
-              className={acceptButtonClasses}
+              className={styles.acceptButton}
               label={intl.formatMessage(messages.acceptLabel)}
               onClick={onAccept}
               skin={<SimpleButtonSkin />}
             />
 
             <Button
-              className={denyButtonClasses}
+              className={styles.denyButton}
               label={intl.formatMessage(messages.denyLabel)}
               onClick={onPostpone}
               skin={<SimpleButtonSkin />}
