%actionButton {
  box-sizing: border-box;
  height: 33px;
  margin-left: 10px;
<<<<<<< HEAD
  margin-bottom: 20px;
}

.component {
  //position: relative;
  background-color: $theme-node-update-background-color;
  padding: 20px;
=======
  max-width: 200px;
  cursor: pointer;
  padding: 0 30px;
  white-space: nowrap;
}

.component {
  background-color: $color-primary-bg;
  padding: 20px 40px;
>>>>>>> 936b8b2e
  display: flex;
  flex-direction: column;
  flex-shrink: 0;

  .acceptButton {
    @extend %actionButton;
<<<<<<< HEAD
    padding: 0;
=======
    background-color: #445b7c;
    &:hover {
      background-color: darken(#445b7c, 10%);
    }
>>>>>>> 936b8b2e
  }

  .denyButton {
    @extend %actionButton;
<<<<<<< HEAD
    background-color: $theme-button-primary-background-color;
    opacity: 0.3;
    padding: 0;
=======
    background-color: #afb9c6;
    margin-left: 10px;
>>>>>>> 936b8b2e
    &:hover {
      background-color: $theme-button-primary-background-color;
      opacity: 0.5;
    }
  }
}

.titleBar {
  display: flex;
}

.title {
  height: 22px;
  font-family: $font-medium;
  font-size: 16px;
<<<<<<< HEAD
  line-height: 1.38;
  color: $theme-node-update-title-color;
=======
  line-height: 1.5;
  color: $text-color-accent;
>>>>>>> 936b8b2e
  flex-grow: 1;
}

.message {
  margin-top: 12px;
  font-family: $font-regular;
  font-size: 14px;
  line-height: 1.36;
  letter-spacing: 0.5px;
  color: $theme-node-update-message-color;
}

.actions {
  display: flex;
  justify-content: flex-end;
  margin-top: 20px;
<<<<<<< HEAD
  margin-left: auto;
=======
>>>>>>> 936b8b2e
}

.toggleButton {
  align-self: flex-start;
  cursor: pointer;
  margin-top: 3px;
}

.arrow {
  width: 16px;
  transform: rotate(180deg);
}

.arrowCollapsed {
  width: 16px;
}<|MERGE_RESOLUTION|>--- conflicted
+++ resolved
@@ -1,16 +1,14 @@
+
 %actionButton {
   box-sizing: border-box;
   height: 33px;
+  border-radius: 5px;
+  font-family: $font-medium;
+  font-size: 14px;
+  line-height: 1.36;
+  text-align: center;
+  color: $theme-node-update-button-text-color;
   margin-left: 10px;
-<<<<<<< HEAD
-  margin-bottom: 20px;
-}
-
-.component {
-  //position: relative;
-  background-color: $theme-node-update-background-color;
-  padding: 20px;
-=======
   max-width: 200px;
   cursor: pointer;
   padding: 0 30px;
@@ -18,38 +16,25 @@
 }
 
 .component {
-  background-color: $color-primary-bg;
+  background-color: $theme-node-update-background-color;
   padding: 20px 40px;
->>>>>>> 936b8b2e
   display: flex;
   flex-direction: column;
   flex-shrink: 0;
 
   .acceptButton {
     @extend %actionButton;
-<<<<<<< HEAD
-    padding: 0;
-=======
-    background-color: #445b7c;
+    background-color: $theme-node-update-accept-button-backgroun-color;
     &:hover {
-      background-color: darken(#445b7c, 10%);
+      background-color: $theme-node-update-accept-button-backgroun-color-hover !important;
     }
->>>>>>> 936b8b2e
   }
 
   .denyButton {
     @extend %actionButton;
-<<<<<<< HEAD
-    background-color: $theme-button-primary-background-color;
-    opacity: 0.3;
-    padding: 0;
-=======
-    background-color: #afb9c6;
-    margin-left: 10px;
->>>>>>> 936b8b2e
+    background-color: $theme-node-update-deny-button-backgroun-color;
     &:hover {
-      background-color: $theme-button-primary-background-color;
-      opacity: 0.5;
+      background-color: $theme-node-update-deny-button-backgroun-color-hover !important;
     }
   }
 }
@@ -62,13 +47,8 @@
   height: 22px;
   font-family: $font-medium;
   font-size: 16px;
-<<<<<<< HEAD
-  line-height: 1.38;
+  line-height: 1.5;
   color: $theme-node-update-title-color;
-=======
-  line-height: 1.5;
-  color: $text-color-accent;
->>>>>>> 936b8b2e
   flex-grow: 1;
 }
 
@@ -85,10 +65,6 @@
   display: flex;
   justify-content: flex-end;
   margin-top: 20px;
-<<<<<<< HEAD
-  margin-left: auto;
-=======
->>>>>>> 936b8b2e
 }
 
 .toggleButton {
