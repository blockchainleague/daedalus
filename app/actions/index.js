--- conflicted
+++ resolved
@@ -53,13 +53,9 @@
   cancelWalletBackup: {},
   finishWalletBackup: {},
   toggleAddWallet: {},
-<<<<<<< HEAD
-  toggleWalletImport: {},
-=======
   toggleWalletRestore: {},
   restoreWallet: {
     recoveryPhrase: PropTypes.string.isRequired,
     walletName: PropTypes.string.isRequired
   }
->>>>>>> 198822ba
 }, PropTypes.validateWithErrors);