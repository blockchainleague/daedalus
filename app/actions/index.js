import PropTypes from 'prop-types';
import { PropTypes as MobxPropTypes } from 'mobx-react';
import defineActions from './lib/actions';

export default defineActions({
  login: {
    email: PropTypes.string.isRequired,
    passwordHash: PropTypes.string.isRequired,
  },
  updateProfileField: {
    field: PropTypes.string.isRequired,
    value: PropTypes.string.isRequired,
  },
  goToRoute: {
    route: PropTypes.string.isRequired,
  },
  createPersonalWallet: {
    name: PropTypes.string.isRequired,
    currency: PropTypes.string.isRequired,
  },
  filterTransactions: {
    searchTerm: PropTypes.string.isRequired,
  },
  loadMoreTransactions: {},
  changeSidebarRoute: {
    route: PropTypes.string.isRequired,
  },
  toggleSidebar: {},
  toggleCreateWalletDialog: {},
  sendMoney: {
    title: PropTypes.string.isRequired,
    receiver: PropTypes.string.isRequired,
    amount: PropTypes.string.isRequired,
    description: PropTypes.string,
  },
  resizeWindow: {
    width: PropTypes.number.isRequired,
    height: PropTypes.number.isRequired,
  },
  initiateWalletBackup: {
    recoveryPhrase: MobxPropTypes.arrayOrObservableArray.isRequired,
  },
  acceptPrivacyNoticeForWalletBackup: {},
  continueToRecoveryPhraseForWalletBackup: {},
  startWalletBackup: {},
  addWordToWalletBackupVerification: {
    word: PropTypes.string.isRequired
  },
  clearEnteredRecoveryPhrase: {},
  acceptWalletBackupTermDevice: {},
  acceptWalletBackupTermRecovery: {},
  restartWalletBackup: {},
  cancelWalletBackup: {},
  finishWalletBackup: {},
<<<<<<< HEAD
  redeemAda: {
    certificate: PropTypes.instanceOf(File).isRequired,
    token: PropTypes.string.isRequired,
    walletId: PropTypes.string.isRequired,
  },
  adaSuccessfullyRedeemed: {},
=======
  toggleAddWallet: {},
  toggleWalletRestore: {},
  restoreWallet: {
    recoveryPhrase: PropTypes.string.isRequired,
    walletName: PropTypes.string.isRequired
  }
>>>>>>> 7f4a1c96
}, PropTypes.validateWithErrors);<|MERGE_RESOLUTION|>--- conflicted
+++ resolved
@@ -52,19 +52,16 @@
   restartWalletBackup: {},
   cancelWalletBackup: {},
   finishWalletBackup: {},
-<<<<<<< HEAD
   redeemAda: {
     certificate: PropTypes.instanceOf(File).isRequired,
     token: PropTypes.string.isRequired,
     walletId: PropTypes.string.isRequired,
   },
   adaSuccessfullyRedeemed: {},
-=======
   toggleAddWallet: {},
   toggleWalletRestore: {},
   restoreWallet: {
     recoveryPhrase: PropTypes.string.isRequired,
     walletName: PropTypes.string.isRequired
   }
->>>>>>> 7f4a1c96
 }, PropTypes.validateWithErrors);