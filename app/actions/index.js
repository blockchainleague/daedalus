--- conflicted
+++ resolved
@@ -8,11 +8,8 @@
 import windowActions from './window-actions';
 import networkStatusActions from './network-status-actions';
 import profileActions from './profile-actions';
-<<<<<<< HEAD
 import walletSettingsActions from './wallet-settings-actions';
-=======
 import dialogsActions from './dialogs-actions';
->>>>>>> c125e50a
 
 export default {
   router: routerActions,
@@ -25,9 +22,6 @@
   window: windowActions,
   networkStatus: networkStatusActions,
   profile: profileActions,
-<<<<<<< HEAD
   walletSettings: walletSettingsActions,
-=======
   dialogs: dialogsActions,
->>>>>>> c125e50a
 };