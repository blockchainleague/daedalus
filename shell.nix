{ system ? builtins.currentSystem
, config ? {}
, nodeImplementation ? "cardano"
, localLib ? import ./lib.nix { inherit nodeImplementation; }
, pkgs ? import (import ./nix/sources.nix).nixpkgs { inherit system config; }
, cluster ? "selfnode"
, systemStart ? null
, autoStartBackend ? systemStart != null
, walletExtraArgs ? []
, allowFaultInjection ? false
, purgeNpmCache ? false
, topologyOverride ? null
, configOverride ? null
, genesisOverride ? null
, useLocalNode ? false
, nivOnly ? false
}:

let
  daedalusPkgs = import ./. {
    inherit nodeImplementation cluster topologyOverride configOverride genesisOverride useLocalNode;
    target = system;
    devShell = true;
  };
  hostPkgs = import pkgs.path { config = {}; overlays = []; };
  fullExtraArgs = walletExtraArgs ++ pkgs.lib.optional allowFaultInjection "--allow-fault-injection";
  launcherConfig' = "${daedalusPkgs.daedalus.cfg}/etc/launcher-config.yaml";
  fixYarnLock = pkgs.stdenv.mkDerivation {
    name = "fix-yarn-lock";
    buildInputs = [ daedalusPkgs.nodejs daedalusPkgs.yarn pkgs.git ];
    shellHook = ''
      git diff > pre-yarn.diff
      yarn --frozen-lockfile
      git diff > post-yarn.diff
      diff pre-yarn.diff post-yarn.diff > /dev/null
      if [ $? != 0 ]
      then
        echo "Changes by yarn have been made. Please commit them."
      else
        echo "No changes were made."
      fi
      rm pre-yarn.diff post-yarn.diff
      exit
    '';
  };
  # This has all the dependencies of daedalusShell, but no shellHook allowing hydra
  # to evaluate it.
  daedalusShellBuildInputs = [
      daedalusPkgs.nodejs
      daedalusPkgs.yarn
      daedalusPkgs.daedalus-bridge
      daedalusPkgs.daedalus-installer
      daedalusPkgs.darwin-launcher
      daedalusPkgs.mock-token-metadata-server
    ] ++ (with pkgs; [
      nix bash binutils coreutils curl gnutar
      git python27 curl jq
      nodePackages.node-gyp nodePackages.node-pre-gyp
      gnumake
<<<<<<< HEAD
=======
      (if system == "aarch64-darwin"
        then (localLib.iohkNix.getPkgs { system = "x86_64-darwin"; inherit config; }).chromedriver
        else chromedriver)
>>>>>>> 4de5d2c7
      pkgconfig
      libusb
    ] ++ (localLib.optionals autoStartBackend [
      daedalusPkgs.daedalus-bridge
    ]) ++ (if (pkgs.stdenv.hostPlatform.system == "x86_64-darwin") || (pkgs.stdenv.hostPlatform.system == "aarch64-darwin") then [
      darwin.apple_sdk.frameworks.CoreServices darwin.apple_sdk.frameworks.AppKit
    ] else [
      daedalusPkgs.electron
      winePackages.minimal
    ])
    ) ++ (pkgs.lib.optionals (nodeImplementation == "cardano") [
      debug.node
    ]);
  buildShell = pkgs.stdenv.mkDerivation {
    name = "daedalus-build";
    buildInputs = daedalusShellBuildInputs;
  };
  debug.node = pkgs.writeShellScriptBin "debug-node" (with daedalusPkgs.launcherConfigs.launcherConfig; ''
    cardano-node run --topology ${nodeConfig.network.topologyFile} --config ${nodeConfig.network.configFile} --database-path ${stateDir}/chain --port 3001 --socket-path ${stateDir}/cardano-node.socket
  '');
  daedalusShell = pkgs.stdenv.mkDerivation (rec {
    buildInputs = daedalusShellBuildInputs;
    name = "daedalus";
    buildCommand = "touch $out";
    LAUNCHER_CONFIG = launcherConfig';
    DAEDALUS_CONFIG = "${daedalusPkgs.daedalus.cfg}/etc/";
    DAEDALUS_INSTALL_DIRECTORY = "./";
    DAEDALUS_DIR = DAEDALUS_INSTALL_DIRECTORY;
    CLUSTER = cluster;
    NODE_EXE = "cardano-wallet";
    CLI_EXE = "cardano-cli";
    NODE_IMPLEMENTATION = nodeImplementation;
    BUILDTYPE = "Debug";
    shellHook = let
      secretsDir = if pkgs.stdenv.isLinux then "Secrets" else "Secrets-1.0";
    in ''
      warn() {
         (echo "###"; echo "### WARNING:  $*"; echo "###") >&2
      }

      ${localLib.optionalString pkgs.stdenv.isLinux "export XDG_DATA_HOME=$HOME/.local/share"}
      ${localLib.optionalString (cluster == "local") "export CARDANO_NODE_SOCKET_PATH=$(pwd)/state-cluster/bft1.socket"}
      source <(cardano-cli --bash-completion-script cardano-cli)
      source <(cardano-node --bash-completion-script cardano-node)
      source <(cardano-address --bash-completion-script cardano-address)
      [[ $(type -P cardano-wallet) ]] && source <(cardano-wallet --bash-completion-script cardano-wallet)

      cp -f ${daedalusPkgs.iconPath.small} $DAEDALUS_INSTALL_DIRECTORY/icon.png

      # These links will only occur to binaries that exist for the
      # specific build config
      ln -svf $(type -P cardano-node)
      ln -svf $(type -P cardano-wallet)
      ln -svf $(type -P cardano-cli)
      mkdir -p ${BUILDTYPE}/
      ${let
        # XXX: right now we don’t build Debug/ versions on Linux (TODO: investigate why – @michalrus)
        sourceBUILDTYPE = if system == "x86_64-linux" then "Release" else BUILDTYPE;
      in ''
        ln -svf $PWD/node_modules/usb/build/${sourceBUILDTYPE}/usb_bindings.node ${BUILDTYPE}/
        ln -svf $PWD/node_modules/node-hid/build/${sourceBUILDTYPE}/HID.node ${BUILDTYPE}/
        ln -svf $PWD/node_modules/node-hid/build/${sourceBUILDTYPE}/HID_hidraw.node ${BUILDTYPE}/
        ln -svf $PWD/node_modules/usb-detection/build/${sourceBUILDTYPE}/detection.node ${BUILDTYPE}/
      ''}

      ${pkgs.lib.optionalString (nodeImplementation == "cardano") ''
        source <(cardano-node --bash-completion-script `type -p cardano-node`)
      ''}

      export NIX_CFLAGS_COMPILE="$NIX_CFLAGS_COMPILE -I${daedalusPkgs.nodejs}/include/node -I${toString ./.}/node_modules/node-addon-api"
      ${localLib.optionalString purgeNpmCache ''
        warn "purging all NPM/Yarn caches"
        rm -rf node_modules
        yarn cache clean
        npm cache clean --force
        ''
      }
      yarn install --frozen-lockfile
      yarn build:electron
      ${localLib.optionalString pkgs.stdenv.isLinux ''
        ${pkgs.patchelf}/bin/patchelf --set-rpath ${pkgs.lib.makeLibraryPath [ pkgs.stdenv.cc.cc pkgs.udev ]} ${BUILDTYPE}/usb_bindings.node
        ${pkgs.patchelf}/bin/patchelf --set-rpath ${pkgs.lib.makeLibraryPath [ pkgs.stdenv.cc.cc pkgs.udev ]} ${BUILDTYPE}/HID.node
        # TODO: is this needed for `detection.node`?
        ${pkgs.patchelf}/bin/patchelf --set-rpath ${pkgs.lib.makeLibraryPath [ pkgs.stdenv.cc.cc pkgs.udev ]} ${BUILDTYPE}/detection.node
        ln -svf ${daedalusPkgs.electron}/bin/electron ./node_modules/electron/dist/electron
      ''}
      echo 'jq < $LAUNCHER_CONFIG'
      echo debug the node by running debug-node
    '';
  });
  daedalus = daedalusShell.overrideAttrs (oldAttrs: {
    shellHook = ''
      ${oldAttrs.shellHook}
      yarn dev
      exit 0
    '';
  });
  devops = pkgs.stdenv.mkDerivation {
    name = "devops-shell";
    buildInputs = let
      inherit (localLib.iohkNix) niv;
    in if nivOnly then [ niv ] else [ niv daedalusPkgs.cardano-node-cluster.start daedalusPkgs.cardano-node-cluster.stop ];
    shellHook = ''
      export CARDANO_NODE_SOCKET_PATH=$(pwd)/state-cluster/bft1.socket
      echo "DevOps Tools" \
      | ${pkgs.figlet}/bin/figlet -f banner -c \
      | ${pkgs.lolcat}/bin/lolcat

      echo "NOTE: you may need to export GITHUB_TOKEN if you hit rate limits with niv"
      echo "Commands:
        * niv update <package> - update package
        * start-cluster - start a development cluster
        * stop-cluster - stop a development cluster

      "
    '';
  };
in daedalusShell // { inherit fixYarnLock buildShell devops; }<|MERGE_RESOLUTION|>--- conflicted
+++ resolved
@@ -57,12 +57,6 @@
       git python27 curl jq
       nodePackages.node-gyp nodePackages.node-pre-gyp
       gnumake
-<<<<<<< HEAD
-=======
-      (if system == "aarch64-darwin"
-        then (localLib.iohkNix.getPkgs { system = "x86_64-darwin"; inherit config; }).chromedriver
-        else chromedriver)
->>>>>>> 4de5d2c7
       pkgconfig
       libusb
     ] ++ (localLib.optionals autoStartBackend [
