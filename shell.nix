--- conflicted
+++ resolved
@@ -127,15 +127,10 @@
         ''
       }
       yarn install
-<<<<<<< HEAD
-      ${pkgs.lib.optionalString (pkgs.stdenv.hostPlatform.system != "x86_64-darwin") ''
-        ln -svf ${daedalusPkgs.electron9}/bin/electron ./node_modules/electron/dist/electron
-=======
       ${localLib.optionalString pkgs.stdenv.isLinux ''
         ${pkgs.patchelf}/bin/patchelf --set-rpath ${pkgs.lib.makeLibraryPath [ pkgs.stdenv.cc.cc pkgs.udev ]} Release/usb_bindings.node
         ${pkgs.patchelf}/bin/patchelf --set-rpath ${pkgs.lib.makeLibraryPath [ pkgs.stdenv.cc.cc pkgs.udev ]} Release/HID.node
-        ln -svf ${daedalusPkgs.electron8}/bin/electron ./node_modules/electron/dist/electron
->>>>>>> 93ac4e75
+        ln -svf ${daedalusPkgs.electron9}/bin/electron ./node_modules/electron/dist/electron
         ln -svf ${pkgs.chromedriver}/bin/chromedriver ./node_modules/electron-chromedriver/bin/chromedriver
       ''}
       echo 'jq < $LAUNCHER_CONFIG'
